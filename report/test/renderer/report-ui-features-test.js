--- conflicted
+++ resolved
@@ -121,13 +121,10 @@
         const textCompressionAuditItemTemplate = {
           ...sampleResults.audits['uses-text-compression'].details.items[0],
           entity: undefined, // Remove entity classification from previous result.
-<<<<<<< HEAD
-=======
         };
         const bootupTimeAuditItemTemplate = {
           ...sampleResults.audits['bootup-time'].details.items[0],
           entity: undefined, // Remove entity classification from previous result.
->>>>>>> 1f6fab00
         };
 
         // Interleave first/third party URLs to test restoring order.
@@ -215,8 +212,6 @@
           },
         ];
 
-<<<<<<< HEAD
-=======
         // A mix of 3P, 1P and Unattributable.
         lhr.audits['bootup-time'].details.items = [
           {
@@ -237,7 +232,6 @@
           },
         ];
 
->>>>>>> 1f6fab00
         lhrJson = lhr;
       });
 
@@ -319,12 +313,9 @@
           dom.find('#unused-javascript', container);
           const filterCheckbox = dom.find('#unused-javascript .lh-3p-filter-input', container);
 
-<<<<<<< HEAD
           // ensure filter checkbox is visible
           expect(dom.find('#unused-javascript .lh-3p-filter', container).hidden).toBeFalsy();
 
-=======
->>>>>>> 1f6fab00
           function getRowIdentifiers() {
             return dom
               .findAll(
@@ -333,7 +324,6 @@
           }
 
           const initialExpected = [
-<<<<<<< HEAD
             'cdn.com24.0 KiB8.8 KiB',
             '/script1.js(www.cdn.com)24.0 KiB8.8 KiB',
             '10.0 KiB0.0 KiB',
@@ -343,14 +333,6 @@
             '30.0 KiB0.0 KiB',
             '40.0 KiB0.0 KiB',
             'notexample.com24.0 KiB8.8 KiB',
-=======
-            '/script1.js(www.cdn.com)24.0 KiB8.8 KiB',
-            '10.0 KiB0.0 KiB',
-            '20.0 KiB0.0 KiB',
-            '/script2.js(www.example.com)24.0 KiB8.8 KiB',
-            '30.0 KiB0.0 KiB',
-            '40.0 KiB0.0 KiB',
->>>>>>> 1f6fab00
             '/script3.js(www.notexample.com)24.0 KiB8.8 KiB',
             '50.0 KiB0.0 KiB',
             '60.0 KiB0.0 KiB',
@@ -359,10 +341,7 @@
           expect(getRowIdentifiers()).toEqual(initialExpected);
           filterCheckbox.click();
           expect(getRowIdentifiers()).toEqual([
-<<<<<<< HEAD
             'example.com 1st party24.0 KiB8.8 KiB',
-=======
->>>>>>> 1f6fab00
             '/script2.js(www.example.com)24.0 KiB8.8 KiB',
             '30.0 KiB0.0 KiB',
             '40.0 KiB0.0 KiB',
@@ -384,39 +363,6 @@
             .toThrowError('query #uses-rel-preconnect .lh-3p-filter-input not found');
         });
 
-<<<<<<< HEAD
-=======
-        it('treats non-classifiable url values as first-party', () => {
-          const auditEl = dom.find('#bootup-time', container);
-          const filterCheckboxEl = dom.find('.lh-3p-filter-input', auditEl);
-
-          // Ensure 3p filter is visible.
-          expect(dom.find('.lh-3p-filter', auditEl).hidden).toBeFalsy();
-
-          function getUrlsInTable() {
-            return dom.findAll('tbody tr:not(.lh-row--hidden) td:first-child', auditEl)
-              .map(el => el.textContent);
-          }
-
-          const preFilterRowSet = [
-            '/dobetterweb/dbw_tester.html(www.example.com)',
-            'Unattributable',
-            '…third_party/aggressive-promise-polyfill.js(www.example.com)',
-            '/script1.js(www.cdn.com)',
-          ];
-
-          expect(getUrlsInTable()).toEqual(preFilterRowSet);
-          filterCheckboxEl.click();
-          expect(getUrlsInTable()).toEqual(preFilterRowSet.filter(
-            text => !text.includes('cdn.com')));
-          filterCheckboxEl.click();
-          expect(getUrlsInTable()).toEqual(preFilterRowSet);
-
-          const filter3pCountEl = dom.find('.lh-3p-filter-count', auditEl);
-          expect(filter3pCountEl.textContent).toEqual('1');
-        });
-
->>>>>>> 1f6fab00
         it('filter is hidden when just third party resources', () => {
           const filterControl =
             dom.find('#render-blocking-resources .lh-3p-filter', container);
@@ -453,12 +399,9 @@
         it('filters out third party resources in on click', () => {
           const filterCheckbox = dom.find('#modern-image-formats .lh-3p-filter-input', container);
 
-<<<<<<< HEAD
           // ensure filter checkbox is visible
           expect(dom.find('#modern-image-formats .lh-3p-filter', container).hidden).toBeFalsy();
 
-=======
->>>>>>> 1f6fab00
           function getUrlsInTable() {
             return dom
               .findAll('#modern-image-formats tr:not(.lh-row--hidden) .lh-text__url a:first-child', container) // eslint-disable-line max-len
@@ -478,12 +421,9 @@
           dom.find('#unused-javascript', container);
           const filterCheckbox = dom.find('#unused-javascript .lh-3p-filter-input', container);
 
-<<<<<<< HEAD
           // ensure filter checkbox is visible
           expect(dom.find('#unused-javascript .lh-3p-filter', container).hidden).toBeFalsy();
 
-=======
->>>>>>> 1f6fab00
           function getRowIdentifiers() {
             return dom
               .findAll(
@@ -510,9 +450,9 @@
             '30.0 KiB0.0 KiB',
             '40.0 KiB0.0 KiB',
           ]);
-
           filterCheckbox.click();
           expect(getRowIdentifiers()).toEqual(initialExpected);
+
           const filter3pCount = dom.find('#unused-javascript .lh-3p-filter-count', container);
           expect(filter3pCount.textContent).toEqual('2');
         });
@@ -525,6 +465,36 @@
 
           expect(() => dom.find(`#uses-rel-preconnect .${checkboxClassName}`, container))
             .toThrowError('query #uses-rel-preconnect .lh-3p-filter-input not found');
+        });
+
+        it('treats non-classifiable url values as first-party', () => {
+          const auditEl = dom.find('#bootup-time', container);
+          const filterCheckboxEl = dom.find('.lh-3p-filter-input', auditEl);
+
+          // Ensure 3p filter is visible.
+          expect(dom.find('.lh-3p-filter', auditEl).hidden).toBeFalsy();
+
+          function getUrlsInTable() {
+            return dom.findAll('tbody tr:not(.lh-row--hidden) td:first-child', auditEl)
+              .map(el => el.textContent);
+          }
+
+          const preFilterRowSet = [
+            '/dobetterweb/dbw_tester.html(www.example.com)',
+            'Unattributable',
+            '…third_party/aggressive-promise-polyfill.js(www.example.com)',
+            '/script1.js(www.cdn.com)',
+          ];
+
+          expect(getUrlsInTable()).toEqual(preFilterRowSet);
+          filterCheckboxEl.click();
+          expect(getUrlsInTable()).toEqual(preFilterRowSet.filter(
+            text => !text.includes('cdn.com')));
+          filterCheckboxEl.click();
+          expect(getUrlsInTable()).toEqual(preFilterRowSet);
+
+          const filter3pCountEl = dom.find('.lh-3p-filter-count', auditEl);
+          expect(filter3pCountEl.textContent).toEqual('1');
         });
 
         it('filter is hidden when just third party resources', () => {
@@ -541,6 +511,104 @@
           const filterControl = dom.find('#uses-text-compression .lh-3p-filter', container);
           expect(filterControl.hidden).toEqual(true);
           // Expect the hidden filter to still count third parties correctly.
+          const filter3pCount = dom.find('#uses-text-compression .lh-3p-filter-count', container);
+          expect(filter3pCount.textContent).toEqual('0');
+        });
+      });
+
+      describe('legacy third-party filtering continues to work', () => {
+        let container;
+
+        before(() => {
+          // Remove entity-classification audit to fall back to origin string match
+          // based third-party filtering (legacy)
+          delete lhrJson.entities;
+
+          const result = ReportUtils.prepareReportResult(lhrJson);
+
+          // render a report onto the UIFeature dom
+          container = render(result);
+        });
+
+        it('filters out third party resources in on click', () => {
+          const filterCheckbox = dom.find('#modern-image-formats .lh-3p-filter-input', container);
+
+          function getUrlsInTable() {
+            return dom
+              .findAll('#modern-image-formats tr:not(.lh-row--hidden) .lh-text__url a:first-child', container) // eslint-disable-line max-len
+              .map(el => el.textContent);
+          }
+
+          expect(getUrlsInTable()).toEqual(['/img1.jpg', '/img2.jpg', '/img3.jpg']);
+          filterCheckbox.click();
+          expect(getUrlsInTable()).toEqual(['/img2.jpg']);
+          filterCheckbox.click();
+          expect(getUrlsInTable()).toEqual(['/img1.jpg', '/img2.jpg', '/img3.jpg']);
+          const filter3pCount = dom.find('#modern-image-formats .lh-3p-filter-count', container);
+          expect(filter3pCount.textContent).toEqual('2');
+        });
+
+        it('filters out sub-item rows of third party resources on click', () => {
+          dom.find('#unused-javascript', container);
+          const filterCheckbox = dom.find('#unused-javascript .lh-3p-filter-input', container);
+
+          function getRowIdentifiers() {
+            return dom
+              .findAll(
+                '#unused-javascript tbody tr:not(.lh-row--hidden)', container)
+              .map(el => el.textContent);
+          }
+
+          const initialExpected = [
+            '/script1.js(www.cdn.com)24.0 KiB8.8 KiB',
+            '10.0 KiB0.0 KiB',
+            '20.0 KiB0.0 KiB',
+            '/script2.js(www.example.com)24.0 KiB8.8 KiB',
+            '30.0 KiB0.0 KiB',
+            '40.0 KiB0.0 KiB',
+            '/script3.js(www.notexample.com)24.0 KiB8.8 KiB',
+            '50.0 KiB0.0 KiB',
+            '60.0 KiB0.0 KiB',
+          ];
+
+          expect(getRowIdentifiers()).toEqual(initialExpected);
+          filterCheckbox.click();
+          expect(getRowIdentifiers()).toEqual([
+            '/script2.js(www.example.com)24.0 KiB8.8 KiB',
+            '30.0 KiB0.0 KiB',
+            '40.0 KiB0.0 KiB',
+          ]);
+
+          filterCheckbox.click();
+          expect(getRowIdentifiers()).toEqual(initialExpected);
+          const filter3pCount = dom.find('#unused-javascript .lh-3p-filter-count', container);
+          expect(filter3pCount.textContent).toEqual('2');
+        });
+
+        it('adds no filter for audits in thirdPartyFilterAuditExclusions', () => {
+          const checkboxClassName = 'lh-3p-filter-input';
+
+          const yesCheckbox = dom.find(`#modern-image-formats .${checkboxClassName}`, container);
+          expect(yesCheckbox).toBeTruthy();
+
+          expect(() => dom.find(`#uses-rel-preconnect .${checkboxClassName}`, container))
+            .toThrowError('query #uses-rel-preconnect .lh-3p-filter-input not found');
+        });
+
+        it('filter is hidden when just third party resources', () => {
+          const filterControl =
+            dom.find('#render-blocking-resources .lh-3p-filter', container);
+          expect(filterControl.hidden).toEqual(true);
+          // Expect the hidden filter to still count third parties correctly.
+          const filter3pCount = dom.find('#render-blocking-resources .lh-3p-filter-count',
+            container);
+          expect(filter3pCount.textContent).toEqual('3');
+        });
+
+        it('filter is hidden for just first party resources', () => {
+          const filterControl = dom.find('#uses-text-compression .lh-3p-filter', container);
+          expect(filterControl.hidden).toEqual(true);
+          // Expect the hidden filter to still count third parties correctly.
           const filter3pCount = dom.find('#uses-text-compression .lh-3p-filter-count',
             container);
           expect(filter3pCount.textContent).toEqual('0');
