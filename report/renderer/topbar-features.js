--- conflicted
+++ resolved
@@ -53,29 +53,7 @@
     const topbarLogo = this._dom.find('.lh-topbar__logo', this._dom.rootEl);
     topbarLogo.addEventListener('click', () => toggleDarkTheme(this._dom));
 
-<<<<<<< HEAD
-    // There is only a sticky header when at least 2 categories are present.
-    if (Object.keys(this.lhr.categories).length >= 2) {
-      this._setupStickyHeaderElements();
-      const containerEl = this._dom.find('.lh-main', this._document);
-      const elToAddScrollListener = this._getScrollParent(containerEl);
-      elToAddScrollListener.addEventListener('scroll', this._updateStickyHeaderOnScroll);
-
-      // Use ResizeObserver where available.
-      // TODO: there is an issue with incorrect position numbers and, as a result, performance
-      // issues due to layout thrashing.
-      // See https://github.com/GoogleChrome/lighthouse/pull/9023/files#r288822287 for details.
-      // For now, limit to DevTools.
-      if (this._dom.isDevTools()) {
-        const resizeObserver = new window.ResizeObserver(this._updateStickyHeaderOnScroll);
-        resizeObserver.observe(containerEl);
-      } else {
-        window.addEventListener('resize', this._updateStickyHeaderOnScroll);
-      }
-    }
-=======
     this._setupStickyHeader();
->>>>>>> 68ba77ac
   }
 
   /**
