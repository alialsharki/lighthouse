'use strict';

// https://buildtracker.dev/docs/installation/#upload-your-builds

<<<<<<< HEAD
const Comparator = require('@build-tracker/comparator').default;
const ArtifactDelta = require('@build-tracker/comparator/dist/ArtifactDelta').default;
const {formatBytes} = require('@build-tracker/formatting');
const fetch = require('node-fetch');

const buildTrackerGithubToken = process.env.GH_DTBOT_TOKEN;
const applicationUrl = 'https://lh-build-tracker.herokuapp.com';
// What kind of sizes to report (stat, gzip, brotli)
const SIZE_KEY = 'stat';
=======
>>>>>>> 8f7f4e17

module.exports = {
  applicationUrl,
  // Budgets for these are defined in https://github.com/paulirish/lh-build-tracker/blob/master/build-tracker.config.js
  // TODO, move some warn-levels to error
  artifacts: [
    'dist/lightrider/lighthouse-lr-bundle.js',
    'dist/extension/scripts/lighthouse-ext-bundle.js',
    'dist/lighthouse-dt-bundle.js',
    'dist/gh-pages/viewer/src/bundled.js',
    'dist/gh-pages/treemap/src/bundled.js',
    'dist/lightrider/report-generator-bundle.js',
    'dist/dt-report-resources/report.js',
    'dist/dt-report-resources/report-generator.js',
  ],
  onCompare: compareBuildsAndReportGhStatus,
};


// Thanks to Oliver J Ash! https://github.com/paularmstrong/build-tracker/issues/199
function compareBuildsAndReportGhStatus(data) {
  const {comparatorData} = data;
  const comparator = Comparator.deserialize(comparatorData);

  // Nice table display of the results and diff
  console.log(comparator.toMarkdown());

  if (comparator.builds.length === 1) {
    // We need 2 builds to provide a useful comparison, so if there is only one build, we exit early.
    return Promise.reject(
      new Error(
        `Expected comparator to have exactly 2 builds, but it only has 1. ` +
        `This most likely means the base branch hasn't finished building yet. ` +
        `Retry this build when the base branch has finished building. ` +
        `Note you will need to push a new commit.`
      )
    );
  }

  const formatDelta = allArtifactDelta =>
  `${formatBytes(allArtifactDelta.sizes[SIZE_KEY])} (${(
    allArtifactDelta.percents[SIZE_KEY] * 100
  ).toFixed(1)}%)`;

  const getSummaryStats = (parentBuild, build) => {
    const parentBuildSum = parentBuild.getSum(parentBuild.artifactNames);
    const buildSum = build.getSum(build.artifactNames);
    const allArtifactDelta = new ArtifactDelta('All', [], buildSum, parentBuildSum, false);
    const formattedDelta = formatDelta(allArtifactDelta);
    const formattedTotalSize = formatBytes(buildSum[SIZE_KEY]);
    const summaryStats = [
      `Change: ${formattedDelta}`,
      `Total: ${formattedTotalSize}`,
    ].join(' ');
    return summaryStats;
  };

  const parentBuild = comparator.builds[0];
  const build = comparator.builds[1];
  const targetUrl =
    `${applicationUrl}/builds/` +
    `${build.getMetaValue('parentRevision')}/${build.getMetaValue('revision')}`;

  const summaryStats = getSummaryStats(parentBuild, build);

  const isSuccess = comparator.errors.length === 0;
  const hasWarnings = comparator.unexpectedHashChanges.length || comparator.warnings.length;

  const summary = [hasWarnings ? '⚠️  See report.' : undefined, summaryStats]
    .filter(s => s !== undefined)
    .join(' ');

  console.log(`\n${summary}`);

  return postGHStatusForSha(
    {
      // Note: we don't use the `build` revision because—in a pull request build—this will
      // represent a merge commit "between the source branch and the upstream branch". This commit
      // doesn't actually exist in the PR.
      // https://docs.travis-ci.com/user/pull-requests/#how-pull-requests-are-built
      sha: build.meta.revision,
      state: isSuccess ? 'success' : 'failure',
      targetUrl,
      description: summary,
    },
    {
      buildTrackerGithubToken,
    }
  );
}


async function postGHStatusForSha({sha, state, targetUrl, description}, {buildTrackerGithubToken}) {
  // https://developer.github.com/v3/repos/statuses/#create-a-status
  fetch(`https://api.github.com/repos/GoogleChrome/lighthouse/statuses/${sha}`, {
    method: 'POST',
    headers: {
      'Authorization': `token ${buildTrackerGithubToken}`,
      'Content-Type': 'application/json',
    },
    body: JSON.stringify({
      state,
      target_url: targetUrl,
      description,
      context: 'Build Tracker',
    }),
  }).then(async response => {
    if (response.ok) return;
    const json = await response.json();
    throw new Error(`GH API not OK. Status: ${response.status}. Body: ${JSON.stringify(json)}`);
  });
}<|MERGE_RESOLUTION|>--- conflicted
+++ resolved
@@ -1,8 +1,12 @@
+/**
+ * @license
+ * Copyright 2024 Google LLC
+ * SPDX-License-Identifier: Apache-2.0
+ */
 'use strict';
 
 // https://buildtracker.dev/docs/installation/#upload-your-builds
 
-<<<<<<< HEAD
 const Comparator = require('@build-tracker/comparator').default;
 const ArtifactDelta = require('@build-tracker/comparator/dist/ArtifactDelta').default;
 const {formatBytes} = require('@build-tracker/formatting');
@@ -12,8 +16,6 @@
 const applicationUrl = 'https://lh-build-tracker.herokuapp.com';
 // What kind of sizes to report (stat, gzip, brotli)
 const SIZE_KEY = 'stat';
-=======
->>>>>>> 8f7f4e17
 
 module.exports = {
   applicationUrl,
