{
  "core/audits/accessibility/accesskeys.js | description": {
    "message": "Клавишите за достъп дават възможност на потребителите бързо да преместят фокуса към определена част от страницата. За правилно навигиране всеки клавиш за достъп трябва да е уникален. [Научете повече за клавишите за достъп](https://dequeuniversity.com/rules/axe/4.8/accesskeys)."
  },
  "core/audits/accessibility/accesskeys.js | failureTitle": {
    "message": "Някои стойности на `[accesskey]` не са уникални"
  },
  "core/audits/accessibility/accesskeys.js | title": {
    "message": "Стойностите за `[accesskey]` са уникални"
  },
  "core/audits/accessibility/aria-allowed-attr.js | description": {
    "message": "Всеки елемент `role` на ARIA поддържа конкретен поднабор от атрибути `aria-*`. При несъответствие атрибутите `aria-*` ще станат невалидни. [Научете как да зададете подходящи атрибути на ARIA за всяка роля](https://dequeuniversity.com/rules/axe/4.8/aria-allowed-attr)."
  },
  "core/audits/accessibility/aria-allowed-attr.js | failureTitle": {
    "message": "Някои атрибути `[aria-*]` не съответстват на ролите си"
  },
  "core/audits/accessibility/aria-allowed-attr.js | title": {
    "message": "Атрибутите `[aria-*]` съответстват на ролите си"
  },
  "core/audits/accessibility/aria-allowed-role.js | description": {
    "message": "Ролите на ARIA, задавани чрез атрибута `role`, информират помощните технологии каква функция изпълнява всеки елемент в уеб страницата. Ако стойностите на `role` са изписани неправилно, не са сред съществуващите за `role` или са абстрактни роли, предназначението на елемента няма да се съобщава на потребителите на помощни технологии. [Научете повече за ролите на ARIA](https://dequeuniversity.com/rules/axe/4.8/aria-allowed-roles)."
  },
  "core/audits/accessibility/aria-allowed-role.js | failureTitle": {
    "message": "Стойностите, зададени за `role=\"\"`, не са валидни роли на ARIA."
  },
  "core/audits/accessibility/aria-allowed-role.js | title": {
    "message": "Стойностите, зададени за `role=\"\"`, са валидни роли на ARIA."
  },
  "core/audits/accessibility/aria-command-name.js | description": {
    "message": "Когато даден елемент няма достъпно име, екранните четци ще произнасят за него общо име и той ще бъде неизползваем за потребителите, разчитащи на тази технология. [Научете как да направите по-достъпни елементите, свързани с команди](https://dequeuniversity.com/rules/axe/4.8/aria-command-name)."
  },
  "core/audits/accessibility/aria-command-name.js | failureTitle": {
    "message": "Елементите `button`, `link` и `menuitem` нямат достъпни имена"
  },
  "core/audits/accessibility/aria-command-name.js | title": {
    "message": "Елементите `button`, `link` и `menuitem` имат достъпни имена"
  },
  "core/audits/accessibility/aria-dialog-name.js | description": {
    "message": "Елементите ARIA в диалоговите прозорци без достъпни имена може да попречат на потребителите на екранни четци да разберат целта на тези елементи. [Научете как да направите по-достъпни елементите ARIA в диалоговите прозорци](https://dequeuniversity.com/rules/axe/4.8/aria-dialog-name)."
  },
  "core/audits/accessibility/aria-dialog-name.js | failureTitle": {
    "message": "Елементите с `role=\"dialog\"` или `role=\"alertdialog\"` нямат достъпни имена."
  },
  "core/audits/accessibility/aria-dialog-name.js | title": {
    "message": "Елементите с `role=\"dialog\"` или `role=\"alertdialog\"` имат достъпни имена."
  },
  "core/audits/accessibility/aria-hidden-body.js | description": {
    "message": "Помощните технологии, например екранни четци, работят непоследователно, когато за `<body>` за документа е зададено `aria-hidden=\"true\"`. [Научете как `aria-hidden` влияе върху основния текст на документа](https://dequeuniversity.com/rules/axe/4.8/aria-hidden-body)."
  },
  "core/audits/accessibility/aria-hidden-body.js | failureTitle": {
    "message": "За `<body>` за документа е зададено `[aria-hidden=\"true\"]`"
  },
  "core/audits/accessibility/aria-hidden-body.js | title": {
    "message": "За `<body>` за документа не е зададено `[aria-hidden=\"true\"]`"
  },
  "core/audits/accessibility/aria-hidden-focus.js | description": {
    "message": "Дъщерните елементи в елемент `[aria-hidden=\"true\"]`, които могат да получават фокуса, не позволяват тези интерактивни елементи да бъдат достъпни за потребителите на помощни технологии, например екранни четци. [Научете как `aria-hidden` влияе на елементите, които могат да се откроят](https://dequeuniversity.com/rules/axe/4.8/aria-hidden-focus)."
  },
  "core/audits/accessibility/aria-hidden-focus.js | failureTitle": {
    "message": "Елементите `[aria-hidden=\"true\"]` съдържат дъщерни елементи, които могат да получат фокуса"
  },
  "core/audits/accessibility/aria-hidden-focus.js | title": {
    "message": "Елементите `[aria-hidden=\"true\"]` не съдържат дъщерни елементи, които могат да получат фокуса"
  },
  "core/audits/accessibility/aria-input-field-name.js | description": {
    "message": "Когато дадено поле за въвеждане няма достъпно име, екранните четци ще произнасят за него общо име и съответно то ще бъде неизползваемо за потребителите, разчитащи на тази технология. [Научете повече за етикетите на полетата за въвеждане](https://dequeuniversity.com/rules/axe/4.8/aria-input-field-name)."
  },
  "core/audits/accessibility/aria-input-field-name.js | failureTitle": {
    "message": "Полетата за въвеждане за ARIA нямат достъпни имена"
  },
  "core/audits/accessibility/aria-input-field-name.js | title": {
    "message": "Полетата за въвеждане за ARIA са с достъпни имена"
  },
  "core/audits/accessibility/aria-meter-name.js | description": {
    "message": "Когато елемент за отчитане няма достъпно име, екранните четци ще произнасят за него общо име и съответно той ще бъде неизползваем за потребителите, разчитащи на тази технология. [Научете как да наименувате елементите за `meter`](https://dequeuniversity.com/rules/axe/4.8/aria-meter-name)."
  },
  "core/audits/accessibility/aria-meter-name.js | failureTitle": {
    "message": "ARIA елементите `meter` нямат достъпни имена"
  },
  "core/audits/accessibility/aria-meter-name.js | title": {
    "message": "ARIA елементите `meter` имат достъпни имена"
  },
  "core/audits/accessibility/aria-progressbar-name.js | description": {
    "message": "Когато елемент `progressbar` няма достъпно име, екранните четци ще произнасят за него общо име и съответно той ще бъде неизползваем за потребителите, разчитащи на тази технология. [Научете как да обозначавате елементите `progressbar`](https://dequeuniversity.com/rules/axe/4.8/aria-progressbar-name)."
  },
  "core/audits/accessibility/aria-progressbar-name.js | failureTitle": {
    "message": "ARIA елементите `progressbar` нямат достъпни имена"
  },
  "core/audits/accessibility/aria-progressbar-name.js | title": {
    "message": "ARIA елементите `progressbar` имат достъпни имена"
  },
  "core/audits/accessibility/aria-required-attr.js | description": {
    "message": "Някои роли на ARIA имат задължителни атрибути, от които екранните четци получават описание на състоянието на съответния елемент. [Научете повече за ролите и задължителните атрибути](https://dequeuniversity.com/rules/axe/4.8/aria-required-attr)."
  },
  "core/audits/accessibility/aria-required-attr.js | failureTitle": {
    "message": "Някои елементи `[role]` нямат всички задължителни атрибути `[aria-*]`"
  },
  "core/audits/accessibility/aria-required-attr.js | title": {
    "message": "Елементите `[role]` имат всички задължителни атрибути `[aria-*]`"
  },
  "core/audits/accessibility/aria-required-children.js | description": {
    "message": "Някои родителски роли на ARIA трябва да съдържат конкретни дъщерни роли, за да изпълняват функциите за достъпност, за които са предназначени. [Научете повече за ролите и задължителните дъщерни елементи](https://dequeuniversity.com/rules/axe/4.8/aria-required-children)."
  },
  "core/audits/accessibility/aria-required-children.js | failureTitle": {
    "message": "Някои елементи с ARIA роля `[role]`, за които се изисква дъщерните им елементи да включват конкретна роля `[role]`, не съдържат някои или всички такива задължителни дъщерни елементи."
  },
  "core/audits/accessibility/aria-required-children.js | title": {
    "message": "Елементите с ARIA роля `[role]`, за които се изисква дъщерните им елементи да включват конкретна роля `[role]`, съдържат всички задължителни дъщерни елементи."
  },
  "core/audits/accessibility/aria-required-parent.js | description": {
    "message": "Някои дъщерни роли на ARIA трябва да се съдържат в конкретни родителски роли, за да изпълняват правилно функциите за достъпност, за които са предназначени. [Научете повече за ролите на ARIA и задължителния родителски елемент](https://dequeuniversity.com/rules/axe/4.8/aria-required-parent)."
  },
  "core/audits/accessibility/aria-required-parent.js | failureTitle": {
    "message": "Някои елементи `[role]` не се съдържат в задължителния за тях родителски елемент"
  },
  "core/audits/accessibility/aria-required-parent.js | title": {
    "message": "Елементите `[role]` се съдържат в задължителния за тях родителски елемент"
  },
  "core/audits/accessibility/aria-roles.js | description": {
    "message": "Ролите на ARIA трябва да имат валидни стойности, за да изпълняват функциите за достъпност, за които са предназначени. [Научете повече за валидните роли на ARIA](https://dequeuniversity.com/rules/axe/4.8/aria-roles)."
  },
  "core/audits/accessibility/aria-roles.js | failureTitle": {
    "message": "Някои стойности на `[role]` не са валидни"
  },
  "core/audits/accessibility/aria-roles.js | title": {
    "message": "Стойностите на `[role]` са валидни"
  },
  "core/audits/accessibility/aria-text.js | description": {
    "message": "Добавянето на `role=text` около текстов възел, разделен с маркиране, дава възможност на VoiceOver да го третира като една фраза, но дъщерните елементи, които могат да се откроят, няма да бъдат съобщени. [Научете повече за атрибута `role=text`](https://dequeuniversity.com/rules/axe/4.8/aria-text)."
  },
  "core/audits/accessibility/aria-text.js | failureTitle": {
    "message": "Елементите с атрибута `role=text` имат дъщерни елементи, които могат да се откроят."
  },
  "core/audits/accessibility/aria-text.js | title": {
    "message": "Елементите с атрибута `role=text` нямат дъщерни елементи, които могат да се откроят."
  },
  "core/audits/accessibility/aria-toggle-field-name.js | description": {
    "message": "Когато дадено поле за превключване няма достъпно име, екранните четци ще произнасят за него общо име и то ще бъде неизползваемо за потребителите, разчитащи на тази технология. [Научете повече за полетата за превключване](https://dequeuniversity.com/rules/axe/4.8/aria-toggle-field-name)."
  },
  "core/audits/accessibility/aria-toggle-field-name.js | failureTitle": {
    "message": "Полетата за превключване за ARIA нямат достъпни имена"
  },
  "core/audits/accessibility/aria-toggle-field-name.js | title": {
    "message": "Полетата за превключване за ARIA са с достъпни имена"
  },
  "core/audits/accessibility/aria-tooltip-name.js | description": {
    "message": "Когато елемент за подсказка няма достъпно име, екранните четци ще произнасят за него общо име и съответно той ще бъде неизползваем за потребителите, разчитащи на тази технология. [Научете как да наименувате елементите за `tooltip`](https://dequeuniversity.com/rules/axe/4.8/aria-tooltip-name)."
  },
  "core/audits/accessibility/aria-tooltip-name.js | failureTitle": {
    "message": "ARIA елементите `tooltip` нямат достъпни имена"
  },
  "core/audits/accessibility/aria-tooltip-name.js | title": {
    "message": "ARIA елементите `tooltip` имат достъпни имена"
  },
  "core/audits/accessibility/aria-treeitem-name.js | description": {
    "message": "Когато елемент `treeitem` няма достъпно име, екранните четци ще произнасят за него общо име и съответно той ще бъде неизползваем за потребителите, разчитащи на тази технология. [Научете повече за обозначаването на елементи `treeitem`](https://dequeuniversity.com/rules/axe/4.8/aria-treeitem-name)."
  },
  "core/audits/accessibility/aria-treeitem-name.js | failureTitle": {
    "message": "ARIA елементите `treeitem` нямат достъпни имена"
  },
  "core/audits/accessibility/aria-treeitem-name.js | title": {
    "message": "ARIA елементите `treeitem` имат достъпни имена"
  },
  "core/audits/accessibility/aria-valid-attr-value.js | description": {
    "message": "Помощните технологии, като например екранни четци, не могат да интерпретират атрибути на ARIA с невалидни стойности. [Научете повече за валидните стойности за атрибути на ARIA](https://dequeuniversity.com/rules/axe/4.8/aria-valid-attr-value)."
  },
  "core/audits/accessibility/aria-valid-attr-value.js | failureTitle": {
    "message": "Някои атрибути `[aria-*]` нямат валидни стойности"
  },
  "core/audits/accessibility/aria-valid-attr-value.js | title": {
    "message": "Атрибутите `[aria-*]` имат валидни стойности"
  },
  "core/audits/accessibility/aria-valid-attr.js | description": {
    "message": "Помощните технологии, като например екранни четци, не могат да интерпретират атрибути на ARIA с невалидни имена. [Научете повече за валидните атрибути на ARIA](https://dequeuniversity.com/rules/axe/4.8/aria-valid-attr)."
  },
  "core/audits/accessibility/aria-valid-attr.js | failureTitle": {
    "message": "Някои атрибути `[aria-*]` не са валидни или са изписани неправилно"
  },
  "core/audits/accessibility/aria-valid-attr.js | title": {
    "message": "Атрибутите `[aria-*]` са валидни и са изписани правилно"
  },
  "core/audits/accessibility/axe-audit.js | failingElementsHeader": {
    "message": "Елементи с грешки"
  },
  "core/audits/accessibility/button-name.js | description": {
    "message": "Когато даден бутон няма достъпно име, той ще бъде прочитан като „бутон“ от екранните четци и съответно ще бъде неизползваем за потребителите им. [Научете как да направите бутоните по-достъпни](https://dequeuniversity.com/rules/axe/4.8/button-name)."
  },
  "core/audits/accessibility/button-name.js | failureTitle": {
    "message": "Бутоните нямат достъпни имена"
  },
  "core/audits/accessibility/button-name.js | title": {
    "message": "Бутоните имат достъпни имена"
  },
  "core/audits/accessibility/bypass.js | description": {
    "message": "Добавянето на начини за заобикаляне на повтарящото се съдържание дава възможност на потребителите, използващи клавиатура, да навигират по-ефективно в страницата. [Научете повече за заобикалянето на блокове](https://dequeuniversity.com/rules/axe/4.8/bypass)."
  },
  "core/audits/accessibility/bypass.js | failureTitle": {
    "message": "Страницата не съдържа заглавие, връзка за пропускане или участък с ориентир"
  },
  "core/audits/accessibility/bypass.js | title": {
    "message": "Страницата съдържа заглавие, връзка за пропускане или участък с ориентир"
  },
  "core/audits/accessibility/color-contrast.js | description": {
    "message": "Четенето на текст с нисък контраст е трудно или невъзможно за много потребители. [Научете как да осигурите достатъчно контраст между цветовете](https://dequeuniversity.com/rules/axe/4.8/color-contrast)."
  },
  "core/audits/accessibility/color-contrast.js | failureTitle": {
    "message": "Коефициентът на контрастност между цветовете на заден и преден план не е достатъчно голям."
  },
  "core/audits/accessibility/color-contrast.js | title": {
    "message": "Коефициентът на контрастност между цветовете на заден и преден план е достатъчно голям"
  },
  "core/audits/accessibility/definition-list.js | description": {
    "message": "Когато списъците с определения не са маркирани правилно, екранните четци може да предоставят объркваща или неточна информация. [Научете как да структурирате правилно тези списъци](https://dequeuniversity.com/rules/axe/4.8/definition-list)."
  },
  "core/audits/accessibility/definition-list.js | failureTitle": {
    "message": "Елементите `<dl>` не съдържат само правилно подредени групи `<dt>` и `<dd>` и елементи `<script>`, `<template>` или `<div>`."
  },
  "core/audits/accessibility/definition-list.js | title": {
    "message": "Елементите `<dl>` съдържат само правилно подредени групи `<dt>` и `<dd>` и елементи `<script>`, `<template>` или `<div>`."
  },
  "core/audits/accessibility/dlitem.js | description": {
    "message": "Списъчните елементи за определение (`<dt>` и `<dd>`) трябва да бъдат обвити в родителски елемент `<dl>`, за да бъдат прочетени правилно от екранните четци. [Научете как да структурирате правилно списъците с определения](https://dequeuniversity.com/rules/axe/4.8/dlitem)."
  },
  "core/audits/accessibility/dlitem.js | failureTitle": {
    "message": "Някои списъчни елементи за определение не са обвити в елементи `<dl>`"
  },
  "core/audits/accessibility/dlitem.js | title": {
    "message": "Списъчните елементи за определение са обвити в елементи `<dl>`"
  },
  "core/audits/accessibility/document-title.js | description": {
    "message": "Заглавието дава възможност на потребителите на екранни четци да добият обща представа за страницата, а потребителите на търсещи машини разчитат на него в голяма степен, за да определят дали страницата е подходяща за търсенето им. [Научете повече за заглавията на документи](https://dequeuniversity.com/rules/axe/4.8/document-title)."
  },
  "core/audits/accessibility/document-title.js | failureTitle": {
    "message": "Документът няма елемент `<title>`"
  },
  "core/audits/accessibility/document-title.js | title": {
    "message": "Документът има елемент `<title>`"
  },
  "core/audits/accessibility/duplicate-id-active.js | description": {
    "message": "Всички елементи, които могат да получат фокуса, трябва да са с уникален `id`, за да могат помощните технологии да работят с тях. [Научете как да коригирате дублиращите се `id`](https://dequeuniversity.com/rules/axe/4.8/duplicate-id-active)."
  },
  "core/audits/accessibility/duplicate-id-active.js | failureTitle": {
    "message": "Атрибутите `[id]` на активните елементи, които могат да получат фокуса, не са уникални"
  },
  "core/audits/accessibility/duplicate-id-active.js | title": {
    "message": "Атрибутите `[id]` на активните елементи, които могат да получат фокуса, са уникални"
  },
  "core/audits/accessibility/duplicate-id-aria.js | description": {
    "message": "Стойността на атрибута за ARIA трябва да е уникална, за да се предотврати пропускането на други екземпляри от страна на помощните технологии. [Научете как да коригирате дублиращи се идентификатори за ARIA](https://dequeuniversity.com/rules/axe/4.8/duplicate-id-aria)."
  },
  "core/audits/accessibility/duplicate-id-aria.js | failureTitle": {
    "message": "Идентификаторите за ARIA не са уникални"
  },
  "core/audits/accessibility/duplicate-id-aria.js | title": {
    "message": "Идентификаторите за ARIA са уникални"
  },
  "core/audits/accessibility/empty-heading.js | description": {
    "message": "Заглавие без съдържание или недостъпен текст не позволяват на потребителите на екранни четци да стигнат до информация за структурата на страницата. [Научете повече за заглавията](https://dequeuniversity.com/rules/axe/4.8/empty-heading)."
  },
  "core/audits/accessibility/empty-heading.js | failureTitle": {
    "message": "Заглавните елементи нямат съдържание."
  },
  "core/audits/accessibility/empty-heading.js | title": {
    "message": "Всички елементи heading имат съдържание."
  },
  "core/audits/accessibility/form-field-multiple-labels.js | description": {
    "message": "Когато полетата във формуляри имат няколко етикета, е възможно да бъдат произнесени объркващо от помощните технологии, например екранни четци, които използват първия, последния или всички етикети. [Научете как да използвате етикети за формуляри](https://dequeuniversity.com/rules/axe/4.8/form-field-multiple-labels)."
  },
  "core/audits/accessibility/form-field-multiple-labels.js | failureTitle": {
    "message": "Полета във формуляр са с повече от един етикет"
  },
  "core/audits/accessibility/form-field-multiple-labels.js | title": {
    "message": "Нито едно поле във формуляр няма повече от един етикет"
  },
  "core/audits/accessibility/frame-title.js | description": {
    "message": "Потребителите на екранни четци очакват заглавието на рамката да описва съдържанието ѝ. [Научете повече за заглавията на рамки](https://dequeuniversity.com/rules/axe/4.8/frame-title)."
  },
  "core/audits/accessibility/frame-title.js | failureTitle": {
    "message": "Някои елементи `<frame>` или `<iframe>` нямат заглавие"
  },
  "core/audits/accessibility/frame-title.js | title": {
    "message": "Елементите `<frame>` или `<iframe>` имат заглавие"
  },
  "core/audits/accessibility/heading-order.js | description": {
    "message": "Правилно подредените заглавия без пропускане на нива предават семантичната структура на страницата и улесняват разбирането ѝ и навигацията в нея с помощни технологии. [Научете повече за реда на заглавията](https://dequeuniversity.com/rules/axe/4.8/heading-order)."
  },
  "core/audits/accessibility/heading-order.js | failureTitle": {
    "message": "Заглавните елементи не са в последователен низходящ ред"
  },
  "core/audits/accessibility/heading-order.js | title": {
    "message": "Заглавните елементи са в последователен низходящ ред"
  },
  "core/audits/accessibility/html-has-lang.js | description": {
    "message": "Ако за дадена страница не е посочен атрибут `lang`, екранният четец приема, че тя е написана на стандартния език, който потребителят е избрал при настройването му. Ако страницата всъщност не е на стандартния език, екранният четец може да не прочете текста ѝ правилно. [Научете повече за атрибута `lang`](https://dequeuniversity.com/rules/axe/4.8/html-has-lang)."
  },
  "core/audits/accessibility/html-has-lang.js | failureTitle": {
    "message": "Елементът `<html>` няма атрибут `[lang]`"
  },
  "core/audits/accessibility/html-has-lang.js | title": {
    "message": "Елементът `<html>` има атрибут `[lang]`"
  },
  "core/audits/accessibility/html-lang-valid.js | description": {
    "message": "Посочването на валиден [език по BCP 47](https://www.w3.org/International/questions/qa-choosing-language-tags#question) помага на екранните четци да четат текста правилно. [Научете как да използвате атрибута `lang`](https://dequeuniversity.com/rules/axe/4.8/html-lang-valid)."
  },
  "core/audits/accessibility/html-lang-valid.js | failureTitle": {
    "message": "Елементът `<html>` няма валидна стойност за атрибута `[lang]`."
  },
  "core/audits/accessibility/html-lang-valid.js | title": {
    "message": "Елементът `<html>` има валидна стойност за атрибута `[lang]`"
  },
  "core/audits/accessibility/html-xml-lang-mismatch.js | description": {
    "message": "Ако уеб страницата не посочва език по еднороден начин, екранният четец може да не прочете текста ѝ правилно. [Научете повече за атрибута `lang`](https://dequeuniversity.com/rules/axe/4.8/html-xml-lang-mismatch)."
  },
  "core/audits/accessibility/html-xml-lang-mismatch.js | failureTitle": {
    "message": "Елементът `<html>` няма атрибут `[xml:lang]` със същия основен език като атрибута `[lang]`."
  },
  "core/audits/accessibility/html-xml-lang-mismatch.js | title": {
    "message": "Елементът `<html>` има атрибут `[xml:lang]` със същия основен език като атрибута `[lang]`."
  },
  "core/audits/accessibility/identical-links-same-purpose.js | description": {
    "message": "Връзките с една и съща дестинация трябва да имат едно и също описание, за да могат потребителите да разберат целта на връзката и да решат дали да я отворят. [Научете повече за идентичните връзки](https://dequeuniversity.com/rules/axe/4.8/identical-links-same-purpose)."
  },
  "core/audits/accessibility/identical-links-same-purpose.js | failureTitle": {
    "message": "Идентичните връзки нямат една и съща цел."
  },
  "core/audits/accessibility/identical-links-same-purpose.js | title": {
    "message": "Идентичните връзки имат една и съща цел."
  },
  "core/audits/accessibility/image-alt.js | description": {
    "message": "Информативните елементи трябва да имат кратък, описателен алтернативен текст. При декоративните елементи атрибутът alt може да бъде оставен без стойност. [Научете повече за атрибута `alt`](https://dequeuniversity.com/rules/axe/4.8/image-alt)."
  },
  "core/audits/accessibility/image-alt.js | failureTitle": {
    "message": "Някои графични елементи нямат атрибути `[alt]`"
  },
  "core/audits/accessibility/image-alt.js | title": {
    "message": "Графичните елементи имат атрибути `[alt]`"
  },
  "core/audits/accessibility/image-redundant-alt.js | description": {
    "message": "Информативните елементи трябва да имат кратък, описателен алтернативен текст. Ако той е идентичен на текста до връзката или изображението, това може да бъде объркващо за потребителите на екранни четци, тъй като текстът ще бъде прочетен два пъти. [Научете повече за атрибута `alt`](https://dequeuniversity.com/rules/axe/4.8/image-redundant-alt)."
  },
  "core/audits/accessibility/image-redundant-alt.js | failureTitle": {
    "message": "Има атрибути `[alt]` с излишен текст за графичните елементи."
  },
  "core/audits/accessibility/image-redundant-alt.js | title": {
    "message": "Няма атрибути `[alt]` с излишен текст за графичните елементи."
  },
  "core/audits/accessibility/input-button-name.js | description": {
    "message": "Добавянето на забележим и достъпен текст към бутоните за въвеждане може да помогне на потребителите на екранни четци да разберат за какво служи съответният бутон. [Научете повече за бутоните за въвеждане](https://dequeuniversity.com/rules/axe/4.8/input-button-name)."
  },
  "core/audits/accessibility/input-button-name.js | failureTitle": {
    "message": "Бутоните за въвеждане нямат забележим текст."
  },
  "core/audits/accessibility/input-button-name.js | title": {
    "message": "Бутоните за въвеждане са със забележим текст."
  },
  "core/audits/accessibility/input-image-alt.js | description": {
    "message": "Когато за бутон от тип `<input>` се използва изображение, предоставянето на алтернативен текст помага на потребителите на екранни четци да разберат за какво служи бутонът. [Научете повече за алтернативния текст на изображение за елемент input](https://dequeuniversity.com/rules/axe/4.8/input-image-alt)."
  },
  "core/audits/accessibility/input-image-alt.js | failureTitle": {
    "message": "Някои елементи `<input type=\"image\">` нямат алтернативен текст (`[alt]`)"
  },
  "core/audits/accessibility/input-image-alt.js | title": {
    "message": "Елементите `<input type=\"image\">` имат алтернативен текст (`[alt]`)"
  },
  "core/audits/accessibility/label-content-name-mismatch.js | description": {
    "message": "Видимите текстови етикети, които не съответстват на достъпното име, може да са объркващи за потребителите на екранни четци. [Научете повече за достъпните имена](https://dequeuniversity.com/rules/axe/4.8/label-content-name-mismatch)."
  },
  "core/audits/accessibility/label-content-name-mismatch.js | failureTitle": {
    "message": "Елементите с видими текстови етикети нямат съответстващи достъпни имена."
  },
  "core/audits/accessibility/label-content-name-mismatch.js | title": {
    "message": "Елементите с видими текстови етикети имат съответстващи достъпни имена."
  },
  "core/audits/accessibility/label.js | description": {
    "message": "Етикетите дават възможност на помощните технологии, като например екранни четци, да четат правилно контролите във формуляри. [Научете повече за етикетите на елементи във формуляри](https://dequeuniversity.com/rules/axe/4.8/label)."
  },
  "core/audits/accessibility/label.js | failureTitle": {
    "message": "Някои елементи на формуляра нямат свързани етикети"
  },
  "core/audits/accessibility/label.js | title": {
    "message": "Елементите на формуляра имат свързани етикети"
  },
  "core/audits/accessibility/landmark-one-main.js | description": {
    "message": "Един главен участък помага на потребителите на екранни четци да навигират в дадена уеб страница. [Научете повече за участъците](https://dequeuniversity.com/rules/axe/4.8/landmark-one-main)."
  },
  "core/audits/accessibility/landmark-one-main.js | failureTitle": {
    "message": "Документът няма главен участък."
  },
  "core/audits/accessibility/landmark-one-main.js | title": {
    "message": "Документът има главен участък."
  },
  "core/audits/accessibility/link-in-text-block.js | description": {
    "message": "Четенето на текст с нисък контраст е трудно или невъзможно за много потребители. Текстът на връзките, който се отличава, подобрява практическата работа за потребителите със слабо зрение. [Научете как да направите връзките да се отличават от текста](https://dequeuniversity.com/rules/axe/4.8/link-in-text-block)."
  },
  "core/audits/accessibility/link-in-text-block.js | failureTitle": {
    "message": "Връзките разчитат на цвят, за да се отличават от текста."
  },
  "core/audits/accessibility/link-in-text-block.js | title": {
    "message": "Връзките се отличават от текста, без да разчитат на цвета."
  },
  "core/audits/accessibility/link-name.js | description": {
    "message": "Текстът на връзките (и алтернативният текст за изображения, когато се използват за връзки), който е различим, уникален и дава възможност фокусът да бъде поставен върху него, подобрява навигирането за потребителите на екранни четци. [Научете как да направите връзките достъпни](https://dequeuniversity.com/rules/axe/4.8/link-name)."
  },
  "core/audits/accessibility/link-name.js | failureTitle": {
    "message": "Някои връзки нямат отличително име"
  },
  "core/audits/accessibility/link-name.js | title": {
    "message": "Връзките имат отличителни имена"
  },
  "core/audits/accessibility/list.js | description": {
    "message": "Екранните четци съобщават съдържанието на списъците по специфичен начин. Правилното структуриране на списъците улеснява четенето им от екранните четци. [Научете повече за правилното структуриране](https://dequeuniversity.com/rules/axe/4.8/list)."
  },
  "core/audits/accessibility/list.js | failureTitle": {
    "message": "Някои списъци не съдържат само елементи `<li>` и елементи за поддръжка на скриптове (`<script>` и `<template>`)."
  },
  "core/audits/accessibility/list.js | title": {
    "message": "Списъците съдържат само елементи `<li>` и елементи за поддръжка на скриптове (`<script>` и `<template>`)."
  },
  "core/audits/accessibility/listitem.js | description": {
    "message": "Екранните четци изискват списъчните елементи (`<li>`) да се съдържат в родителски елемент `<ul>`, `<ol>` или `<menu>`, за да бъдат прочетени правилно. [Научете повече за правилното структуриране на списъци](https://dequeuniversity.com/rules/axe/4.8/listitem)."
  },
  "core/audits/accessibility/listitem.js | failureTitle": {
    "message": "Някои списъчни елементи (`<li>`) не се съдържат в родителски елементи `<ul>`, `<ol>` или `<menu>`."
  },
  "core/audits/accessibility/listitem.js | title": {
    "message": "Някои списъчни елементи (`<li>`) се съдържат в родителски елементи `<ul>`, `<ol>` или `<menu>`"
  },
  "core/audits/accessibility/meta-refresh.js | description": {
    "message": "Потребителите не очакват страницата да се опресни автоматично и ако това се случи, фокусът ще бъде върнат в горната ѝ част. Това може да бъде дразнещо или объркващо за потребителите. [Научете повече за мета маркера refresh](https://dequeuniversity.com/rules/axe/4.8/meta-refresh)."
  },
  "core/audits/accessibility/meta-refresh.js | failureTitle": {
    "message": "Документът използва `<meta http-equiv=\"refresh\">`"
  },
  "core/audits/accessibility/meta-refresh.js | title": {
    "message": "Документът не използва `<meta http-equiv=\"refresh\">`"
  },
  "core/audits/accessibility/meta-viewport.js | description": {
    "message": "Невъзможността за промяна на мащаба създава проблем за потребителите със слабо зрение, които разчитат на увеличението на екрана, за да виждат добре съдържанието на уеб страниците. [Научете повече за мета маркера viewport](https://dequeuniversity.com/rules/axe/4.8/meta-viewport)."
  },
  "core/audits/accessibility/meta-viewport.js | failureTitle": {
    "message": "`[user-scalable=\"no\"]` се използва в елемента `<meta name=\"viewport\">` или стойността на атрибута `[maximum-scale]` е по-малка от 5."
  },
  "core/audits/accessibility/meta-viewport.js | title": {
    "message": "`[user-scalable=\"no\"]` не се използва в елемента `<meta name=\"viewport\">` и стойността на атрибута `[maximum-scale]` не е по-малка от 5."
  },
  "core/audits/accessibility/object-alt.js | description": {
    "message": "Екранните четци не могат да интерпретират нетекстово съдържание. Добавянето на алтернативен текст към елементите `<object>` помага на екранните четци да предават смисъла им на потребителите. [Научете повече за алтернативния текст за елементи `object`](https://dequeuniversity.com/rules/axe/4.8/object-alt)."
  },
  "core/audits/accessibility/object-alt.js | failureTitle": {
    "message": "`<object>` елемента нямат алтернативен текст"
  },
  "core/audits/accessibility/object-alt.js | title": {
    "message": "`<object>` елемента имат алтернативен текст"
  },
  "core/audits/accessibility/select-name.js | description": {
    "message": "Елементите на формуляра без ефективни етикети могат да влошат практическата работа на потребителите на екранни четци. [Научете повече за елемента `select`](https://dequeuniversity.com/rules/axe/4.8/select-name)."
  },
  "core/audits/accessibility/select-name.js | failureTitle": {
    "message": "С елементите select не са свързани елементи label."
  },
  "core/audits/accessibility/select-name.js | title": {
    "message": "С елементите select са свързани елементи label."
  },
  "core/audits/accessibility/skip-link.js | description": {
    "message": "Включването на връзка за пропускане може да помогне на потребителите да преминат към основното съдържание, за да спестят време. [Научете повече за връзките за пропускане](https://dequeuniversity.com/rules/axe/4.8/skip-link)."
  },
  "core/audits/accessibility/skip-link.js | failureTitle": {
    "message": "Фокусът не може да бъде поставен върху връзките за пропускане."
  },
  "core/audits/accessibility/skip-link.js | title": {
    "message": "Фокусът може да бъде поставен върху връзките за пропускане."
  },
  "core/audits/accessibility/tabindex.js | description": {
    "message": "Ако стойността е по-голяма от 0, значи се използва изричен ред на навигиране. Въпреки че е технически валидно, това често създава неудобства за потребителите, които разчитат на помощни технологии. [Научете повече за атрибута `tabindex`](https://dequeuniversity.com/rules/axe/4.8/tabindex)."
  },
  "core/audits/accessibility/tabindex.js | failureTitle": {
    "message": "Някои елементи имат атрибут `[tabindex]` със стойност, по-голяма от 0"
  },
  "core/audits/accessibility/tabindex.js | title": {
    "message": "Никой от елементите няма атрибут `[tabindex]` със стойност, по-голяма от 0"
  },
  "core/audits/accessibility/table-duplicate-name.js | description": {
    "message": "Атрибутът summary трябва да описва структурата на таблицата, a `<caption>` трябва да съдържа заглавието, което се показва на екрана. Точното маркиране на елементите на таблицата улеснява потребителите на екранни четци. [Научете повече за атрибута summary и елемента caption](https://dequeuniversity.com/rules/axe/4.8/table-duplicate-name)."
  },
  "core/audits/accessibility/table-duplicate-name.js | failureTitle": {
    "message": "Таблиците имат едно и също съдържание в атрибута summary и в елемента `<caption>.`"
  },
  "core/audits/accessibility/table-duplicate-name.js | title": {
    "message": "Таблиците имат различно съдържание в атрибута summary и в елемента `<caption>`."
  },
  "core/audits/accessibility/table-fake-caption.js | description": {
    "message": "Екранните четци имат функции за улесняване на навигирането в таблици. Когато в таблиците се използва елементът caption вместо клетки с атрибута `[colspan]`, това може да подобри практическата работа за потребителите на екранни четци. [Научете повече за надписите](https://dequeuniversity.com/rules/axe/4.8/table-fake-caption)."
  },
  "core/audits/accessibility/table-fake-caption.js | failureTitle": {
    "message": "Таблиците не използват `<caption>` вместо клетки с атрибута `[colspan]`, за да посочат надпис."
  },
  "core/audits/accessibility/table-fake-caption.js | title": {
    "message": "В таблиците се използва `<caption>` вместо клетки с атрибута `[colspan]`, за да се посочи надпис."
  },
  "core/audits/accessibility/target-size.js | description": {
    "message": "Целите за докосване с достатъчна големина и разстояние помежду им помагат на потребителите, които се затрудняват да работят с малки контроли, да ги активират. [Научете повече за целите за докосване](https://dequeuniversity.com/rules/axe/4.8/target-size)."
  },
  "core/audits/accessibility/target-size.js | failureTitle": {
    "message": "Целите за докосване не са достатъчно големи или разстоянието помежду им не е достатъчно."
  },
  "core/audits/accessibility/target-size.js | title": {
    "message": "Целите за докосване са с достатъчна големина и разстояние помежду им."
  },
  "core/audits/accessibility/td-has-header.js | description": {
    "message": "Екранните четци имат функции за улесняване на навигирането в таблици. Когато елементите `<td>` в голяма таблица (с повече от 3 колони или реда) имат свързана заглавка на таблицата, това може да подобри практическата работа за потребителите на екранни четци. [Научете повече за заглавките на таблиците](https://dequeuniversity.com/rules/axe/4.8/td-has-header)."
  },
  "core/audits/accessibility/td-has-header.js | failureTitle": {
    "message": "`<td>` елемента в голям елемент `<table>` нямат заглавки на таблицата."
  },
  "core/audits/accessibility/td-has-header.js | title": {
    "message": "Елементите `<td>` в голям елемент `<table>` имат една или повече заглавки на таблицата."
  },
  "core/audits/accessibility/td-headers-attr.js | description": {
    "message": "Екранните четци имат функции за улесняване на навигирането в таблици. Когато клетките от типа `<td>`, използващи атрибута `[headers]`, сочат само към други клетки от същата таблица, това може да подобри практическата работа за потребителите на екранни четци. [Научете повече за атрибута `headers`](https://dequeuniversity.com/rules/axe/4.8/td-headers-attr)."
  },
  "core/audits/accessibility/td-headers-attr.js | failureTitle": {
    "message": "Някои клетки в елемент `<table>`, които използват атрибута `[headers]`, сочат към елемент `id`, който не бе намерен в същата таблица."
  },
  "core/audits/accessibility/td-headers-attr.js | title": {
    "message": "Клетките в елемент `<table>`, които използват атрибута `[headers]`, сочат към клетки от същата таблица."
  },
  "core/audits/accessibility/th-has-data-cells.js | description": {
    "message": "Екранните четци имат функции за улесняване на навигирането в таблици. Когато всички заглавки в таблицата сочат към някакъв набор от клетки, това може да подобри практическата работа за потребителите на екранни четци. [Научете повече за заглавките на таблиците](https://dequeuniversity.com/rules/axe/4.8/th-has-data-cells)."
  },
  "core/audits/accessibility/th-has-data-cells.js | failureTitle": {
    "message": "Някои елементи `<th>` и елементи с `[role=\"columnheader\"/\"rowheader\"]` нямат клетки с данни, за които служат като описание."
  },
  "core/audits/accessibility/th-has-data-cells.js | title": {
    "message": "Елементите `<th>` и тези с `[role=\"columnheader\"/\"rowheader\"]` имат клетки с данни, за които служат като описание."
  },
  "core/audits/accessibility/valid-lang.js | description": {
    "message": "Посочването на валиден [език по BCP 47](https://www.w3.org/International/questions/qa-choosing-language-tags#question) за елементите дава възможност на екранните четци да произнасят текста правилно. [Научете как да използвате атрибута `lang`](https://dequeuniversity.com/rules/axe/4.8/valid-lang)."
  },
  "core/audits/accessibility/valid-lang.js | failureTitle": {
    "message": "Някои атрибути `[lang]` нямат валидна стойност"
  },
  "core/audits/accessibility/valid-lang.js | title": {
    "message": "Атрибутите `[lang]` имат валидна стойност"
  },
  "core/audits/accessibility/video-caption.js | description": {
    "message": "Наличието на надпис за даден видеоклип улеснява достъпа до съответната информация за потребителите със слухови увреждания. [Научете повече за надписите за видеоклипове](https://dequeuniversity.com/rules/axe/4.8/video-caption)."
  },
  "core/audits/accessibility/video-caption.js | failureTitle": {
    "message": "Някои елементи `<video>` не съдържат елемент `<track>` с `[kind=\"captions\"]`."
  },
  "core/audits/accessibility/video-caption.js | title": {
    "message": "Елементите `<video>` съдържат елемент `<track>` с `[kind=\"captions\"]`"
  },
  "core/audits/autocomplete.js | columnCurrent": {
    "message": "Текуща стойност"
  },
  "core/audits/autocomplete.js | columnSuggestions": {
    "message": "Предложено означение"
  },
  "core/audits/autocomplete.js | description": {
    "message": "Функцията за `autocomplete` помага на потребителите по-бързо да изпращат формуляри. За да ги улесните, препоръчваме да я активирате, като зададете валидна стойност за атрибута `autocomplete`. [Научете повече за `autocomplete` във формулярите](https://developers.google.com/web/fundamentals/design-and-ux/input/forms#use_metadata_to_enable_auto-complete)"
  },
  "core/audits/autocomplete.js | failureTitle": {
    "message": "Елементите от тип `<input>` нямат правилните атрибути за `autocomplete`"
  },
  "core/audits/autocomplete.js | manualReview": {
    "message": "Изисква се преглед от човек"
  },
  "core/audits/autocomplete.js | reviewOrder": {
    "message": "Прегледайте подредбата на означенията"
  },
  "core/audits/autocomplete.js | title": {
    "message": "Елементите от типа `<input>` правилно използват функцията за `autocomplete`"
  },
  "core/audits/autocomplete.js | warningInvalid": {
    "message": "Невалидни означения за `autocomplete` ({token}) в {snippet}"
  },
  "core/audits/autocomplete.js | warningOrder": {
    "message": "Прегледайте подредбата на означенията {tokens} в {snippet}"
  },
  "core/audits/bf-cache.js | actionableFailureType": {
    "message": "С възможност за действие"
  },
  "core/audits/bf-cache.js | description": {
    "message": "Голяма част от навигацията представлява връщане назад към предишна страница или повторно преминаване напред. Кешът за назад/напред (bfcache) може да ускори този тип навигиране. [Научете повече за bfcache](https://developer.chrome.com/docs/lighthouse/performance/bf-cache/)"
  },
  "core/audits/bf-cache.js | displayValue": {
    "message": "{itemCount,plural, =1{1 причина за проблема}other{# причини за проблема}}"
  },
  "core/audits/bf-cache.js | failureReasonColumn": {
    "message": "Причина за проблема"
  },
  "core/audits/bf-cache.js | failureTitle": {
    "message": "Страницата предотврати възстановяването на кеша за назад/напред"
  },
  "core/audits/bf-cache.js | failureTypeColumn": {
    "message": "Тип проблем"
  },
  "core/audits/bf-cache.js | notActionableFailureType": {
    "message": "Няма възможност за действие"
  },
  "core/audits/bf-cache.js | supportPendingFailureType": {
    "message": "Предстояща поддръжка на браузъра"
  },
  "core/audits/bf-cache.js | title": {
    "message": "Страницата не предотврати възстановяването на кеша за назад/напред"
  },
  "core/audits/bootup-time.js | chromeExtensionsWarning": {
    "message": "Зареждането на тази страница се забавя от разширения за Chrome. Опитайте да я проверите в режим „инкогнито“ или от потребителски профил в Chrome без инсталирани разширения."
  },
  "core/audits/bootup-time.js | columnScriptEval": {
    "message": "Проверка на скрипта"
  },
  "core/audits/bootup-time.js | columnScriptParse": {
    "message": "Синтактичен анализ на скрипта"
  },
  "core/audits/bootup-time.js | columnTotal": {
    "message": "Общо процесорно време"
  },
  "core/audits/bootup-time.js | description": {
    "message": "Препоръчваме да намалите времето, прекарвано в синтактичен анализ, компилиране и изпълнение на JS. Използването на JS ресурси с по-малък размер може да помогне за това. [Научете как да намалите времето за изпълнение на JavaScript](https://developer.chrome.com/docs/lighthouse/performance/bootup-time/)."
  },
  "core/audits/bootup-time.js | failureTitle": {
    "message": "Намалете времето за изпълнение на JavaScript"
  },
  "core/audits/bootup-time.js | title": {
    "message": "Време за изпълнение на JavaScript"
  },
  "core/audits/byte-efficiency/duplicated-javascript.js | description": {
    "message": "Премахнете големите дублиращи се JavaScript модули от пакетите, за да намалите ненужния пренос на данни в мрежата. "
  },
  "core/audits/byte-efficiency/duplicated-javascript.js | title": {
    "message": "Премахнете дублиращите се модули в JavaScript пакетите"
  },
  "core/audits/byte-efficiency/efficient-animated-content.js | description": {
    "message": "Големите GIF файлове не са ефективни за показване на анимирано съдържание. Вместо това препоръчваме да използвате видеоклипове във формат MPEG4/WebM за анимации и PNG/WebP за статични изображения, за да намалите преноса на данни. [Научете повече за ефективните видеоформати](https://developer.chrome.com/docs/lighthouse/performance/efficient-animated-content/)"
  },
  "core/audits/byte-efficiency/efficient-animated-content.js | title": {
    "message": "Използвайте видеоформати за анимираното съдържание"
  },
  "core/audits/byte-efficiency/legacy-javascript.js | description": {
    "message": "Полифиловете и трансформациите дават възможност на старите браузъри да използват нови функции на JavaScript, но в голяма степен не са необходими за съвременните браузъри. За JavaScript пакета си използвайте актуална стратегия за внедряване на скриптове посредством откриване на функции за модулни/немодулни скриптове, за да намалите количеството код, изпращан до новите браузъри, и същевременно да запазите поддръжката за старите такива. [Научете как да използвате съвременен JavaScript](https://web.dev/publish-modern-javascript/)."
  },
  "core/audits/byte-efficiency/legacy-javascript.js | title": {
    "message": "Избягвайте показването на остарял JavaScript в съвременни браузъри"
  },
  "core/audits/byte-efficiency/modern-image-formats.js | description": {
    "message": "Графичните формати, като например WebP и AVIF, често предоставят по-добро компресиране от PNG или JPEG, което означава по-бързи изтегляния и по-малко потребление на данни. [Научете повече за съвременните графични формати](https://developer.chrome.com/docs/lighthouse/performance/uses-webp-images/)."
  },
  "core/audits/byte-efficiency/modern-image-formats.js | title": {
    "message": "Използвайте съвременни формати за показване на изображения"
  },
  "core/audits/byte-efficiency/offscreen-images.js | description": {
    "message": "За да намалите времето до интерактивност, препоръчваме скритите изображения и тези извън видимата част на екрана да се зареждат след всички критични ресурси. [Научете как да отложите зареждането на изображенията извън видимата част на екрана](https://developer.chrome.com/docs/lighthouse/performance/offscreen-images/)."
  },
  "core/audits/byte-efficiency/offscreen-images.js | title": {
    "message": "Отложете зареждането на изображенията извън видимата част на екрана"
  },
  "core/audits/byte-efficiency/render-blocking-resources.js | description": {
    "message": "Ресурси блокират първото изобразяване на страницата ви. Препоръчваме да вградите критичните JS/CSS елементи и да отложите зареждането на всички некритични стилове или JS код. [Научете как да премахвате ресурси, блокиращи изобразяването](https://developer.chrome.com/docs/lighthouse/performance/render-blocking-resources/)."
  },
  "core/audits/byte-efficiency/render-blocking-resources.js | title": {
    "message": "Елиминирайте ресурсите, които блокират изобразяването"
  },
  "core/audits/byte-efficiency/total-byte-weight.js | description": {
    "message": "Мрежовите ресурси с голям размер струват пари на потребителите и са тясно свързани с бавното зареждане. [Научете как да намалите размера на ресурсите](https://developer.chrome.com/docs/lighthouse/performance/total-byte-weight/)."
  },
  "core/audits/byte-efficiency/total-byte-weight.js | displayValue": {
    "message": "Общият размер бе {totalBytes, number, bytes} KiB"
  },
  "core/audits/byte-efficiency/total-byte-weight.js | failureTitle": {
    "message": "Не използвайте мрежови ресурси с голям размер"
  },
  "core/audits/byte-efficiency/total-byte-weight.js | title": {
    "message": "Не се използват мрежови ресурси с голям размер"
  },
  "core/audits/byte-efficiency/unminified-css.js | description": {
    "message": "Минимизирането на файловете със CSS може да намали размера на мрежовите ресурси. [Научете как да минимизирате CSS](https://developer.chrome.com/docs/lighthouse/performance/unminified-css/)."
  },
  "core/audits/byte-efficiency/unminified-css.js | title": {
    "message": "Минимизирайте CSS"
  },
  "core/audits/byte-efficiency/unminified-javascript.js | description": {
    "message": "Минимизирането на файловете с JavaScript може да намали размера на ресурсите и времето за синтактичен анализ на скрипта. [Научете как да минимизирате JavaScript](https://developer.chrome.com/docs/lighthouse/performance/unminified-javascript/)."
  },
  "core/audits/byte-efficiency/unminified-javascript.js | title": {
    "message": "Минимизирайте JavaScript"
  },
  "core/audits/byte-efficiency/unused-css-rules.js | description": {
    "message": "Намалете ненужните правила от стиловите листове и отложете зареждането на CSS кода, който не се използва за съдържанието на видимата на екрана част от страницата, за да намалите преноса на данни през мрежата. [Научете как да намалите неизползвания CSS код](https://developer.chrome.com/docs/lighthouse/performance/unused-css-rules/)."
  },
  "core/audits/byte-efficiency/unused-css-rules.js | title": {
    "message": "Намалете неизползваните CSS стилове"
  },
  "core/audits/byte-efficiency/unused-javascript.js | description": {
    "message": "Намалете неизползвания JavaScript и отложете зареждането на скриптове, докато не станат нужни, за да намалите преноса на данни през мрежата. [Научете как да намалите неизползвания JavaScript](https://developer.chrome.com/docs/lighthouse/performance/unused-javascript/)."
  },
  "core/audits/byte-efficiency/unused-javascript.js | title": {
    "message": "Намалете неизползвания JavaScript"
  },
  "core/audits/byte-efficiency/uses-long-cache-ttl.js | description": {
    "message": "Продължителното съхраняване в кеша може да ускори повторните посещения на страницата ви. [Научете повече за ефективните правила за кеша](https://developer.chrome.com/docs/lighthouse/performance/uses-long-cache-ttl/)."
  },
  "core/audits/byte-efficiency/uses-long-cache-ttl.js | displayValue": {
    "message": "{itemCount,plural, =1{Намерен е 1 ресурс}other{Намерени са # ресурса}}"
  },
  "core/audits/byte-efficiency/uses-long-cache-ttl.js | failureTitle": {
    "message": "Използвайте ефективни правила за кеша, за да улесните показването на статичните активи"
  },
  "core/audits/byte-efficiency/uses-long-cache-ttl.js | title": {
    "message": "Използват се ефективни правила за кеширане на статичните активи"
  },
  "core/audits/byte-efficiency/uses-optimized-images.js | description": {
    "message": "Оптимизираните изображения се зареждат по-бързо и използват по-малко мобилни данни. [Научете как да кодирате ефективно изображенията](https://developer.chrome.com/docs/lighthouse/performance/uses-optimized-images/)."
  },
  "core/audits/byte-efficiency/uses-optimized-images.js | title": {
    "message": "Кодирайте изображенията ефективно"
  },
  "core/audits/byte-efficiency/uses-responsive-images-snapshot.js | columnActualDimensions": {
    "message": "Действителни размери"
  },
  "core/audits/byte-efficiency/uses-responsive-images-snapshot.js | columnDisplayedDimensions": {
    "message": "Показани размери"
  },
  "core/audits/byte-efficiency/uses-responsive-images-snapshot.js | failureTitle": {
    "message": "Изображенията бяха по-големи от размера за показване"
  },
  "core/audits/byte-efficiency/uses-responsive-images-snapshot.js | title": {
    "message": "Изображенията бяха подходящи за размера за показване"
  },
  "core/audits/byte-efficiency/uses-responsive-images.js | description": {
    "message": "Показвайте правилно оразмерени изображения, за да пестите мобилни данни и да ускорите зареждането. [Научете как да оразмерявате изображенията](https://developer.chrome.com/docs/lighthouse/performance/uses-responsive-images/)."
  },
  "core/audits/byte-efficiency/uses-responsive-images.js | title": {
    "message": "Оразмерете изображенията правилно"
  },
  "core/audits/byte-efficiency/uses-text-compression.js | description": {
    "message": "При показването на текстови ресурси трябва да се използва компресиране (gzip, deflate или brotli), за да се намали общият пренос на данни. [Научете повече за компресирането на текста](https://developer.chrome.com/docs/lighthouse/performance/uses-text-compression/)."
  },
  "core/audits/byte-efficiency/uses-text-compression.js | title": {
    "message": "Активирайте компресирането на текста"
  },
  "core/audits/critical-request-chains.js | description": {
    "message": "Веригите от критични заявки по-долу ви показват кои ресурси се зареждат с висок приоритет. За да ускорите зареждането на страницата, препоръчваме да скъсите веригите, да намалите размера за изтегляне на ресурсите или да отложите изтеглянето на ненужните от тях. [Научете как да избягвате верижните последователности от критични заявки](https://developer.chrome.com/docs/lighthouse/performance/critical-request-chains/)."
  },
  "core/audits/critical-request-chains.js | displayValue": {
    "message": "{itemCount,plural, =1{Намерена е 1 верига}other{Намерени са # вериги}}"
  },
  "core/audits/critical-request-chains.js | title": {
    "message": "Избягвайте верижни последователности от критични заявки"
  },
  "core/audits/csp-xss.js | columnDirective": {
    "message": "Директива"
  },
  "core/audits/csp-xss.js | columnSeverity": {
    "message": "Сериозност"
  },
  "core/audits/csp-xss.js | description": {
    "message": "Строгите правила за сигурност на съдържанието (CSP) значително намаляват риска от атаки чрез изпълняване на скриптове между сайтове (XSS). [Научете как да използвате CSP за предотвратяване на XSS](https://developer.chrome.com/docs/lighthouse/best-practices/csp-xss/)."
  },
  "core/audits/csp-xss.js | itemSeveritySyntax": {
    "message": "Синтактична грешка"
  },
  "core/audits/csp-xss.js | metaTagMessage": {
    "message": "Страницата съдържа CSP, дефинирани в маркер `<meta>`. Добре е да ги преместите в HTTP заглавка или да дефинирате други строги CSP в HTTP заглавка."
  },
  "core/audits/csp-xss.js | noCsp": {
    "message": "Няма намерени CSP в режим на налагане"
  },
  "core/audits/csp-xss.js | title": {
    "message": "Осигуряване на ефективност на CSP срещу XSS атаки"
  },
  "core/audits/deprecations.js | columnDeprecate": {
    "message": "Оттегляне/предупреждение"
  },
  "core/audits/deprecations.js | columnLine": {
    "message": "Ред"
  },
  "core/audits/deprecations.js | description": {
    "message": "Оттеглените приложни програмни интерфейси (API) след време ще бъдат премахнати от браузъра. [Научете повече за тях](https://developer.chrome.com/docs/lighthouse/best-practices/deprecations/)."
  },
  "core/audits/deprecations.js | displayValue": {
    "message": "{itemCount,plural, =1{Открито бе 1 предупреждение}other{Открити бяха # предупреждения}}"
  },
  "core/audits/deprecations.js | failureTitle": {
    "message": "Използва оттеглени приложни програмни интерфейси (API)"
  },
  "core/audits/deprecations.js | title": {
    "message": "Избягва оттеглени API"
  },
  "core/audits/dobetterweb/charset.js | description": {
    "message": "Трябва да декларирате система за кодиране на знаците. За целта можете да използвате маркер `<meta>` в първите 1024 байта на HTML кода или в заглавката Content-Type за HTTP отговор. [Научете повече за декларирането на кодиране на знаците](https://developer.chrome.com/docs/lighthouse/best-practices/charset/)."
  },
  "core/audits/dobetterweb/charset.js | failureTitle": {
    "message": "Декларацията на набор от знаци липсва или е дефинирана твърде късно в HTML кода"
  },
  "core/audits/dobetterweb/charset.js | title": {
    "message": "Правилно дефиниран набор от знаци"
  },
  "core/audits/dobetterweb/doctype.js | description": {
    "message": "Посочването на doctype не позволява на браузъра да премине в режим на обратна съвместимост. [Научете повече за декларирането на doctype](https://developer.chrome.com/docs/lighthouse/best-practices/doctype/)."
  },
  "core/audits/dobetterweb/doctype.js | explanationBadDoctype": {
    "message": "Името за doctype трябва да е низът `html`"
  },
  "core/audits/dobetterweb/doctype.js | explanationLimitedQuirks": {
    "message": "Документът съдържа декларация `doctype`, която задейства `limited-quirks-mode`"
  },
  "core/audits/dobetterweb/doctype.js | explanationNoDoctype": {
    "message": "Документът трябва да съдържа doctype"
  },
  "core/audits/dobetterweb/doctype.js | explanationPublicId": {
    "message": "За полето publicId се очакваше да бъде празен низ"
  },
  "core/audits/dobetterweb/doctype.js | explanationSystemId": {
    "message": "За полето systemId се очакваше да бъде празен низ"
  },
  "core/audits/dobetterweb/doctype.js | explanationWrongDoctype": {
    "message": "Документът съдържа декларация `doctype`, която задейства `quirks-mode`"
  },
  "core/audits/dobetterweb/doctype.js | failureTitle": {
    "message": "На страницата липсва doctype на HTML, което задейства режим на обратна съвместимост"
  },
  "core/audits/dobetterweb/doctype.js | title": {
    "message": "Страницата съдържа doctype на HTML"
  },
  "core/audits/dobetterweb/dom-size.js | columnStatistic": {
    "message": "Статистически данни"
  },
  "core/audits/dobetterweb/dom-size.js | columnValue": {
    "message": "Стойност"
  },
  "core/audits/dobetterweb/dom-size.js | description": {
    "message": "Големият размер на DOM води до използване на повече памет, удължаване на [стиловите изчисления](https://developers.google.com/web/fundamentals/performance/rendering/reduce-the-scope-and-complexity-of-style-calculations) и забавяне поради [преоформяне](https://developers.google.com/speed/articles/reflow). [Научете как да избягвате прекалено големия размер на DOM](https://developer.chrome.com/docs/lighthouse/performance/dom-size/)."
  },
  "core/audits/dobetterweb/dom-size.js | displayValue": {
    "message": "{itemCount,plural, =1{1 елемент}other{# елемента}}"
  },
  "core/audits/dobetterweb/dom-size.js | failureTitle": {
    "message": "Не използвайте DOM с твърде голям размер"
  },
  "core/audits/dobetterweb/dom-size.js | statisticDOMDepth": {
    "message": "Максимална дълбочина на DOM"
  },
  "core/audits/dobetterweb/dom-size.js | statisticDOMElements": {
    "message": "Общ брой елементи в DOM"
  },
  "core/audits/dobetterweb/dom-size.js | statisticDOMWidth": {
    "message": "Максимален брой дъщерни елементи"
  },
  "core/audits/dobetterweb/dom-size.js | title": {
    "message": "Не се използва DOM с твърде голям размер"
  },
  "core/audits/dobetterweb/geolocation-on-start.js | description": {
    "message": "Потребителите се объркват или нямат доверие на сайтове, които искат да узнаят местоположението им без контекст. Вместо това бихте могли да обвържете заявката към действие на потребителя. [Научете повече за разрешението за геолокация](https://developer.chrome.com/docs/lighthouse/best-practices/geolocation-on-start/)."
  },
  "core/audits/dobetterweb/geolocation-on-start.js | failureTitle": {
    "message": "Иска разрешение за геолокация при зареждането на страницата"
  },
  "core/audits/dobetterweb/geolocation-on-start.js | title": {
    "message": "Избягва да иска разрешение за геолокация при зареждането на страницата"
  },
  "core/audits/dobetterweb/inspector-issues.js | columnIssueType": {
    "message": "Тип на проблема"
  },
  "core/audits/dobetterweb/inspector-issues.js | description": {
    "message": "Проблемите, регистрирани в панела `Issues` на Chrome DevTools, указват наличието на неотстранени неизправности. Те може да се дължат на неуспешни заявки в мрежата, недостатъчни контроли за сигурност и други проблеми с браузъра. Отворете панела „Проблеми“ в Chrome DevTools, за да видите повече подробности за всеки проблем."
  },
  "core/audits/dobetterweb/inspector-issues.js | failureTitle": {
    "message": "В панела `Issues` на Chrome DevTools бяха регистрирани проблеми"
  },
  "core/audits/dobetterweb/inspector-issues.js | issueTypeBlockedByResponse": {
    "message": "Блокирано от правило за външни източници"
  },
  "core/audits/dobetterweb/inspector-issues.js | issueTypeHeavyAds": {
    "message": "Рекламите използват много ресурси"
  },
  "core/audits/dobetterweb/inspector-issues.js | title": {
    "message": "Няма проблеми в панела `Issues` на Chrome DevTools"
  },
  "core/audits/dobetterweb/js-libraries.js | columnVersion": {
    "message": "Версия"
  },
  "core/audits/dobetterweb/js-libraries.js | description": {
    "message": "Всички библиотеки на JavaScript за предния слой, открити на страницата. [Научете повече за диагностичната проверка за откриване на библиотеки на JavaScript](https://developer.chrome.com/docs/lighthouse/best-practices/js-libraries/)."
  },
  "core/audits/dobetterweb/js-libraries.js | title": {
    "message": "Открити библиотеки на JavaScript"
  },
  "core/audits/dobetterweb/no-document-write.js | description": {
    "message": "За потребителите с бавни връзки външните скриптове, вмъквани динамично чрез `document.write()`, могат да забавят зареждането на страницата с десетки секунди. [Научете как да избягвате document.write()](https://developer.chrome.com/docs/lighthouse/best-practices/no-document-write/)."
  },
  "core/audits/dobetterweb/no-document-write.js | failureTitle": {
    "message": "Избягвайте `document.write()`"
  },
  "core/audits/dobetterweb/no-document-write.js | title": {
    "message": "Избягва `document.write()`"
  },
  "core/audits/dobetterweb/notification-on-start.js | description": {
    "message": "Потребителите се объркват или нямат доверие на сайтове, които искат да изпращат известия без контекст. Вместо това бихте могли да обвържете заявката към жестове на потребителя. [Научете повече за отговорното получаване на разрешение за известия](https://developer.chrome.com/docs/lighthouse/best-practices/notification-on-start/)."
  },
  "core/audits/dobetterweb/notification-on-start.js | failureTitle": {
    "message": "Иска разрешение за известяване при зареждането на страницата"
  },
  "core/audits/dobetterweb/notification-on-start.js | title": {
    "message": "Избягва да иска разрешение за известяване при зареждането на страницата"
  },
  "core/audits/dobetterweb/paste-preventing-inputs.js | description": {
    "message": "Предотвратяването на поставянето при въвеждане влошава практическата работа на потребителите и отслабва сигурността, като блокира мениджърите на пароли.[Научете повече за удобните за използване полета за въвеждане](https://developer.chrome.com/docs/lighthouse/best-practices/paste-preventing-inputs/)."
  },
  "core/audits/dobetterweb/paste-preventing-inputs.js | failureTitle": {
    "message": "Не позволява на потребителите да поставят в полетата за въвеждане"
  },
  "core/audits/dobetterweb/paste-preventing-inputs.js | title": {
    "message": "Разрешава на потребителите да поставят в полетата за въвеждане"
  },
  "core/audits/dobetterweb/uses-http2.js | columnProtocol": {
    "message": "Протокол"
  },
  "core/audits/dobetterweb/uses-http2.js | description": {
    "message": "HTTP/2 предлага много предимства спрямо HTTP/1.1, включително заглавки в двоичен формат и мултиплексиране. [Научете повече за HTTP/2](https://developer.chrome.com/docs/lighthouse/best-practices/uses-http2/)."
  },
  "core/audits/dobetterweb/uses-http2.js | displayValue": {
    "message": "{itemCount,plural, =1{1 заявка не е обслужена през HTTP/2}other{# заявки не са обслужени през HTTP/2}}"
  },
  "core/audits/dobetterweb/uses-http2.js | title": {
    "message": "Използвайте HTTP/2"
  },
  "core/audits/dobetterweb/uses-passive-event-listeners.js | description": {
    "message": "За да подобрите ефективността на страницата си при превъртане, бихте могли да означите като `passive` приемателите си на събития, свързани с докосване и с колелцето на мишката. [Научете повече за използването на пасивни приематели на събития](https://developer.chrome.com/docs/lighthouse/best-practices/uses-passive-event-listeners/)."
  },
  "core/audits/dobetterweb/uses-passive-event-listeners.js | failureTitle": {
    "message": "Не използва пасивни приематели на събития за подобряване на ефективността при превъртане"
  },
  "core/audits/dobetterweb/uses-passive-event-listeners.js | title": {
    "message": "Използва пасивни приематели на събития за подобряване на ефективността при превъртане"
  },
  "core/audits/errors-in-console.js | description": {
    "message": "Грешките, записани в конзолата, показват нерешени проблеми. Те може да се дължат на неуспешни заявки за мрежата и други проблеми в браузъра. [Научете повече за тези грешки, като прегледате данните от диагностичната проверка в конзолата](https://developer.chrome.com/docs/lighthouse/best-practices/errors-in-console/)"
  },
  "core/audits/errors-in-console.js | failureTitle": {
    "message": "В конзолата бяха записани грешки в браузъра"
  },
  "core/audits/errors-in-console.js | title": {
    "message": "В конзолата не бяха записани грешки в браузъра"
  },
  "core/audits/font-display.js | description": {
    "message": "Използвайте функцията `font-display` на CSS, така че текстът да е видим за потребителите, докато уеб шрифтовете се зареждат. [Научете повече за `font-display`](https://developer.chrome.com/docs/lighthouse/performance/font-display/)."
  },
  "core/audits/font-display.js | failureTitle": {
    "message": "Уверете се, че текстът остава видим при зареждането на уеб шрифтовете"
  },
  "core/audits/font-display.js | title": {
    "message": "Целият текст остава видим при зареждането на уеб шрифтовете"
  },
  "core/audits/font-display.js | undeclaredFontOriginWarning": {
    "message": "{fontCountForOrigin,plural, =1{Lighthouse не успя да провери автоматично стойността на `font-display` за източника {fontOrigin}.}other{Lighthouse не успя да провери автоматично стойностите на `font-display` за източника {fontOrigin}.}}"
  },
  "core/audits/image-aspect-ratio.js | columnActual": {
    "message": "Съотношение (действително)"
  },
  "core/audits/image-aspect-ratio.js | columnDisplayed": {
    "message": "Съотношение (показвано)"
  },
  "core/audits/image-aspect-ratio.js | description": {
    "message": "Размерите за показване на изображението трябва да съответстват на естествения формат. [Научете повече за формата на изображенията](https://developer.chrome.com/docs/lighthouse/best-practices/image-aspect-ratio/)."
  },
  "core/audits/image-aspect-ratio.js | failureTitle": {
    "message": "Показва изображения с неправилно съотношение"
  },
  "core/audits/image-aspect-ratio.js | title": {
    "message": "Показва изображенията с правилно съотношение"
  },
  "core/audits/image-size-responsive.js | columnActual": {
    "message": "Действителен размер"
  },
  "core/audits/image-size-responsive.js | columnDisplayed": {
    "message": "Показван размер"
  },
  "core/audits/image-size-responsive.js | columnExpected": {
    "message": "Очакван размер"
  },
  "core/audits/image-size-responsive.js | description": {
    "message": "Естествените размери на изображенията трябва да са пропорционални на размера на екрана и пикселното съотношение, за да се постигне максимално ясно изобразяване. [Научете как да предоставяте адаптивни изображения](https://web.dev/serve-responsive-images/)."
  },
  "core/audits/image-size-responsive.js | failureTitle": {
    "message": "Изображенията се показват с ниска разделителна способност"
  },
  "core/audits/image-size-responsive.js | title": {
    "message": "Изображенията се показват с подходяща разделителна способност"
  },
<<<<<<< HEAD
=======
  "core/audits/installable-manifest.js | already-installed": {
    "message": "Приложението вече е инсталирано"
  },
  "core/audits/installable-manifest.js | cannot-download-icon": {
    "message": "Изисквана икона от манифеста не бе изтеглена"
  },
  "core/audits/installable-manifest.js | columnValue": {
    "message": "Причина за проблема"
  },
  "core/audits/installable-manifest.js | description": {
    "message": "Service worker е технологията, която дава възможност на приложението ви да използва много от функциите на прогресивните уеб приложения (PWA), като например работа офлайн, добавяне към началния екран и насочени известия. Правилното внедряване на файл service worker и манифест дава възможност на браузърите проактивно да подканват потребителите да добавят приложението ви към началния екран, което може да повиши ангажираността. [Научете повече за изискванията за възможност за инсталиране, свързани с манифеста](https://developer.chrome.com/docs/lighthouse/pwa/installable-manifest/)."
  },
  "core/audits/installable-manifest.js | displayValue": {
    "message": "{itemCount,plural, =1{1 причина}other{# причини}}"
  },
  "core/audits/installable-manifest.js | failureTitle": {
    "message": "Манифестът или файлът service worker на уеб приложението не отговарят на изискванията за възможност за инсталиране"
  },
  "core/audits/installable-manifest.js | ids-do-not-match": {
    "message": "URL адресът на приложението в Google Play Магазин и идентификаторът за Google Play Магазин не съвпадат"
  },
  "core/audits/installable-manifest.js | in-incognito": {
    "message": "Страницата се зарежда в прозорец в режим „инкогнито“"
  },
  "core/audits/installable-manifest.js | manifest-display-not-supported": {
    "message": "Стойността на свойството `display` в манифеста трябва да е `standalone`, `fullscreen` или `minimal-ui`"
  },
  "core/audits/installable-manifest.js | manifest-display-override-not-supported": {
    "message": "Манифестът съдържа поле display_override и първият поддържан режим на екрана трябва да е standalone, fullscreen или minimal-ui"
  },
  "core/audits/installable-manifest.js | manifest-empty": {
    "message": "Манифестът не бе извлечен, не съдържа нищо или не бе анализиран синтактично"
  },
  "core/audits/installable-manifest.js | manifest-location-changed": {
    "message": "По време на извличането на манифеста URL адресът му бе променен."
  },
  "core/audits/installable-manifest.js | manifest-missing-name-or-short-name": {
    "message": "Манифестът не съдържа поле `name` или `short_name`"
  },
  "core/audits/installable-manifest.js | manifest-missing-suitable-icon": {
    "message": "Манифестът не съдържа подходяща икона – изисква се файл във формат PNG, SVG или WebP с поне {value0} пкс, атрибутът за размери трябва да е зададен, а атрибутът за предназначение, ако е зададен, трябва да включва стойността any."
  },
  "core/audits/installable-manifest.js | no-acceptable-icon": {
    "message": "Никоя от предоставените икони не е квадрат с размери поне {value0} пиксела във формат PNG, SVG или WebP, за който атрибутът за предназначение не е зададен или е със стойност any"
  },
  "core/audits/installable-manifest.js | no-icon-available": {
    "message": "Изтегленият файл за икона бе празен или повреден"
  },
  "core/audits/installable-manifest.js | no-id-specified": {
    "message": "Не е предоставен идентификатор за Google Play Магазин"
  },
  "core/audits/installable-manifest.js | no-manifest": {
    "message": "В страницата не е зададен URL адрес на манифеста чрез маркера <link>"
  },
  "core/audits/installable-manifest.js | no-url-for-service-worker": {
    "message": "Файлът service worker не бе проверен, тъй като за него липсваше поле start_url в манифеста"
  },
  "core/audits/installable-manifest.js | noErrorId": {
    "message": "Идентификаторът на грешката, свързана с възможността за инсталиране, {errorId} не е разпознат"
  },
  "core/audits/installable-manifest.js | not-from-secure-origin": {
    "message": "Страницата не се показва от защитен източник"
  },
  "core/audits/installable-manifest.js | not-in-main-frame": {
    "message": "Страницата не се зарежда в основната рамка"
  },
  "core/audits/installable-manifest.js | not-offline-capable": {
    "message": "Страницата не работи офлайн"
  },
  "core/audits/installable-manifest.js | pipeline-restarted": {
    "message": "PWA бе деинсталирано и проверките на възможността за инсталиране се нулират."
  },
  "core/audits/installable-manifest.js | platform-not-supported-on-android": {
    "message": "Посочената платформа за приложения не се поддържа от Android"
  },
  "core/audits/installable-manifest.js | prefer-related-applications": {
    "message": "В манифеста е посочено prefer_related_applications: true"
  },
  "core/audits/installable-manifest.js | prefer-related-applications-only-beta-stable": {
    "message": "prefer_related_applications се поддържа само в бета- и стабилния канал на Chrome за Android."
  },
  "core/audits/installable-manifest.js | protocol-timeout": {
    "message": "Lighthouse не успя да установи дали страницата може да се инсталира. Опитайте с по-нова версия на Chrome."
  },
  "core/audits/installable-manifest.js | start-url-not-valid": {
    "message": "URL адресът за стартиране в манифеста не е валиден"
  },
  "core/audits/installable-manifest.js | title": {
    "message": "Манифестът и файлът service worker на уеб приложението отговарят на изискванията за възможност за инсталиране"
  },
  "core/audits/installable-manifest.js | url-not-supported-for-webapk": {
    "message": "В манифеста има URL адрес, който съдържа потребителско име, парола или порт"
  },
  "core/audits/installable-manifest.js | warn-not-offline-capable": {
    "message": "Страницата не работи офлайн. Тя няма да бъде считана за страница с възможност за инсталиране след пускането на Chrome 93 в стабилния канал през август 2021 г."
  },
>>>>>>> 772c8f71
  "core/audits/is-on-https.js | allowed": {
    "message": "Разрешено"
  },
  "core/audits/is-on-https.js | blocked": {
    "message": "Блокирано"
  },
  "core/audits/is-on-https.js | columnInsecureURL": {
    "message": "Несигурен URL адрес"
  },
  "core/audits/is-on-https.js | columnResolution": {
    "message": "Действия спрямо заявката"
  },
  "core/audits/is-on-https.js | description": {
    "message": "Всички сайтове трябва да бъдат защитени с HTTPS, дори онези, които не работят с поверителни данни. Това включва избягването на [смесено съдържание](https://developers.google.com/web/fundamentals/security/prevent-mixed-content/what-is-mixed-content), при което някои ресурси се зареждат през HTTP, въпреки че първоначалната заявка се предава през HTTPS. HTTPS не позволява на външни лица да променят или подслушват комуникацията между приложението ви и потребителите и е задължително условие за HTTP/2 и множество нови приложни програмни интерфейси (API) за платформи в мрежата. [Научете повече за HTTPS](https://developer.chrome.com/docs/lighthouse/pwa/is-on-https/)."
  },
  "core/audits/is-on-https.js | displayValue": {
    "message": "{itemCount,plural, =1{Установена е 1 незащитена заявка}other{Установени са # незащитени заявки}}"
  },
  "core/audits/is-on-https.js | failureTitle": {
    "message": "Не използва HTTPS"
  },
  "core/audits/is-on-https.js | title": {
    "message": "Използва HTTPS"
  },
  "core/audits/is-on-https.js | upgraded": {
    "message": "Автоматично надстроено до HTTPS"
  },
  "core/audits/is-on-https.js | warning": {
    "message": "Разрешено с предупреждение"
  },
  "core/audits/largest-contentful-paint-element.js | columnPercentOfLCP": {
    "message": "% от LCP"
  },
  "core/audits/largest-contentful-paint-element.js | columnPhase": {
    "message": "Фаза"
  },
  "core/audits/largest-contentful-paint-element.js | columnTiming": {
    "message": "Време"
  },
  "core/audits/largest-contentful-paint-element.js | description": {
    "message": "Този елемент е най-голямото съдържание, изобразено в прозоречния изглед. [Научете повече за елемента, рендериран при изобразяване на най-голямото съдържание (LCP)](https://developer.chrome.com/docs/lighthouse/performance/lighthouse-largest-contentful-paint/)"
  },
  "core/audits/largest-contentful-paint-element.js | itemLoadDelay": {
    "message": "Забавяне на зареждането"
  },
  "core/audits/largest-contentful-paint-element.js | itemLoadTime": {
    "message": "Време за зареждане"
  },
  "core/audits/largest-contentful-paint-element.js | itemRenderDelay": {
    "message": "Забавяне при рендерирането"
  },
  "core/audits/largest-contentful-paint-element.js | itemTTFB": {
    "message": "TTFB"
  },
  "core/audits/largest-contentful-paint-element.js | title": {
    "message": "Елемент, рендериран при изобразяване на най-голямото съдържание (LCP)"
  },
  "core/audits/layout-shift-elements.js | columnContribution": {
    "message": "Принос към CLS"
  },
  "core/audits/layout-shift-elements.js | description": {
    "message": "Тези елементи в DOM имат най-голям принос за CLS на страницата. [Научете как да подобрите CLS](https://web.dev/optimize-cls/)"
  },
  "core/audits/layout-shift-elements.js | title": {
    "message": "Избягвайте големи промени в оформлението"
  },
  "core/audits/lcp-lazy-loaded.js | description": {
    "message": "Забавено заредените изображения на видимата на екрана част от страницата се рендерират на по-късен етап от жизнения ѝ цикъл. Това може да доведе до забавяне при изобразяване на най-голямото съдържание (LCP). [Научете повече за оптималното забавяне при зареждане](https://web.dev/lcp-lazy-loading/)."
  },
  "core/audits/lcp-lazy-loaded.js | failureTitle": {
    "message": "Изображението, рендерирано при изобразяване на най-голямото съдържание (LPC), бе заредено със забавяне"
  },
  "core/audits/lcp-lazy-loaded.js | title": {
    "message": "Изображението, рендерирано при изобразяване на най-голямото съдържание (LPC), бе заредено без забавяне"
  },
  "core/audits/long-tasks.js | description": {
    "message": "Посочва най-продължителните задачи в основната нишка и ви помага да идентифицирате главните причинители на забавяне при взаимодействие. [Научете как да избягвате времеемките задачи в основната нишка](https://web.dev/long-tasks-devtools/)."
  },
  "core/audits/long-tasks.js | displayValue": {
    "message": "{itemCount,plural, =1{Бе открита # продължителна задача}other{Бяха открити # продължителни задачи}}"
  },
  "core/audits/long-tasks.js | title": {
    "message": "Избягвайте продължителните задачи в основната нишка"
  },
  "core/audits/mainthread-work-breakdown.js | columnCategory": {
    "message": "Категория"
  },
  "core/audits/mainthread-work-breakdown.js | description": {
    "message": "Препоръчваме да намалите времето, прекарвано в синтактичен анализ, компилиране и изпълнение на JS. Използването на JS ресурси с по-малък размер може да помогне за това. [Научете как да сведете до минимум работата по основната нишка](https://developer.chrome.com/docs/lighthouse/performance/mainthread-work-breakdown/)."
  },
  "core/audits/mainthread-work-breakdown.js | failureTitle": {
    "message": "Сведете до минимум работата по основната нишка"
  },
  "core/audits/mainthread-work-breakdown.js | title": {
    "message": "Работата по основната нишка е сведена до минимум"
  },
  "core/audits/metrics/cumulative-layout-shift.js | description": {
    "message": "Показателят „Кумулативни структурни промени (CLS)“ измерва движението на видимите елементи в прозоречния изглед. [Научете повече за този показател](https://web.dev/cls/)."
  },
  "core/audits/metrics/first-contentful-paint.js | description": {
    "message": "Показателят „Първо изобразяване на съдържание (FCP)“ указва след колко време се изобразява първият текстов или графичен елемент. [Научете повече за този показател](https://developer.chrome.com/docs/lighthouse/performance/first-contentful-paint/)."
  },
  "core/audits/metrics/first-meaningful-paint.js | description": {
    "message": "Показателят „Първо значимо изобразяване“ измерва времето, за което основното съдържание на страницата става видимо. [Научете повече за този показател](https://developer.chrome.com/docs/lighthouse/performance/first-meaningful-paint/)."
  },
  "core/audits/metrics/interaction-to-next-paint.js | description": {
    "message": "Показателят „Изобразяване след взаимодействие“ измерва колко време е необходимо на страницата, за да реагира визуално след входящи данни от действие на потребител. [Научете повече за този показател](https://web.dev/inp/)."
  },
  "core/audits/metrics/interactive.js | description": {
    "message": "Времето до интерактивност показва след колко време страницата става напълно интерактивна. [Научете повече за този показател](https://developer.chrome.com/docs/lighthouse/performance/interactive/)."
  },
  "core/audits/metrics/largest-contentful-paint.js | description": {
    "message": "„Изобразяване на най-голямото съдържание (LCP)“ показва времето, когато се изобразяват най-големите текст или изображение. [Научете повече за този показател](https://developer.chrome.com/docs/lighthouse/performance/lighthouse-largest-contentful-paint/)."
  },
  "core/audits/metrics/max-potential-fid.js | description": {
    "message": "Максималното потенциално забавяне при първото взаимодействие на потребителите е продължителността на най-времеемката задача. [Научете повече за този показател](https://developer.chrome.com/docs/lighthouse/performance/lighthouse-max-potential-fid/)."
  },
  "core/audits/metrics/speed-index.js | description": {
    "message": "Индексът на скоростта показва колко бързо се постига визуална завършеност на страницата. [Научете повече за този показател](https://developer.chrome.com/docs/lighthouse/performance/speed-index/)."
  },
  "core/audits/metrics/total-blocking-time.js | description": {
    "message": "Сумата в милисекунди от всички периоди от време между FCP и „Време до интерактивност“, когато задачата е траела над 50 мсек. [Научете повече за показателя „Общо време на блокиране“](https://developer.chrome.com/docs/lighthouse/performance/lighthouse-total-blocking-time/)."
  },
  "core/audits/network-rtt.js | description": {
    "message": "Времето за осъществяване на двупосочна комуникация в мрежата оказва голямо влияние върху ефективността. Ако двупосочната комуникация с източника отнема дълго време, това означава, че разположени по-близо до потребителя сървъри биха подобрили ефективността. [Научете повече за времето за двупосочна комуникация](https://hpbn.co/primer-on-latency-and-bandwidth/)."
  },
  "core/audits/network-rtt.js | title": {
    "message": "Време за двупосочна комуникация в мрежата"
  },
  "core/audits/network-server-latency.js | description": {
    "message": "Забавянията на сървъра могат да повлияят на ефективността на уебсайта. Голямото забавяне при източника указва, че сървърът е претоварен или задният слой не работи достатъчно ефективно. [Научете повече за времето за реакция на сървъра](https://hpbn.co/primer-on-web-performance/#analyzing-the-resource-waterfall)."
  },
  "core/audits/network-server-latency.js | title": {
    "message": "Забавяния в задния слой на сървъра"
  },
  "core/audits/no-unload-listeners.js | description": {
    "message": "Събитието `unload` не се задейства надеждно и приемането му може да попречи на оптимизациите на браузъра, като например Back-Forward Cache. Вместо това използвайте събитията `pagehide` или `visibilitychange`. [Научете повече за приемателите на събития unload](https://web.dev/bfcache/#never-use-the-unload-event)"
  },
  "core/audits/no-unload-listeners.js | failureTitle": {
    "message": "Регистрира приемател за `unload`"
  },
  "core/audits/no-unload-listeners.js | title": {
    "message": "Избягва приематели за събития `unload`"
  },
  "core/audits/non-composited-animations.js | description": {
    "message": "Анимациите, които не са комбинирани, могат да са с лошо качество и да увеличат стойността на показателя CLS. [Научете как да ги избягвате](https://developer.chrome.com/docs/lighthouse/performance/non-composited-animations/)."
  },
  "core/audits/non-composited-animations.js | displayValue": {
    "message": "{itemCount,plural, =1{Бе открит # анимиран елемент}other{Бяха открити # анимирани елемента}}"
  },
  "core/audits/non-composited-animations.js | filterMayMovePixels": {
    "message": "Различните варианти на собствеността filter може да преместват пикселите"
  },
  "core/audits/non-composited-animations.js | incompatibleAnimations": {
    "message": "Целевата анимация съдържа друга, която е несъвместима"
  },
  "core/audits/non-composited-animations.js | nonReplaceCompositeMode": {
    "message": "Ефектът съдържа комбиниран режим, различен от replace"
  },
  "core/audits/non-composited-animations.js | title": {
    "message": "Избягване на анимации, които не са комбинирани"
  },
  "core/audits/non-composited-animations.js | transformDependsBoxSize": {
    "message": "Различните варианти на собствеността transform зависят от размера на елемента"
  },
  "core/audits/non-composited-animations.js | unsupportedCSSProperty": {
    "message": "{propertyCount,plural, =1{Неподдържана собственост на CSS: {properties}}other{Неподдържани собствености на CSS: {properties}}}"
  },
  "core/audits/non-composited-animations.js | unsupportedTimingParameters": {
    "message": "Ефектът съдържа неподдържани параметри за време"
  },
  "core/audits/performance-budget.js | description": {
    "message": "Поддържайте количеството и обема на мрежовите заявки под целевите стойности в посочените лимити за показатели с въздействие върху ефективността. [Научете повече за тези лимити](https://developers.google.com/web/tools/lighthouse/audits/budgets)."
  },
  "core/audits/performance-budget.js | requestCountOverBudget": {
    "message": "{count,plural, =1{1 заявка}other{# заявки}}"
  },
  "core/audits/performance-budget.js | title": {
    "message": "Бюджет за ефективността"
  },
  "core/audits/preload-fonts.js | description": {
    "message": "Заредете предварително шрифтовете със свойство `optional`, за да могат да се ползват от новите посетители. [Научете повече за предварителното зареждане на шрифтове](https://web.dev/preload-optional-fonts/)."
  },
  "core/audits/preload-fonts.js | failureTitle": {
    "message": "Шрифтовете, които използват собствеността `font-display: optional`, не са заредени предварително"
  },
  "core/audits/preload-fonts.js | title": {
    "message": "Шрифтовете, които използват собствеността `font-display: optional`, са заредени предварително"
  },
  "core/audits/prioritize-lcp-image.js | description": {
    "message": "Ако най-големият елемент се добавя динамично към страницата, трябва да заредите предварително изображението, за да подобрите LCP. [Научете повече за предварителното зареждане на най-големите елементи](https://web.dev/optimize-lcp/#optimize-when-the-resource-is-discovered)."
  },
  "core/audits/prioritize-lcp-image.js | title": {
    "message": "Предварително зареждане на изображението, рендерирано при изобразяване на най-голямото съдържание (LPC)"
  },
  "core/audits/redirects.js | description": {
    "message": "Пренасочванията водят до допълнително забавяне на зареждането на страницата. [Научете как да ги избягвате](https://developer.chrome.com/docs/lighthouse/performance/redirects/)."
  },
  "core/audits/redirects.js | title": {
    "message": "Не използвайте пренасочвания през няколко страници"
  },
  "core/audits/seo/canonical.js | description": {
    "message": "Каноничните връзки указват кой URL адрес да се показва в резултатите от търсенето. [Научете повече за каноничните връзки](https://developer.chrome.com/docs/lighthouse/seo/canonical/)."
  },
  "core/audits/seo/canonical.js | explanationConflict": {
    "message": "Множество несъвместими URL адреси ({urlList})"
  },
  "core/audits/seo/canonical.js | explanationInvalid": {
    "message": "Невалиден URL адрес ({url})"
  },
  "core/audits/seo/canonical.js | explanationPointsElsewhere": {
    "message": "Сочи към местоположение с друг атрибут `hreflang` ({url})"
  },
  "core/audits/seo/canonical.js | explanationRelative": {
    "message": "Не е абсолютен URL адрес ({url})"
  },
  "core/audits/seo/canonical.js | explanationRoot": {
    "message": "Води до основния URL адрес (началната страница) на домейна вместо до еквивалентна страница със съдържание"
  },
  "core/audits/seo/canonical.js | failureTitle": {
    "message": "Документът няма валидна връзка от тип `rel=canonical`"
  },
  "core/audits/seo/canonical.js | title": {
    "message": "Документът има валиден атрибут `rel=canonical`"
  },
  "core/audits/seo/crawlable-anchors.js | columnFailingLink": {
    "message": "Връзка без възможност за обхождане"
  },
  "core/audits/seo/crawlable-anchors.js | description": {
    "message": "Търсещите машини може да използват атрибутите `href` във връзките, за да обхождат съответните уебсайтове. Атрибутът `href` на елементите anchor трябва да води към подходящо местоназначение, за да се даде възможност за откриване на повече страници от сайта. [Научете как да позволите обхождането на връзките](https://support.google.com/webmasters/answer/9112205)."
  },
  "core/audits/seo/crawlable-anchors.js | failureTitle": {
    "message": "Обхождането на връзките не е възможно"
  },
  "core/audits/seo/crawlable-anchors.js | title": {
    "message": "Обхождането на връзките е възможно"
  },
  "core/audits/seo/font-size.js | additionalIllegibleText": {
    "message": "Още нечетлив текст"
  },
  "core/audits/seo/font-size.js | columnFontSize": {
    "message": "Размер на шрифта"
  },
  "core/audits/seo/font-size.js | columnPercentPageText": {
    "message": "% от текста на страницата"
  },
  "core/audits/seo/font-size.js | columnSelector": {
    "message": "Селектор"
  },
  "core/audits/seo/font-size.js | description": {
    "message": "Шрифтовете с размер под 12 пиксела са твърде малки и се налага посетителите от мобилни устройства да увеличат мащаба с разтваряне на пръсти, за да прочетат текста. Старайте се над 60% от текста на страницата да е с размер поне 12 пиксела. [Научете повече за четливите размери на шрифта](https://developer.chrome.com/docs/lighthouse/seo/font-size/)."
  },
  "core/audits/seo/font-size.js | displayValue": {
    "message": "{decimalProportion, number, extendedPercent} от текста е четлив"
  },
  "core/audits/seo/font-size.js | explanationViewport": {
    "message": "Текстът не е четлив, тъй като няма мета маркер viewport, оптимизиран за мобилни екрани."
  },
  "core/audits/seo/font-size.js | failureTitle": {
    "message": "В документа не се използва шрифт с четлив размер"
  },
  "core/audits/seo/font-size.js | legibleText": {
    "message": "Четлив текст"
  },
  "core/audits/seo/font-size.js | title": {
    "message": "В документа се използва шрифт с четлив размер"
  },
  "core/audits/seo/hreflang.js | description": {
    "message": "Връзките от типа hreflang указват на търсещите машини коя версия на страницата да бъде включена в резултатите от търсенето за даден език или регион. [Научете повече за `hreflang`](https://developer.chrome.com/docs/lighthouse/seo/hreflang/)."
  },
  "core/audits/seo/hreflang.js | failureTitle": {
    "message": "Документът няма валиден атрибут `hreflang`"
  },
  "core/audits/seo/hreflang.js | notFullyQualified": {
    "message": "Относителна стойност на href"
  },
  "core/audits/seo/hreflang.js | title": {
    "message": "Документът има валиден атрибут `hreflang`"
  },
  "core/audits/seo/hreflang.js | unexpectedLanguage": {
    "message": "Неочакван код на език"
  },
  "core/audits/seo/http-status-code.js | description": {
    "message": "Страниците с невалиден HTTP код на състоянието може да не бъдат индексирани правилно. [Научете повече за HTTP кодовете на състоянието](https://developer.chrome.com/docs/lighthouse/seo/http-status-code/)."
  },
  "core/audits/seo/http-status-code.js | failureTitle": {
    "message": "Страницата има невалиден HTTP код на състоянието"
  },
  "core/audits/seo/http-status-code.js | title": {
    "message": "Страницата има валиден HTTP код на състоянието"
  },
  "core/audits/seo/is-crawlable.js | description": {
    "message": "Търсещите машини не могат да включат страниците ви в резултатите от търсенето, ако нямат разрешение за обхождането им. [Научете повече за директивите за роботи](https://developer.chrome.com/docs/lighthouse/seo/is-crawlable/)."
  },
  "core/audits/seo/is-crawlable.js | failureTitle": {
    "message": "Индексирането на страницата е блокирано"
  },
  "core/audits/seo/is-crawlable.js | title": {
    "message": "Индексирането на страницата не е блокирано"
  },
  "core/audits/seo/link-text.js | description": {
    "message": "Описателният текст на връзките помага на търсещите машини да разберат съдържанието ви. [Научете как да направите връзките по-достъпни](https://developer.chrome.com/docs/lighthouse/seo/link-text/)."
  },
  "core/audits/seo/link-text.js | displayValue": {
    "message": "{itemCount,plural, =1{Открита е 1 връзка}other{Открити са # връзки}}"
  },
  "core/audits/seo/link-text.js | failureTitle": {
    "message": "Текстът на връзките не е описателен"
  },
  "core/audits/seo/link-text.js | title": {
    "message": "Текстът на връзките е описателен"
  },
  "core/audits/seo/manual/structured-data.js | description": {
    "message": "Стартирайте [инструмента за тестване на структурирани данни](https://search.google.com/structured-data/testing-tool/) и [анализатора на структурирани данни](http://linter.structured-data.org/), за да проверите структурираните данни. [Научете повече за тези данни](https://developer.chrome.com/docs/lighthouse/seo/structured-data/)."
  },
  "core/audits/seo/manual/structured-data.js | title": {
    "message": "Структурираните данни са валидни"
  },
  "core/audits/seo/meta-description.js | description": {
    "message": "Мета описанията може да бъдат включени в резултатите от търсенето, за да се предостави сбито обобщение на съдържанието на страницата. [Научете повече за мета описанието](https://developer.chrome.com/docs/lighthouse/seo/meta-description/)."
  },
  "core/audits/seo/meta-description.js | explanation": {
    "message": "Липсва текст на описанието."
  },
  "core/audits/seo/meta-description.js | failureTitle": {
    "message": "Документът няма мета описание"
  },
  "core/audits/seo/meta-description.js | title": {
    "message": "Документът има мета описание"
  },
  "core/audits/seo/plugins.js | description": {
    "message": "Търсещите машини не могат да индексират съдържание с приставки. Много устройства ограничават приставките или не ги поддържат. [Научете повече за избягването на приставки](https://developer.chrome.com/docs/lighthouse/seo/plugins/)."
  },
  "core/audits/seo/plugins.js | failureTitle": {
    "message": "В документа се използват приставки"
  },
  "core/audits/seo/plugins.js | title": {
    "message": "Използването на приставки се избягва в документа"
  },
  "core/audits/seo/robots-txt.js | description": {
    "message": "Ако файлът ви robots.txt не е форматиран правилно, роботите може да не могат да разберат как искате да бъде обходен или индексиран уебсайтът ви. [Научете повече за robots.txt](https://developer.chrome.com/docs/lighthouse/seo/invalid-robots-txt/)."
  },
  "core/audits/seo/robots-txt.js | displayValueHttpBadCode": {
    "message": "При заявката за robots.txt бе върнат следният HTTP код на състоянието: {statusCode}"
  },
  "core/audits/seo/robots-txt.js | displayValueValidationError": {
    "message": "{itemCount,plural, =1{Открита е 1 грешка}other{Открити са # грешки}}"
  },
  "core/audits/seo/robots-txt.js | explanation": {
    "message": "Lighthouse не успя да изтегли файла robots.txt"
  },
  "core/audits/seo/robots-txt.js | failureTitle": {
    "message": "Файлът robots.txt не е валиден"
  },
  "core/audits/seo/robots-txt.js | title": {
    "message": "Файлът robots.txt е валиден"
  },
  "core/audits/seo/tap-targets.js | description": {
    "message": "Интерактивните елементи, като бутони и връзки, трябва да са достатъчно големи (48 x 48 пиксела) или с достатъчно пространство около тях, за да се докосват лесно, без да се застъпват с други елементи. [Научете повече за целевите зони за докосване](https://developer.chrome.com/docs/lighthouse/seo/tap-targets/)."
  },
  "core/audits/seo/tap-targets.js | displayValue": {
    "message": "{decimalProportion, number, percent} от целевите зони за докосване са оразмерени правилно"
  },
  "core/audits/seo/tap-targets.js | explanationViewportMetaNotOptimized": {
    "message": "Целевите зони за докосване са твърде малки, тъй като няма мета маркер viewport, оптимизиран за мобилни екрани"
  },
  "core/audits/seo/tap-targets.js | failureTitle": {
    "message": "Целевите зони за докосване не са оразмерени правилно"
  },
  "core/audits/seo/tap-targets.js | overlappingTargetHeader": {
    "message": "Припокриваща се целева зона"
  },
  "core/audits/seo/tap-targets.js | tapTargetHeader": {
    "message": "Целева зона за докосване"
  },
  "core/audits/seo/tap-targets.js | title": {
    "message": "Целевите зони за докосване са оразмерени правилно"
  },
  "core/audits/server-response-time.js | description": {
    "message": "Времето за реакция на сървъра за главния документ трябва да бъде кратко, тъй като всички други заявки зависят от него. [Научете повече за показателя „Време до първия байт“](https://developer.chrome.com/docs/lighthouse/performance/time-to-first-byte/)."
  },
  "core/audits/server-response-time.js | displayValue": {
    "message": "За основния документ бяха необходими {timeInMs, number, milliseconds} мсек"
  },
  "core/audits/server-response-time.js | failureTitle": {
    "message": "Намалете началното време за реакция на сървъра"
  },
  "core/audits/server-response-time.js | title": {
    "message": "Началното време за реакция на сървъра бе кратко"
  },
  "core/audits/themed-omnibox.js | description": {
    "message": "Адресната лента на браузъра може да бъде тематична, за да съответства на сайта ви. [Научете повече за задаването на тема за нея](https://developer.chrome.com/docs/lighthouse/pwa/themed-omnibox/)."
  },
  "core/audits/themed-omnibox.js | failureTitle": {
    "message": "Не е зададен тематичен цвят за адресната лента."
  },
  "core/audits/themed-omnibox.js | title": {
    "message": "Зададен е тематичен цвят за адресната лента."
  },
  "core/audits/third-party-facades.js | categoryCustomerSuccess": {
    "message": "{productName} (поддръжка на клиенти)"
  },
  "core/audits/third-party-facades.js | categoryMarketing": {
    "message": "{productName} (маркетинг)"
  },
  "core/audits/third-party-facades.js | categorySocial": {
    "message": "{productName} (социални контакти)"
  },
  "core/audits/third-party-facades.js | categoryVideo": {
    "message": "{productName} (видеосъдържание)"
  },
  "core/audits/third-party-facades.js | columnProduct": {
    "message": "Продукт"
  },
  "core/audits/third-party-facades.js | description": {
    "message": "Зареждането на някои вградени елементи на трети страни може да бъде забавено. Бихте могли да ги замените с фасада, докато не станат необходими. [Научете как да отложите зареждането на елементи на трети страни чрез фасада](https://developer.chrome.com/docs/lighthouse/performance/third-party-facades/)."
  },
  "core/audits/third-party-facades.js | displayValue": {
    "message": "{itemCount,plural, =1{Налице е # алтернативна фасада}other{Налице са # алтернативни фасади}}"
  },
  "core/audits/third-party-facades.js | failureTitle": {
    "message": "Зареждането на някои ресурси на трети страни може да бъде забавено с помощта на фасада"
  },
  "core/audits/third-party-facades.js | title": {
    "message": "Забавете зареждането на ресурсите на трети страни с помощта на фасади"
  },
  "core/audits/third-party-summary.js | columnThirdParty": {
    "message": "Трета страна"
  },
  "core/audits/third-party-summary.js | description": {
    "message": "Кодът от трети страни може сериозно да повлияе върху скоростта на зареждане. Ограничете броя на излишните доставчици трети страни и опитайте да зареждате кода от трети страни, след като основното зареждане на страницата ви е приключило. [Научете как да сведете до минимум въздействието от трети страни](https://developers.google.com/web/fundamentals/performance/optimizing-content-efficiency/loading-third-party-javascript/)."
  },
  "core/audits/third-party-summary.js | displayValue": {
    "message": "Код от трети страни блокира основната нишка за {timeInMs, number, milliseconds} мсек"
  },
  "core/audits/third-party-summary.js | failureTitle": {
    "message": "Намалете влиянието на кода от трети страни"
  },
  "core/audits/third-party-summary.js | title": {
    "message": "Сведете до минимум използването на код на трети страни"
  },
  "core/audits/timing-budget.js | columnMeasurement": {
    "message": "Измерване"
  },
  "core/audits/timing-budget.js | columnTimingMetric": {
    "message": "Показател"
  },
  "core/audits/timing-budget.js | description": {
    "message": "Задайте времеви лимит, за да наблюдавате ефективността на сайта си. Ефективните сайтове се зареждат за кратко време и реагират бързо при входящи данни от действие на потребител. [Научете повече за лимитите за показатели с въздействие върху ефективността](https://developers.google.com/web/tools/lighthouse/audits/budgets)."
  },
  "core/audits/timing-budget.js | title": {
    "message": "Времеви бюджет"
  },
  "core/audits/unsized-images.js | description": {
    "message": "Задайте изрично широчина и височина за елементите на изображенията, за да намалите промените в оформлението и подобрите CLS. [Научете как да задавате размери за изображенията](https://web.dev/optimize-cls/#images-without-dimensions)."
  },
  "core/audits/unsized-images.js | failureTitle": {
    "message": "Елементите на изображенията не са с изрично посочени `width` и `height`"
  },
  "core/audits/unsized-images.js | title": {
    "message": "Елементите на изображенията са с изрично посочени `width` и `height`"
  },
  "core/audits/user-timings.js | columnType": {
    "message": "Тип"
  },
  "core/audits/user-timings.js | description": {
    "message": "Препоръчваме да използвате API за разбивка на потребителските времена за приложението си, за да измервате действителната му ефективност по време на ключови аспекти от практическата работа на потребителите. [Научете повече за клеймата за времена на потребителите](https://developer.chrome.com/docs/lighthouse/performance/user-timings/)."
  },
  "core/audits/user-timings.js | displayValue": {
    "message": "{itemCount,plural, =1{1 потребителско време}other{# потребителски времена}}"
  },
  "core/audits/user-timings.js | title": {
    "message": "Точки и измервания в разбивката на потребителските времена"
  },
  "core/audits/uses-rel-preconnect.js | crossoriginWarning": {
    "message": "Намерен бе елемент `<link rel=preconnect>` за {securityOrigin}, който обаче не бе използван от браузъра. Проверете дали използвате правилно атрибута `crossorigin`."
  },
  "core/audits/uses-rel-preconnect.js | description": {
    "message": "Препоръчваме да добавите подсказки `preconnect` или `dns-prefetch` за ресурсите с цел ранно установяване на връзка с важни източници от трети страни. [Научете как да се свържете предварително с необходимите източници](https://developer.chrome.com/docs/lighthouse/performance/uses-rel-preconnect/)."
  },
  "core/audits/uses-rel-preconnect.js | title": {
    "message": "Осигурете предварително свързване с необходимите източници"
  },
  "core/audits/uses-rel-preconnect.js | tooManyPreconnectLinksWarning": {
    "message": "Бяха намерени повече от 2 връзки за `<link rel=preconnect>`. Те трябва да се използват пестеливо и само за най-важните източници."
  },
  "core/audits/uses-rel-preconnect.js | unusedWarning": {
    "message": "Намерен бе елемент `<link rel=preconnect>` за {securityOrigin}, който обаче не бе използван от браузъра. Прилагайте `preconnect` само за важни източници, за които е сигурно, че страницата ще изпрати заявка."
  },
  "core/audits/uses-rel-preload.js | crossoriginWarning": {
    "message": "Намерен бе елемент `<link>` за предварително зареждане за {preloadURL}, който обаче не бе използван от браузъра. Проверете дали използвате правилно атрибута `crossorigin`."
  },
  "core/audits/uses-rel-preload.js | description": {
    "message": "Препоръчваме да използвате `<link rel=preload>`, за да укажете по-ранно извличане на ресурсите, които понастоящем се заявяват на по-късен етап от зареждането на страницата. [Научете как да зареждате предварително ключовите заявки](https://developer.chrome.com/docs/lighthouse/performance/uses-rel-preload/)."
  },
  "core/audits/uses-rel-preload.js | title": {
    "message": "Задайте ключовите заявки да се зареждат предварително"
  },
  "core/audits/valid-source-maps.js | columnMapURL": {
    "message": "URL адрес на карта"
  },
  "core/audits/valid-source-maps.js | description": {
    "message": "Картите на изходния код преобразуват минимизирания код в оригиналния му вид. Това помага на програмистите да отстраняват грешки в стандартния канал. Също така Lighthouse може да предоставя допълнителни статистически данни. Препоръчваме да внедрите карти на изходния код, за да се възползвате от тези предимства. [Научете повече за картите](https://developer.chrome.com/docs/devtools/javascript/source-maps/)."
  },
  "core/audits/valid-source-maps.js | failureTitle": {
    "message": "Липсват карти на изходния код за големи файлове на JavaScript"
  },
  "core/audits/valid-source-maps.js | missingSourceMapErrorMessage": {
    "message": "В голям файл на JavaScript липсва карта на изходния код"
  },
  "core/audits/valid-source-maps.js | missingSourceMapItemsWarningMesssage": {
    "message": "{missingItems,plural, =1{Внимание: Липсва 1 елемент в атрибута `.sourcesContent`}other{Внимание: Липсват # елемента в атрибута `.sourcesContent`}}"
  },
  "core/audits/valid-source-maps.js | title": {
    "message": "Страницата има валидни карти на изходния код"
  },
  "core/audits/viewport.js | description": {
    "message": "Мета маркерът `<meta name=\"viewport\">` не само оптимизира приложението ви за различни размери екрани на мобилни устройства, но и предотвратява [забавянето от 300 милисекунди за входящите данни от действие на потребител](https://developer.chrome.com/blog/300ms-tap-delay-gone-away/). [Научете повече за използването на мета маркера viewport](https://developer.chrome.com/docs/lighthouse/pwa/viewport/)."
  },
  "core/audits/viewport.js | explanationNoTag": {
    "message": "Не бе намерен маркер `<meta name=\"viewport\">`"
  },
  "core/audits/viewport.js | failureTitle": {
    "message": "Няма маркер `<meta name=\"viewport\">` с атрибут `width` или `initial-scale`"
  },
  "core/audits/viewport.js | title": {
    "message": "Има маркер `<meta name=\"viewport\">` с атрибут `width` или `initial-scale`"
  },
  "core/audits/work-during-interaction.js | description": {
    "message": "Това са блокиращите нишката операции, извършвани в периода между взаимодействието и следващото изобразяване. [Научете повече за показателя „Изобразяване след взаимодействие“](https://web.dev/inp/)."
  },
  "core/audits/work-during-interaction.js | displayValue": {
    "message": "Събитието {interactionType} отне {timeInMs, number, milliseconds} мсек"
  },
  "core/audits/work-during-interaction.js | eventTarget": {
    "message": "Цел на събитието"
  },
  "core/audits/work-during-interaction.js | failureTitle": {
    "message": "Свеждане до минимум на работата по време на ключово взаимодействие"
  },
  "core/audits/work-during-interaction.js | inputDelay": {
    "message": "Забавяне след входящи данни от действие"
  },
  "core/audits/work-during-interaction.js | presentationDelay": {
    "message": "Забавяне на представянето"
  },
  "core/audits/work-during-interaction.js | processingTime": {
    "message": "Време за обработка"
  },
  "core/audits/work-during-interaction.js | title": {
    "message": "Работата по време на ключово взаимодействие е сведена до минимум"
  },
  "core/config/default-config.js | a11yAriaGroupDescription": {
    "message": "Това са възможности за подобряване на използването на ARIA в приложението ви. Така може да подобрите практическата работа за потребителите на помощни технологии, като например екранни четци."
  },
  "core/config/default-config.js | a11yAriaGroupTitle": {
    "message": "ARIA"
  },
  "core/config/default-config.js | a11yAudioVideoGroupDescription": {
    "message": "Това са възможности да предоставите алтернативно съдържание за аудио- и видеоелементите. Така може да подобрите практическата работа за потребители със слухови или зрителни нарушения."
  },
  "core/config/default-config.js | a11yAudioVideoGroupTitle": {
    "message": "Аудио и видео"
  },
  "core/config/default-config.js | a11yBestPracticesGroupDescription": {
    "message": "Тези елементи открояват често използвани най-добри практики за достъпност."
  },
  "core/config/default-config.js | a11yBestPracticesGroupTitle": {
    "message": "Най-добри практики"
  },
  "core/config/default-config.js | a11yCategoryDescription": {
    "message": "Тези проверки открояват възможности за [подобряване на достъпността на уеб приложението ви](https://developer.chrome.com/docs/lighthouse/accessibility/). Само определени проблеми могат да бъдат открити автоматично и това не гарантира достъпността на уеб приложението. Затова [ръчното тестване](https://web.dev/how-to-review/) също е препоръчително."
  },
  "core/config/default-config.js | a11yCategoryManualDescription": {
    "message": "Тези проверки покриват области, които са извън обхвата на автоматичните инструменти за тестване. Научете повече в ръководството ни за [извършване на преглед на достъпността](https://web.dev/how-to-review/)."
  },
  "core/config/default-config.js | a11yCategoryTitle": {
    "message": "Достъпност"
  },
  "core/config/default-config.js | a11yColorContrastGroupDescription": {
    "message": "Това са възможности за подобряване на четливостта на съдържанието ви."
  },
  "core/config/default-config.js | a11yColorContrastGroupTitle": {
    "message": "Контраст"
  },
  "core/config/default-config.js | a11yLanguageGroupDescription": {
    "message": "Това са възможности да направите съдържанието си по-разбираемо за потребителите, използващи други езици."
  },
  "core/config/default-config.js | a11yLanguageGroupTitle": {
    "message": "Интернационализация и локализация"
  },
  "core/config/default-config.js | a11yNamesLabelsGroupDescription": {
    "message": "Това са възможности за подобряване на семантиката на контролите в приложението ви. Така може да подобрите практическата работа за потребителите на помощни технологии, като например екранни четци."
  },
  "core/config/default-config.js | a11yNamesLabelsGroupTitle": {
    "message": "Имена и етикети"
  },
  "core/config/default-config.js | a11yNavigationGroupDescription": {
    "message": "Това са възможности за подобряване на навигирането с клавиатура в приложението ви."
  },
  "core/config/default-config.js | a11yNavigationGroupTitle": {
    "message": "Навигация"
  },
  "core/config/default-config.js | a11yTablesListsVideoGroupDescription": {
    "message": "Това са възможности да улесните четенето на данни в таблици или списъци посредством помощни технологии, като например екранни четци."
  },
  "core/config/default-config.js | a11yTablesListsVideoGroupTitle": {
    "message": "Таблици и списъци"
  },
  "core/config/default-config.js | bestPracticesBrowserCompatGroupTitle": {
    "message": "Съвместимост с браузъри"
  },
  "core/config/default-config.js | bestPracticesCategoryTitle": {
    "message": "Най-добри практики"
  },
  "core/config/default-config.js | bestPracticesGeneralGroupTitle": {
    "message": "Общи"
  },
  "core/config/default-config.js | bestPracticesTrustSafetyGroupTitle": {
    "message": "Доверие и безопасност"
  },
  "core/config/default-config.js | bestPracticesUXGroupTitle": {
    "message": "Практическа работа на потребителите"
  },
  "core/config/default-config.js | budgetsGroupDescription": {
    "message": "Бюджетите за ефективността задават стандарти за ефективността на сайта ви."
  },
  "core/config/default-config.js | budgetsGroupTitle": {
    "message": "Бюджети"
  },
  "core/config/default-config.js | diagnosticsGroupDescription": {
    "message": "Повече информация за ефективността на приложението ви. Тези стойности не се [отразяват директно](https://developer.chrome.com/docs/lighthouse/performance/performance-scoring/) върху рейтинга за ефективността."
  },
  "core/config/default-config.js | diagnosticsGroupTitle": {
    "message": "Диагностика"
  },
  "core/config/default-config.js | firstPaintImprovementsGroupDescription": {
    "message": "Най-критичният аспект на ефективността е времето, за което пикселите се изобразяват на екрана. Ключови показатели: първо изобразяване на съдържание, първо значимо изобразяване"
  },
  "core/config/default-config.js | firstPaintImprovementsGroupTitle": {
    "message": "Подобрения, свързани с първото изобразяване"
  },
  "core/config/default-config.js | loadOpportunitiesGroupDescription": {
    "message": "Тези предложения може да ускорят зареждането на страницата ви. Те не се [отразяват директно](https://developer.chrome.com/docs/lighthouse/performance/performance-scoring/) върху рейтинга за ефективността."
  },
  "core/config/default-config.js | loadOpportunitiesGroupTitle": {
    "message": "Възможности"
  },
  "core/config/default-config.js | metricGroupTitle": {
    "message": "Показатели"
  },
  "core/config/default-config.js | overallImprovementsGroupDescription": {
    "message": "Подобрете зареждането като цяло, така че страницата да реагира бързо и да е готова за използване възможно най-скоро. Ключови показатели: време до интерактивност, индекс на скоростта"
  },
  "core/config/default-config.js | overallImprovementsGroupTitle": {
    "message": "Цялостни подобрения"
  },
  "core/config/default-config.js | performanceCategoryTitle": {
    "message": "Ефективност"
  },
  "core/config/default-config.js | pwaCategoryDescription": {
    "message": "Тези проверки са свързани с аспектите на прогресивните уеб приложения. [Научете с какво се отличават добрите такива приложения](https://web.dev/pwa-checklist/)."
  },
  "core/config/default-config.js | pwaCategoryManualDescription": {
    "message": "Тези проверки са задължителни според отправния [контролен списък за PWA](https://web.dev/pwa-checklist/), но не се извършват автоматично от Lighthouse. Те не се отразяват на резултата ви, но е важно да ги потвърдите ръчно."
  },
  "core/config/default-config.js | pwaCategoryTitle": {
    "message": "PWA"
  },
  "core/config/default-config.js | pwaInstallableGroupTitle": {
    "message": "Възможност за инсталиране"
  },
  "core/config/default-config.js | pwaOptimizedGroupTitle": {
    "message": "Оптимизиране за PWA"
  },
  "core/config/default-config.js | seoCategoryDescription": {
    "message": "Тези проверки показват дали страницата ви следва съвета за основно оптимизиране за търсещи машини. Има много допълнителни фактори, които тук не са взети под внимание от Lighthouse. Те може да повлияят на класирането на резултатите от търсенето, включително на ефективността според [основните показатели за мрежата](https://web.dev/learn-core-web-vitals/). [Научете повече за основните елементи на Google Търсене](https://support.google.com/webmasters/answer/35769)."
  },
  "core/config/default-config.js | seoCategoryManualDescription": {
    "message": "Стартирайте тези допълнителни инструменти на сайта си, за да проверите дали е съобразен с други най-добри практики за SEO."
  },
  "core/config/default-config.js | seoCategoryTitle": {
    "message": "SEO"
  },
  "core/config/default-config.js | seoContentGroupDescription": {
    "message": "Форматирайте HTML кода си по начин, който дава възможност на роботите да разберат по-добре съдържанието на приложението ви."
  },
  "core/config/default-config.js | seoContentGroupTitle": {
    "message": "Най-добри практики за съдържанието"
  },
  "core/config/default-config.js | seoCrawlingGroupDescription": {
    "message": "За да се показва приложението ви в резултатите от търсенето, роботите се нуждаят от достъп до него."
  },
  "core/config/default-config.js | seoCrawlingGroupTitle": {
    "message": "Обхождане и индексиране"
  },
  "core/config/default-config.js | seoMobileGroupDescription": {
    "message": "Уверете се, че страниците ви са удобни за мобилни устройства, така че да не е необходимо потребителите да събират пръсти или да увеличават мащаба, за да прочетат съдържанието. [Научете как да направите страниците удобни за мобилни устройства](https://developers.google.com/search/mobile-sites/)."
  },
  "core/config/default-config.js | seoMobileGroupTitle": {
    "message": "Удобство за мобилни устройства"
  },
  "core/gather/driver/environment.js | warningSlowHostCpu": {
    "message": "Изглежда, че процесорът на тестваното устройство е по-бавен от очакваното от Lighthouse. Това може да повлияе отрицателно на резултата за ефективността. Научете повече за [калибрирането на подходящ множител за забавянето на процесора](https://github.com/GoogleChrome/lighthouse/blob/main/docs/throttling.md#cpu-throttling)."
  },
  "core/gather/driver/navigation.js | warningRedirected": {
    "message": "Възможно е страницата да не се зарежда нормално, тъй като тестовият ви URL адрес ({requested}) бе пренасочен към {final}. Тествайте директно втория URL адрес."
  },
  "core/gather/driver/navigation.js | warningTimeout": {
    "message": "Страницата се зареждаше твърде бавно и зареждането не завърши в определеното време. Резултатите може да са непълни."
  },
  "core/gather/driver/storage.js | warningCacheTimeout": {
    "message": "Времето за изчакване при изчистването на кеша на браузъра изтече. Проверете тази страница отново и подайте сигнал за програмна грешка, ако проблемът не бъде отстранен."
  },
  "core/gather/driver/storage.js | warningData": {
    "message": "{locationCount,plural, =1{Възможно е в следното място да се съхраняват данни, които засягат ефективността при зареждане: {locations}. Проверете тази страница в прозорец в режим „инкогнито“, така че тези ресурси да не влияят върху резултатите.}other{Възможно е в следните места да се съхраняват данни, които засягат ефективността при зареждане: {locations}. Проверете тази страница в прозорец в режим „инкогнито“, така че тези ресурси да не влияят върху резултатите.}}"
  },
  "core/gather/driver/storage.js | warningOriginDataTimeout": {
    "message": "Времето за изчакване при изчистването на данните за източника изтече. Проверете тази страница отново и подайте сигнал за програмна грешка, ако проблемът не бъде отстранен."
  },
  "core/gather/gatherers/link-elements.js | headerParseWarning": {
    "message": "Възникна грешка при синтактичния анализ на заглавка `link` ({error}): `{header}`"
  },
  "core/gather/timespan-runner.js | warningNavigationDetected": {
    "message": "При изпълнението бе установена навигация в страниците. Използването на режима за период от време не се препоръчва за проверка на навигацията в страниците. За целта използвайте режима за навигация с цел по-добро приписване на трети страни и откриване на основната нишка."
  },
  "core/lib/bf-cache-strings.js | HTTPMethodNotGET": {
    "message": "На условията за кеша за назад/напред отговарят само страниците, заредени чрез заявка GET."
  },
  "core/lib/bf-cache-strings.js | HTTPStatusNotOK": {
    "message": "Могат да бъдат кеширани само страници с код на състоянието 2XX."
  },
  "core/lib/bf-cache-strings.js | JavaScriptExecution": {
    "message": "Chrome откри опит за изпълнение на JavaScript от кеша."
  },
  "core/lib/bf-cache-strings.js | appBanner": {
    "message": "Страниците, които са заявили AppBanner, понастоящем не отговарят на условията за кеша за назад/напред."
  },
  "core/lib/bf-cache-strings.js | authorizationHeader": {
    "message": "Кешът за назад/напред е деактивиран поради заявка за проверка на връзката."
  },
  "core/lib/bf-cache-strings.js | backForwardCacheDisabled": {
    "message": "Кешът за назад/напред е деактивиран чрез флагове. За да го активирате локално на това устройство, отворете chrome://flags/#back-forward-cache."
  },
  "core/lib/bf-cache-strings.js | backForwardCacheDisabledByCommandLine": {
    "message": "Кешът за назад/напред е деактивиран от командния ред."
  },
  "core/lib/bf-cache-strings.js | backForwardCacheDisabledByLowMemory": {
    "message": "Кешът за назад/напред е деактивиран поради недостатъчно памет."
  },
  "core/lib/bf-cache-strings.js | backForwardCacheDisabledForDelegate": {
    "message": "Кешът за назад/напред не се поддържа от делегата."
  },
  "core/lib/bf-cache-strings.js | backForwardCacheDisabledForPrerender": {
    "message": "Кешът за назад/напред е деактивиран за предварителното рендериране."
  },
  "core/lib/bf-cache-strings.js | broadcastChannel": {
    "message": "Страницата не може да бъде кеширана, защото има екземпляр на BroadcastChannel с регистрирани приематели."
  },
  "core/lib/bf-cache-strings.js | cacheControlNoStore": {
    "message": "Страниците със заглавка cache-control:no-store не могат да бъдат добавени към кеша за назад/напред."
  },
  "core/lib/bf-cache-strings.js | cacheFlushed": {
    "message": "Кешът бе изчистен преднамерено."
  },
  "core/lib/bf-cache-strings.js | cacheLimit": {
    "message": "Страницата бе извадена от кеша, за да може да бъде кеширана друга страница."
  },
  "core/lib/bf-cache-strings.js | containsPlugins": {
    "message": "Страниците с приставки понастоящем не отговарят на условията за кеша за назад/напред."
  },
  "core/lib/bf-cache-strings.js | contentFileChooser": {
    "message": "Страниците, които използват FileChooser API, не отговарят на условията за кеша за назад/напред."
  },
  "core/lib/bf-cache-strings.js | contentFileSystemAccess": {
    "message": "Страниците, които използват API за достъп до файловата система, не отговарят на условията за кеша за назад/напред."
  },
  "core/lib/bf-cache-strings.js | contentMediaDevicesDispatcherHost": {
    "message": "Страниците, които използват диспечера на носители, не отговарят на условията за кеша за назад/напред."
  },
  "core/lib/bf-cache-strings.js | contentMediaPlay": {
    "message": "При излизането от страницата работеше медиен плейър."
  },
  "core/lib/bf-cache-strings.js | contentMediaSession": {
    "message": "Страниците, които използват MediaSession API и задават състояние на възпроизвеждане, не отговарят на условията за кеша за назад/напред."
  },
  "core/lib/bf-cache-strings.js | contentMediaSessionService": {
    "message": "Страниците, които използват MediaSession API и задават манипулатори за действия, не отговарят на условията за кеша за назад/напред."
  },
  "core/lib/bf-cache-strings.js | contentScreenReader": {
    "message": "Кешът за назад/напред е деактивиран заради екранния четец."
  },
  "core/lib/bf-cache-strings.js | contentSecurityHandler": {
    "message": "Страниците, които използват SecurityHandler, не отговарят на условията за кеша за назад/напред."
  },
  "core/lib/bf-cache-strings.js | contentSerial": {
    "message": "Страниците, които използват Serial API, не отговарят на условията за кеша за назад/напред."
  },
  "core/lib/bf-cache-strings.js | contentWebAuthenticationAPI": {
    "message": "Страниците, които използват WebAuthetication API, не отговарят на условията за кеша за назад/напред."
  },
  "core/lib/bf-cache-strings.js | contentWebBluetooth": {
    "message": "Страниците, които използват WebBluetooth API, не отговарят на условията за кеша за назад/напред."
  },
  "core/lib/bf-cache-strings.js | contentWebUSB": {
    "message": "Страниците, които използват WebUSB API, не отговарят на условията за кеша за назад/напред."
  },
  "core/lib/bf-cache-strings.js | cookieDisabled": {
    "message": "Кешът за назад/напред е деактивиран, защото „бисквитките“ са деактивирани на страница, която използва `Cache-Control: no-store`."
  },
  "core/lib/bf-cache-strings.js | dedicatedWorkerOrWorklet": {
    "message": "Страниците, които използват worker или worklet само за себе си, понастоящем не отговарят на условията за кеша за назад/напред."
  },
  "core/lib/bf-cache-strings.js | documentLoaded": {
    "message": "Документът не бе зареден напълно, преди потребителят да излезе от него."
  },
  "core/lib/bf-cache-strings.js | embedderAppBannerManager": {
    "message": "При излизането от страницата бе показан банер за приложение."
  },
  "core/lib/bf-cache-strings.js | embedderChromePasswordManagerClientBindCredentialManager": {
    "message": "При излизането от страницата работеше мениджърът на паролите в Chrome."
  },
  "core/lib/bf-cache-strings.js | embedderDomDistillerSelfDeletingRequestDelegate": {
    "message": "При излизането от страницата се създаваше неин сбит вариант чрез DOM Distiller."
  },
  "core/lib/bf-cache-strings.js | embedderDomDistillerViewerSource": {
    "message": "При излизането от страницата бе показан визуализаторът на DOM Distiller."
  },
  "core/lib/bf-cache-strings.js | embedderExtensionMessaging": {
    "message": "Кешът за назад/напред е деактивиран заради разширения, използващи API за съобщения."
  },
  "core/lib/bf-cache-strings.js | embedderExtensionMessagingForOpenPort": {
    "message": "Разширенията с постоянна връзка трябва да я прекратят преди използване на кеша за назад/напред."
  },
  "core/lib/bf-cache-strings.js | embedderExtensionSentMessageToCachedFrame": {
    "message": "Разширения с постоянна връзка се опитаха да изпратят съобщения до рамки в кеша за назад/напред."
  },
  "core/lib/bf-cache-strings.js | embedderExtensions": {
    "message": "Кешът за назад/напред е деактивиран заради разширения."
  },
  "core/lib/bf-cache-strings.js | embedderModalDialog": {
    "message": "При излизането от страницата бе показан модален диалогов прозорец, например за повторно изпращане на формуляр или за въвеждане на парола за HTTP удостоверяване."
  },
  "core/lib/bf-cache-strings.js | embedderOfflinePage": {
    "message": "При излизането от страницата бе показана офлайн версията ѝ."
  },
  "core/lib/bf-cache-strings.js | embedderOomInterventionTabHelper": {
    "message": "При излизането от страницата бе показана лентата за недостиг на памет."
  },
  "core/lib/bf-cache-strings.js | embedderPermissionRequestManager": {
    "message": "При излизането от страницата имаше заявки за разрешения."
  },
  "core/lib/bf-cache-strings.js | embedderPopupBlockerTabHelper": {
    "message": "При излизането от страницата работеше инструмент за блокиране на изскачащи прозорци."
  },
  "core/lib/bf-cache-strings.js | embedderSafeBrowsingThreatDetails": {
    "message": "При излизането от страницата бяха показани подробностите от Безопасно сърфиране."
  },
  "core/lib/bf-cache-strings.js | embedderSafeBrowsingTriggeredPopupBlocker": {
    "message": "Безопасно сърфиране сметна тази страница за злоупотребяваща и блокира изскачащия прозорец."
  },
  "core/lib/bf-cache-strings.js | enteredBackForwardCacheBeforeServiceWorkerHostAdded": {
    "message": "Активиран бе service worker, докато страницата бе в кеша за назад/напред."
  },
  "core/lib/bf-cache-strings.js | errorDocument": {
    "message": "Кешът за назад/напред е деактивиран поради грешка в документа."
  },
  "core/lib/bf-cache-strings.js | fencedFramesEmbedder": {
    "message": "Страниците, които използват FencedFrames, не могат да се съхраняват в bfcache."
  },
  "core/lib/bf-cache-strings.js | foregroundCacheLimit": {
    "message": "Страницата бе извадена от кеша, за да може да бъде кеширана друга страница."
  },
  "core/lib/bf-cache-strings.js | grantedMediaStreamAccess": {
    "message": "Страниците, на които е предоставен достъп до мултимедийните потоци, понастоящем не отговарят на условията за кеша за назад/напред."
  },
  "core/lib/bf-cache-strings.js | haveInnerContents": {
    "message": "Страниците, които използват портали, понастоящем не отговарят на условията за кеша за назад/напред."
  },
  "core/lib/bf-cache-strings.js | idleManager": {
    "message": "Страниците, които използват IdleManager, понастоящем не отговарят на условията за кеша за назад/напред."
  },
  "core/lib/bf-cache-strings.js | indexedDBConnection": {
    "message": "Страниците, които имат отворена връзка към IndexedDB, понастоящем не отговарят на условията за кеша за назад/напред."
  },
  "core/lib/bf-cache-strings.js | indexedDBEvent": {
    "message": "Кешът за назад/напред е деактивиран поради събитие за IndexedDB."
  },
  "core/lib/bf-cache-strings.js | ineligibleAPI": {
    "message": "Използвани са неотговарящи на условията API."
  },
  "core/lib/bf-cache-strings.js | injectedJavascript": {
    "message": "Страниците, в които `JavaScript` е вмъкнат от разширение, понастоящем не отговарят на условията за кеша за назад/напред."
  },
  "core/lib/bf-cache-strings.js | injectedStyleSheet": {
    "message": "Страниците, в които `StyleSheet` е вмъкнат от разширение, понастоящем не отговарят на условията за кеша за назад/напред."
  },
  "core/lib/bf-cache-strings.js | internalError": {
    "message": "Вътрешна грешка."
  },
  "core/lib/bf-cache-strings.js | keepaliveRequest": {
    "message": "Кешът за назад/напред е деактивиран поради заявка за проверка на връзката."
  },
  "core/lib/bf-cache-strings.js | keyboardLock": {
    "message": "Страниците, които използват заключване на клавиатурата, понастоящем не отговарят на условията за кеша за назад/напред."
  },
  "core/lib/bf-cache-strings.js | loading": {
    "message": "Страницата не бе заредена напълно, преди потребителят да излезе от нея."
  },
  "core/lib/bf-cache-strings.js | mainResourceHasCacheControlNoCache": {
    "message": "Страниците, чийто основен ресурс съдържа cache-control:no-cache, не могат да бъдат добавени в кеша за назад/напред."
  },
  "core/lib/bf-cache-strings.js | mainResourceHasCacheControlNoStore": {
    "message": "Страниците, чийто основен ресурс съдържа cache-control:no-store, не могат да бъдат добавени в кеша за назад/напред."
  },
  "core/lib/bf-cache-strings.js | navigationCancelledWhileRestoring": {
    "message": "Навигацията бе анулирана, преди страницата да бъде възстановена от кеша за назад/напред."
  },
  "core/lib/bf-cache-strings.js | networkExceedsBufferLimit": {
    "message": "Страницата бе извадена от кеша, защото активна мрежова връзка получи твърде много данни. Chrome ограничава количеството данни, които може да получава дадена страница, докато е кеширана."
  },
  "core/lib/bf-cache-strings.js | networkRequestDatapipeDrainedAsBytesConsumer": {
    "message": "Страниците с изпълняващи се fetch() или XHR, понастоящем не отговарят на условията за кеша за назад/напред."
  },
  "core/lib/bf-cache-strings.js | networkRequestRedirected": {
    "message": "Страницата бе извадена от кеша за назад/напред, защото активна мрежова заявка включваше пренасочване."
  },
  "core/lib/bf-cache-strings.js | networkRequestTimeout": {
    "message": "Страницата бе извадена от кеша, защото мрежова връзка бе отворена твърде дълго. Chrome ограничава продължителността на времето, през което дадена страница може да получава данни, докато е кеширана."
  },
  "core/lib/bf-cache-strings.js | noResponseHead": {
    "message": "Страниците, които нямат валидна заглавка на отговора, не могат да бъдат добавени към кеша за назад/напред."
  },
  "core/lib/bf-cache-strings.js | notMainFrame": {
    "message": "Навигацията бе извършена в рамка, различна от основната."
  },
  "core/lib/bf-cache-strings.js | outstandingIndexedDBTransaction": {
    "message": "Страниците с изпълняващи се индексирани транзакции в база от данни, понастоящем не отговарят на условията за кеша за назад/напред."
  },
  "core/lib/bf-cache-strings.js | outstandingNetworkRequestDirectSocket": {
    "message": "Страниците с изпълняваща се мрежова заявка понастоящем не отговарят на условията за кеша за назад/напред."
  },
  "core/lib/bf-cache-strings.js | outstandingNetworkRequestFetch": {
    "message": "Страниците с изпълняваща се мрежова заявка за извличане понастоящем не отговарят на условията за кеша за назад/напред."
  },
  "core/lib/bf-cache-strings.js | outstandingNetworkRequestOthers": {
    "message": "Страниците с изпълняваща се мрежова заявка понастоящем не отговарят на условията за кеша за назад/напред."
  },
  "core/lib/bf-cache-strings.js | outstandingNetworkRequestXHR": {
    "message": "Страниците с изпълняваща се XHR мрежова заявка понастоящем не отговарят на условията за кеша за назад/напред."
  },
  "core/lib/bf-cache-strings.js | paymentManager": {
    "message": "Страниците, които използват PaymentManager, понастоящем не отговарят на условията за кеша за назад/напред."
  },
  "core/lib/bf-cache-strings.js | pictureInPicture": {
    "message": "Страниците, които използват картина в картината, понастоящем не отговарят на условията за кеша за назад/напред."
  },
  "core/lib/bf-cache-strings.js | portal": {
    "message": "Страниците, които използват портали, понастоящем не отговарят на условията за кеша за назад/напред."
  },
  "core/lib/bf-cache-strings.js | printing": {
    "message": "Страниците, които показват потребителския интерфейс за отпечатване, понастоящем не отговарят на условията за кеша за назад/напред."
  },
  "core/lib/bf-cache-strings.js | relatedActiveContentsExist": {
    "message": "Страницата бе отворена чрез `window.open()` и друг раздел препраща към нея. Или страницата отвори прозорец."
  },
  "core/lib/bf-cache-strings.js | rendererProcessCrashed": {
    "message": "Процесът за рендериране на страницата в кеша за назад/напред претърпя срив."
  },
  "core/lib/bf-cache-strings.js | rendererProcessKilled": {
    "message": "Процесът за рендериране на страницата в кеша за назад/напред бе прекратен."
  },
  "core/lib/bf-cache-strings.js | requestedAudioCapturePermission": {
    "message": "Страниците, които са поискали разрешение за запис на аудио, понастоящем не отговарят на условията за кеша за назад/напред."
  },
  "core/lib/bf-cache-strings.js | requestedBackForwardCacheBlockedSensors": {
    "message": "Страниците, които са поискали разрешение за достъп до сензорите, понастоящем не отговарят на условията за кеша за назад/напред."
  },
  "core/lib/bf-cache-strings.js | requestedBackgroundWorkPermission": {
    "message": "Страниците, които са поискали разрешение за извличане или синхронизиране на заден план, понастоящем не отговарят на условията за кеша за назад/напред."
  },
  "core/lib/bf-cache-strings.js | requestedMIDIPermission": {
    "message": "Страниците, които са поискали разрешение за достъп до MIDI, понастоящем не отговарят на условията за кеша за назад/напред."
  },
  "core/lib/bf-cache-strings.js | requestedNotificationsPermission": {
    "message": "Страниците, които са поискали разрешение за достъп до известия, понастоящем не отговарят на условията за кеша за назад/напред."
  },
  "core/lib/bf-cache-strings.js | requestedStorageAccessGrant": {
    "message": "Страниците, които са поискали достъп до хранилището, понастоящем не отговарят на условията за кеша за назад/напред."
  },
  "core/lib/bf-cache-strings.js | requestedVideoCapturePermission": {
    "message": "Страниците, които са поискали разрешение за запис на видео, понастоящем не отговарят на условията за кеша за назад/напред."
  },
  "core/lib/bf-cache-strings.js | schemeNotHTTPOrHTTPS": {
    "message": "Могат да бъдат кеширани само страници, чиято схема на URL адреса е HTTP или HTTPS."
  },
  "core/lib/bf-cache-strings.js | serviceWorkerClaim": {
    "message": "Страницата бе заявена от service worker, докато е в кеша за назад/напред."
  },
  "core/lib/bf-cache-strings.js | serviceWorkerPostMessage": {
    "message": "Service worker опита да изпрати `MessageEvent` до страницата в кеша за назад/напред."
  },
  "core/lib/bf-cache-strings.js | serviceWorkerUnregistration": {
    "message": "Регистрацията на ServiceWorker бе прекратена, докато страница бе в кеша за назад/напред."
  },
  "core/lib/bf-cache-strings.js | serviceWorkerVersionActivation": {
    "message": "Страницата бе извадена от кеша за назад/напред поради активиране на service worker."
  },
  "core/lib/bf-cache-strings.js | sessionRestored": {
    "message": "Chrome се рестартира и изчисти записите в кеша за назад/напред."
  },
  "core/lib/bf-cache-strings.js | sharedWorker": {
    "message": "Страниците, които използват SharedWorker, понастоящем не отговарят на условията за кеша за назад/напред."
  },
  "core/lib/bf-cache-strings.js | speechRecognizer": {
    "message": "Страниците, които използват SpeechRecognizer, понастоящем не отговарят на условията за кеша за назад/напред."
  },
  "core/lib/bf-cache-strings.js | speechSynthesis": {
    "message": "Страниците, които използват SpeechSynthesis, понастоящем не отговарят на условията за кеша за назад/напред."
  },
  "core/lib/bf-cache-strings.js | subframeIsNavigating": {
    "message": "Вложена рамка в страницата започна навигиране, което не завърши."
  },
  "core/lib/bf-cache-strings.js | subresourceHasCacheControlNoCache": {
    "message": "Страниците, чийто подресурс съдържа cache-control:no-cache, не могат да бъдат добавени в кеша за назад/напред."
  },
  "core/lib/bf-cache-strings.js | subresourceHasCacheControlNoStore": {
    "message": "Страниците, чийто подресурс съдържа cache-control:no-store, не могат да бъдат добавени в кеша за назад/напред."
  },
  "core/lib/bf-cache-strings.js | timeout": {
    "message": "Престоят на страницата в кеша за назад/напред надхвърли максималното време и тя бе означена като изтекла."
  },
  "core/lib/bf-cache-strings.js | timeoutPuttingInCache": {
    "message": "Времето за изчакване на страницата да бъде поставена в кеша за назад/напред изтече (вероятно поради изпълняващи се продължително манипулатори за скриване на страницата)."
  },
  "core/lib/bf-cache-strings.js | unloadHandlerExistsInMainFrame": {
    "message": "В главната рамка на страницата има манипулатор за премахване."
  },
  "core/lib/bf-cache-strings.js | unloadHandlerExistsInSubFrame": {
    "message": "В подрамка на страницата има манипулатор за премахване."
  },
  "core/lib/bf-cache-strings.js | userAgentOverrideDiffers": {
    "message": "Браузърът промени заглавката за замяна на потребителския агент."
  },
  "core/lib/bf-cache-strings.js | wasGrantedMediaAccess": {
    "message": "Страниците, на които е предоставен достъп за запис на видео или аудио, понастоящем не отговарят на условията за кеша за назад/напред."
  },
  "core/lib/bf-cache-strings.js | webDatabase": {
    "message": "Страниците, които използват WebDatabase, понастоящем не отговарят на условията за кеша за назад/напред."
  },
  "core/lib/bf-cache-strings.js | webHID": {
    "message": "Страниците, които използват WebHID, понастоящем не отговарят на условията за кеша за назад/напред."
  },
  "core/lib/bf-cache-strings.js | webLocks": {
    "message": "Страниците, които използват WebLocks, понастоящем не отговарят на условията за кеша за назад/напред."
  },
  "core/lib/bf-cache-strings.js | webNfc": {
    "message": "Страниците, които използват WebNfc, понастоящем не отговарят на условията за кеша за назад/напред."
  },
  "core/lib/bf-cache-strings.js | webOTPService": {
    "message": "Страниците, които използват WebOTPService, понастоящем не отговарят на условията за кеша за назад/напред."
  },
  "core/lib/bf-cache-strings.js | webRTC": {
    "message": "Страниците с WebRTC не могат да бъдат добавени към кеша за назад/напред."
  },
  "core/lib/bf-cache-strings.js | webShare": {
    "message": "Страниците, които използват WebShare, понастоящем не отговарят на условията за кеша за назад/напред."
  },
  "core/lib/bf-cache-strings.js | webSocket": {
    "message": "Страниците с WebSocket не могат да бъдат добавени към кеша за назад/напред."
  },
  "core/lib/bf-cache-strings.js | webTransport": {
    "message": "Страниците с WebTransport не могат да бъдат добавени към кеша за назад/напред."
  },
  "core/lib/bf-cache-strings.js | webXR": {
    "message": "Страниците, които използват WebXR, понастоящем не отговарят на условията за кеша за назад/напред."
  },
  "core/lib/csp-evaluator.js | allowlistFallback": {
    "message": "Обмислете дали да не добавите схемите на URL адреси https: и http: (пренебрегвани от браузърите, поддържащи `'strict-dynamic'`), за да се обезпечи наследена съвместимост с по-стари браузъри."
  },
  "core/lib/csp-evaluator.js | deprecatedDisownOpener": {
    "message": "`disown-opener` е оттеглено от CSP3 насам. Вместо това използвайте заглавката Cross-Origin-Opener-Policy."
  },
  "core/lib/csp-evaluator.js | deprecatedReferrer": {
    "message": "`referrer` е оттеглено от CSP2 насам. Вместо това използвайте заглавката Referrer-Policy."
  },
  "core/lib/csp-evaluator.js | deprecatedReflectedXSS": {
    "message": "`reflected-xss` е оттеглено от CSP2 насам. Вместо това използвайте заглавката X-XSS-Protection."
  },
  "core/lib/csp-evaluator.js | missingBaseUri": {
    "message": "Липсата на `base-uri` дава възможност за инжектиране на маркери `<base>` с цел задаване на базовия URL адрес за всички относителни URL адреси (напр. скриптове), така че да бъде от домейн, контролиран от хакера. Добре е да зададете `'none'` или `'self'` за `base-uri`."
  },
  "core/lib/csp-evaluator.js | missingObjectSrc": {
    "message": "Липсата на `object-src` дава възможност за инжектиране на приставки, които изпълняват опасни скриптове. Добре е да зададете `'none'` за `object-src`, ако можете."
  },
  "core/lib/csp-evaluator.js | missingScriptSrc": {
    "message": "Липсва директива `script-src`. Това може да позволи изпълнението на опасни скриптове."
  },
  "core/lib/csp-evaluator.js | missingSemicolon": {
    "message": "Може би сте забравили точка и запетая? Изглежда, че {keyword} е директива, а не ключова дума."
  },
  "core/lib/csp-evaluator.js | nonceCharset": {
    "message": "За nonce трябва да се използва набора от знаци base64."
  },
  "core/lib/csp-evaluator.js | nonceLength": {
    "message": "Nonce трябва да са с дължина поне 8 знака."
  },
  "core/lib/csp-evaluator.js | plainUrlScheme": {
    "message": "Избягвайте употребата на неформатирани схеми на URL адреси ({keyword}) в тази директива. Те разрешават извличането на скриптове от опасни домейни."
  },
  "core/lib/csp-evaluator.js | plainWildcards": {
    "message": "Избягвайте употребата на неформатирани заместващи знаци ({keyword}) в тази директива. Те разрешават извличането на скриптове от опасни домейни."
  },
  "core/lib/csp-evaluator.js | reportToOnly": {
    "message": "Дестинацията за отчитане се конфигурира само през директивата report-to. Тази директива се поддържа само в браузъри, базирани на Chromium, затова се препоръчва да използвате и директивата `report-uri`."
  },
  "core/lib/csp-evaluator.js | reportingDestinationMissing": {
    "message": "Няма CSP с конфигурирана дестинация за отчитане. Това затруднява поддръжката на CSP в течение на времето и наблюдението за проблеми при функционирането."
  },
  "core/lib/csp-evaluator.js | strictDynamic": {
    "message": "Списъците с разрешения при хоста често може да бъдат заобиколени. Обмислете дали вместо това да не използвате nonce или хешове в CSP заедно със `'strict-dynamic'`, ако е необходимо."
  },
  "core/lib/csp-evaluator.js | unknownDirective": {
    "message": "Неизвестна CSP директива."
  },
  "core/lib/csp-evaluator.js | unknownKeyword": {
    "message": "Изглежда, че {keyword} е невалидна ключова дума."
  },
  "core/lib/csp-evaluator.js | unsafeInline": {
    "message": "`'unsafe-inline'` дава възможност за изпълнение на опасни скриптове в страницата и манипулатори на събития. Обмислете дали да не използвате nonce или хешове в CSP, за да разрешавате скриптове поотделно."
  },
  "core/lib/csp-evaluator.js | unsafeInlineFallback": {
    "message": "Обмислете дали да не добавите `'unsafe-inline'` (пренебрегва се от браузъри, които поддържат nonce и хешове), за да се обезпечи наследена съвместимост с по-стари браузъри."
  },
  "core/lib/deprecation-description.js | feature": {
    "message": "Проверете страницата за състояние на функцията за още подробности."
  },
  "core/lib/deprecation-description.js | milestone": {
    "message": "Тази промяна ще влезе в сила с важния етап {milestone}."
  },
  "core/lib/deprecation-description.js | title": {
    "message": "Използвана е оттеглена функция"
  },
  "core/lib/deprecations-strings.js | AuthorizationCoveredByWildcard": {
    "message": "Заместващият знак (*) няма да обхваща заглавката Authorization при обработване на `Access-Control-Allow-Headers` в CORS."
  },
  "core/lib/deprecations-strings.js | CSSSelectorInternalMediaControlsOverlayCastButton": {
    "message": "За деактивиране на стандартната интеграция на функцията за предаване трябва да се използва атрибутът `disableRemotePlayback`, а не селекторът `-internal-media-controls-overlay-cast-button`."
  },
  "core/lib/deprecations-strings.js | CanRequestURLHTTPContainingNewline": {
    "message": "Заявките за ресурси, чиито URL адреси съдържат премахнатите знаци за интервал (`(n|r|t)`) и знака за по-малко (`<`), са блокирани. За да се заредят тези ресурси, премахнете новите редове и кодирайте знаците за по-малко, използвани например в стойности на атрибути за елементи."
  },
  "core/lib/deprecations-strings.js | ChromeLoadTimesConnectionInfo": {
    "message": "Приложният програмен интерфейс `chrome.loadTimes()` е оттеглен. Вместо него използвайте стандартизирания API Navigation Timing 2."
  },
  "core/lib/deprecations-strings.js | ChromeLoadTimesFirstPaintAfterLoadTime": {
    "message": "Приложният програмен интерфейс `chrome.loadTimes()` е оттеглен. Вместо него използвайте стандартизирания API Paint Timing."
  },
  "core/lib/deprecations-strings.js | ChromeLoadTimesWasAlternateProtocolAvailable": {
    "message": "Приложният програмен интерфейс `chrome.loadTimes()` е оттеглен. Вместо него използвайте стандартизирания API `nextHopProtocol` в Navigation Timing 2."
  },
  "core/lib/deprecations-strings.js | CookieWithTruncatingChar": {
    "message": "„Бисквитките“, съдържащи знак `(0|r|n)`, ще бъдат отхвърляни вместо скъсявани."
  },
  "core/lib/deprecations-strings.js | CrossOriginAccessBasedOnDocumentDomain": {
    "message": "Възможността за отмяна на правилото за един и същ източник чрез задаване на `document.domain` е оттеглена и ще бъде деактивирана по подразбиране. Това предупреждение за оттегляне се отнася за достъпа от външни източници, активиран чрез настройката `document.domain`."
  },
  "core/lib/deprecations-strings.js | CrossOriginWindowAlert": {
    "message": "Възможността за задействане на window.alert от вложени рамки от външни източници е оттеглена и ще бъде премахната в бъдеще."
  },
  "core/lib/deprecations-strings.js | CrossOriginWindowConfirm": {
    "message": "Възможността за задействане на window.confirm от вложени рамки от външни източници е оттеглена и ще бъде премахната в бъдеще."
  },
  "core/lib/deprecations-strings.js | DOMMutationEvents": {
    "message": "Събития за промяна на DOM, включително `DOMSubtreeModified`, `DOMNodeInserted`, `DOMNodeRemoved`, `DOMNodeRemovedFromDocument`, `DOMNodeInsertedIntoDocument` и `DOMCharacterDataModified`, са оттеглени (https://w3c.github.io/uievents/#legacy-event-types) и ще бъдат премахнати. Вместо това използвайте `MutationObserver`."
  },
  "core/lib/deprecations-strings.js | DataUrlInSvgUse": {
    "message": "Поддръжката на данни: URL адресите в елемента <use> в SVG са оттеглени и ще бъдат премахнати в бъдеще."
  },
  "core/lib/deprecations-strings.js | DocumentDomainSettingWithoutOriginAgentClusterHeader": {
    "message": "Възможността за отмяна на правилото за един и същ източник чрез задаване на `document.domain` е оттеглена и ще бъде деактивирана по подразбиране. За да продължите да използвате тази функция, откажете се от групите агенти с ключ източник, като изпратите заглавка `Origin-Agent-Cluster: ?0` заедно с HTTP отговора за документа и рамките. За повече подробности вижте https://developer.chrome.com/blog/immutable-document-domain/."
  },
  "core/lib/deprecations-strings.js | ExpectCTHeader": {
    "message": "Заглавката `Expect-CT` е оттеглена и ще бъде премахната. Chrome изисква Прозрачност на сертификатите за всички публично надеждни сертификати, издадени след 30 април 2018 г."
  },
  "core/lib/deprecations-strings.js | GeolocationInsecureOrigin": {
    "message": "`getCurrentPosition()` и `watchPosition()` вече не работят за незащитени източници. За да използвате тази функция, препоръчваме да прехвърлите приложението си към защитен източник, като например HTTPS. За повече подробности вижте https://goo.gle/chrome-insecure-origins."
  },
  "core/lib/deprecations-strings.js | GeolocationInsecureOriginDeprecatedNotRemoved": {
    "message": "`getCurrentPosition()` и `watchPosition()` са оттеглени за незащитени източници. За да използвате тази функция, препоръчваме да прехвърлите приложението си към защитен източник, като например HTTPS. За повече подробности вижте https://goo.gle/chrome-insecure-origins."
  },
  "core/lib/deprecations-strings.js | GetUserMediaInsecureOrigin": {
    "message": "`getUserMedia()` вече не работи за незащитени източници. За да използвате тази функция, препоръчваме да прехвърлите приложението си към защитен източник, като например HTTPS. За повече подробности вижте https://goo.gle/chrome-insecure-origins."
  },
  "core/lib/deprecations-strings.js | HostCandidateAttributeGetter": {
    "message": "Полето `RTCPeerConnectionIceErrorEvent.hostCandidate` е оттеглено. Вместо него използвайте `RTCPeerConnectionIceErrorEvent.address` или `RTCPeerConnectionIceErrorEvent.port`."
  },
  "core/lib/deprecations-strings.js | IdentityInCanMakePaymentEvent": {
    "message": "Източникът на търговеца и произволни данни от събитието `canmakepayment` на service worker са оттеглени и ще бъдат премахнати: `topOrigin`, `paymentRequestOrigin`, `methodData`, `modifiers`."
  },
  "core/lib/deprecations-strings.js | InsecurePrivateNetworkSubresourceRequest": {
    "message": "Уебсайтът заяви подресурс от мрежа, до която успя да осъществи достъп само заради специалните разрешения на потребителите в нея. Тези заявки разкриват в интернет информация за непублични устройства и сървъри. Това повишава риска от атаки чрез фалшифициране на заявки от друг сайт (CSRF) и/или от изтичане на информация. За да намали този риск, Chrome оттегля инициираните от незащитен контекст заявки до непублични подресурси и ще започне да ги блокира."
  },
  "core/lib/deprecations-strings.js | InterestGroupDailyUpdateUrl": {
    "message": "Полето `dailyUpdateUrl` на `InterestGroups`, което се предава на `joinAdInterestGroup()`, бе преименувано на `updateUrl`, за да се отрази по-точно поведението му."
  },
  "core/lib/deprecations-strings.js | LocalCSSFileExtensionRejected": {
    "message": "CSS не може да се зареди от URL адреси със схема `file:`, освен ако не завършват с файловото разширение `.css`."
  },
  "core/lib/deprecations-strings.js | MediaSourceAbortRemove": {
    "message": "Възможността за използване на `SourceBuffer.abort()` за прекратяване на асинхронното премахване на периоди чрез `remove()` е оттеглена поради промяна на спецификацията. Поддръжката ще бъде премахната в бъдеще. Вместо това трябва да използвате приемател за събитието `updateend`. Функцията `abort()` е предназначена за прекратяване само на асинхронно добавяне на мултимедия или нулиране на състоянието на инструмента за синтактичен анализ."
  },
  "core/lib/deprecations-strings.js | MediaSourceDurationTruncatingBuffered": {
    "message": "Възможността за задаване на стойност за `MediaSource.duration`, по-малка от най-голямото клеймо за дата и час за представяне на буферирани кодирани рамки, е оттеглена поради промяна на спецификацията. Поддръжката за неявно премахване на скъсена буферирана мултимедия ще бъде премахната в бъдеще. Вместо това трябва да извършвате изрично премахване чрез `remove(newDuration, oldDuration)` за всички елементи `sourceBuffers`, за които `newDuration < oldDuration`."
  },
  "core/lib/deprecations-strings.js | NoSysexWebMIDIWithoutPermission": {
    "message": "Уеб MIDI ще иска разрешение за използване на специални системни съобщения дори ако опцията sysex не е посочена в `MIDIOptions`."
  },
  "core/lib/deprecations-strings.js | NonStandardDeclarativeShadowDOM": {
    "message": "По-старият, нестандартизиран атрибут `shadowroot` е оттеглен и *вече няма да функционира* във версия M119. Вместо него използвайте новия, стандартизиран атрибут `shadowrootmode`."
  },
  "core/lib/deprecations-strings.js | NotificationInsecureOrigin": {
    "message": "API за известия вече не може да се използва от незащитени източници. Препоръчваме да прехвърлите приложението си към защитен източник, като например HTTPS. За повече подробности вижте https://goo.gle/chrome-insecure-origins."
  },
  "core/lib/deprecations-strings.js | NotificationPermissionRequestedIframe": {
    "message": "Разрешението за достъп до API за известия вече не може да се заявява от вложени рамки от външни източници. Препоръчваме да го заявявате от рамка от първо ниво или да отваряте нов прозорец."
  },
  "core/lib/deprecations-strings.js | ObsoleteCreateImageBitmapImageOrientationNone": {
    "message": "Опцията `imageOrientation: 'none'` в createImageBitmap е оттеглена. Вместо това използвайте createImageBitmap с опцията \\{imageOrientation: 'from-image'\\}."
  },
  "core/lib/deprecations-strings.js | ObsoleteWebRtcCipherSuite": {
    "message": "Партньорът ви договаря връзка през остаряла версия на (D)TLS. Помолете го да отстрани проблема."
  },
  "core/lib/deprecations-strings.js | OverflowVisibleOnReplacedElement": {
    "message": "Посочването на `overflow: visible` в маркери img, video и canvas може да доведе до показване на визуално съдържание извън границите на елемента. Вижте https://github.com/WICG/shared-element-transitions/blob/main/debugging_overflow_on_images.md."
  },
  "core/lib/deprecations-strings.js | PaymentInstruments": {
    "message": "Приложният програмен интерфейс `paymentManager.instruments` е оттеглен. Вместо него използвайте функцията за навременно инсталиране на инструменти за обработване на плащания."
  },
  "core/lib/deprecations-strings.js | PaymentRequestCSPViolation": {
    "message": "Начинът, по който извиквате `PaymentRequest`, заобикаля директивата `connect-src` на правилата за сигурност на съдържанието (CSP). Тази възможност за заобикаляне е оттеглена. От `PaymentRequest` API (в полето `supportedMethods`) добавете идентификатора на начина на плащане към директивата `connect-src` на CSP."
  },
  "core/lib/deprecations-strings.js | PersistentQuotaType": {
    "message": "`StorageType.persistent` е оттеглено. Вместо него използвайте стандартизираното `navigator.storage`."
  },
  "core/lib/deprecations-strings.js | PictureSourceSrc": {
    "message": "Комбинацията от `<source src>` и родителски елемент `<picture>` е невалидна и следователно бе пренебрегната. Вместо това използвайте `<source srcset>`."
  },
  "core/lib/deprecations-strings.js | PrefixedCancelAnimationFrame": {
    "message": "Методът webkitCancelAnimationFrame е ограничен до конкретен доставчик. Вместо него използвайте стандартния cancelAnimationFrame."
  },
  "core/lib/deprecations-strings.js | PrefixedRequestAnimationFrame": {
    "message": "Методът webkitRequestAnimationFrame е ограничен до конкретен доставчик. Вместо него използвайте стандартния requestAnimationFrame."
  },
  "core/lib/deprecations-strings.js | PrefixedVideoDisplayingFullscreen": {
    "message": "Свойството HTMLVideoElement.webkitDisplayingFullscreen е оттеглено. Вместо него използвайте Document.fullscreenElement."
  },
  "core/lib/deprecations-strings.js | PrefixedVideoEnterFullScreen": {
    "message": "Методът HTMLVideoElement.webkitEnterFullScreen() е оттеглен. Вместо него използвайте Element.requestFullscreen()."
  },
  "core/lib/deprecations-strings.js | PrefixedVideoEnterFullscreen": {
    "message": "Методът HTMLVideoElement.webkitEnterFullscreen() е оттеглен. Вместо него използвайте Element.requestFullscreen()."
  },
  "core/lib/deprecations-strings.js | PrefixedVideoExitFullScreen": {
    "message": "Методът HTMLVideoElement.webkitExitFullScreen() е оттеглен. Вместо него използвайте Document.exitFullscreen()."
  },
  "core/lib/deprecations-strings.js | PrefixedVideoExitFullscreen": {
    "message": "Методът HTMLVideoElement.webkitExitFullscreen() е оттеглен. Вместо него използвайте Document.exitFullscreen()."
  },
  "core/lib/deprecations-strings.js | PrefixedVideoSupportsFullscreen": {
    "message": "Свойството HTMLVideoElement.webkitSupportsFullscreen е оттеглено. Вместо него използвайте Document.fullscreenEnabled."
  },
  "core/lib/deprecations-strings.js | PrivacySandboxExtensionsAPI": {
    "message": "Оттегляме API `chrome.privacy.websites.privacySandboxEnabled`, въпреки че ще остане активен с цел наследена съвместимост до пускането на версия M113. Вместо него използвайте `chrome.privacy.websites.topicsEnabled`, `chrome.privacy.websites.fledgeEnabled` и `chrome.privacy.websites.adMeasurementEnabled`. Вижте https://developer.chrome.com/docs/extensions/reference/privacy/#property-websites-privacySandboxEnabled."
  },
  "core/lib/deprecations-strings.js | RTCConstraintEnableDtlsSrtpFalse": {
    "message": "Ограничението `DtlsSrtpKeyAgreement` е премахнато. Посочихте за него стойност `false`, която се тълкува като опит за използване на оттегления метод `SDES key negotiation`. Тази функционалност е премахната. Вместо нея използвайте услуга, която поддържа `DTLS key negotiation`."
  },
  "core/lib/deprecations-strings.js | RTCConstraintEnableDtlsSrtpTrue": {
    "message": "Ограничението `DtlsSrtpKeyAgreement` е премахнато. Посочихте за него стойност `true`, която няма ефект, но можете да премахнете това ограничение с цел опростяване."
  },
  "core/lib/deprecations-strings.js | RTCPeerConnectionGetStatsLegacyNonCompliant": {
    "message": "Базираният на обратно извикване метод getStats() е оттеглен и ще бъде премахнат. Вместо това използвайте отговарящия на спецификациите getStats()."
  },
  "core/lib/deprecations-strings.js | RangeExpand": {
    "message": "Методът Range.expand() е оттеглен. Вместо него използвайте Selection.modify()."
  },
  "core/lib/deprecations-strings.js | RequestedSubresourceWithEmbeddedCredentials": {
    "message": "Заявките за подресурси, чиито URL адреси съдържат вградени идентификационни данни (напр. `https://user:pass@host/`), са блокирани."
  },
  "core/lib/deprecations-strings.js | RtcpMuxPolicyNegotiate": {
    "message": "Опцията `rtcpMuxPolicy` е оттеглена и ще бъде премахната."
  },
  "core/lib/deprecations-strings.js | SharedArrayBufferConstructedWithoutIsolation": {
    "message": "`SharedArrayBuffer` ще изисква изолиране от външни източници. За повече подробности вижте https://developer.chrome.com/blog/enabling-shared-array-buffer/."
  },
  "core/lib/deprecations-strings.js | TextToSpeech_DisallowedByAutoplay": {
    "message": "Възможността за използване на `speechSynthesis.speak()` без активиране от потребител е оттеглена и ще бъде премахната."
  },
  "core/lib/deprecations-strings.js | V8SharedArrayBufferConstructedInExtensionWithoutIsolation": {
    "message": "Разширенията трябва да се включат в изолирането от външни източници, за да продължат да използват `SharedArrayBuffer`. Вижте https://developer.chrome.com/docs/extensions/mv3/cross-origin-isolation/."
  },
  "core/lib/deprecations-strings.js | WebSQL": {
    "message": "Web SQL се оттегля. Моля, използвайте SQLite WebAssembly или индексирана база от данни"
  },
  "core/lib/deprecations-strings.js | WindowPlacementPermissionDescriptorUsed": {
    "message": "Дескрипторът на разрешение `window-placement` е оттеглен. Вместо него използвайте `window-management`. За допълнителна помощ посетете https://bit.ly/window-placement-rename."
  },
  "core/lib/deprecations-strings.js | WindowPlacementPermissionPolicyParsed": {
    "message": "Правилото за разрешения `window-placement` е оттеглено. Вместо него използвайте `window-management`. За допълнителна помощ посетете https://bit.ly/window-placement-rename."
  },
  "core/lib/deprecations-strings.js | XHRJSONEncodingDetection": {
    "message": "UTF-16 не се поддържа от JSON отговора в `XMLHttpRequest`"
  },
  "core/lib/deprecations-strings.js | XMLHttpRequestSynchronousInNonWorkerOutsideBeforeUnload": {
    "message": "Възможността за използване на синхронни обекти `XMLHttpRequest` в основната нишка е оттеглена, тъй като влошава практическата работа на крайните потребители. За повече помощ посетете https://xhr.spec.whatwg.org/."
  },
  "core/lib/deprecations-strings.js | XRSupportsSession": {
    "message": "Методът `supportsSession()` е оттеглен. Вместо него използвайте `isSessionSupported()` и проверете получената логическа стойност."
  },
  "core/lib/i18n/i18n.js | columnBlockingTime": {
    "message": "Време на блокиране на основната нишка"
  },
  "core/lib/i18n/i18n.js | columnCacheTTL": {
    "message": "Време на валидност на кеша"
  },
  "core/lib/i18n/i18n.js | columnDescription": {
    "message": "Описание"
  },
  "core/lib/i18n/i18n.js | columnDuration": {
    "message": "Продължителност"
  },
  "core/lib/i18n/i18n.js | columnElement": {
    "message": "Елемент"
  },
  "core/lib/i18n/i18n.js | columnFailingElem": {
    "message": "Елементи с грешки"
  },
  "core/lib/i18n/i18n.js | columnLocation": {
    "message": "Местоположение"
  },
  "core/lib/i18n/i18n.js | columnName": {
    "message": "Име"
  },
  "core/lib/i18n/i18n.js | columnOverBudget": {
    "message": "Надхвърля бюджета"
  },
  "core/lib/i18n/i18n.js | columnRequests": {
    "message": "Заявки"
  },
  "core/lib/i18n/i18n.js | columnResourceSize": {
    "message": "Размер на ресурса"
  },
  "core/lib/i18n/i18n.js | columnResourceType": {
    "message": "Тип ресурс"
  },
  "core/lib/i18n/i18n.js | columnSize": {
    "message": "Размер"
  },
  "core/lib/i18n/i18n.js | columnSource": {
    "message": "Източник"
  },
  "core/lib/i18n/i18n.js | columnStartTime": {
    "message": "Начален час"
  },
  "core/lib/i18n/i18n.js | columnTimeSpent": {
    "message": "Прекарано време"
  },
  "core/lib/i18n/i18n.js | columnTransferSize": {
    "message": "Размер на прехвърлянето"
  },
  "core/lib/i18n/i18n.js | columnURL": {
    "message": "URL адрес"
  },
  "core/lib/i18n/i18n.js | columnWastedBytes": {
    "message": "Потенциална икономия"
  },
  "core/lib/i18n/i18n.js | columnWastedMs": {
    "message": "Потенциална икономия"
  },
  "core/lib/i18n/i18n.js | cumulativeLayoutShiftMetric": {
    "message": "Cumulative Layout Shift"
  },
  "core/lib/i18n/i18n.js | displayValueByteSavings": {
    "message": "Потенциално спестяване на {wastedBytes, number, bytes} KiB"
  },
  "core/lib/i18n/i18n.js | displayValueElementsFound": {
    "message": "{nodeCount,plural, =1{Бе открит 1 елемент}other{Бяха открити # елемента}}"
  },
  "core/lib/i18n/i18n.js | displayValueMsSavings": {
    "message": "Потенциално спестяване на {wastedMs, number, milliseconds} мсек"
  },
  "core/lib/i18n/i18n.js | documentResourceType": {
    "message": "Документ"
  },
  "core/lib/i18n/i18n.js | firstContentfulPaintMetric": {
    "message": "First Contentful Paint"
  },
  "core/lib/i18n/i18n.js | firstMeaningfulPaintMetric": {
    "message": "Първо значимо изобразяване"
  },
  "core/lib/i18n/i18n.js | fontResourceType": {
    "message": "Шрифт"
  },
  "core/lib/i18n/i18n.js | imageResourceType": {
    "message": "Изображение"
  },
  "core/lib/i18n/i18n.js | interactionToNextPaint": {
    "message": "Изобразяване след взаимодействие"
  },
  "core/lib/i18n/i18n.js | interactiveMetric": {
    "message": "Time to Interactive"
  },
  "core/lib/i18n/i18n.js | itemSeverityHigh": {
    "message": "Високо"
  },
  "core/lib/i18n/i18n.js | itemSeverityLow": {
    "message": "Ниско"
  },
  "core/lib/i18n/i18n.js | itemSeverityMedium": {
    "message": "Средно"
  },
  "core/lib/i18n/i18n.js | largestContentfulPaintMetric": {
    "message": "Largest Contentful Paint"
  },
  "core/lib/i18n/i18n.js | maxPotentialFIDMetric": {
    "message": "Макс. потенц. забавяне при 1. взаимодействие"
  },
  "core/lib/i18n/i18n.js | mediaResourceType": {
    "message": "Мултимедия"
  },
  "core/lib/i18n/i18n.js | ms": {
    "message": "{timeInMs, number, milliseconds} мсек"
  },
  "core/lib/i18n/i18n.js | otherResourceType": {
    "message": "Друго"
  },
  "core/lib/i18n/i18n.js | otherResourcesLabel": {
    "message": "Други ресурси"
  },
  "core/lib/i18n/i18n.js | scriptResourceType": {
    "message": "Скрипт"
  },
  "core/lib/i18n/i18n.js | seconds": {
    "message": "{timeInMs, number, seconds} сек"
  },
  "core/lib/i18n/i18n.js | speedIndexMetric": {
    "message": "Speed Index"
  },
  "core/lib/i18n/i18n.js | stylesheetResourceType": {
    "message": "Стилов лист"
  },
  "core/lib/i18n/i18n.js | thirdPartyResourceType": {
    "message": "Трети страни"
  },
  "core/lib/i18n/i18n.js | totalBlockingTimeMetric": {
    "message": "Total Blocking Time"
  },
  "core/lib/i18n/i18n.js | totalResourceType": {
    "message": "Общо"
  },
  "core/lib/lh-error.js | badTraceRecording": {
    "message": "Нещо се обърка при записването на трасирането за зареждането на страницата ви. Моля, стартирайте отново Lighthouse. ({errorCode})"
  },
  "core/lib/lh-error.js | criTimeout": {
    "message": "Времето за изчакване изтече при първоначалното свързване с протокола за инструмента за откриване и отстраняване на грешки."
  },
  "core/lib/lh-error.js | didntCollectScreenshots": {
    "message": "Chrome не събра екранни снимки при зареждането на страницата. Моля, уверете се, че на нея има видимо съдържание, и опитайте отново да стартирате Lighthouse. ({errorCode})"
  },
  "core/lib/lh-error.js | dnsFailure": {
    "message": "DNS сървърите не можаха да преобразуват предоставения домейн."
  },
  "core/lib/lh-error.js | erroredRequiredArtifact": {
    "message": "В задължителния механизъм за събиране на {artifactName} възникна грешка: {errorMessage}"
  },
  "core/lib/lh-error.js | internalChromeError": {
    "message": "Възникна вътрешна грешка в Chrome. Моля, рестартирайте браузъра и опитайте отново да стартирате Lighthouse."
  },
  "core/lib/lh-error.js | missingRequiredArtifact": {
    "message": "Задължителният механизъм за събиране на {artifactName} не се изпълни."
  },
  "core/lib/lh-error.js | noFcp": {
    "message": "На страницата не бе изобразено съдържание. Уверете се, че прозорецът на браузъра е на преден план при зареждането, и опитайте отново. ({errorCode})"
  },
  "core/lib/lh-error.js | noLcp": {
    "message": "На страницата не бе изобразено съдържанието, считано за най-голямо (LCP). Уверете се, че тя има валиден LCP елемент, и опитайте отново. ({errorCode})"
  },
  "core/lib/lh-error.js | notHtml": {
    "message": "Предоставената страница не е в HTML формат (дефинирана от тип MIME {mimeType})."
  },
  "core/lib/lh-error.js | oldChromeDoesNotSupportFeature": {
    "message": "Тази версия на Chrome е твърде стара и не поддържа „{featureName}“. Използвайте по-нова, за да видите пълните резултати."
  },
  "core/lib/lh-error.js | pageLoadFailed": {
    "message": "Lighthouse не успя надеждно да зареди заявената от вас страница. Уверете се, че тествате точния URL адрес и че сървърът отговаря правилно на всички заявки."
  },
  "core/lib/lh-error.js | pageLoadFailedHung": {
    "message": "Lighthouse не успя надеждно да зареди заявения от вас URL адрес, тъй като страницата спря да реагира."
  },
  "core/lib/lh-error.js | pageLoadFailedInsecure": {
    "message": "Посоченият от вас URL адрес няма валиден сертификат за сигурност. {securityMessages}"
  },
  "core/lib/lh-error.js | pageLoadFailedInterstitial": {
    "message": "Chrome не допусна зареждане на страница със заставка. Уверете се, че тествате точния URL адрес и че сървърът отговаря правилно на всички заявки."
  },
  "core/lib/lh-error.js | pageLoadFailedWithDetails": {
    "message": "Lighthouse не успя надеждно да зареди заявената от вас страница. Уверете се, че тествате точния URL адрес и че сървърът отговаря правилно на всички заявки. (Подробности: {errorDetails})"
  },
  "core/lib/lh-error.js | pageLoadFailedWithStatusCode": {
    "message": "Lighthouse не успя надеждно да зареди заявената от вас страница. Уверете се, че тествате точния URL адрес и че сървърът отговаря правилно на всички заявки. (Код на състоянието: {statusCode})"
  },
  "core/lib/lh-error.js | pageLoadTookTooLong": {
    "message": "Зареждането на страницата бе твърде бавно. Моля, използвайте посочените в отчета възможности за ускоряване на зареждането ѝ, след което опитайте отново да стартирате Lighthouse. ({errorCode})"
  },
  "core/lib/lh-error.js | protocolTimeout": {
    "message": "Предвиденото време за изчакване на отговор от протокола DevTools бе превишено. (Метод: {protocolMethod})"
  },
  "core/lib/lh-error.js | requestContentTimeout": {
    "message": "Предвиденото време за извличане на съдържанието на ресурсите бе превишено"
  },
  "core/lib/lh-error.js | urlInvalid": {
    "message": "Предоставеният от вас URL адрес изглежда невалиден."
  },
  "core/lib/navigation-error.js | warningXhtml": {
    "message": "Типът MIME на страницата е XHTML: Lighthouse не поддържа изрично този тип документ"
  },
  "core/user-flow.js | defaultFlowName": {
    "message": "Потребителска навигация ({url})"
  },
  "core/user-flow.js | defaultNavigationName": {
    "message": "Отчет за навигирането ({url})"
  },
  "core/user-flow.js | defaultSnapshotName": {
    "message": "Отчет за моментната снимка ({url})"
  },
  "core/user-flow.js | defaultTimespanName": {
    "message": "Отчет за периода от време ({url})"
  },
  "flow-report/src/i18n/ui-strings.js | allReports": {
    "message": "Всички отчети"
  },
  "flow-report/src/i18n/ui-strings.js | categories": {
    "message": "Категории"
  },
  "flow-report/src/i18n/ui-strings.js | categoryAccessibility": {
    "message": "Достъпност"
  },
  "flow-report/src/i18n/ui-strings.js | categoryBestPractices": {
    "message": "Най-добри практики"
  },
  "flow-report/src/i18n/ui-strings.js | categoryPerformance": {
    "message": "Ефективност"
  },
  "flow-report/src/i18n/ui-strings.js | categoryProgressiveWebApp": {
    "message": "Прогресивно уеб приложение (PWA)"
  },
  "flow-report/src/i18n/ui-strings.js | categorySeo": {
    "message": "SEO"
  },
  "flow-report/src/i18n/ui-strings.js | desktop": {
    "message": "Настолни компютри"
  },
  "flow-report/src/i18n/ui-strings.js | helpDialogTitle": {
    "message": "Тълкуване на отчета на Lighthouse за навигацията"
  },
  "flow-report/src/i18n/ui-strings.js | helpLabel": {
    "message": "Информация за навигацията"
  },
  "flow-report/src/i18n/ui-strings.js | helpUseCaseInstructionNavigation": {
    "message": "Използване на отчетите за навигирането за..."
  },
  "flow-report/src/i18n/ui-strings.js | helpUseCaseInstructionSnapshot": {
    "message": "Използвайте отчетите за моментната снимка за..."
  },
  "flow-report/src/i18n/ui-strings.js | helpUseCaseInstructionTimespan": {
    "message": "Използване на отчетите за периода от време за..."
  },
  "flow-report/src/i18n/ui-strings.js | helpUseCaseNavigation1": {
    "message": "Получаване на резултат за ефективността от Lighthouse."
  },
  "flow-report/src/i18n/ui-strings.js | helpUseCaseNavigation2": {
    "message": "Измерване на показатели за ефективността при зареждане на страниците, като например изобразяване на най-голямото съдържание (LCP) и индекс на скоростта."
  },
  "flow-report/src/i18n/ui-strings.js | helpUseCaseNavigation3": {
    "message": "Тестване на възможностите на прогресивни уеб приложения."
  },
  "flow-report/src/i18n/ui-strings.js | helpUseCaseSnapshot1": {
    "message": "Намиране на проблеми с достъпността в приложения от една страница и сложни формуляри."
  },
  "flow-report/src/i18n/ui-strings.js | helpUseCaseSnapshot2": {
    "message": "Анализ на най-добрите практики, свързани с взаимодействията с менюта и елементи на ПИ."
  },
  "flow-report/src/i18n/ui-strings.js | helpUseCaseTimespan1": {
    "message": "Измерване на структурните промени и времето за изпълнение на JavaScript за поредица от взаимодействия."
  },
  "flow-report/src/i18n/ui-strings.js | helpUseCaseTimespan2": {
    "message": "Откриване на възможности за подобряване на ефективността на продължително отворените страници и приложенията от една страница."
  },
  "flow-report/src/i18n/ui-strings.js | highestImpact": {
    "message": "С най-голямо въздействие"
  },
  "flow-report/src/i18n/ui-strings.js | informativeAuditCount": {
    "message": "{numInformative,plural, =1{{numInformative} информативна проверка}other{{numInformative} информативни проверки}}"
  },
  "flow-report/src/i18n/ui-strings.js | mobile": {
    "message": "Мобилни устройства"
  },
  "flow-report/src/i18n/ui-strings.js | navigationDescription": {
    "message": "Зареждане на страницата"
  },
  "flow-report/src/i18n/ui-strings.js | navigationLongDescription": {
    "message": "Отчетите за навигацията анализират зареждането на отделни страници, точно както първоначалните отчети на Lighthouse."
  },
  "flow-report/src/i18n/ui-strings.js | navigationReport": {
    "message": "Отчет за навигирането"
  },
  "flow-report/src/i18n/ui-strings.js | navigationReportCount": {
    "message": "{numNavigation,plural, =1{{numNavigation} отчет за навигирането}other{{numNavigation} отчета за навигирането}}"
  },
  "flow-report/src/i18n/ui-strings.js | passableAuditCount": {
    "message": "{numPassableAudits,plural, =1{{numPassableAudits} проверка, която може да бъде премината успешно}other{{numPassableAudits} проверки, които могат да бъдат преминати успешно}}"
  },
  "flow-report/src/i18n/ui-strings.js | passedAuditCount": {
    "message": "{numPassed,plural, =1{{numPassed} успешна проверка}other{{numPassed} успешни проверки}}"
  },
  "flow-report/src/i18n/ui-strings.js | ratingAverage": {
    "message": "Средна"
  },
  "flow-report/src/i18n/ui-strings.js | ratingError": {
    "message": "Грешка"
  },
  "flow-report/src/i18n/ui-strings.js | ratingFail": {
    "message": "Лоша"
  },
  "flow-report/src/i18n/ui-strings.js | ratingPass": {
    "message": "Добра"
  },
  "flow-report/src/i18n/ui-strings.js | save": {
    "message": "Запазване"
  },
  "flow-report/src/i18n/ui-strings.js | snapshotDescription": {
    "message": "Моментно състояние на страницата"
  },
  "flow-report/src/i18n/ui-strings.js | snapshotLongDescription": {
    "message": "Отчетите за моментната снимка анализират страницата в определено състояние, обикновено след потребителски взаимодействия."
  },
  "flow-report/src/i18n/ui-strings.js | snapshotReport": {
    "message": "Отчет за моментното състояние"
  },
  "flow-report/src/i18n/ui-strings.js | snapshotReportCount": {
    "message": "{numSnapshot,plural, =1{{numSnapshot} отчет за моментната снимка}other{{numSnapshot} отчета за моментната снимка}}"
  },
  "flow-report/src/i18n/ui-strings.js | summary": {
    "message": "Обобщена информация"
  },
  "flow-report/src/i18n/ui-strings.js | timespanDescription": {
    "message": "Потребителски взаимодействия"
  },
  "flow-report/src/i18n/ui-strings.js | timespanLongDescription": {
    "message": "Отчетите за периода от време анализират произволен времеви интервал, който обикновено съдържа потребителски взаимодействия."
  },
  "flow-report/src/i18n/ui-strings.js | timespanReport": {
    "message": "Отчет за периода от време"
  },
  "flow-report/src/i18n/ui-strings.js | timespanReportCount": {
    "message": "{numTimespan,plural, =1{{numTimespan} отчет за периода от време}other{{numTimespan} отчета за периода от време}}"
  },
  "flow-report/src/i18n/ui-strings.js | title": {
    "message": "Отчет на Lighthouse за потребителската навигация"
  },
  "node_modules/lighthouse-stack-packs/packs/amp.js | efficient-animated-content": {
    "message": "При анимирано съдържание използвайте маркера [`amp-anim`](https://amp.dev/documentation/components/amp-anim/), за да намалите използването на процесора, когато съдържанието е извън екрана."
  },
  "node_modules/lighthouse-stack-packs/packs/amp.js | modern-image-formats": {
    "message": "Бихте могли да изобразявате всички компоненти от типа [`amp-img`](https://amp.dev/documentation/components/amp-img/?format=websites) във формати WebP, като посочвате подходящи резервни варианти за другите браузъри. [Научете повече](https://amp.dev/documentation/components/amp-img/#example:-specifying-a-fallback-image)."
  },
  "node_modules/lighthouse-stack-packs/packs/amp.js | offscreen-images": {
    "message": "Проверете дали използвате маркера [`amp-img`](https://amp.dev/documentation/components/amp-img/?format=websites) за изображенията с цел автоматично забавяне на зареждането. [Научете повече](https://amp.dev/documentation/guides-and-tutorials/develop/media_iframes_3p/?format=websites#images)."
  },
  "node_modules/lighthouse-stack-packs/packs/amp.js | render-blocking-resources": {
    "message": "Използвайте инструменти като [AMP Optimizer](https://github.com/ampproject/amp-toolbox/tree/master/packages/optimizer), за да [рендерирате оформления за AMP върху сървъра](https://amp.dev/documentation/guides-and-tutorials/optimize-and-measure/server-side-rendering/)."
  },
  "node_modules/lighthouse-stack-packs/packs/amp.js | unminified-css": {
    "message": "Разгледайте [документацията на AMP](https://amp.dev/documentation/guides-and-tutorials/develop/style_and_layout/style_pages/), за да се уверите, че се поддържат всички стилове."
  },
  "node_modules/lighthouse-stack-packs/packs/amp.js | uses-responsive-images": {
    "message": "Елементът [`amp-img`](https://amp.dev/documentation/components/amp-img/?format=websites) поддържа атрибута [`srcset`](https://web.dev/use-srcset-to-automatically-choose-the-right-image/), за да се посочи кои графични активи да се използват в зависимост от размера на екрана. [Научете повече](https://amp.dev/documentation/guides-and-tutorials/develop/style_and_layout/art_direction/)."
  },
  "node_modules/lighthouse-stack-packs/packs/angular.js | dom-size": {
    "message": "Ако се рендерират много големи списъци, бихте могли да използвате виртуално превъртане с Component Dev Kit (CDK). [Научете повече](https://web.dev/virtualize-lists-with-angular-cdk/)."
  },
  "node_modules/lighthouse-stack-packs/packs/angular.js | total-byte-weight": {
    "message": "Приложете [разделяне на кода на ниво маршрут](https://web.dev/route-level-code-splitting-in-angular/), за да намалите размера на пакетите си с JavaScript. Също така бихте могли да кеширате предварително активи със [service worker на Angular](https://web.dev/precaching-with-the-angular-service-worker/)."
  },
  "node_modules/lighthouse-stack-packs/packs/angular.js | unminified-warning": {
    "message": "Ако използвате Angular CLI, компилациите трябва да бъдат генерирани в стандартен режим. [Научете повече](https://angular.io/guide/deployment#enable-runtime-production-mode)."
  },
  "node_modules/lighthouse-stack-packs/packs/angular.js | unused-javascript": {
    "message": "Ако използвате Angular CLI, включете в стандартната версия карти на изходния код, за да могат да се проверяват пакетите. [Научете повече](https://angular.io/guide/deployment#inspect-the-bundles)."
  },
  "node_modules/lighthouse-stack-packs/packs/angular.js | uses-rel-preload": {
    "message": "Зареждайте маршрутите предварително, за да ускорите навигацията. [Научете повече](https://web.dev/route-preloading-in-angular/)."
  },
  "node_modules/lighthouse-stack-packs/packs/angular.js | uses-responsive-images": {
    "message": "За да управлявате граничните точки за изображенията, бихте могли да използвате инструмента `BreakpointObserver` в Component Dev Kit (CDK). [Научете повече](https://material.angular.io/cdk/layout/overview)."
  },
  "node_modules/lighthouse-stack-packs/packs/drupal.js | efficient-animated-content": {
    "message": "Добре е да качите GIF файла си в услуга, която ще даде възможност да бъде вграден като видеоклип с HTML5."
  },
  "node_modules/lighthouse-stack-packs/packs/drupal.js | font-display": {
    "message": "Посочете стойности за `@font-display`, когато дефинирате персонализирани шрифтове в темата си."
  },
  "node_modules/lighthouse-stack-packs/packs/drupal.js | modern-image-formats": {
    "message": "Можете да конфигурирате на сайта си [графичните формати WebP със стил за ограничаване на възможността за преобразуване](https://www.drupal.org/docs/core-modules-and-themes/core-modules/image-module/working-with-images#styles)."
  },
  "node_modules/lighthouse-stack-packs/packs/drupal.js | offscreen-images": {
    "message": "Инсталирайте [модул на Drupal](https://www.drupal.org/project/project_module?f%5B0%5D=&f%5B1%5D=&f%5B2%5D=im_vid_3%3A67&f%5B3%5D=&f%5B4%5D=sm_field_project_type%3Afull&f%5B5%5D=&f%5B6%5D=&text=%22lazy+load%22&solrsort=iss_project_release_usage+desc&op=Search), който поддържа забавено зареждане на изображенията. Тези модули дават възможност за отлагане на зареждането на изображенията извън видимата част на екрана, за да се подобри ефективността."
  },
  "node_modules/lighthouse-stack-packs/packs/drupal.js | render-blocking-resources": {
    "message": "Добре е да използвате модул за вграждане на важния CSS и JavaScript код и да отложите зареждането на второстепенните елементи на CSS или JavaScript чрез атрибута defer."
  },
  "node_modules/lighthouse-stack-packs/packs/drupal.js | server-response-time": {
    "message": "Времето за реакция на сървъра зависи от спецификациите му, темите и модулите. Добре е да намерите по-оптимизирана тема, внимателно да изберете модул за оптимизиране и/или да надстроите сървъра си. Сървърите ви за хостинг трябва да използват функциите на PHP за кеширане на операционните кодове и кеширане в паметта чрез услуги като Redis или Memcached, за да се намали времето за подаване на заявки към базата от данни, както и оптимизирана логика за приложенията, така че страниците да се подготвят по-бързо."
  },
  "node_modules/lighthouse-stack-packs/packs/drupal.js | total-byte-weight": {
    "message": "Бихте могли да използвате [стилове за адаптивни изображения](https://www.drupal.org/docs/8/mobile-guide/responsive-images-in-drupal-8), за да намалите размера на графичните файлове, зареждани на страницата ви. Ако си служите с изгледи, за да показвате няколко елемента със съдържание на една страница, можете да внедрите функция за страниране, за да ограничите броя елементи, които да се извеждат на страница."
  },
  "node_modules/lighthouse-stack-packs/packs/drupal.js | unminified-css": {
    "message": "Трябва да активирате опцията Aggregate CSS files на страницата Administration » Configuration » Development.  Сайтът ви на Drupal трябва да работи поне с версия 10.1 на Drupal, за да се възползва от подобрена поддръжка за агрегиране на активите."
  },
  "node_modules/lighthouse-stack-packs/packs/drupal.js | unminified-javascript": {
    "message": "Трябва да активирате опцията Aggregate JavaScript files на страницата Administration » Configuration » Development.  Сайтът ви на Drupal трябва да работи поне с версия 10.1 на Drupal, за да се възползва от подобрена поддръжка за агрегиране на активите."
  },
  "node_modules/lighthouse-stack-packs/packs/drupal.js | unused-css-rules": {
    "message": "Бихте могли да премахнете неизползваните правила на CSS и да добавите само необходимите библиотеки на Drupal към съответната страница или компонент в нея. За подробности отворете връзката към [документацията на Drupal](https://www.drupal.org/docs/8/creating-custom-modules/adding-stylesheets-css-and-javascript-js-to-a-drupal-8-module#library). За да откриете включените библиотеки, които добавят ненужен CSS код, стартирайте инструмента за [покритие на кода](https://developers.google.com/web/updates/2017/04/devtools-release-notes#coverage) в Chrome DevTools. Можете да намерите проблемните тема/модул в URL адреса на листа със стилове, когато агрегирането на CSS е деактивирано в сайта ви на Drupal. Търсете теми/модули с много листове със стилове в списъка, за които преобладава червеният цвят в диаграмата на инструмента. Даден лист със стилове трябва да бъде поставен в опашката на тема/модул само ако действително се използва в страницата."
  },
  "node_modules/lighthouse-stack-packs/packs/drupal.js | unused-javascript": {
    "message": "Бихте могли да премахнете неизползваните активи на JavaScript и да добавите само необходимите библиотеки на Drupal към съответната страница или компонент в нея. За подробности отворете връзката към [документацията на Drupal](https://www.drupal.org/docs/8/creating-custom-modules/adding-stylesheets-css-and-javascript-js-to-a-drupal-8-module#library). За да откриете включените библиотеки, които добавят ненужен JavaScript код, стартирайте инструмента за [покритие на кода](https://developers.google.com/web/updates/2017/04/devtools-release-notes#coverage) в Chrome DevTools. Можете да намерите проблемните тема/модул в URL адреса на скрипта, когато агрегирането на JavaScript е деактивирано в сайта ви на Drupal. Търсете теми/модули с много скриптове в списъка, за които преобладава червеният цвят в диаграмата на инструмента. Даден скрипт трябва да бъде поставен в опашката на тема/модул само ако действително се използва в страницата."
  },
  "node_modules/lighthouse-stack-packs/packs/drupal.js | uses-long-cache-ttl": {
    "message": "Задайте опцията Browser and proxy cache maximum age на страницата Administration » Configuration » Development. Прочетете за [настройките на Drupal за кеширане и оптимизиране с цел повишаване на ефективността](https://www.drupal.org/docs/7/managing-site-performance-and-scalability/caching-to-improve-performance/caching-overview#s-drupal-performance-resources)."
  },
  "node_modules/lighthouse-stack-packs/packs/drupal.js | uses-optimized-images": {
    "message": "Бихте могли да използвате [модул](https://www.drupal.org/project/project_module?f%5B0%5D=&f%5B1%5D=&f%5B2%5D=im_vid_3%3A123&f%5B3%5D=&f%5B4%5D=sm_field_project_type%3Afull&f%5B5%5D=&f%5B6%5D=&text=optimize+images&solrsort=iss_project_release_usage+desc&op=Search), който автоматично оптимизира и намалява размера на качваните чрез сайта изображения, като същевременно запазва качеството им. Също така трябва да използвате стандартните [стилове за адаптивни изображения](https://www.drupal.org/docs/8/mobile-guide/responsive-images-in-drupal-8), предоставени от Drupal (налични в Drupal 8 и по-нови версии), за всички графични файлове, рендерирани на сайта."
  },
  "node_modules/lighthouse-stack-packs/packs/drupal.js | uses-rel-preconnect": {
    "message": "Можете да добавите подсказки за ресурси preconnect или dns-prefetch, като инсталирате и конфигурирате [модул](https://www.drupal.org/project/project_module?f%5B0%5D=&f%5B1%5D=&f%5B2%5D=&f%5B3%5D=&f%5B4%5D=sm_field_project_type%3Afull&f%5B5%5D=&f%5B6%5D=&text=dns-prefetch&solrsort=iss_project_release_usage+desc&op=Search), който дава възможност за използване на такива подсказки за потребителски агенти."
  },
  "node_modules/lighthouse-stack-packs/packs/drupal.js | uses-responsive-images": {
    "message": "Трябва да използвате стандартните [стилове за адаптивни изображения](https://www.drupal.org/docs/8/mobile-guide/responsive-images-in-drupal-8), предоставени от Drupal (налични в Drupal 8 и по-нови версии). Прилагайте тези стилове при рендериране на графични полета посредством режими на преглед, изгледи или изображения, качени чрез WYSIWYG редактора."
  },
  "node_modules/lighthouse-stack-packs/packs/ezoic.js | font-display": {
    "message": "Използвайте [Ezoic Leap](https://pubdash.ezoic.com/speed) и активирайте `Optimize Fonts`, за да се възползвате автоматично от функцията `font-display` на CSS, така че текстът да е видим за потребителите, докато уеб шрифтовете се зареждат."
  },
  "node_modules/lighthouse-stack-packs/packs/ezoic.js | modern-image-formats": {
    "message": "Използвайте [Ezoic Leap](https://pubdash.ezoic.com/speed) и активирайте `Next-Gen Formats`, за да преобразувате изображенията в WebP."
  },
  "node_modules/lighthouse-stack-packs/packs/ezoic.js | offscreen-images": {
    "message": "Използвайте [Ezoic Leap](https://pubdash.ezoic.com/speed) и активирайте `Lazy Load Images`, така че изображенията извън екрана да не се зареждат, преди да е необходимо."
  },
  "node_modules/lighthouse-stack-packs/packs/ezoic.js | render-blocking-resources": {
    "message": "Използвайте [Ezoic Leap](https://pubdash.ezoic.com/speed) и активирайте `Critical CSS` и `Script Delay` за отлагане на зареждането на некритичните JS/CSS елементи."
  },
  "node_modules/lighthouse-stack-packs/packs/ezoic.js | server-response-time": {
    "message": "Използвайте [Ezoic Cloud Caching](https://pubdash.ezoic.com/speed/caching), за да кеширате съдържанието си в световната ни мрежа и да подобрите показателя за времето до първия байт."
  },
  "node_modules/lighthouse-stack-packs/packs/ezoic.js | unminified-css": {
    "message": "Използвайте [Ezoic Leap](https://pubdash.ezoic.com/speed) и активирайте `Minify CSS`, така че CSS елементите да се минимизират автоматично с цел намаляване на размера на мрежовите ресурси."
  },
  "node_modules/lighthouse-stack-packs/packs/ezoic.js | unminified-javascript": {
    "message": "Използвайте [Ezoic Leap](https://pubdash.ezoic.com/speed) и активирайте `Minify Javascript`, така че JS елементите да се минимизират автоматично с цел намаляване на размера на мрежовите ресурси."
  },
  "node_modules/lighthouse-stack-packs/packs/ezoic.js | unused-css-rules": {
    "message": "Използвайте [Ezoic Leap](https://pubdash.ezoic.com/speed) и активирайте `Remove Unused CSS`, за да помогнете за решаването на този проблем. Ще бъдат идентифицирани CSS класовете, които действително се използват в отделните страници на сайта ви, а останалите ще бъдат премахнати с цел намаляване на размера на файловете."
  },
  "node_modules/lighthouse-stack-packs/packs/ezoic.js | uses-long-cache-ttl": {
    "message": "Използвайте [Ezoic Leap](https://pubdash.ezoic.com/speed) и активирайте `Efficient Static Cache Policy`, за да зададете препоръчителни стойности в заглавката за кеширане за статичните активи."
  },
  "node_modules/lighthouse-stack-packs/packs/ezoic.js | uses-optimized-images": {
    "message": "Използвайте [Ezoic Leap](https://pubdash.ezoic.com/speed) и активирайте `Next-Gen Formats`, за да преобразувате изображенията в WebP."
  },
  "node_modules/lighthouse-stack-packs/packs/ezoic.js | uses-rel-preconnect": {
    "message": "Използвайте [Ezoic Leap](https://pubdash.ezoic.com/speed) и активирайте `Pre-Connect Origins`, така че автоматично да се добавят подсказки `preconnect` за ресурсите с цел ранно установяване на връзка с важни източници от трети страни."
  },
  "node_modules/lighthouse-stack-packs/packs/ezoic.js | uses-rel-preload": {
    "message": "Използвайте [Ezoic Leap](https://pubdash.ezoic.com/speed) и активирайте `Preload Fonts` и `Preload Background Images`, за да добавите връзки от типа `preload` с цел приоритизиране на извличането на ресурсите, които понастоящем се заявяват на по-късен етап от зареждането на страницата."
  },
  "node_modules/lighthouse-stack-packs/packs/ezoic.js | uses-responsive-images": {
    "message": "Използвайте [Ezoic Leap](https://pubdash.ezoic.com/speed) и активирайте `Resize Images` с цел преоразмеряване на изображенията до размер, подходящ за конкретно устройство, за да намалите необходимите мрежови ресурси."
  },
  "node_modules/lighthouse-stack-packs/packs/gatsby.js | modern-image-formats": {
    "message": "Използвайте компонента `gatsby-plugin-image` вместо `<img>` с цел автоматично оптимизиране на графичния формат. [Научете повече](https://www.gatsbyjs.com/docs/how-to/images-and-media/using-gatsby-plugin-image)."
  },
  "node_modules/lighthouse-stack-packs/packs/gatsby.js | offscreen-images": {
    "message": "Използвайте компонента `gatsby-plugin-image` вместо `<img>` с цел автоматично забавяне на зареждането на изображенията. [Научете повече](https://www.gatsbyjs.com/docs/how-to/images-and-media/using-gatsby-plugin-image)."
  },
  "node_modules/lighthouse-stack-packs/packs/gatsby.js | prioritize-lcp-image": {
    "message": "Използвайте компонента `gatsby-plugin-image` и задайте `eager` за свойството `loading`. [Научете повече](https://www.gatsbyjs.com/docs/reference/built-in-components/gatsby-plugin-image#shared-props)."
  },
  "node_modules/lighthouse-stack-packs/packs/gatsby.js | render-blocking-resources": {
    "message": "Използвайте `Gatsby Script API`, за да отложите зареждането на некритични скриптове от трети страни. [Научете повече](https://www.gatsbyjs.com/docs/reference/built-in-components/gatsby-script/)."
  },
  "node_modules/lighthouse-stack-packs/packs/gatsby.js | unused-css-rules": {
    "message": "Използвайте приставката `Gatsby` за `PurgeCSS`, за да премахнете неизползваните правила от стиловите листове. [Научете повече](https://purgecss.com/plugins/gatsby.html)."
  },
  "node_modules/lighthouse-stack-packs/packs/gatsby.js | unused-javascript": {
    "message": "Използвайте `Webpack Bundle Analyzer`, за да откриете неизползван JavaScript код. [Научете повече](https://www.gatsbyjs.com/plugins/gatsby-plugin-webpack-bundle-analyser-v2/)"
  },
  "node_modules/lighthouse-stack-packs/packs/gatsby.js | uses-long-cache-ttl": {
    "message": "Конфигурирайте кеширането на непроменливите активи. [Научете повече](https://www.gatsbyjs.com/docs/how-to/previews-deploys-hosting/caching/)."
  },
  "node_modules/lighthouse-stack-packs/packs/gatsby.js | uses-optimized-images": {
    "message": "Използвайте компонента `gatsby-plugin-image` вместо `<img>`, за да коригирате качеството на изображенията. [Научете повече](https://www.gatsbyjs.com/docs/how-to/images-and-media/using-gatsby-plugin-image)."
  },
  "node_modules/lighthouse-stack-packs/packs/gatsby.js | uses-responsive-images": {
    "message": "Използвайте компонента `gatsby-plugin-image`, за да зададете подходяща стойност за `sizes`. [Научете повече](https://www.gatsbyjs.com/docs/how-to/images-and-media/using-gatsby-plugin-image)."
  },
  "node_modules/lighthouse-stack-packs/packs/joomla.js | efficient-animated-content": {
    "message": "Добре е да качите GIF файла си в услуга, която ще даде възможност да бъде вграден като видеоклип с HTML5."
  },
  "node_modules/lighthouse-stack-packs/packs/joomla.js | modern-image-formats": {
    "message": "Добре е да използвате [приставка](https://extensions.joomla.org/instant-search/?jed_live%5Bquery%5D=webp) или услуга за автоматично преобразуване на качените изображения в оптималния формат."
  },
  "node_modules/lighthouse-stack-packs/packs/joomla.js | offscreen-images": {
    "message": "Инсталирайте [приставка за Joomla за забавено зареждане](https://extensions.joomla.org/instant-search/?jed_live%5Bquery%5D=lazy%20loading), която дава възможност за отлагане на зареждането на изображенията извън видимата част на екрана, или преминете към шаблон с такава функционалност. В Joomla 4.0 и следващи версии всички нови изображения [автоматично](https://github.com/joomla/joomla-cms/pull/30748) ще получават атрибута `loading` от основния код."
  },
  "node_modules/lighthouse-stack-packs/packs/joomla.js | render-blocking-resources": {
    "message": "Има различни приставки за Joomla, с чиято помощ можете [да вградите важни активи](https://extensions.joomla.org/instant-search/?jed_live%5Bquery%5D=performance) или [да отложите зареждането на не толкова важни ресурси](https://extensions.joomla.org/instant-search/?jed_live%5Bquery%5D=performance). Имайте предвид, че оптимизациите, извършвани чрез тези приставки, може да възпрепятстват работата на функциите на шаблоните или приставките ви, така че ще се наложи да ги тествате обстойно."
  },
  "node_modules/lighthouse-stack-packs/packs/joomla.js | server-response-time": {
    "message": "Времето за реакция на сървъра зависи от спецификациите му, шаблоните и разширенията. Добре е да намерите по-оптимизиран шаблон, внимателно да изберете разширение за оптимизиране и/или да надстроите сървъра си."
  },
  "node_modules/lighthouse-stack-packs/packs/joomla.js | total-byte-weight": {
    "message": "Обмислете възможността да показвате извадки в категориите за статии (напр. чрез връзка „научете повече“), да намалите броя на статиите, извеждани на дадена страница, да разделите дългите публикации на няколко страници или да използвате приставка, която да забави зареждането на коментарите."
  },
  "node_modules/lighthouse-stack-packs/packs/joomla.js | unminified-css": {
    "message": "Има различни [разширения за Joomla](https://extensions.joomla.org/instant-search/?jed_live%5Bquery%5D=performance), които могат да подобрят скоростта на сайта ви чрез обединяване, минимизиране и компресиране на CSS стиловете. Има и шаблони, които предоставят тази функционалност."
  },
  "node_modules/lighthouse-stack-packs/packs/joomla.js | unminified-javascript": {
    "message": "Има различни [разширения за Joomla](https://extensions.joomla.org/instant-search/?jed_live%5Bquery%5D=performance), които могат да подобрят скоростта на сайта ви чрез обединяване, минимизиране и компресиране на скриптовете. Има и шаблони, които предоставят тази функционалност."
  },
  "node_modules/lighthouse-stack-packs/packs/joomla.js | unused-css-rules": {
    "message": "Добре е да намалите броя на [разширенията за Joomla](https://extensions.joomla.org/), които зареждат неизползван CSS код в страницата ви. За да откриете разширенията, които добавят ненужен CSS код, стартирайте инструмента за [покритие на кода](https://developers.google.com/web/updates/2017/04/devtools-release-notes#coverage) в Chrome DevTools. Можете да намерите проблемната тема/приставка в URL адреса на листа със стилове. Търсете приставки с много листове със стилове в списъка, за които преобладава червеният цвят в диаграмата на инструмента. Даден лист със стилове трябва да бъде поставен в опашката на приставка само ако действително се използва в страницата."
  },
  "node_modules/lighthouse-stack-packs/packs/joomla.js | unused-javascript": {
    "message": "Добре е да намалите броя на [разширенията за Joomla](https://extensions.joomla.org/), които зареждат неизползван JavaScript код в страницата ви. За да откриете приставките, които добавят ненужен JS код, стартирайте инструмента за [покритие на кода](https://developers.google.com/web/updates/2017/04/devtools-release-notes#coverage) в Chrome DevTools. Можете да намерите проблемното разширение в URL адреса на скрипта. Търсете разширения с много скриптове в списъка, за които преобладава червеният цвят в диаграмата на инструмента. Даден скрипт трябва да бъде поставен в опашката на разширение само ако действително се използва в страницата."
  },
  "node_modules/lighthouse-stack-packs/packs/joomla.js | uses-long-cache-ttl": {
    "message": "Прочетете за [възможностите на Joomla за кеширане в браузъра](https://docs.joomla.org/Cache)."
  },
  "node_modules/lighthouse-stack-packs/packs/joomla.js | uses-optimized-images": {
    "message": "Добре е да използвате [приставка за оптимизиране на изображенията](https://extensions.joomla.org/instant-search/?jed_live%5Bquery%5D=performance), която компресира графичните ви файлове, като същевременно запазва качеството им."
  },
  "node_modules/lighthouse-stack-packs/packs/joomla.js | uses-responsive-images": {
    "message": "Добре е да използвате [приставка за адаптивни изображения](https://extensions.joomla.org/instant-search/?jed_live%5Bquery%5D=responsive%20images), за да можете да ползвате такива в съдържанието си."
  },
  "node_modules/lighthouse-stack-packs/packs/joomla.js | uses-text-compression": {
    "message": "Можете да активирате компресирането на текста, като включите компресирането на страниците с Gzip в Joomla (System > Global configuration > Server)."
  },
  "node_modules/lighthouse-stack-packs/packs/magento.js | critical-request-chains": {
    "message": "Ако не пакетирате активите си на JavaScript, бихте могли да използвате [baler](https://github.com/magento/baler)."
  },
  "node_modules/lighthouse-stack-packs/packs/magento.js | disable-bundling": {
    "message": "Деактивирайте вградените в Magento функции за [пакетиране и минимизиране на JavaScript](https://devdocs.magento.com/guides/v2.3/frontend-dev-guide/themes/js-bundling.html), като вместо тях бихте могли да използвате [baler](https://github.com/magento/baler/)."
  },
  "node_modules/lighthouse-stack-packs/packs/magento.js | font-display": {
    "message": "Посочете `@font-display`, когато [дефинирате персонализирани шрифтове](https://devdocs.magento.com/guides/v2.3/frontend-dev-guide/css-topics/using-fonts.html)."
  },
  "node_modules/lighthouse-stack-packs/packs/magento.js | modern-image-formats": {
    "message": "Потърсете [пазара на Magento](https://marketplace.magento.com/catalogsearch/result/?q=webp) за разширения от трети страни, позволяващи работа с по-нови графични формати."
  },
  "node_modules/lighthouse-stack-packs/packs/magento.js | offscreen-images": {
    "message": "Бихте могли да промените шаблоните си за продукти и каталози, за да използват функцията за [отложено зареждане](https://web.dev/native-lazy-loading) в уеб платформата."
  },
  "node_modules/lighthouse-stack-packs/packs/magento.js | server-response-time": {
    "message": "Използвайте [интегрирането на Magento с Varnish](https://devdocs.magento.com/guides/v2.3/config-guide/varnish/config-varnish.html)."
  },
  "node_modules/lighthouse-stack-packs/packs/magento.js | unminified-css": {
    "message": "Активирайте опцията „Minify CSS Files“ в настройките за програмисти в магазина. [Научете повече](https://devdocs.magento.com/guides/v2.3/performance-best-practices/configuration.html?itm_source=devdocs&itm_medium=search_page&itm_campaign=federated_search&itm_term=minify%20css%20files)."
  },
  "node_modules/lighthouse-stack-packs/packs/magento.js | unminified-javascript": {
    "message": "Използвайте [Terser](https://www.npmjs.com/package/terser) за минимизиране на всички активи на JavaScript от разполагането на статично съдържание и деактивирайте вградената функция за целта."
  },
  "node_modules/lighthouse-stack-packs/packs/magento.js | unused-javascript": {
    "message": "Деактивирайте вграденото в Magento [пакетиране на JavaScript](https://devdocs.magento.com/guides/v2.3/frontend-dev-guide/themes/js-bundling.html)."
  },
  "node_modules/lighthouse-stack-packs/packs/magento.js | uses-optimized-images": {
    "message": "Потърсете [пазара на Magento](https://marketplace.magento.com/catalogsearch/result/?q=optimize%20image) за разширения от трети страни за оптимизиране на изображения."
  },
  "node_modules/lighthouse-stack-packs/packs/magento.js | uses-rel-preconnect": {
    "message": "Можете да добавите подсказки за ресурси preconnect или dns-prefetch, като [промените оформлението на дадената тема](https://devdocs.magento.com/guides/v2.3/frontend-dev-guide/layouts/xml-manage.html)."
  },
  "node_modules/lighthouse-stack-packs/packs/magento.js | uses-rel-preload": {
    "message": "Можете да добавите маркери `<link rel=preload>`, като [промените оформлението на дадената тема](https://devdocs.magento.com/guides/v2.3/frontend-dev-guide/layouts/xml-manage.html)."
  },
  "node_modules/lighthouse-stack-packs/packs/next.js | modern-image-formats": {
    "message": "Използвайте компонента `next/image` вместо `<img>` с цел автоматично оптимизиране на графичния формат. [Научете повече](https://nextjs.org/docs/basic-features/image-optimization)."
  },
  "node_modules/lighthouse-stack-packs/packs/next.js | offscreen-images": {
    "message": "Използвайте компонента `next/image` вместо `<img>` с цел автоматично забавяне на зареждането на изображенията. [Научете повече](https://nextjs.org/docs/basic-features/image-optimization)."
  },
  "node_modules/lighthouse-stack-packs/packs/next.js | prioritize-lcp-image": {
    "message": "Използвайте компонента `next/image` и задайте true за priority с цел предварително зареждане на най-голямото изображение (LCP). [Научете повече](https://nextjs.org/docs/api-reference/next/image#priority)."
  },
  "node_modules/lighthouse-stack-packs/packs/next.js | render-blocking-resources": {
    "message": "Използвайте компонента `next/script`, за да отложите зареждането на некритични скриптове от трети страни. [Научете повече](https://nextjs.org/docs/basic-features/script)."
  },
  "node_modules/lighthouse-stack-packs/packs/next.js | unsized-images": {
    "message": "Използвайте компонента `next/image`, така че изображенията винаги да се оразмеряват правилно. [Научете повече](https://nextjs.org/docs/api-reference/next/image#width)."
  },
  "node_modules/lighthouse-stack-packs/packs/next.js | unused-css-rules": {
    "message": "Добре е да настроите `PurgeCSS` в конфигурацията с `Next.js`, за да премахнете неизползваните правила от стиловите листове. [Научете повече](https://purgecss.com/guides/next.html)."
  },
  "node_modules/lighthouse-stack-packs/packs/next.js | unused-javascript": {
    "message": "Използвайте `Webpack Bundle Analyzer`, за да откриете неизползван JavaScript код. [Научете повече](https://github.com/vercel/next.js/tree/canary/packages/next-bundle-analyzer)"
  },
  "node_modules/lighthouse-stack-packs/packs/next.js | user-timings": {
    "message": "Добре е да използвате `Next.js Analytics`, за да измервате действителната ефективност на приложението си. [Научете повече](https://nextjs.org/docs/advanced-features/measuring-performance)."
  },
  "node_modules/lighthouse-stack-packs/packs/next.js | uses-long-cache-ttl": {
    "message": "Конфигурирайте кеширането на непроменливите активи и SSR (`Server-side Rendered`) страници. [Научете повече](https://nextjs.org/docs/going-to-production#caching)."
  },
  "node_modules/lighthouse-stack-packs/packs/next.js | uses-optimized-images": {
    "message": "Използвайте компонента `next/image` вместо `<img>`, за да коригирате качеството на изображенията. [Научете повече](https://nextjs.org/docs/basic-features/image-optimization)."
  },
  "node_modules/lighthouse-stack-packs/packs/next.js | uses-responsive-images": {
    "message": "Използвайте компонента `next/image`, за да зададете подходяща стойност за `sizes`. [Научете повече](https://nextjs.org/docs/api-reference/next/image#sizes)."
  },
  "node_modules/lighthouse-stack-packs/packs/next.js | uses-text-compression": {
    "message": "Активирайте компресирането в Next.js сървъра си. [Научете повече](https://nextjs.org/docs/api-reference/next.config.js/compression)."
  },
  "node_modules/lighthouse-stack-packs/packs/nitropack.js | dom-size": {
    "message": "Свържете се с мениджъра на профила си, за да активира функцията [`HTML Lazy Load`](https://support.nitropack.io/hc/en-us/articles/17144942904337). Конфигурирането ѝ ще приоритизира и оптимизира рендерирането на страницата."
  },
  "node_modules/lighthouse-stack-packs/packs/nitropack.js | font-display": {
    "message": "Използвайте опцията [`Override Font Rendering Behavior`](https://support.nitropack.io/hc/en-us/articles/16547358865041) в NitroPack, за да зададете желана стойност за правилото font-display на CSS."
  },
  "node_modules/lighthouse-stack-packs/packs/nitropack.js | modern-image-formats": {
    "message": "Използвайте функцията [`Image Optimization`](https://support.nitropack.io/hc/en-us/articles/16547237162513), така че изображенията да се преобразуват автоматично във формат WebP."
  },
  "node_modules/lighthouse-stack-packs/packs/nitropack.js | offscreen-images": {
    "message": "Отложете зареждането на изображенията извън видимата част на екрана, като активирате функцията [`Automatic Image Lazy Loading`](https://support.nitropack.io/hc/en-us/articles/12457493524369-NitroPack-Lazy-Loading-Feature-for-Images)."
  },
  "node_modules/lighthouse-stack-packs/packs/nitropack.js | render-blocking-resources": {
    "message": "Активирайте функцията [`Remove render-blocking resources`](https://support.nitropack.io/hc/en-us/articles/13820893500049-How-to-Deal-with-Render-Blocking-Resources-in-NitroPack) в NitroPack с цел по-бързо първоначално зареждане."
  },
  "node_modules/lighthouse-stack-packs/packs/nitropack.js | server-response-time": {
    "message": "Намалете времето за реакция на сървъра и оптимизирайте възприеманата ефективност, като активирате функцията [`Instant Load`](https://support.nitropack.io/hc/en-us/articles/16547340617361)."
  },
  "node_modules/lighthouse-stack-packs/packs/nitropack.js | unminified-css": {
    "message": "Активирайте функцията [`Minify resources`](https://support.nitropack.io/hc/en-us/articles/360061059394-Minify-Resources) в настройките за кеширане, за да намалите размера на CSS, HTML и JavaScript файловете с цел по-бързо зареждане."
  },
  "node_modules/lighthouse-stack-packs/packs/nitropack.js | unminified-javascript": {
    "message": "Активирайте функцията [`Minify resources`](https://support.nitropack.io/hc/en-us/articles/360061059394-Minify-Resources) в настройките за кеширане, за да намалите размера на JS, HTML и CSS файловете с цел по-бързо зареждане."
  },
  "node_modules/lighthouse-stack-packs/packs/nitropack.js | unused-css-rules": {
    "message": "Активирайте функцията [`Reduce Unused CSS`](https://support.nitropack.io/hc/en-us/articles/360020418457-Reduce-Unused-CSS), за да премахнете правилата на CSS, които не са приложими за тази страница."
  },
  "node_modules/lighthouse-stack-packs/packs/nitropack.js | unused-javascript": {
    "message": "Конфигурирайте функцията [`Delayed Scripts`](https://support.nitropack.io/hc/en-us/articles/1500002600942-Delayed-Scripts) в NitroPack, така че зареждането на скриптовете да се забавя до момента, в който станат необходими."
  },
  "node_modules/lighthouse-stack-packs/packs/nitropack.js | uses-long-cache-ttl": {
    "message": "Навигирайте до функцията [`Improve Server Response Time`](https://support.nitropack.io/hc/en-us/articles/1500002321821-Improve-Server-Response-Time) в менюто `Caching` и коригирайте срока на валидност на кеша на страниците си, за да ускорите зареждането и да подобрите практическата работа на потребителите."
  },
  "node_modules/lighthouse-stack-packs/packs/nitropack.js | uses-optimized-images": {
    "message": "Автоматично компресирайте, оптимизирайте и преобразувайте изображенията си във формат WebP, като активирате настройката [`Image Optimization`](https://support.nitropack.io/hc/en-us/articles/14177271695121-How-to-serve-images-in-next-gen-formats-using-NitroPack)."
  },
  "node_modules/lighthouse-stack-packs/packs/nitropack.js | uses-responsive-images": {
    "message": "Активирайте функцията [`Adaptive Image Sizing`](https://support.nitropack.io/hc/en-us/articles/10123833029905-How-to-Enable-Adaptive-Image-Sizing-For-Your-Site), така че изображенията ви да се оптимизират предварително спрямо размерите на контейнерите, в които се показват, на всички устройства."
  },
  "node_modules/lighthouse-stack-packs/packs/nitropack.js | uses-text-compression": {
    "message": "Използвайте функцията [`Gzip compression`](https://support.nitropack.io/hc/en-us/articles/13229297479313-Enabling-GZIP-compression) в NitroPack, за да намалите размера на файловете, които се изпращат до браузъра."
  },
  "node_modules/lighthouse-stack-packs/packs/nuxt.js | modern-image-formats": {
    "message": "Използвайте компонента `nuxt/image` и задайте `format=\"webp\"`. [Научете повече](https://image.nuxtjs.org/components/nuxt-img#format)."
  },
  "node_modules/lighthouse-stack-packs/packs/nuxt.js | offscreen-images": {
    "message": "Използвайте компонента `nuxt/image` и задайте `loading=\"lazy\"` за изображенията извън видимата част на екрана. [Научете повече](https://image.nuxtjs.org/components/nuxt-img#loading)."
  },
  "node_modules/lighthouse-stack-packs/packs/nuxt.js | prioritize-lcp-image": {
    "message": "Използвайте компонента `nuxt/image` и посочете `preload` за най-голямото изображение (LCP). [Научете повече](https://image.nuxtjs.org/components/nuxt-img#preload)."
  },
  "node_modules/lighthouse-stack-packs/packs/nuxt.js | unsized-images": {
    "message": "Използвайте компонента `nuxt/image` и посочете изрична стойност за `width` и `height`. [Научете повече](https://image.nuxtjs.org/components/nuxt-img#width--height)"
  },
  "node_modules/lighthouse-stack-packs/packs/nuxt.js | uses-optimized-images": {
    "message": "Използвайте компонента `nuxt/image` и задайте подходяща стойност за `quality`. [Научете повече](https://image.nuxtjs.org/components/nuxt-img#quality)."
  },
  "node_modules/lighthouse-stack-packs/packs/nuxt.js | uses-responsive-images": {
    "message": "Използвайте компонента `nuxt/image` и задайте подходяща стойност за `sizes`. [Научете повече](https://image.nuxtjs.org/components/nuxt-img#sizes)."
  },
  "node_modules/lighthouse-stack-packs/packs/octobercms.js | efficient-animated-content": {
    "message": "[Заменете анимираните GIF файлове с видеосъдържание](https://web.dev/replace-gifs-with-videos/), за да ускорите зареждането на уеб страницата, и помислете за използването на съвременни файлови формати, като [WebM](https://web.dev/replace-gifs-with-videos/#create-webm-videos) или [AV1](https://developers.google.com/web/updates/2018/09/chrome-70-media-updates#av1-decoder), за да подобрите ефективността при компресиране с повече от 30% спрямо най-модерния понастоящем видеокодек VP9."
  },
  "node_modules/lighthouse-stack-packs/packs/octobercms.js | modern-image-formats": {
    "message": "Добре е да използвате [приставка](https://octobercms.com/plugins?search=image) или услуга за автоматично преобразуване на качените изображения в оптималния формат. Размерът на [графичните файлове в беззагубния формат WebP](https://developers.google.com/speed/webp) е с 26% по-малък в сравнение с PNG и с 25 – 34% по-малък от този на съответните JPEG изображения с еквивалентен SSIM индекс за качество. Друг препоръчителен графичен формат от следващо поколение е [AVIF](https://jakearchibald.com/2020/avif-has-landed/)."
  },
  "node_modules/lighthouse-stack-packs/packs/octobercms.js | offscreen-images": {
    "message": "Бихте могли да инсталирате [приставка за забавено зареждане](https://octobercms.com/plugins?search=lazy), която дава възможност за отлагане на зареждането на изображенията извън видимата част на екрана, или да преминете към тема с такава функционалност. Можете също да използвате [приставката за AMP](https://octobercms.com/plugins?search=Accelerated+Mobile+Pages)."
  },
  "node_modules/lighthouse-stack-packs/packs/octobercms.js | render-blocking-resources": {
    "message": "Има много приставки, с чиято помощ [да вградите важни активи](https://octobercms.com/plugins?search=css). Тези приставки може да възпрепятстват работата на други, така че е добре да ги тествате обстойно."
  },
  "node_modules/lighthouse-stack-packs/packs/octobercms.js | server-response-time": {
    "message": "Времето за реакция на сървъра зависи от спецификациите му, темите и приставките. Добре е да намерите по-оптимизирана тема, внимателно да изберете приставка за оптимизиране и/или да надстроите сървъра. Системата за управление на съдържанието October също така дава възможност на програмистите да използват [`Queues`](https://octobercms.com/docs/services/queues), за да отлагат обработването на времеемки задачи, като например изпращане на имейли. Това драстично повишава скоростта на заявките в мрежата."
  },
  "node_modules/lighthouse-stack-packs/packs/octobercms.js | total-byte-weight": {
    "message": "Бихте могли да показвате извадки в списъците с публикации (напр. чрез бутон `show more`), да намалите броя на публикациите, извеждани на дадена уеб страница, да разделите дългите публикации на няколко страници или да използвате приставка, която да забави зареждането на коментарите."
  },
  "node_modules/lighthouse-stack-packs/packs/octobercms.js | unminified-css": {
    "message": "Има много [приставки](https://octobercms.com/plugins?search=css), които могат да подобрят скоростта на уебсайта чрез обединяване, минимизиране и компресиране на стиловете. Предварителното минимизиране посредством компилиране може да ускори процеса на разработване."
  },
  "node_modules/lighthouse-stack-packs/packs/octobercms.js | unminified-javascript": {
    "message": "Има много [приставки](https://octobercms.com/plugins?search=javascript), които могат да подобрят скоростта на уебсайта чрез обединяване, минимизиране и компресиране на скриптовете. Предварителното минимизиране посредством компилиране може да ускори процеса на разработване."
  },
  "node_modules/lighthouse-stack-packs/packs/octobercms.js | unused-css-rules": {
    "message": "Добре е да прегледате [приставките](https://octobercms.com/plugins), които зареждат неизползван CSS код в уебсайта. За да откриете тези, които добавят ненужен CSS код, стартирайте инструмента за [обхват на кода](https://developers.google.com/web/updates/2017/04/devtools-release-notes#coverage) в Chrome DevTools. Намерете проблемната тема/приставка в URL адреса на стиловия лист. Търсете приставки с много стилови листове, за които преобладава червеният цвят в диаграмата на инструмента. Дадена приставка трябва да добавя стилов лист само ако той действително се използва в уеб страницата."
  },
  "node_modules/lighthouse-stack-packs/packs/octobercms.js | unused-javascript": {
    "message": "Добре е да прегледате [приставките](https://octobercms.com/plugins?search=javascript), които зареждат неизползван JavaScript код в уеб страницата. За да откриете тези, които добавят ненужен JavaScript код, стартирайте инструмента за [обхват на кода](https://developers.google.com/web/updates/2017/04/devtools-release-notes#coverage) в Chrome DevTools. Намерете проблемната тема/приставка в URL адреса на скрипта. Търсете приставки с много скриптове, за които преобладава червеният цвят в диаграмата на инструмента. Дадена приставка трябва да добавя скрипт само ако той действително се използва в уеб страницата."
  },
  "node_modules/lighthouse-stack-packs/packs/octobercms.js | uses-long-cache-ttl": {
    "message": "Прочетете как [да избегнете ненужните заявки в мрежата с помощта на HTTP кеширане](https://web.dev/http-cache/#caching-checklist). Има много [приставки](https://octobercms.com/plugins?search=Caching), които могат да се използват за ускоряване на кеширането."
  },
  "node_modules/lighthouse-stack-packs/packs/octobercms.js | uses-optimized-images": {
    "message": "Добре е да използвате [приставка за оптимизиране на изображенията](https://octobercms.com/plugins?search=image), която компресира графичните файлове, като същевременно запазва качеството им."
  },
  "node_modules/lighthouse-stack-packs/packs/octobercms.js | uses-responsive-images": {
    "message": "Качвайте изображенията директно в мултимедийния мениджър, за да разполагате с графични файлове с необходимите размери. Добре е да използвате [филтъра за преоразмеряване](https://octobercms.com/docs/markup/filter-resize) или [приставка за целта](https://octobercms.com/plugins?search=image), така че изображенията да бъдат с оптимални размери."
  },
  "node_modules/lighthouse-stack-packs/packs/octobercms.js | uses-text-compression": {
    "message": "Активирайте компресирането на текста в конфигурацията на уеб сървъра."
  },
  "node_modules/lighthouse-stack-packs/packs/react.js | dom-size": {
    "message": "Бихте могли да използвате библиотека за виртуализиране, като `react-window`, за да сведете до минимум броя създавани възли в DOM, ако на страницата се рендерират множество повтарящи се елементи. [Научете повече](https://web.dev/virtualize-long-lists-react-window/). Също така намалете ненужните повторни рендерирания чрез [`shouldComponentUpdate`](https://reactjs.org/docs/optimizing-performance.html#shouldcomponentupdate-in-action), [`PureComponent`](https://reactjs.org/docs/react-api.html#reactpurecomponent) или [`React.memo`](https://reactjs.org/docs/react-api.html#reactmemo) и [пропускайте ефекти](https://reactjs.org/docs/hooks-effect.html#tip-optimizing-performance-by-skipping-effects), докато не се променят определени зависимости, ако използвате „кукичката“ `Effect` за повишаване на ефективността при изпълнение."
  },
  "node_modules/lighthouse-stack-packs/packs/react.js | redirects": {
    "message": "Ако използвате React Router, сведете до минимум употребата на компонента `<Redirect>` за [навигация по маршрути](https://reacttraining.com/react-router/web/api/Redirect)."
  },
  "node_modules/lighthouse-stack-packs/packs/react.js | server-response-time": {
    "message": "Ако компоненти в React се рендерират върху сървъра, бихте могли да използвате `renderToPipeableStream()` или `renderToStaticNodeStream()`, за да дадете възможност на клиентската програма да получава и хидратира различни части от кода за маркиране, вместо целия наведнъж. [Научете повече](https://reactjs.org/docs/react-dom-server.html#renderToPipeableStream)."
  },
  "node_modules/lighthouse-stack-packs/packs/react.js | unminified-css": {
    "message": "Ако системата ви за компилиране автоматично минимизира CSS файловете, уверете се, че внедрявате стандартната версия на приложението си. Можете да проверите това с разширението React Developer Tools. [Научете повече](https://reactjs.org/docs/optimizing-performance.html#use-the-production-build)."
  },
  "node_modules/lighthouse-stack-packs/packs/react.js | unminified-javascript": {
    "message": "Ако системата ви за компилиране автоматично минимизира JavaScript файловете, уверете се, че внедрявате стандартната версия на приложението си. Можете да проверите това с разширението React Developer Tools. [Научете повече](https://reactjs.org/docs/optimizing-performance.html#use-the-production-build)."
  },
  "node_modules/lighthouse-stack-packs/packs/react.js | unused-javascript": {
    "message": "Ако не извършвате рендериране върху сървъра, [разделете пакетите си с JavaScript](https://web.dev/code-splitting-suspense/) с `React.lazy()`. В противен случай разделете кода чрез библиотека на трета страна, напр. [loadable-components](https://www.smooth-code.com/open-source/loadable-components/docs/getting-started/)."
  },
  "node_modules/lighthouse-stack-packs/packs/react.js | user-timings": {
    "message": "Използвайте инструмента за анализ в React DevTools, който използва съответното API, за да измерите ефективността на компонентите си при рендериране. [Научете повече](https://reactjs.org/blog/2018/09/10/introducing-the-react-profiler.html)."
  },
  "node_modules/lighthouse-stack-packs/packs/wix.js | efficient-animated-content": {
    "message": "Поставете видеоклиповете във `VideoBoxes`, персонализирайте ги чрез `Video Masks` или добавете `Transparent Videos`. [Научете повече](https://support.wix.com/en/article/wix-video-about-wix-video)."
  },
  "node_modules/lighthouse-stack-packs/packs/wix.js | modern-image-formats": {
    "message": "Качете изображения чрез `Wix Media Manager`, за да се показват автоматично като WebP. Намерете [още начини за оптимизиране](https://support.wix.com/en/article/site-performance-optimizing-your-media) на мултимедийното съдържание на сайта си."
  },
  "node_modules/lighthouse-stack-packs/packs/wix.js | render-blocking-resources": {
    "message": "Когато [добавяте код на трета страна](https://support.wix.com/en/article/site-performance-using-third-party-code-on-your-site) в раздела „`Custom Code`“ на таблото за управление на сайта си, постарайте се зареждането му да бъде отложено или той да се зарежда в края на основния код. Където е възможно, използвайте [интеграциите](https://support.wix.com/en/article/about-marketing-integrations) на Wix, за да вградите маркетингови инструменти в сайта си. "
  },
  "node_modules/lighthouse-stack-packs/packs/wix.js | server-response-time": {
    "message": "Wix използва CDN и кеширане, за да изпраща отговори възможно най-бързо за повечето посетители. Помислете дали да не [активирате ръчно кеширането](https://support.wix.com/en/article/site-performance-caching-pages-to-optimize-loading-speed) на сайта си, особено ако използвате `Velo`."
  },
  "node_modules/lighthouse-stack-packs/packs/wix.js | unused-javascript": {
    "message": "В раздела „`Custom Code`“ на таблото за управление прегледайте кода на трети страни, който сте добавили към сайта, и запазете само услугите, които са необходими за сайта. [Научете повече](https://support.wix.com/en/article/site-performance-removing-unused-javascript)."
  },
  "node_modules/lighthouse-stack-packs/packs/wordpress.js | efficient-animated-content": {
    "message": "Добре е да качите GIF файла си в услуга, която ще даде възможност да бъде вграден като видеоклип с HTML5."
  },
  "node_modules/lighthouse-stack-packs/packs/wordpress.js | modern-image-formats": {
    "message": "Добре е да използвате приставката [Performance Lab](https://wordpress.org/plugins/performance-lab/) за автоматично преобразуване на качените JPEG изображения в WebP, където това се поддържа."
  },
  "node_modules/lighthouse-stack-packs/packs/wordpress.js | offscreen-images": {
    "message": "Инсталирайте [приставка за WordPress за забавено зареждане](https://wordpress.org/plugins/search/lazy+load/), която дава възможност за отлагане на зареждането на изображенията извън видимата част на екрана, или преминете към тема с такава функционалност. Можете също да използвате [приставката за AMP](https://wordpress.org/plugins/amp/)."
  },
  "node_modules/lighthouse-stack-packs/packs/wordpress.js | render-blocking-resources": {
    "message": "Има различни приставки за WordPress, с чиято помощ можете [да вградите важни активи](https://wordpress.org/plugins/search/critical+css/) или [да отложите зареждането на не толкова важни ресурси](https://wordpress.org/plugins/search/defer+css+javascript/). Имайте предвид, че оптимизациите, извършвани чрез тези приставки, може да възпрепятстват работата на функциите на темата ви или други приставки, така че вероятно ще се наложи да промените кода."
  },
  "node_modules/lighthouse-stack-packs/packs/wordpress.js | server-response-time": {
    "message": "Времето за реакция на сървъра зависи от спецификациите му, темите и приставките. Добре е да намерите по-оптимизирана тема, внимателно да изберете приставка за оптимизиране и/или да надстроите сървъра си."
  },
  "node_modules/lighthouse-stack-packs/packs/wordpress.js | total-byte-weight": {
    "message": "Обмислете възможността да показвате извадки в списъците си с публикации (напр. чрез маркера more), да намалите броя на публикациите, извеждани на дадена страница, да разделите дългите публикации на няколко страници или да използвате приставка, която да забави зареждането на коментарите."
  },
  "node_modules/lighthouse-stack-packs/packs/wordpress.js | unminified-css": {
    "message": "Има различни [приставки за WordPress](https://wordpress.org/plugins/search/minify+css/), които могат да подобрят скоростта на сайта ви чрез обединяване, минимизиране и компресиране на стиловете. Добре е също при възможност да използвате компилиране, за да извършите това минимизиране предварително."
  },
  "node_modules/lighthouse-stack-packs/packs/wordpress.js | unminified-javascript": {
    "message": "Има различни [приставки за WordPress](https://wordpress.org/plugins/search/minify+javascript/), които могат да подобрят скоростта на сайта ви чрез обединяване, минимизиране и компресиране на скриптовете. Добре е също при възможност да използвате компилиране, за да извършите това минимизиране предварително."
  },
  "node_modules/lighthouse-stack-packs/packs/wordpress.js | unused-css-rules": {
    "message": "Добре е да намалите броя на [приставките за WordPress](https://wordpress.org/plugins/), които зареждат неизползван CSS код в страницата ви, или да ги замените с други. За да откриете приставките, които добавят ненужен CSS код, стартирайте инструмента за [покритие на кода](https://developer.chrome.com/docs/devtools/coverage/) в Chrome DevTools. Можете да намерите проблемната тема/приставка в URL адреса на листа със стилове. Търсете приставки с много листове със стилове в списъка, за които преобладава червеният цвят в диаграмата на инструмента. Даден лист със стилове трябва да бъде поставен в опашката на приставка само ако действително се използва в страницата."
  },
  "node_modules/lighthouse-stack-packs/packs/wordpress.js | unused-javascript": {
    "message": "Добре е да намалите броя на [приставките за WordPress](https://wordpress.org/plugins/), които зареждат неизползван JavaScript код в страницата ви, или да ги замените с други. За да откриете приставките, които добавят ненужен JS код, стартирайте инструмента за [покритие на кода](https://developer.chrome.com/docs/devtools/coverage/) в Chrome DevTools. Можете да намерите проблемната тема/приставка в URL адреса на скрипта. Търсете приставки с много скриптове в списъка, за които преобладава червеният цвят в диаграмата на инструмента. Даден скрипт трябва да бъде поставен в опашката на приставка само ако действително се използва в страницата."
  },
  "node_modules/lighthouse-stack-packs/packs/wordpress.js | uses-long-cache-ttl": {
    "message": "Прочетете за [кеширането в браузъра при WordPress](https://wordpress.org/support/article/optimization/#browser-caching)."
  },
  "node_modules/lighthouse-stack-packs/packs/wordpress.js | uses-optimized-images": {
    "message": "Добре е да използвате [приставка за WordPress за оптимизиране на изображенията](https://wordpress.org/plugins/search/optimize+images/), която компресира графичните ви файлове, като същевременно запазва качеството им."
  },
  "node_modules/lighthouse-stack-packs/packs/wordpress.js | uses-responsive-images": {
    "message": "Качвайте изображенията директно чрез [мултимедийната библиотека](https://wordpress.org/support/article/media-library-screen/), за да разполагате с графични файлове с необходимите размери, и след това ги вмъквайте от библиотеката или използвайте приспособлението за изображения, така че да се използват файловете с оптимални размери (включително за адаптивните гранични точки). Избягвайте използването на пълноразмерни изображения (`Full Size`), освен ако размерите са подходящи за съответното предназначение. [Научете повече](https://wordpress.org/support/article/inserting-images-into-posts-and-pages/)."
  },
  "node_modules/lighthouse-stack-packs/packs/wordpress.js | uses-text-compression": {
    "message": "Можете да активирате компресирането на текста в конфигурацията на уеб сървъра си."
  },
  "node_modules/lighthouse-stack-packs/packs/wp-rocket.js | modern-image-formats": {
    "message": "За да преобразувате изображенията си в WebP, активирайте Imagify от раздела в WP Rocket за оптимизиране на изображенията."
  },
  "node_modules/lighthouse-stack-packs/packs/wp-rocket.js | offscreen-images": {
    "message": "За да изпълните тази препоръка, активирайте функцията за [забавено зареждане](https://docs.wp-rocket.me/article/1141-lazyload-for-images) в WP Rocket. Тя забавя зареждането на изображенията, докато посетителят не превърти страницата надолу дотолкова, че те действително да трябва да се покажат."
  },
  "node_modules/lighthouse-stack-packs/packs/wp-rocket.js | render-blocking-resources": {
    "message": "За да изпълните тази препоръка, активирайте функцията за [премахване на неизползвания CSS код](https://docs.wp-rocket.me/article/1529-remove-unused-css) и тази за [отложено зареждане на JavaScript](https://docs.wp-rocket.me/article/1265-load-javascript-deferred) в WP Rocket. Тези функции ще оптимизират съответно файловете със CSS и JavaScript, за да не блокират рендерирането на страницата ви."
  },
  "node_modules/lighthouse-stack-packs/packs/wp-rocket.js | unminified-css": {
    "message": "За да отстраните този проблем, активирайте функцията за [минимизиране на файловете със CSS](https://docs.wp-rocket.me/article/1350-css-minify-combine) в WP Rocket. Всички интервали и коментари във файловете със CSS на сайта ви ще бъдат премахнати, за да се намали файловият размер и да се ускори изтеглянето."
  },
  "node_modules/lighthouse-stack-packs/packs/wp-rocket.js | unminified-javascript": {
    "message": "За да отстраните този проблем, активирайте функцията за [минимизиране на файловете с JavaScript](https://docs.wp-rocket.me/article/1351-javascript-minify-combine) в WP Rocket. Интервалите и коментарите ще бъдат премахнати от файловете с JavaScript, за да се намали файловият размер и да се ускори изтеглянето."
  },
  "node_modules/lighthouse-stack-packs/packs/wp-rocket.js | unused-css-rules": {
    "message": "За да отстраните този проблем, активирайте функцията за [премахване на неизползвания CSS код](https://docs.wp-rocket.me/article/1529-remove-unused-css) в WP Rocket. Това намалява размера на страницата, като премахва CSS кода и стиловите листове, които не се използват, и същевременно запазва само използвания CSS код за всяка страница."
  },
  "node_modules/lighthouse-stack-packs/packs/wp-rocket.js | unused-javascript": {
    "message": "За да отстраните този проблем, активирайте функцията за [забавяне на изпълнението на JavaScript](https://docs.wp-rocket.me/article/1349-delay-javascript-execution) в WP Rocket. Това ще ускори зареждането на страницата ви, като забави изпълнението на скриптовете, докато потребителят не взаимодейства с тях. Ако в сайта ви има вложени рамки, можете да използвате функцията на WP Rocket за [забавено зареждане на вложени рамки и видеоклипове](https://docs.wp-rocket.me/article/1674-lazyload-for-iframes-and-videos), както и тази за [замяна на вложената рамка на YouTube с изображение за визуализация](https://docs.wp-rocket.me/article/1488-replace-youtube-iframe-with-preview-image)."
  },
  "node_modules/lighthouse-stack-packs/packs/wp-rocket.js | uses-optimized-images": {
    "message": "За да компресирате изображенията си, активирайте Imagify от раздела в WP Rocket за оптимизирането им и стартирайте функцията Bulk Optimization."
  },
  "node_modules/lighthouse-stack-packs/packs/wp-rocket.js | uses-rel-preconnect": {
    "message": "Използвайте функцията за [предварително извличане на DNS заявки](https://docs.wp-rocket.me/article/1302-prefetch-dns-requests) в WP Rocket, за да добавите dns-prefetch и да ускорите връзката с външните домейни. Освен това WP Rocket автоматично добавя preconnect към [домейна в Google Fonts](https://docs.wp-rocket.me/article/1312-optimize-google-fonts), както и към всички записи CNAME, добавени чрез функцията за [активиране на CDN](https://docs.wp-rocket.me/article/42-using-wp-rocket-with-a-cdn)."
  },
  "node_modules/lighthouse-stack-packs/packs/wp-rocket.js | uses-rel-preload": {
    "message": "За да отстраните този проблем с шрифтовете, активирайте функцията за [премахване на неизползвания CSS код](https://docs.wp-rocket.me/article/1529-remove-unused-css) в WP Rocket. Най-важните за сайта ви шрифтове ще се зареждат предварително с приоритет."
  },
  "report/renderer/report-utils.js | calculatorLink": {
    "message": "Вижте калкулатора."
  },
  "report/renderer/report-utils.js | collapseView": {
    "message": "Свиване на изгледа"
  },
  "report/renderer/report-utils.js | crcInitialNavigation": {
    "message": "Първоначална навигация"
  },
  "report/renderer/report-utils.js | crcLongestDurationLabel": {
    "message": "Максимално забавяне в критичния път:"
  },
  "report/renderer/report-utils.js | dropdownCopyJSON": {
    "message": "Копиране на JSON"
  },
  "report/renderer/report-utils.js | dropdownDarkTheme": {
    "message": "Превключване на тъмната тема"
  },
  "report/renderer/report-utils.js | dropdownPrintExpanded": {
    "message": "Отпечатване на пълен отчет"
  },
  "report/renderer/report-utils.js | dropdownPrintSummary": {
    "message": "Отпечатване на обобщен отчет"
  },
  "report/renderer/report-utils.js | dropdownSaveGist": {
    "message": "Запазване като Gist"
  },
  "report/renderer/report-utils.js | dropdownSaveHTML": {
    "message": "Запазване като HTML"
  },
  "report/renderer/report-utils.js | dropdownSaveJSON": {
    "message": "Запазване като JSON"
  },
  "report/renderer/report-utils.js | dropdownViewUnthrottledTrace": {
    "message": "Преглед на оригиналното трасиране"
  },
  "report/renderer/report-utils.js | dropdownViewer": {
    "message": "Отваряне във визуализатора"
  },
  "report/renderer/report-utils.js | errorLabel": {
    "message": "Грешка!"
  },
  "report/renderer/report-utils.js | errorMissingAuditInfo": {
    "message": "Грешка в отчета: няма информация за проверката"
  },
  "report/renderer/report-utils.js | expandView": {
    "message": "Разгъване на изгледа"
  },
  "report/renderer/report-utils.js | firstPartyChipLabel": {
    "message": "Собствено"
  },
  "report/renderer/report-utils.js | footerIssue": {
    "message": "Добавяне на проблем"
  },
  "report/renderer/report-utils.js | hide": {
    "message": "Скриване"
  },
  "report/renderer/report-utils.js | labDataTitle": {
    "message": "Данни от контролиран тест"
  },
  "report/renderer/report-utils.js | lsPerformanceCategoryDescription": {
    "message": "Анализът с [Lighthouse](https://developers.google.com/web/tools/lighthouse/) на текущата страница бе извършен през емулирана мобилна мрежа. Стойностите са приблизителни и може да варират."
  },
  "report/renderer/report-utils.js | manualAuditsGroupTitle": {
    "message": "Допълнителни елементи, които да проверите ръчно"
  },
  "report/renderer/report-utils.js | notApplicableAuditsGroupTitle": {
    "message": "Не е приложимо"
  },
  "report/renderer/report-utils.js | openInANewTabTooltip": {
    "message": "Отваряне в нов раздел"
  },
  "report/renderer/report-utils.js | opportunityResourceColumnLabel": {
    "message": "Възможност"
  },
  "report/renderer/report-utils.js | opportunitySavingsColumnLabel": {
    "message": "Прогнозна икономия"
  },
  "report/renderer/report-utils.js | passedAuditsGroupTitle": {
    "message": "Успешно преминати проверки"
  },
  "report/renderer/report-utils.js | runtimeAnalysisWindow": {
    "message": "Първоначално зареждане на страницата"
  },
  "report/renderer/report-utils.js | runtimeCustom": {
    "message": "Персонализирано ограничаване на потока на данни"
  },
  "report/renderer/report-utils.js | runtimeDesktopEmulation": {
    "message": "Емулиран компютър"
  },
  "report/renderer/report-utils.js | runtimeMobileEmulation": {
    "message": "Емулирано устройство Moto G Power"
  },
  "report/renderer/report-utils.js | runtimeNoEmulation": {
    "message": "Без емулация"
  },
  "report/renderer/report-utils.js | runtimeSettingsAxeVersion": {
    "message": "Версия на Axe"
  },
  "report/renderer/report-utils.js | runtimeSettingsBenchmark": {
    "message": "Неограничена мощност на процесора/паметта"
  },
  "report/renderer/report-utils.js | runtimeSettingsCPUThrottling": {
    "message": "Ограничаване на процесора"
  },
  "report/renderer/report-utils.js | runtimeSettingsDevice": {
    "message": "Устройство"
  },
  "report/renderer/report-utils.js | runtimeSettingsNetworkThrottling": {
    "message": "Ограничаване на мрежата"
  },
  "report/renderer/report-utils.js | runtimeSettingsScreenEmulation": {
    "message": "Емулация на екрана"
  },
  "report/renderer/report-utils.js | runtimeSettingsUANetwork": {
    "message": "Потребителски агент (мрежа)"
  },
  "report/renderer/report-utils.js | runtimeSingleLoad": {
    "message": "При едно зареждане на страницата"
  },
  "report/renderer/report-utils.js | runtimeSingleLoadTooltip": {
    "message": "Тези данни са генерирани от едно зареждане на страницата за разлика от данните от реалното ползване, които обобщават голям брой сесии."
  },
  "report/renderer/report-utils.js | runtimeSlow4g": {
    "message": "Ограничаване до бавна 4G връзка"
  },
  "report/renderer/report-utils.js | runtimeUnknown": {
    "message": "Неизвестно"
  },
  "report/renderer/report-utils.js | show": {
    "message": "Показване"
  },
  "report/renderer/report-utils.js | showRelevantAudits": {
    "message": "Показване на проверките, уместни за:"
  },
  "report/renderer/report-utils.js | snippetCollapseButtonLabel": {
    "message": "Свиване на фрагмента"
  },
  "report/renderer/report-utils.js | snippetExpandButtonLabel": {
    "message": "Разгъване на фрагмента"
  },
  "report/renderer/report-utils.js | thirdPartyResourcesLabel": {
    "message": "Показване на ресурсите от трети страни"
  },
  "report/renderer/report-utils.js | throttlingProvided": {
    "message": "Предоставено от средата"
  },
  "report/renderer/report-utils.js | toplevelWarningsMessage": {
    "message": "Възникнаха проблеми при изготвянето на този отчет от Lighthouse:"
  },
  "report/renderer/report-utils.js | unattributable": {
    "message": "Без възможност за приписване"
  },
  "report/renderer/report-utils.js | varianceDisclaimer": {
    "message": "Стойностите са приблизителни и може да варират. [Рейтингът за ефективността се изчислява](https://developer.chrome.com/docs/lighthouse/performance/performance-scoring/) директно от тези показатели."
  },
  "report/renderer/report-utils.js | viewTraceLabel": {
    "message": "Преглед на трасирането"
  },
  "report/renderer/report-utils.js | viewTreemapLabel": {
    "message": "Преглед на дървовидната карта"
  },
  "report/renderer/report-utils.js | warningAuditsGroupTitle": {
    "message": "Проверките бяха преминати успешно, но има предупреждения"
  },
  "report/renderer/report-utils.js | warningHeader": {
    "message": "Предупреждения: "
  },
  "treemap/app/src/util.js | allLabel": {
    "message": "Всички"
  },
  "treemap/app/src/util.js | allScriptsDropdownLabel": {
    "message": "Всички скриптове"
  },
  "treemap/app/src/util.js | coverageColumnName": {
    "message": "Обхват"
  },
  "treemap/app/src/util.js | duplicateModulesLabel": {
    "message": "Дублиращи се модули"
  },
  "treemap/app/src/util.js | resourceBytesLabel": {
    "message": "Байтове на ресурсите"
  },
  "treemap/app/src/util.js | tableColumnName": {
    "message": "Име"
  },
  "treemap/app/src/util.js | toggleTableButtonLabel": {
    "message": "Превключване на таблицата"
  },
  "treemap/app/src/util.js | unusedBytesLabel": {
    "message": "Неизползвани байтове"
  }
}<|MERGE_RESOLUTION|>--- conflicted
+++ resolved
@@ -989,8 +989,6 @@
   "core/audits/image-size-responsive.js | title": {
     "message": "Изображенията се показват с подходяща разделителна способност"
   },
-<<<<<<< HEAD
-=======
   "core/audits/installable-manifest.js | already-installed": {
     "message": "Приложението вече е инсталирано"
   },
@@ -1087,7 +1085,6 @@
   "core/audits/installable-manifest.js | warn-not-offline-capable": {
     "message": "Страницата не работи офлайн. Тя няма да бъде считана за страница с възможност за инсталиране след пускането на Chrome 93 в стабилния канал през август 2021 г."
   },
->>>>>>> 772c8f71
   "core/audits/is-on-https.js | allowed": {
     "message": "Разрешено"
   },
