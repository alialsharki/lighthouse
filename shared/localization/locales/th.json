{
  "core/audits/accessibility/accesskeys.js | description": {
    "message": "คีย์การเข้าถึงให้ผู้ใช้โฟกัสที่ส่วนหนึ่งของหน้าได้อย่างรวดเร็ว คีย์การเข้าถึงแต่ละรายการต้องไม่ซ้ำกันเพื่อให้ไปยังส่วนต่างๆ ได้อย่างถูกต้อง [ดูข้อมูลเพิ่มเติมเกี่ยวกับคีย์การเข้าถึง](https://dequeuniversity.com/rules/axe/4.8/accesskeys)"
  },
  "core/audits/accessibility/accesskeys.js | failureTitle": {
    "message": "ค่า `[accesskey]` ซ้ำกัน"
  },
  "core/audits/accessibility/accesskeys.js | title": {
    "message": "ค่า `[accesskey]` ไม่ซ้ำกัน"
  },
  "core/audits/accessibility/aria-allowed-attr.js | description": {
    "message": "`role` ของ ARIA แต่ละรายการรองรับชุดย่อยของแอตทริบิวต์ `aria-*` ที่เจาะจง หากรายการเหล่านี้ไม่ตรงกันจะทำให้แอตทริบิวต์ `aria-*` ไม่ถูกต้อง [ดูวิธีจับคู่แอตทริบิวต์ ARIA กับบทบาท](https://dequeuniversity.com/rules/axe/4.8/aria-allowed-attr)"
  },
  "core/audits/accessibility/aria-allowed-attr.js | failureTitle": {
    "message": "แอตทริบิวต์ `[aria-*]` ไม่ตรงกับบทบาทของตน"
  },
  "core/audits/accessibility/aria-allowed-attr.js | title": {
    "message": "แอตทริบิวต์ `[aria-*]` ตรงกับบทบาทของตน"
  },
  "core/audits/accessibility/aria-allowed-role.js | description": {
    "message": "`role` ARIA ช่วยให้เทคโนโลยีความช่วยเหลือพิเศษทราบถึงบทบาทของแต่ละองค์ประกอบในหน้าเว็บ หากค่า`role`สะกดผิด ไม่ใช่ค่า`role` ARIA ที่มีอยู่ หรือเป็นบทบาทนามธรรม ระบบก็จะไม่สื่อสารจุดประสงค์ขององค์ประกอบดังกล่าวไปยังผู้ใช้เทคโนโลยีความช่วยเหลือพิเศษ [ดูข้อมูลเพิ่มเติมเกี่ยวกับบทบาท ARIA](https://dequeuniversity.com/rules/axe/4.8/aria-allowed-roles)"
  },
  "core/audits/accessibility/aria-allowed-role.js | failureTitle": {
    "message": "ค่าที่กำหนดให้กับ `role=\"\"` ไม่ใช่บทบาท ARIA ที่ถูกต้อง"
  },
  "core/audits/accessibility/aria-allowed-role.js | title": {
    "message": "ค่าที่กําหนดให้กับ `role=\"\"` เป็นบทบาท ARIA ที่ถูกต้อง"
  },
  "core/audits/accessibility/aria-command-name.js | description": {
    "message": "เมื่อองค์ประกอบไม่มีชื่อที่เข้าถึงได้ โปรแกรมอ่านหน้าจอจะอ่านองค์ประกอบนั้นโดยใช้ชื่อทั่วไป ซึ่งทำให้ผู้ที่ต้องใช้โปรแกรมอ่านหน้าจอใช้องค์ประกอบดังกล่าวไม่ได้ [ดูวิธีทําให้องค์ประกอบคําสั่งเข้าถึงได้ง่ายขึ้น](https://dequeuniversity.com/rules/axe/4.8/aria-command-name)"
  },
  "core/audits/accessibility/aria-command-name.js | failureTitle": {
    "message": "องค์ประกอบ `button`, `link` และ `menuitem` ไม่มีชื่อสำหรับการช่วยเหลือพิเศษ"
  },
  "core/audits/accessibility/aria-command-name.js | title": {
    "message": "องค์ประกอบ `button`, `link` และ `menuitem` มีชื่อสำหรับการช่วยเหลือพิเศษ"
  },
  "core/audits/accessibility/aria-dialog-name.js | description": {
    "message": "องค์ประกอบกล่องโต้ตอบ ARIA ที่ไม่มีชื่อที่เข้าถึงได้อาจทำให้ผู้ใช้โปรแกรมอ่านหน้าจอแยกแยะจุดประสงค์ขององค์ประกอบเหล่านี้ไม่ได้ [ดูวิธีทำให้องค์ประกอบกล่องโต้ตอบ ARIA เข้าถึงได้ง่ายขึ้น](https://dequeuniversity.com/rules/axe/4.8/aria-dialog-name)"
  },
  "core/audits/accessibility/aria-dialog-name.js | failureTitle": {
    "message": "องค์ประกอบที่มี `role=\"dialog\"` หรือ `role=\"alertdialog\"` ไม่มีชื่อที่เข้าถึงได้"
  },
  "core/audits/accessibility/aria-dialog-name.js | title": {
    "message": "องค์ประกอบที่มี `role=\"dialog\"` หรือ `role=\"alertdialog\"` มีชื่อที่เข้าถึงได้"
  },
  "core/audits/accessibility/aria-hidden-body.js | description": {
    "message": "เทคโนโลยีความช่วยเหลือพิเศษ (เช่น โปรแกรมอ่านหน้าจอ) ทำงานไม่สอดคล้องกันเมื่อตั้งค่า `aria-hidden=\"true\"` ในเอกสาร `<body>` [ดูว่า `aria-hidden` ส่งผลอย่างไรต่อส่วนเนื้อหาของเอกสาร](https://dequeuniversity.com/rules/axe/4.8/aria-hidden-body)"
  },
  "core/audits/accessibility/aria-hidden-body.js | failureTitle": {
    "message": "มี `[aria-hidden=\"true\"]` ปรากฏในเอกสาร `<body>`"
  },
  "core/audits/accessibility/aria-hidden-body.js | title": {
    "message": "ไม่มี `[aria-hidden=\"true\"]` ปรากฏในเอกสาร `<body>`"
  },
  "core/audits/accessibility/aria-hidden-focus.js | description": {
    "message": "เอลิเมนต์ที่โฟกัสได้ลำดับต่อลงมาในเอลิเมนต์ `[aria-hidden=\"true\"]` ป้องกันไม่ให้ผู้ใช้เทคโนโลยีความช่วยเหลือพิเศษ (เช่น โปรแกรมอ่านหน้าจอ) ใช้เอลิเมนต์การโต้ตอบเหล่านั้นได้ [ดูว่า `aria-hidden` ส่งผลอย่างไรต่อองค์ประกอบที่โฟกัสได้](https://dequeuniversity.com/rules/axe/4.8/aria-hidden-focus)"
  },
  "core/audits/accessibility/aria-hidden-focus.js | failureTitle": {
    "message": "เอลิเมนต์ `[aria-hidden=\"true\"]` มีเอลิเมนต์ที่โฟกัสได้ลำดับต่อลงมา"
  },
  "core/audits/accessibility/aria-hidden-focus.js | title": {
    "message": "เอลิเมนต์ `[aria-hidden=\"true\"]` ไม่มีเอลิเมนต์ที่โฟกัสได้ลำดับต่อลงมา"
  },
  "core/audits/accessibility/aria-input-field-name.js | description": {
    "message": "เมื่อช่องป้อนข้อมูลไม่มีชื่อที่เข้าถึงได้ โปรแกรมอ่านหน้าจอจะอ่านปุ่มนั้นโดยใช้ชื่อทั่วไป ซึ่งทำให้ผู้ที่ต้องใช้โปรแกรมอ่านหน้าจอใช้ช่องป้อนข้อมูลดังกล่าวไม่ได้ [ดูข้อมูลเพิ่มเติมเกี่ยวกับป้ายกำกับช่องป้อนข้อมูล](https://dequeuniversity.com/rules/axe/4.8/aria-input-field-name)"
  },
  "core/audits/accessibility/aria-input-field-name.js | failureTitle": {
    "message": "ช่องป้อนข้อมูล ARIA ไม่มีชื่อสำหรับการช่วยเหลือพิเศษ"
  },
  "core/audits/accessibility/aria-input-field-name.js | title": {
    "message": "ช่องป้อนข้อมูล ARIA มีชื่อสำหรับการช่วยเหลือพิเศษ"
  },
  "core/audits/accessibility/aria-meter-name.js | description": {
    "message": "เมื่อองค์ประกอบเครื่องวัดไม่มีชื่อที่เข้าถึงได้ โปรแกรมอ่านหน้าจอจะอ่านองค์ประกอบนั้นโดยใช้ชื่อทั่วไป ซึ่งทำให้ผู้ที่ต้องใช้โปรแกรมอ่านหน้าจอใช้องค์ประกอบดังกล่าวไม่ได้ [ดูวิธีตั้งชื่อองค์ประกอบ`meter`](https://dequeuniversity.com/rules/axe/4.8/aria-meter-name)"
  },
  "core/audits/accessibility/aria-meter-name.js | failureTitle": {
    "message": "องค์ประกอบ ARIA `meter` ไม่มีชื่อสำหรับการช่วยเหลือพิเศษ"
  },
  "core/audits/accessibility/aria-meter-name.js | title": {
    "message": "องค์ประกอบ ARIA `meter` มีชื่อสำหรับการช่วยเหลือพิเศษ"
  },
  "core/audits/accessibility/aria-progressbar-name.js | description": {
    "message": "เมื่อองค์ประกอบ `progressbar` ไม่มีชื่อที่เข้าถึงได้ โปรแกรมอ่านหน้าจอจะอ่านองค์ประกอบนั้นโดยใช้ชื่อทั่วไป ซึ่งทำให้ผู้ที่ต้องใช้โปรแกรมอ่านหน้าจอใช้องค์ประกอบดังกล่าวไม่ได้ [ดูวิธีติดป้ายกํากับองค์ประกอบ `progressbar`](https://dequeuniversity.com/rules/axe/4.8/aria-progressbar-name)"
  },
  "core/audits/accessibility/aria-progressbar-name.js | failureTitle": {
    "message": "องค์ประกอบ ARIA `progressbar` ไม่มีชื่อสำหรับการช่วยเหลือพิเศษ"
  },
  "core/audits/accessibility/aria-progressbar-name.js | title": {
    "message": "องค์ประกอบ ARIA `progressbar` มีชื่อสำหรับการช่วยเหลือพิเศษ"
  },
  "core/audits/accessibility/aria-required-attr.js | description": {
    "message": "บทบาท ARIA บางบทบาทกำหนดให้มีแอตทริบิวต์ที่อธิบายสถานะขององค์ประกอบให้โปรแกรมอ่านหน้าจอทราบ [ดูข้อมูลเพิ่มเติมเกี่ยวกับบทบาทและแอตทริบิวต์ที่จำเป็น](https://dequeuniversity.com/rules/axe/4.8/aria-required-attr)"
  },
  "core/audits/accessibility/aria-required-attr.js | failureTitle": {
    "message": "`[role]` ไม่มีแอตทริบิวต์ `[aria-*]` ทั้งหมดที่จำเป็น"
  },
  "core/audits/accessibility/aria-required-attr.js | title": {
    "message": "`[role]` มีแอตทริบิวต์ `[aria-*]` ที่จำเป็นทั้งหมด"
  },
  "core/audits/accessibility/aria-required-children.js | description": {
    "message": "บทบาท ARIA ระดับบนสุดบางบทบาทต้องมีบทบาทย่อยที่เจาะจงเพื่อใช้ฟังก์ชันการช่วยเหลือพิเศษตามวัตถุประสงค์ [ดูข้อมูลเพิ่มเติมเกี่ยวกับบทบาทและองค์ประกอบย่อยที่จำเป็น](https://dequeuniversity.com/rules/axe/4.8/aria-required-children)"
  },
  "core/audits/accessibility/aria-required-children.js | failureTitle": {
    "message": "องค์ประกอบที่มี ARIA `[role]` ที่กำหนดให้องค์ประกอบย่อยต้องมี `[role]` ที่เฉพาะเจาะจงขาดองค์ประกอบย่อยที่จำเป็นดังกล่าวบางส่วนหรือทั้งหมด"
  },
  "core/audits/accessibility/aria-required-children.js | title": {
    "message": "องค์ประกอบที่มี ARIA `[role]` ที่กำหนดให้องค์ประกอบย่อยต้องมี `[role]` ที่เฉพาะเจาะจงนั้นมีองค์ประกอบย่อยที่จำเป็นทั้งหมด"
  },
  "core/audits/accessibility/aria-required-parent.js | description": {
    "message": "บทบาท ARIA ย่อยบางบทบาทต้องอยู่ในบทบาทระดับบนสุดที่เจาะจงเพื่อให้ใช้ฟังก์ชันการช่วยเหลือพิเศษตามวัตถุประสงค์ได้อย่างถูกต้อง [ดูข้อมูลเพิ่มเติมเกี่ยวกับบทบาท ARIA และองค์ประกอบระดับบนสุดที่จำเป็น](https://dequeuniversity.com/rules/axe/4.8/aria-required-parent)"
  },
  "core/audits/accessibility/aria-required-parent.js | failureTitle": {
    "message": "`[role]` ไม่ได้อยู่ในองค์ประกอบระดับบนสุดที่กำหนด"
  },
  "core/audits/accessibility/aria-required-parent.js | title": {
    "message": "`[role]` อยู่ในองค์ประกอบระดับบนสุดที่กำหนด"
  },
  "core/audits/accessibility/aria-roles.js | description": {
    "message": "บทบาท ARIA ต้องมีค่าที่ถูกต้องเพื่อใช้ฟังก์ชันการช่วยเหลือพิเศษตามวัตถุประสงค์ [ดูข้อมูลเพิ่มเติมเกี่ยวกับบทบาท ARIA ที่ถูกต้อง](https://dequeuniversity.com/rules/axe/4.8/aria-roles)"
  },
  "core/audits/accessibility/aria-roles.js | failureTitle": {
    "message": "ค่า `[role]` ไม่ถูกต้อง"
  },
  "core/audits/accessibility/aria-roles.js | title": {
    "message": "ค่า `[role]` ถูกต้อง"
  },
  "core/audits/accessibility/aria-text.js | description": {
    "message": "การเพิ่ม `role=text` รอบโหนดข้อความที่แบ่งตามมาร์กอัปจะทำให้ VoiceOver ถือว่าโหนดเป็น 1 วลี แต่ระบบจะไม่ประกาศองค์ประกอบสืบทอดที่โฟกัสได้ขององค์ประกอบ [ดูข้อมูลเพิ่มเติมเกี่ยวกับแอตทริบิวต์ `role=text`](https://dequeuniversity.com/rules/axe/4.8/aria-text)"
  },
  "core/audits/accessibility/aria-text.js | failureTitle": {
    "message": "องค์ประกอบที่มีแอตทริบิวต์ `role=text` มีองค์ประกอบสืบทอดที่โฟกัสได้"
  },
  "core/audits/accessibility/aria-text.js | title": {
    "message": "องค์ประกอบที่มีแอตทริบิวต์ `role=text` ไม่มีองค์ประกอบสืบทอดที่โฟกัสได้"
  },
  "core/audits/accessibility/aria-toggle-field-name.js | description": {
    "message": "เมื่อช่องสลับไม่มีชื่อที่เข้าถึงได้ โปรแกรมอ่านหน้าจอจะอ่านปุ่มนั้นโดยใช้ชื่อทั่วไป ซึ่งทำให้ผู้ที่ต้องใช้โปรแกรมอ่านหน้าจอใช้ช่องสลับดังกล่าวไม่ได้ [ดูข้อมูลเพิ่มเติมเกี่ยวกับช่องสลับ](https://dequeuniversity.com/rules/axe/4.8/aria-toggle-field-name)"
  },
  "core/audits/accessibility/aria-toggle-field-name.js | failureTitle": {
    "message": "ช่องสลับ ARIA ไม่มีชื่อสำหรับการช่วยเหลือพิเศษ"
  },
  "core/audits/accessibility/aria-toggle-field-name.js | title": {
    "message": "ช่องสลับ ARIA มีชื่อสำหรับการช่วยเหลือพิเศษ"
  },
  "core/audits/accessibility/aria-tooltip-name.js | description": {
    "message": "เมื่อองค์ประกอบเคล็ดลับเครื่องมือไม่มีชื่อที่เข้าถึงได้ โปรแกรมอ่านหน้าจอจะอ่านองค์ประกอบนั้นโดยใช้ชื่อทั่วไป ซึ่งทำให้ผู้ที่ต้องใช้โปรแกรมอ่านหน้าจอใช้องค์ประกอบดังกล่าวไม่ได้ [ดูวิธีตั้งชื่อองค์ประกอบ`tooltip`](https://dequeuniversity.com/rules/axe/4.8/aria-tooltip-name)"
  },
  "core/audits/accessibility/aria-tooltip-name.js | failureTitle": {
    "message": "องค์ประกอบ ARIA `tooltip` ไม่มีชื่อสำหรับการช่วยเหลือพิเศษ"
  },
  "core/audits/accessibility/aria-tooltip-name.js | title": {
    "message": "องค์ประกอบ ARIA `tooltip` มีชื่อสำหรับการช่วยเหลือพิเศษ"
  },
  "core/audits/accessibility/aria-treeitem-name.js | description": {
    "message": "เมื่อองค์ประกอบ `treeitem` ไม่มีชื่อที่เข้าถึงได้ โปรแกรมอ่านหน้าจอจะอ่านองค์ประกอบนั้นโดยใช้ชื่อทั่วไป ซึ่งทำให้ผู้ที่ต้องใช้โปรแกรมอ่านหน้าจอใช้องค์ประกอบดังกล่าวไม่ได้ [ดูข้อมูลเพิ่มเติมเกี่ยวกับการติดป้ายกำกับองค์ประกอบ `treeitem`](https://dequeuniversity.com/rules/axe/4.8/aria-treeitem-name)"
  },
  "core/audits/accessibility/aria-treeitem-name.js | failureTitle": {
    "message": "องค์ประกอบ ARIA `treeitem` ไม่มีชื่อสำหรับการช่วยเหลือพิเศษ"
  },
  "core/audits/accessibility/aria-treeitem-name.js | title": {
    "message": "องค์ประกอบ ARIA `treeitem` มีชื่อสำหรับการช่วยเหลือพิเศษ"
  },
  "core/audits/accessibility/aria-valid-attr-value.js | description": {
    "message": "เทคโนโลยีความช่วยเหลือพิเศษ เช่น โปรแกรมอ่านหน้าจอ จะตีความแอตทริบิวต์ ARIA ที่มีค่าไม่ถูกต้องไม่ได้ [ดูข้อมูลเพิ่มเติมเกี่ยวกับค่าที่ถูกต้องสําหรับแอตทริบิวต์ ARIA](https://dequeuniversity.com/rules/axe/4.8/aria-valid-attr-value)"
  },
  "core/audits/accessibility/aria-valid-attr-value.js | failureTitle": {
    "message": "แอตทริบิวต์ `[aria-*]` ไม่มีค่าที่ถูกต้อง"
  },
  "core/audits/accessibility/aria-valid-attr-value.js | title": {
    "message": "แอตทริบิวต์ `[aria-*]` มีค่าที่ถูกต้อง"
  },
  "core/audits/accessibility/aria-valid-attr.js | description": {
    "message": "เทคโนโลยีความช่วยเหลือพิเศษ เช่น โปรแกรมอ่านหน้าจอ จะตีความแอตทริบิวต์ ARIA ที่มีชื่อไม่ถูกต้องไม่ได้ [ดูข้อมูลเพิ่มเติมเกี่ยวกับแอตทริบิวต์ ARIA ที่ถูกต้อง](https://dequeuniversity.com/rules/axe/4.8/aria-valid-attr)"
  },
  "core/audits/accessibility/aria-valid-attr.js | failureTitle": {
    "message": "แอตทริบิวต์ `[aria-*]` ไม่ถูกต้องหรือสะกดผิด"
  },
  "core/audits/accessibility/aria-valid-attr.js | title": {
    "message": "แอตทริบิวต์ `[aria-*]` ถูกต้องและสะกดถูกต้อง"
  },
  "core/audits/accessibility/axe-audit.js | failingElementsHeader": {
    "message": "องค์ประกอบที่ไม่ผ่านการตรวจสอบ"
  },
  "core/audits/accessibility/button-name.js | description": {
    "message": "เมื่อปุ่มไม่มีชื่อที่เข้าถึงได้ โปรแกรมอ่านหน้าจอจะอ่านปุ่มนั้นว่า \"ปุ่ม\" ซึ่งทำให้ผู้ที่ต้องใช้โปรแกรมอ่านหน้าจอใช้ปุ่มดังกล่าวไม่ได้ [ดูวิธีทําให้ปุ่มเข้าถึงได้ง่ายขึ้น](https://dequeuniversity.com/rules/axe/4.8/button-name)"
  },
  "core/audits/accessibility/button-name.js | failureTitle": {
    "message": "ปุ่มต่างๆ ไม่มีชื่อสำหรับการช่วยเหลือพิเศษ"
  },
  "core/audits/accessibility/button-name.js | title": {
    "message": "ปุ่มต่างๆ มีชื่อสำหรับการช่วยเหลือพิเศษ"
  },
  "core/audits/accessibility/bypass.js | description": {
    "message": "การเพิ่มวิธีข้ามผ่านเนื้อหาที่ซ้ำกันช่วยให้ผู้ใช้แป้นพิมพ์ไปยังส่วนต่างๆ ของหน้าได้อย่างมีประสิทธิภาพมากขึ้น [ดูข้อมูลเพิ่มเติมเกี่ยวกับการบล็อกการข้าม](https://dequeuniversity.com/rules/axe/4.8/bypass)"
  },
  "core/audits/accessibility/bypass.js | failureTitle": {
    "message": "หน้าเว็บไม่มีส่วนหัว ลิงก์การข้าม หรือภูมิภาคของจุดสังเกต"
  },
  "core/audits/accessibility/bypass.js | title": {
    "message": "หน้าเว็บมีส่วนหัว ลิงก์การข้าม หรือภูมิภาคของจุดสังเกต"
  },
  "core/audits/accessibility/color-contrast.js | description": {
    "message": "ข้อความคอนทราสต์ต่ำมักทำให้ผู้ใช้จำนวนมากอ่านได้ยากหรืออ่านไม่ได้เลย [ดูวิธีทำให้สีมีคอนทราสต์เพียงพอ](https://dequeuniversity.com/rules/axe/4.8/color-contrast)"
  },
  "core/audits/accessibility/color-contrast.js | failureTitle": {
    "message": "สีพื้นหลังและสีพื้นหน้ามีอัตราส่วนคอนทราสต์ไม่เพียงพอ"
  },
  "core/audits/accessibility/color-contrast.js | title": {
    "message": "สีพื้นหลังและสีพื้นหน้ามีอัตราส่วนคอนทราสต์ที่เพียงพอ"
  },
  "core/audits/accessibility/definition-list.js | description": {
    "message": "เมื่อมีการทำเครื่องหมายรายการคำจำกัดความอย่างไม่ถูกต้อง โปรแกรมอ่านหน้าจออาจสร้างเอาต์พุตที่ทำให้สับสนหรือไม่แม่นยำ [ดูวิธีจัดโครงสร้างรายการคําจำกัดความอย่างถูกต้อง](https://dequeuniversity.com/rules/axe/4.8/definition-list)"
  },
  "core/audits/accessibility/definition-list.js | failureTitle": {
    "message": "`<dl>` ไม่ได้มีเพียงกลุ่ม `<dt>` และ `<dd>` หรือองค์ประกอบ `<script>` `<template>` หรือ `<div>` ที่เรียงลำดับอย่างถูกต้อง"
  },
  "core/audits/accessibility/definition-list.js | title": {
    "message": "`<dl>` มีเพียงกลุ่ม `<dt>` และ `<dd>` หรือองค์ประกอบ `<script>` `<template>` หรือ `<div>` ที่เรียงลำดับอย่างถูกต้อง"
  },
  "core/audits/accessibility/dlitem.js | description": {
    "message": "รายการย่อยของคำจำกัดความ (`<dt>` และ `<dd>`) ต้องรวมอยู่ในองค์ประกอบ `<dl>` ระดับบนสุดเพื่อดูแลให้โปรแกรมอ่านหน้าจออ่านได้อย่างถูกต้อง [ดูวิธีจัดโครงสร้างรายการคําจำกัดความอย่างถูกต้อง](https://dequeuniversity.com/rules/axe/4.8/dlitem)"
  },
  "core/audits/accessibility/dlitem.js | failureTitle": {
    "message": "รายการย่อยของคำจำกัดความไม่ได้รวมอยู่ในองค์ประกอบ `<dl>`"
  },
  "core/audits/accessibility/dlitem.js | title": {
    "message": "รายการย่อยของคำจำกัดความรวมอยู่ในองค์ประกอบ `<dl>`"
  },
  "core/audits/accessibility/document-title.js | description": {
    "message": "ชื่อช่วยให้ผู้ใช้โปรแกรมอ่านหน้าจอทราบถึงภาพรวมของหน้า และผู้ใช้เครื่องมือค้นหาจะดูความเกี่ยวข้องของหน้ากับการค้นหาของตนจากชื่อเป็นหลัก [ดูข้อมูลเพิ่มเติมเกี่ยวกับชื่อเอกสาร](https://dequeuniversity.com/rules/axe/4.8/document-title)"
  },
  "core/audits/accessibility/document-title.js | failureTitle": {
    "message": "เอกสารไม่มีองค์ประกอบ `<title>`"
  },
  "core/audits/accessibility/document-title.js | title": {
    "message": "เอกสารมีองค์ประกอบ `<title>`"
  },
  "core/audits/accessibility/duplicate-id-active.js | description": {
    "message": "เอลิเมนต์ที่โฟกัสได้ทั้งหมดต้องมี `id` ที่ไม่ซ้ำกันเพื่อให้เทคโนโลยีความช่วยเหลือพิเศษมองเห็นได้ [ดูวิธีแก้ไข `id` ที่ซ้ำกัน](https://dequeuniversity.com/rules/axe/4.8/duplicate-id-active)"
  },
  "core/audits/accessibility/duplicate-id-active.js | failureTitle": {
    "message": "แอตทริบิวต์ `[id]` ของเอลิเมนต์ที่โฟกัสได้และทำงานอยู่มีรหัสที่ซ้ำกัน"
  },
  "core/audits/accessibility/duplicate-id-active.js | title": {
    "message": "แอตทริบิวต์ `[id]` ของเอลิเมนต์ที่โฟกัสได้และทำงานอยู่ไม่มีรหัสที่ซ้ำกัน"
  },
  "core/audits/accessibility/duplicate-id-aria.js | description": {
    "message": "ค่าของรหัส ARIA ต้องไม่ซ้ำกันเพื่อป้องกันไม่ให้เทคโนโลยีความช่วยเหลือพิเศษมองข้ามอินสแตนซ์อื่นๆ [ดูวิธีแก้ไขรหัส ARIA ที่ซ้ำกัน](https://dequeuniversity.com/rules/axe/4.8/duplicate-id-aria)"
  },
  "core/audits/accessibility/duplicate-id-aria.js | failureTitle": {
    "message": "มีรหัส ARIA ซ้ำกัน"
  },
  "core/audits/accessibility/duplicate-id-aria.js | title": {
    "message": "ไม่มีรหัส ARIA ที่ซ้ำกัน"
  },
  "core/audits/accessibility/empty-heading.js | description": {
    "message": "ส่วนหัวที่ไม่มีเนื้อหาหรือมีข้อความที่ไม่สามารถเข้าถึงได้จะทำให้ผู้ใช้โปรแกรมอ่านหน้าจอไม่สามารถเข้าถึงข้อมูลบนโครงสร้างของหน้าเว็บ [ดูข้อมูลเพิ่มเติมเกี่ยวกับส่วนหัว](https://dequeuniversity.com/rules/axe/4.8/empty-heading)"
  },
  "core/audits/accessibility/empty-heading.js | failureTitle": {
    "message": "องค์ประกอบส่วนหัวไม่มีเนื้อหา"
  },
  "core/audits/accessibility/empty-heading.js | title": {
    "message": "องค์ประกอบส่วนหัวทั้งหมดมีเนื้อหา"
  },
  "core/audits/accessibility/form-field-multiple-labels.js | description": {
    "message": "ช่องในฟอร์มที่มีป้ายกำกับหลายรายการอาจทำให้เทคโนโลยีความช่วยเหลือพิเศษ (เช่น โปรแกรมอ่านหน้าจอ) สร้างความสับสนให้กับผู้ใช้ได้ โดยอาจอ่านป้ายกำกับแรก ป้ายกำกับสุดท้าย หรืออ่านทุกป้ายกำกับ [ดูวิธีใช้ป้ายกำกับในแบบฟอร์ม](https://dequeuniversity.com/rules/axe/4.8/form-field-multiple-labels)"
  },
  "core/audits/accessibility/form-field-multiple-labels.js | failureTitle": {
    "message": "ช่องในฟอร์มมีป้ายกำกับหลายรายการ"
  },
  "core/audits/accessibility/form-field-multiple-labels.js | title": {
    "message": "ไม่มีช่องในฟอร์มช่องใดมีป้ายกำกับหลายรายการ"
  },
  "core/audits/accessibility/frame-title.js | description": {
    "message": "ผู้ใช้โปรแกรมอ่านหน้าจอต้องใช้ชื่อเฟรมเพื่ออธิบายเนื้อหาของเฟรม [ดูข้อมูลเพิ่มเติมเกี่ยวกับชื่อเฟรม](https://dequeuniversity.com/rules/axe/4.8/frame-title)"
  },
  "core/audits/accessibility/frame-title.js | failureTitle": {
    "message": "องค์ประกอบ `<frame>` หรือ `<iframe>` ไม่มีชื่อ"
  },
  "core/audits/accessibility/frame-title.js | title": {
    "message": "องค์ประกอบ `<frame>` หรือ `<iframe>` มีชื่อ"
  },
  "core/audits/accessibility/heading-order.js | description": {
    "message": "ส่วนหัวที่เรียงลำดับอย่างถูกต้องโดยไม่มีการข้ามระดับจะถ่ายทอดโครงสร้างทางอรรถศาสตร์ของหน้าที่ทำให้การไปยังส่วนต่างๆ และการทำความเข้าใจง่ายมากขึ้นเมื่อใช้เทคโนโลยีความช่วยเหลือพิเศษ [ดูข้อมูลเพิ่มเติมเกี่ยวกับลำดับส่วนหัว](https://dequeuniversity.com/rules/axe/4.8/heading-order)"
  },
  "core/audits/accessibility/heading-order.js | failureTitle": {
    "message": "เอลิเมนต์ส่วนหัวไม่ปรากฏตามลำดับในเอลิเมนต์ลำดับต่อๆ ลงมา"
  },
  "core/audits/accessibility/heading-order.js | title": {
    "message": "เอลิเมนต์ส่วนหัวปรากฏตามลำดับในเอลิเมนต์ลำดับต่อๆ ลงมา"
  },
  "core/audits/accessibility/html-has-lang.js | description": {
    "message": "หากหน้าเว็บไม่ได้ระบุแอตทริบิวต์ `lang` โปรแกรมอ่านหน้าจอจะถือว่าหน้าดังกล่าวใช้ภาษาเริ่มต้นที่ผู้ใช้เลือกเมื่อตั้งค่าโปรแกรมอ่านหน้าจอ หากที่จริงแล้วหน้าดังกล่าวไม่ได้ใช้ภาษาเริ่มต้น โปรแกรมอ่านหน้าจออาจอ่านข้อความในหน้าได้ไม่ถูกต้อง [ดูข้อมูลเพิ่มเติมเกี่ยวกับแอตทริบิวต์ `lang`](https://dequeuniversity.com/rules/axe/4.8/html-has-lang)"
  },
  "core/audits/accessibility/html-has-lang.js | failureTitle": {
    "message": "องค์ประกอบ `<html>` ไม่มีแอตทริบิวต์ `[lang]`"
  },
  "core/audits/accessibility/html-has-lang.js | title": {
    "message": "องค์ประกอบ `<html>` มีแอตทริบิวต์ `[lang]`"
  },
  "core/audits/accessibility/html-lang-valid.js | description": {
    "message": "การระบุ[ภาษา BCP 47](https://www.w3.org/International/questions/qa-choosing-language-tags#question) ที่ถูกต้องช่วยให้โปรแกรมอ่านหน้าจออ่านข้อความได้อย่างถูกต้อง [ดูวิธีใช้แอตทริบิวต์ `lang`](https://dequeuniversity.com/rules/axe/4.8/html-lang-valid)"
  },
  "core/audits/accessibility/html-lang-valid.js | failureTitle": {
    "message": "องค์ประกอบ `<html>` ไม่มีค่าที่ถูกต้องสำหรับแอตทริบิวต์ `[lang]`"
  },
  "core/audits/accessibility/html-lang-valid.js | title": {
    "message": "องค์ประกอบ `<html>` มีค่าที่ถูกต้องสำหรับแอตทริบิวต์ `[lang]`"
  },
  "core/audits/accessibility/html-xml-lang-mismatch.js | description": {
    "message": "หากหน้าเว็บไม่ได้ระบุภาษาที่สอดคล้องกัน โปรแกรมอ่านหน้าจออาจอ่านข้อความของหน้าเว็บไม่ถูกต้อง [ดูข้อมูลเพิ่มเติมเกี่ยวกับแอตทริบิวต์ `lang`](https://dequeuniversity.com/rules/axe/4.8/html-xml-lang-mismatch)"
  },
  "core/audits/accessibility/html-xml-lang-mismatch.js | failureTitle": {
    "message": "องค์ประกอบ `<html>` ไม่มีแอตทริบิวต์ `[xml:lang]` ที่มีภาษาฐานเดียวกันกับแอตทริบิวต์ `[lang]`"
  },
  "core/audits/accessibility/html-xml-lang-mismatch.js | title": {
    "message": "องค์ประกอบ `<html>` มีแอตทริบิวต์ `[xml:lang]` ที่มีภาษาฐานเดียวกันกับแอตทริบิวต์ `[lang]`"
  },
  "core/audits/accessibility/identical-links-same-purpose.js | description": {
    "message": "ลิงก์ที่มีปลายทางเดียวกันควรจะมีคำอธิบายเดียวกัน เพื่อช่วยให้ผู้ใช้เข้าใจวัตถุประสงค์ของลิงก์และตัดสินใจว่าจะคลิกเพื่อไปตามลิงก์หรือไม่ [ดูข้อมูลเพิ่มเติมเกี่ยวกับลิงก์ที่เหมือนกัน](https://dequeuniversity.com/rules/axe/4.8/identical-links-same-purpose)"
  },
  "core/audits/accessibility/identical-links-same-purpose.js | failureTitle": {
    "message": "ลิงก์ที่เหมือนกันมีวัตถุประสงค์ต่างกัน"
  },
  "core/audits/accessibility/identical-links-same-purpose.js | title": {
    "message": "ลิงก์ที่เหมือนกันมีวัตถุประสงค์เดียวกัน"
  },
  "core/audits/accessibility/image-alt.js | description": {
    "message": "องค์ประกอบเพื่อการให้ข้อมูลควรมีข้อความสำรองที่สั้นกระชับและสื่อความหมาย การใช้แอตทริบิวต์ Alt ที่ว่างเปล่าจะเป็นการเพิกเฉยต่อองค์ประกอบเพื่อการตกแต่ง [ดูข้อมูลเพิ่มเติมเกี่ยวกับแอตทริบิวต์ `alt`](https://dequeuniversity.com/rules/axe/4.8/image-alt)"
  },
  "core/audits/accessibility/image-alt.js | failureTitle": {
    "message": "องค์ประกอบรูปภาพไม่มีแอตทริบิวต์ `[alt]`"
  },
  "core/audits/accessibility/image-alt.js | title": {
    "message": "องค์ประกอบรูปภาพมีแอตทริบิวต์ `[alt]`"
  },
  "core/audits/accessibility/image-redundant-alt.js | description": {
    "message": "องค์ประกอบเพื่อการให้ข้อมูลควรมีข้อความสำรองที่สั้นกระชับและสื่อความหมาย ข้อความสำรองที่เหมือนกันทุกประการกับข้อความที่อยู่ติดกับลิงก์หรือรูปภาพอาจทำให้ผู้ใช้โปรแกรมอ่านหน้าจอสับสนได้เนื่องจากระบบจะอ่านข้อความ 2 ครั้ง [ดูข้อมูลเพิ่มเติมเกี่ยวกับแอตทริบิวต์ `alt`](https://dequeuniversity.com/rules/axe/4.8/image-redundant-alt)"
  },
  "core/audits/accessibility/image-redundant-alt.js | failureTitle": {
    "message": "องค์ประกอบรูปภาพมีแอตทริบิวต์ `[alt]` ที่เป็นข้อความซ้ำซ้อน"
  },
  "core/audits/accessibility/image-redundant-alt.js | title": {
    "message": "องค์ประกอบรูปภาพไม่มีแอตทริบิวต์ `[alt]` ที่เป็นข้อความซ้ำซ้อน"
  },
  "core/audits/accessibility/input-button-name.js | description": {
    "message": "การเพิ่มข้อความช่วยการเข้าถึงซึ่งมองเห็นได้ลงในปุ่มอินพุตอาจช่วยให้ผู้ใช้โปรแกรมอ่านหน้าจอเข้าใจวัตถุประสงค์ของปุ่มอินพุต [ดูข้อมูลเพิ่มเติมเกี่ยวกับปุ่มอินพุต](https://dequeuniversity.com/rules/axe/4.8/input-button-name)"
  },
  "core/audits/accessibility/input-button-name.js | failureTitle": {
    "message": "ปุ่มอินพุตไม่มีข้อความที่มองเห็นได้ชัดเจน"
  },
  "core/audits/accessibility/input-button-name.js | title": {
    "message": "ปุ่มอินพุตมีข้อความที่มองเห็นได้ชัดเจน"
  },
  "core/audits/accessibility/input-image-alt.js | description": {
    "message": "เมื่อมีการใช้รูปภาพเป็นปุ่ม `<input>` การระบุข้อความสำรองจะช่วยให้ผู้ใช้โปรแกรมอ่านหน้าจอเข้าใจวัตถุประสงค์ของปุ่มได้ [ดูข้อมูลเกี่ยวกับข้อความแสดงแทนของรูปภาพที่ป้อน](https://dequeuniversity.com/rules/axe/4.8/input-image-alt)"
  },
  "core/audits/accessibility/input-image-alt.js | failureTitle": {
    "message": "องค์ประกอบ `<input type=\"image\">` ไม่มีข้อความ `[alt]`"
  },
  "core/audits/accessibility/input-image-alt.js | title": {
    "message": "องค์ประกอบ `<input type=\"image\">` มีข้อความ `[alt]`"
  },
  "core/audits/accessibility/label-content-name-mismatch.js | description": {
    "message": "ป้ายกำกับข้อความที่มองเห็นได้ซึ่งไม่ตรงกับชื่อที่เข้าถึงได้อาจทำให้ผู้ใช้โปรแกรมอ่านหน้าจอสับสน [ดูข้อมูลเพิ่มเติมเกี่ยวกับชื่อที่เข้าถึงได้](https://dequeuniversity.com/rules/axe/4.8/label-content-name-mismatch)"
  },
  "core/audits/accessibility/label-content-name-mismatch.js | failureTitle": {
    "message": "องค์ประกอบที่มีป้ายกำกับข้อความที่มองเห็นได้ไม่มีชื่อที่เข้าถึงได้ที่ตรงกัน"
  },
  "core/audits/accessibility/label-content-name-mismatch.js | title": {
    "message": "องค์ประกอบที่มีป้ายกำกับข้อความที่มองเห็นได้มีชื่อที่เข้าถึงได้ที่ตรงกัน"
  },
  "core/audits/accessibility/label.js | description": {
    "message": "ป้ายกำกับช่วยดูแลให้เทคโนโลยีความช่วยเหลือพิเศษอย่างเช่น โปรแกรมอ่านหน้าจอ อ่านส่วนควบคุมฟอร์มได้อย่างถูกต้อง [ดูข้อมูลเพิ่มเติมเกี่ยวกับป้ายกํากับองค์ประกอบแบบฟอร์ม](https://dequeuniversity.com/rules/axe/4.8/label)"
  },
  "core/audits/accessibility/label.js | failureTitle": {
    "message": "องค์ประกอบฟอร์มไม่มีป้ายกำกับที่เชื่อมโยง"
  },
  "core/audits/accessibility/label.js | title": {
    "message": "องค์ประกอบฟอร์มมีป้ายกำกับที่เชื่อมโยงอยู่"
  },
  "core/audits/accessibility/landmark-one-main.js | description": {
    "message": "จุดสังเกตหลัก 1 จุดช่วยให้ผู้ใช้โปรแกรมอ่านหน้าจอไปยังส่วนต่างๆ ของหน้าเว็บได้ [ดูข้อมูลเพิ่มเติมเกี่ยวกับจุดสังเกต](https://dequeuniversity.com/rules/axe/4.8/landmark-one-main)"
  },
  "core/audits/accessibility/landmark-one-main.js | failureTitle": {
    "message": "เอกสารไม่มีจุดสังเกตหลัก"
  },
  "core/audits/accessibility/landmark-one-main.js | title": {
    "message": "เอกสารมีจุดสังเกตหลัก"
  },
  "core/audits/accessibility/link-in-text-block.js | description": {
    "message": "ข้อความคอนทราสต์ต่ำมักทำให้ผู้ใช้จำนวนมากอ่านได้ยากหรืออ่านไม่ได้เลย ข้อความลิงก์ที่มองเห็นได้ชัดเจนจะช่วยปรับปรุงประสบการณ์การใช้งานให้ดียิ่งขึ้นสำหรับผู้ใช้ที่มีสายตาเลือนราง [ดูวิธีทำให้ลิงก์โดดเด่น](https://dequeuniversity.com/rules/axe/4.8/link-in-text-block)"
  },
  "core/audits/accessibility/link-in-text-block.js | failureTitle": {
    "message": "ต้องใช้สีจึงจะแยกความแตกต่างของลิงก์ได้"
  },
  "core/audits/accessibility/link-in-text-block.js | title": {
    "message": "แยกความแตกต่างของลิงก์ได้โดยไม่ต้องใช้สี"
  },
  "core/audits/accessibility/link-name.js | description": {
    "message": "ข้อความลิงก์ (และข้อความสำรองสำหรับรูปภาพเมื่อใช้เป็นลิงก์) ที่แยกแยะได้ ไม่ซ้ำกัน และโฟกัสได้ ช่วยปรับปรุงประสบการณ์การไปยังส่วนต่างๆ สำหรับผู้ใช้โปรแกรมอ่านหน้าจอ [ดูวิธีทำให้ลิงก์เข้าถึงได้](https://dequeuniversity.com/rules/axe/4.8/link-name)"
  },
  "core/audits/accessibility/link-name.js | failureTitle": {
    "message": "ลิงก์ไม่มีชื่อที่แยกแยะได้"
  },
  "core/audits/accessibility/link-name.js | title": {
    "message": "ลิงก์มีชื่อที่แยกแยะได้"
  },
  "core/audits/accessibility/list.js | description": {
    "message": "โปรแกรมอ่านหน้าจอมีวิธีเฉพาะในการอ่านรายการ การดูแลให้รายการมีโครงสร้างที่ถูกต้องช่วยโปรแกรมอ่านหน้าจอในการอ่านเนื้อหา [ดูข้อมูลเพิ่มเติมเกี่ยวกับโครงสร้างรายการที่เหมาะสม](https://dequeuniversity.com/rules/axe/4.8/list)"
  },
  "core/audits/accessibility/list.js | failureTitle": {
    "message": "รายการไม่ได้มีแต่องค์ประกอบ `<li>` และองค์ประกอบที่รองรับสคริปต์ (`<script>` และ`<template>`)"
  },
  "core/audits/accessibility/list.js | title": {
    "message": "รายการมีเพียงองค์ประกอบ `<li>` และองค์ประกอบที่รองรับสคริปต์ (`<script>` และ `<template>`)"
  },
  "core/audits/accessibility/listitem.js | description": {
    "message": "โปรแกรมอ่านหน้าจอกำหนดให้รายการย่อย (`<li>`) อยู่ใน `<ul>` `<ol>` หรือ `<menu>` ระดับบนสุดเพื่อให้อ่านได้อย่างถูกต้อง [ดูข้อมูลเพิ่มเติมเกี่ยวกับโครงสร้างรายการที่เหมาะสม](https://dequeuniversity.com/rules/axe/4.8/listitem)"
  },
  "core/audits/accessibility/listitem.js | failureTitle": {
    "message": "รายการข้อมูล (`<li>`) ไม่ได้อยู่ภายในองค์ประกอบระดับบนสุด `<ul>`, `<ol>` หรือ `<menu>`"
  },
  "core/audits/accessibility/listitem.js | title": {
    "message": "รายการข้อมูล (`<li>`) อยู่ในองค์ประกอบระดับบนสุด `<ul>` `<ol>` หรือ `<menu>`"
  },
  "core/audits/accessibility/meta-refresh.js | description": {
    "message": "ผู้ใช้ไม่ได้คาดหวังให้หน้าเว็บรีเฟรชโดยอัตโนมัติ และการรีเฟรชหน้าเว็บจะย้ายโฟกัสกลับไปที่ด้านบนของหน้า ซึ่งอาจทำให้ผู้ใช้ได้รับประสบการณ์การใช้งานที่สับสนหรือน่าหงุดหงิด [ดูข้อมูลเพิ่มเติมเกี่ยวกับเมตาแท็กการรีเฟรช](https://dequeuniversity.com/rules/axe/4.8/meta-refresh)"
  },
  "core/audits/accessibility/meta-refresh.js | failureTitle": {
    "message": "เอกสารใช้ `<meta http-equiv=\"refresh\">`"
  },
  "core/audits/accessibility/meta-refresh.js | title": {
    "message": "เอกสารนี้ไม่ได้ใช้ `<meta http-equiv=\"refresh\">`"
  },
  "core/audits/accessibility/meta-viewport.js | description": {
    "message": "การปิดใช้การซูมจะเป็นปัญหาสำหรับผู้ใช้ที่มีสายตาเลือนรางซึ่งต้องใช้การขยายหน้าจอเพื่อให้ดูเนื้อหาของหน้าเว็บได้อย่างชัดเจน [ดูข้อมูลเพิ่มเติมเกี่ยวกับเมตาแท็ก Viewport](https://dequeuniversity.com/rules/axe/4.8/meta-viewport)"
  },
  "core/audits/accessibility/meta-viewport.js | failureTitle": {
    "message": "มีการใช้ `[user-scalable=\"no\"]` ในองค์ประกอบ `<meta name=\"viewport\">`หรือแอตทริบิวต์ `[maximum-scale]` น้อยกว่า 5"
  },
  "core/audits/accessibility/meta-viewport.js | title": {
    "message": "ไม่มีการใช้ `[user-scalable=\"no\"]` ในองค์ประกอบ `<meta name=\"viewport\">` และแอตทริบิวต์ `[maximum-scale]` ไม่น้อยกว่า 5"
  },
  "core/audits/accessibility/object-alt.js | description": {
    "message": "โปรแกรมอ่านหน้าจอแปลเนื้อหาที่ไม่ใช่ข้อความไม่ได้ การเพิ่มข้อความแสดงแทนลงในองค์ประกอบ `<object>` ช่วยโปรแกรมอ่านหน้าจอถ่ายทอดความหมายให้แก่ผู้ใช้ [ดูข้อมูลเพิ่มเติมเกี่ยวกับข้อความแสดงแทนสำหรับองค์ประกอบ `object`](https://dequeuniversity.com/rules/axe/4.8/object-alt)"
  },
  "core/audits/accessibility/object-alt.js | failureTitle": {
    "message": "องค์ประกอบ `<object>` ไม่มีข้อความแสดงแทน"
  },
  "core/audits/accessibility/object-alt.js | title": {
    "message": "องค์ประกอบ `<object>` มีข้อความแสดงแทน"
  },
  "core/audits/accessibility/select-name.js | description": {
    "message": "องค์ประกอบแบบฟอร์มที่ไม่มีป้ายกำกับที่มีประสิทธิภาพจะสร้างประสบการณ์การใช้งานที่น่าผิดหวังสำหรับผู้ใช้โปรแกรมอ่านหน้าจอ [ดูข้อมูลเพิ่มเติมเกี่ยวกับองค์ประกอบ `select`](https://dequeuniversity.com/rules/axe/4.8/select-name)"
  },
  "core/audits/accessibility/select-name.js | failureTitle": {
    "message": "องค์ประกอบ Select ไม่มีองค์ประกอบป้ายกำกับที่เชื่อมโยง"
  },
  "core/audits/accessibility/select-name.js | title": {
    "message": "องค์ประกอบ Select มีองค์ประกอบป้ายกำกับที่เกี่ยวข้อง"
  },
  "core/audits/accessibility/skip-link.js | description": {
    "message": "การใส่ลิงก์ข้ามจะช่วยให้ผู้ใช้ข้ามไปยังเนื้อหาหลักเพื่อประหยัดเวลาได้ [ดูข้อมูลเพิ่มเติมเกี่ยวกับลิงก์ข้าม](https://dequeuniversity.com/rules/axe/4.8/skip-link)"
  },
  "core/audits/accessibility/skip-link.js | failureTitle": {
    "message": "ไม่สามารถโฟกัสที่ลิงก์ข้ามได้"
  },
  "core/audits/accessibility/skip-link.js | title": {
    "message": "โฟกัสลิงก์ข้ามได้"
  },
  "core/audits/accessibility/tabindex.js | description": {
    "message": "ค่าที่มากกว่า 0 หมายความว่ามีการจัดเรียงการนำทางที่ชัดเจน แม้ว่าการทำงานนี้จะไม่มีปัญหาในทางเทคนิค แต่มักก่อให้เกิดประสบการณ์การใช้งานที่น่าหงุดหงิดสำหรับผู้ใช้เทคโนโลยีความช่วยเหลือพิเศษ [ดูข้อมูลเพิ่มเติมเกี่ยวกับแอตทริบิวต์ `tabindex`](https://dequeuniversity.com/rules/axe/4.8/tabindex)"
  },
  "core/audits/accessibility/tabindex.js | failureTitle": {
    "message": "องค์ประกอบบางอย่างมีค่า `[tabindex]` มากกว่า 0"
  },
  "core/audits/accessibility/tabindex.js | title": {
    "message": "ไม่มีองค์ประกอบที่มีค่า `[tabindex]` มากกว่า 0"
  },
  "core/audits/accessibility/table-duplicate-name.js | description": {
    "message": "แอตทริบิวต์สรุปควรอธิบายโครงสร้างตาราง ส่วน`<caption>`ควรมีชื่อบนหน้าจอ มาร์กอัปตารางที่ถูกต้องจะช่วยอำนวยความสะดวกให้แก่ผู้ใช้โปรแกรมอ่านหน้าจอ [ดูข้อมูลเพิ่มเติมเกี่ยวกับสรุปและคำบรรยาย](https://dequeuniversity.com/rules/axe/4.8/table-duplicate-name)"
  },
  "core/audits/accessibility/table-duplicate-name.js | failureTitle": {
    "message": "ตารางมีเนื้อหาที่เหมือนกันในแอตทริบิวต์สรุปและ`<caption>.`"
  },
  "core/audits/accessibility/table-duplicate-name.js | title": {
    "message": "ตารางมีเนื้อหาที่แตกต่างกันในแอตทริบิวต์สรุปและ`<caption>`"
  },
  "core/audits/accessibility/table-fake-caption.js | description": {
    "message": "โปรแกรมอ่านหน้าจอมีฟีเจอร์ที่ช่วยให้ไปยังส่วนต่างๆ ของตารางได้ง่ายขึ้น การตรวจสอบว่าตารางใช้องค์ประกอบคำบรรยายจริงแทนเซลล์ที่มีแอตทริบิวต์ `[colspan]` อาจช่วยปรับปรุงประสบการณ์การใช้งานของผู้ใช้โปรแกรมอ่านหน้าจอได้ [ดูข้อมูลเพิ่มเติมเกี่ยวกับคำบรรยาย](https://dequeuniversity.com/rules/axe/4.8/table-fake-caption)"
  },
  "core/audits/accessibility/table-fake-caption.js | failureTitle": {
    "message": "ตารางไม่ได้ใช้ `<caption>` แทนเซลล์ที่มีแอตทริบิวต์ `[colspan]` ในการระบุคำบรรยาย"
  },
  "core/audits/accessibility/table-fake-caption.js | title": {
    "message": "ตารางใช้ `<caption>` แทนเซลล์ที่มีแอตทริบิวต์ `[colspan]` ในการระบุคำบรรยาย"
  },
  "core/audits/accessibility/target-size.js | description": {
    "message": "เป้าหมายการสัมผัสที่มีขนาดและระยะห่างเพียงพอจะช่วยให้ผู้ใช้ที่อาจพบปัญหาในการกำหนดเป้าหมายการควบคุมขนาดเล็กเปิดใช้งานเป้าหมายได้ [ดูข้อมูลเพิ่มเติมเกี่ยวกับเป้าหมายการสัมผัส](https://dequeuniversity.com/rules/axe/4.8/target-size)"
  },
  "core/audits/accessibility/target-size.js | failureTitle": {
    "message": "เป้าหมายการสัมผัสไม่มีขนาดหรือระยะห่างที่เพียงพอ"
  },
  "core/audits/accessibility/target-size.js | title": {
    "message": "เป้าหมายการสัมผัสมีขนาดและระยะห่างที่เพียงพอ"
  },
  "core/audits/accessibility/td-has-header.js | description": {
    "message": "โปรแกรมอ่านหน้าจอมีฟีเจอร์ที่ช่วยให้ไปยังส่วนต่างๆ ของตารางได้ง่ายขึ้น การตรวจสอบว่าองค์ประกอบ `<td>` ในตารางขนาดใหญ่ (เซลล์อย่างน้อย 3 เซลล์มีขนาดกว้างและสูง) มีส่วนหัวตารางที่เชื่อมโยงอาจปรับปรุงประสบการณ์การใช้งานของผู้ใช้โปรแกรมอ่านหน้าจอได้ [ดูข้อมูลเพิ่มเติมเกี่ยวกับส่วนหัวของตาราง](https://dequeuniversity.com/rules/axe/4.8/td-has-header)"
  },
  "core/audits/accessibility/td-has-header.js | failureTitle": {
    "message": "องค์ประกอบ `<td>` ใน `<table>` ขนาดใหญ่ไม่มีส่วนหัวตาราง"
  },
  "core/audits/accessibility/td-has-header.js | title": {
    "message": "องค์ประกอบ `<td>` ใน `<table>` ขนาดใหญ่มีส่วนหัวตารางอย่างน้อย 1 รายการ"
  },
  "core/audits/accessibility/td-headers-attr.js | description": {
    "message": "โปรแกรมอ่านหน้าจอมีฟีเจอร์ที่ช่วยให้ไปยังส่วนต่างๆ ของตารางได้ง่ายขึ้น การดูแลให้เซลล์ `<td>` ที่ใช้แอตทริบิวต์ `[headers]` อ้างอิงถึงเซลล์อื่นๆ ในตารางเดียวกันเท่านั้นอาจช่วยปรับปรุงประสบการณ์สำหรับผู้ใช้โปรแกรมอ่านหน้าจอ [ดูข้อมูลเพิ่มเติมเกี่ยวกับแอตทริบิวต์ `headers`](https://dequeuniversity.com/rules/axe/4.8/td-headers-attr)"
  },
  "core/audits/accessibility/td-headers-attr.js | failureTitle": {
    "message": "เซลล์ในองค์ประกอบ `<table>` ที่ใช้แอตทริบิวต์ `[headers]` อ้างอิงถึง `id` ขององค์ประกอบที่ไม่พบในตารางเดียวกันนี้"
  },
  "core/audits/accessibility/td-headers-attr.js | title": {
    "message": "เซลล์ในองค์ประกอบ `<table>` ที่ใช้แอตทริบิวต์ `[headers]` อ้างอิงถึงเซลล์ของตารางภายในตารางเดียวกัน"
  },
  "core/audits/accessibility/th-has-data-cells.js | description": {
    "message": "โปรแกรมอ่านหน้าจอมีฟีเจอร์ที่ช่วยให้ไปยังส่วนต่างๆ ของตารางได้ง่ายขึ้น การดูแลให้ส่วนหัวของตารางอ้างอิงถึงชุดเซลล์บางชุดอยู่เสมออาจช่วยปรับปรุงประสบการณ์สำหรับผู้ใช้โปรแกรมอ่านหน้าจอ [ดูข้อมูลเพิ่มเติมเกี่ยวกับส่วนหัวของตาราง](https://dequeuniversity.com/rules/axe/4.8/th-has-data-cells)"
  },
  "core/audits/accessibility/th-has-data-cells.js | failureTitle": {
    "message": "องค์ประกอบ `<th>` และองค์ประกอบที่มี `[role=\"columnheader\"/\"rowheader\"]` ไม่มีเซลล์ข้อมูลที่องค์ประกอบอธิบาย"
  },
  "core/audits/accessibility/th-has-data-cells.js | title": {
    "message": "องค์ประกอบ `<th>` และองค์ประกอบที่มี `[role=\"columnheader\"/\"rowheader\"]` มีเซลล์ข้อมูลที่องค์ประกอบอธิบาย"
  },
  "core/audits/accessibility/valid-lang.js | description": {
    "message": "การระบุ[ภาษา BCP 47](https://www.w3.org/International/questions/qa-choosing-language-tags#question) ที่ถูกต้องในองค์ประกอบต่างๆ ช่วยดูแลให้โปรแกรมอ่านหน้าจอออกเสียงข้อความได้อย่างถูกต้อง [ดูวิธีใช้แอตทริบิวต์ `lang`](https://dequeuniversity.com/rules/axe/4.8/valid-lang)"
  },
  "core/audits/accessibility/valid-lang.js | failureTitle": {
    "message": "แอตทริบิวต์ `[lang]` ไม่มีค่าที่ถูกต้อง"
  },
  "core/audits/accessibility/valid-lang.js | title": {
    "message": "แอตทริบิวต์ `[lang]` มีค่าที่ถูกต้อง"
  },
  "core/audits/accessibility/video-caption.js | description": {
    "message": "เมื่อวิดีโอมีคำอธิบายแทนเสียง คนหูหนวกและผู้ใช้ที่มีความบกพร่องทางการได้ยินจะเข้าถึงข้อมูลของวิดีโอได้ง่ายขึ้น [ดูข้อมูลเพิ่มเติมเกี่ยวกับคำบรรยายแทนเสียงสำหรับวิดีโอ](https://dequeuniversity.com/rules/axe/4.8/video-caption)"
  },
  "core/audits/accessibility/video-caption.js | failureTitle": {
    "message": "องค์ประกอบ `<video>` ไม่มีองค์ประกอบ `<track>` ที่มี `[kind=\"captions\"]`"
  },
  "core/audits/accessibility/video-caption.js | title": {
    "message": "องค์ประกอบ `<video>` มีองค์ประกอบ `<track>` ที่มี `[kind=\"captions\"]`"
  },
  "core/audits/autocomplete.js | columnCurrent": {
    "message": "ค่าปัจจุบัน"
  },
  "core/audits/autocomplete.js | columnSuggestions": {
    "message": "โทเค็นแนะนำ"
  },
  "core/audits/autocomplete.js | description": {
    "message": "`autocomplete` ช่วยให้ผู้ใช้ส่งแบบฟอร์มได้เร็วขึ้น พิจารณาเปิดใช้โดยตั้งค่าแอตทริบิวต์ `autocomplete` เป็นค่าที่ถูกต้องเพื่ออำนวยความสะดวกแก่ผู้ใช้ [ดูข้อมูลเพิ่มเติมเกี่ยวกับ `autocomplete` ในแบบฟอร์ม](https://developers.google.com/web/fundamentals/design-and-ux/input/forms#use_metadata_to_enable_auto-complete)"
  },
  "core/audits/autocomplete.js | failureTitle": {
    "message": "เอลิเมนต์ `<input>` ไม่มีแอตทริบิวต์ `autocomplete` ที่ถูกต้อง"
  },
  "core/audits/autocomplete.js | manualReview": {
    "message": "ต้องตรวจสอบโดยเจ้าหน้าที่"
  },
  "core/audits/autocomplete.js | reviewOrder": {
    "message": "ตรวจสอบลำดับของโทเค็น"
  },
  "core/audits/autocomplete.js | title": {
    "message": "เอลิเมนต์ `<input>` ใช้ `autocomplete` อย่างถูกต้อง"
  },
  "core/audits/autocomplete.js | warningInvalid": {
    "message": "โทเค็น `autocomplete`: \"{token}\" ใน {snippet} ไม่ถูกต้อง"
  },
  "core/audits/autocomplete.js | warningOrder": {
    "message": "ตรวจสอบลำดับของโทเค็น: \"{tokens}\" ใน {snippet}"
  },
  "core/audits/bf-cache.js | actionableFailureType": {
    "message": "ดำเนินการได้"
  },
  "core/audits/bf-cache.js | description": {
    "message": "การไปยังส่วนต่างๆ หลายรายการจะดำเนินการโดยกลับไปที่หน้าก่อนหน้าหรือไปยังหน้าถัดไปอีกครั้ง Back-Forward Cache (bfcache) ช่วยเร่งการไปยังส่วนต่างๆ แบบย้อนกลับเหล่านี้ได้ [ดูข้อมูลเพิ่มเติมเกี่ยวกับ bfcache](https://developer.chrome.com/docs/lighthouse/performance/bf-cache/)"
  },
  "core/audits/bf-cache.js | displayValue": {
    "message": "{itemCount,plural, =1{สาเหตุที่ดำเนินการไม่สำเร็จ 1 รายการ}other{สาเหตุที่ดำเนินการไม่สำเร็จ # รายการ}}"
  },
  "core/audits/bf-cache.js | failureReasonColumn": {
    "message": "เหตุผลที่ไม่สำเร็จ"
  },
  "core/audits/bf-cache.js | failureTitle": {
    "message": "หน้าเว็บป้องกันไม่ให้กู้คืนฟีเจอร์ Back-Forward Cache"
  },
  "core/audits/bf-cache.js | failureTypeColumn": {
    "message": "ประเภทความล้มเหลว"
  },
  "core/audits/bf-cache.js | notActionableFailureType": {
    "message": "ดำเนินการไม่ได้"
  },
  "core/audits/bf-cache.js | supportPendingFailureType": {
    "message": "รอการรองรับเบราว์เซอร์"
  },
  "core/audits/bf-cache.js | title": {
    "message": "หน้าเว็บไม่ได้ป้องกันการกู้คืนฟีเจอร์ Back-Forward Cache"
  },
  "core/audits/bootup-time.js | chromeExtensionsWarning": {
    "message": "ส่วนขยาย Chrome ส่งผลเสียต่อประสิทธิภาพในการโหลดของหน้านี้ ลองตรวจสอบหน้าในโหมดไม่ระบุตัวตนหรือจากโปรไฟล์ Chrome ที่ไม่มีส่วนขยาย"
  },
  "core/audits/bootup-time.js | columnScriptEval": {
    "message": "การประเมินสคริปต์"
  },
  "core/audits/bootup-time.js | columnScriptParse": {
    "message": "การแยกวิเคราะห์สคริปต์"
  },
  "core/audits/bootup-time.js | columnTotal": {
    "message": "เวลา CPU รวม"
  },
  "core/audits/bootup-time.js | description": {
    "message": "พิจารณาลดเวลาที่ใช้ในการแยกวิเคราะห์ คอมไพล์ และประมวลผล JS การส่งเพย์โหลด JS ปริมาณน้อยลงอาจช่วยในเรื่องนี้ได้ [ดูวิธีลดเวลาประมวลผล JavaScript](https://developer.chrome.com/docs/lighthouse/performance/bootup-time/)"
  },
  "core/audits/bootup-time.js | failureTitle": {
    "message": "ลดเวลาในการดำเนินการกับ JavaScript"
  },
  "core/audits/bootup-time.js | title": {
    "message": "เวลาในการดำเนินการกับ JavaScript"
  },
  "core/audits/byte-efficiency/duplicated-javascript.js | description": {
    "message": "นำโมดูล JavaScript ขนาดใหญ่ที่ซ้ำกันออกจากแพ็กเกจเพื่อลดจำนวนไบต์ที่ไม่จำเป็นที่กิจกรรมเครือข่ายใช้ "
  },
  "core/audits/byte-efficiency/duplicated-javascript.js | title": {
    "message": "นำโมดูลที่ซ้ำกันในแพ็กเกจ JavaScript ออก"
  },
  "core/audits/byte-efficiency/efficient-animated-content.js | description": {
    "message": "GIF ขนาดใหญ่ไม่มีประสิทธิภาพในการแสดงเนื้อหาภาพเคลื่อนไหว พิจารณาใช้วิดีโอ MPEG4/WebM สำหรับภาพเคลื่อนไหวและใช้ PNG/WebP สำหรับภาพนิ่งแทน GIF เพื่อประหยัดไบต์ของเครือข่าย [ดูข้อมูลเพิ่มเติมเกี่ยวกับรูปแบบวิดีโอที่มีประสิทธิภาพ](https://developer.chrome.com/docs/lighthouse/performance/efficient-animated-content/)"
  },
  "core/audits/byte-efficiency/efficient-animated-content.js | title": {
    "message": "ใช้รูปแบบวิดีโอสำหรับเนื้อหาภาพเคลื่อนไหว"
  },
  "core/audits/byte-efficiency/legacy-javascript.js | description": {
    "message": "โพลีฟิลล์และการเปลี่ยนรูปแบบช่วยให้เบราว์เซอร์เดิมใช้ฟีเจอร์ JavaScript ใหม่ได้ แต่ส่วนมากจะไม่จำเป็นสำหรับเบราว์เซอร์ที่ทันสมัย สำหรับ JavaScript แบบแพ็กเกจ ให้ใช้กลยุทธ์การทำให้สคริปต์สมัยใหม่ใช้งานได้โดยใช้การตรวจหาฟีเจอร์โมดูล/ไม่มีโมดูลเพื่อลดจำนวนโค้ดที่ส่งไปยังเบราว์เซอร์ที่ทันสมัย ขณะที่ยังรองรับเบราว์เซอร์เดิมอยู่ [ดูวิธีใช้ JavaScript ที่ทันสมัย](https://web.dev/publish-modern-javascript/)"
  },
  "core/audits/byte-efficiency/legacy-javascript.js | title": {
    "message": "หลีกเลี่ยงการแสดง JavaScript ในเบราว์เซอร์สมัยใหม่"
  },
  "core/audits/byte-efficiency/modern-image-formats.js | description": {
    "message": "รูปแบบรูปภาพ เช่น WebP และ AVIF มักบีบอัดได้ดีกว่า PNG หรือ JPEG ซึ่งหมายความว่าจะดาวน์โหลดได้เร็วขึ้นและใช้อินเทอร์เน็ตน้อยลง [ดูข้อมูลเพิ่มเติมเกี่ยวกับรูปแบบรูปภาพที่ทันสมัย](https://developer.chrome.com/docs/lighthouse/performance/uses-webp-images/)"
  },
  "core/audits/byte-efficiency/modern-image-formats.js | title": {
    "message": "แสดงรูปภาพในรูปแบบสมัยใหม่"
  },
  "core/audits/byte-efficiency/offscreen-images.js | description": {
    "message": "พิจารณาโหลดรูปภาพนอกหน้าจอและรูปภาพที่ซ่อนไว้แบบ Lazy Loading หลังจากที่ทรัพยากรที่สำคัญทั้งหมดโหลดเสร็จแล้วเพื่อลดเวลาในการตอบสนอง [ดูวิธีเลื่อนรูปภาพนอกหน้าจอ](https://developer.chrome.com/docs/lighthouse/performance/offscreen-images/)"
  },
  "core/audits/byte-efficiency/offscreen-images.js | title": {
    "message": "เลื่อนเวลาโหลดรูปภาพนอกจอภาพ"
  },
  "core/audits/byte-efficiency/render-blocking-resources.js | description": {
    "message": "ทรัพยากรบล็อก First Paint ของหน้าเว็บอยู่ พิจารณาแสดง JS/CSS ที่สำคัญในหน้าและเลื่อนเวลาแสดง JS/สไตล์ที่ไม่สำคัญทั้งหมดออกไป [ดูวิธีกำจัดทรัพยากรที่บล็อกการแสดงผล](https://developer.chrome.com/docs/lighthouse/performance/render-blocking-resources/)"
  },
  "core/audits/byte-efficiency/render-blocking-resources.js | title": {
    "message": "กำจัดทรัพยากรที่บล็อกการแสดงผล"
  },
  "core/audits/byte-efficiency/total-byte-weight.js | description": {
    "message": "เพย์โหลดปริมาณมากของเครือข่ายทำให้ผู้ใช้เสียค่าใช้จ่ายสูงและสัมพันธ์กับเวลาการโหลดนานเป็นอย่างมาก [ดูวิธีลดขนาดของเพย์โหลด](https://developer.chrome.com/docs/lighthouse/performance/total-byte-weight/)"
  },
  "core/audits/byte-efficiency/total-byte-weight.js | displayValue": {
    "message": "ขนาดรวมเดิมคือ {totalBytes, number, bytes} KiB"
  },
  "core/audits/byte-efficiency/total-byte-weight.js | failureTitle": {
    "message": "หลีกเลี่ยงเปย์โหลดเครือข่ายปริมาณมาก"
  },
  "core/audits/byte-efficiency/total-byte-weight.js | title": {
    "message": "หลีกเลี่ยงเปย์โหลดเครือข่ายปริมาณมาก"
  },
  "core/audits/byte-efficiency/unminified-css.js | description": {
    "message": "การลดขนาดไฟล์ CSS ช่วยลดขนาดเพย์โหลดของเครือข่ายได้ [ดูวิธีลดขนาด CSS](https://developer.chrome.com/docs/lighthouse/performance/unminified-css/)"
  },
  "core/audits/byte-efficiency/unminified-css.js | title": {
    "message": "ลดขนาด CSS"
  },
  "core/audits/byte-efficiency/unminified-javascript.js | description": {
    "message": "การลดขนาดไฟล์ JavaScript ช่วยลดขนาดเพย์โหลดและเวลาในการแยกวิเคราะห์สคริปต์ได้ [ดูวิธีลดขนาด JavaScript](https://developer.chrome.com/docs/lighthouse/performance/unminified-javascript/)"
  },
  "core/audits/byte-efficiency/unminified-javascript.js | title": {
    "message": "ลดขนาด JavaScript"
  },
  "core/audits/byte-efficiency/unused-css-rules.js | description": {
    "message": "ลดกฎที่ไม่ได้ใช้ในสไตล์ชีตและเลื่อนเวลาโหลด CSS ที่ไม่ได้ใช้สำหรับเนื้อหาครึ่งหน้าบนเพื่อลดจำนวนไบต์ที่กิจกรรมเครือข่ายใช้ [ดูวิธีลด CSS ที่ไม่ได้ใช้](https://developer.chrome.com/docs/lighthouse/performance/unused-css-rules/)"
  },
  "core/audits/byte-efficiency/unused-css-rules.js | title": {
    "message": "ลด CSS ที่ไม่ได้ใช้"
  },
  "core/audits/byte-efficiency/unused-javascript.js | description": {
    "message": "ลดจำนวน JavaScript ที่ไม่ได้ใช้และเลื่อนเวลาโหลดสคริปต์ไปจนกว่าจะจำเป็นต้องใช้เพื่อลดจำนวนไบต์ที่กิจกรรมเครือข่ายใช้ [ดูวิธีลด JavaScript ที่ไม่ได้ใช้](https://developer.chrome.com/docs/lighthouse/performance/unused-javascript/)"
  },
  "core/audits/byte-efficiency/unused-javascript.js | title": {
    "message": "ลดจำนวน JavaScript ที่ไม่ได้ใช้"
  },
  "core/audits/byte-efficiency/uses-long-cache-ttl.js | description": {
    "message": "อายุการใช้งานแคชที่ยาวนานช่วยเพิ่มการเข้าชมหน้าเว็บซ้ำได้ [ดูข้อมูลเพิ่มเติมเกี่ยวกับนโยบายแคชที่มีประสิทธิภาพ](https://developer.chrome.com/docs/lighthouse/performance/uses-long-cache-ttl/)"
  },
  "core/audits/byte-efficiency/uses-long-cache-ttl.js | displayValue": {
    "message": "{itemCount,plural, =1{พบทรัพยากร 1 รายการ}other{พบทรัพยากร # รายการ}}"
  },
  "core/audits/byte-efficiency/uses-long-cache-ttl.js | failureTitle": {
    "message": "แสดงเนื้อหาคงที่ที่มีนโยบายแคชที่มีประสิทธิภาพ"
  },
  "core/audits/byte-efficiency/uses-long-cache-ttl.js | title": {
    "message": "ใช้นโยบายแคชที่มีประสิทธิภาพกับเนื้อหาคงที่"
  },
  "core/audits/byte-efficiency/uses-optimized-images.js | description": {
    "message": "รูปภาพที่ได้รับการเพิ่มประสิทธิภาพจะโหลดได้เร็วขึ้นและใช้อินเทอร์เน็ตมือถือน้อยลง [ดูวิธีเข้ารหัสรูปภาพอย่างมีประสิทธิภาพ](https://developer.chrome.com/docs/lighthouse/performance/uses-optimized-images/)"
  },
  "core/audits/byte-efficiency/uses-optimized-images.js | title": {
    "message": "เข้ารหัสรูปภาพอย่างมีประสิทธิภาพ"
  },
  "core/audits/byte-efficiency/uses-responsive-images-snapshot.js | columnActualDimensions": {
    "message": "ขนาดจริง"
  },
  "core/audits/byte-efficiency/uses-responsive-images-snapshot.js | columnDisplayedDimensions": {
    "message": "ขนาดที่แสดง"
  },
  "core/audits/byte-efficiency/uses-responsive-images-snapshot.js | failureTitle": {
    "message": "รูปภาพใหญ่กว่าขนาดที่แสดง"
  },
  "core/audits/byte-efficiency/uses-responsive-images-snapshot.js | title": {
    "message": "รูปภาพเหมาะสำหรับขนาดที่แสดง"
  },
  "core/audits/byte-efficiency/uses-responsive-images.js | description": {
    "message": "แสดงรูปภาพที่มีขนาดที่เหมาะสมเพื่อประหยัดอินเทอร์เน็ตมือถือและปรับปรุงเวลาในการโหลด [ดูวิธีปรับขนาดรูปภาพ](https://developer.chrome.com/docs/lighthouse/performance/uses-responsive-images/)"
  },
  "core/audits/byte-efficiency/uses-responsive-images.js | title": {
    "message": "ปรับขนาดรูปภาพให้เหมาะสม"
  },
  "core/audits/byte-efficiency/uses-text-compression.js | description": {
    "message": "ทรัพยากรแบบข้อความควรแสดงผลโดยมีการบีบอัด (Gzip, Deflate หรือ Brotli) เพื่อลดจำนวนไบต์เครือข่ายทั้งหมด [ดูข้อมูลเพิ่มเติมเกี่ยวกับการบีบอัดข้อความ](https://developer.chrome.com/docs/lighthouse/performance/uses-text-compression/)"
  },
  "core/audits/byte-efficiency/uses-text-compression.js | title": {
    "message": "เปิดใช้การบีบอัดข้อความ"
  },
  "core/audits/critical-request-chains.js | description": {
    "message": "ห่วงโซ่คำขอที่สำคัญด้านล่างแสดงให้เห็นทรัพยากรที่โหลดโดยมีลำดับความสำคัญสูง พิจารณาลดความยาวของห่วงโซ่ ลดขนาดการดาวน์โหลดของทรัพยากร หรือเลื่อนเวลาการดาวน์โหลดทรัพยากรที่ไม่จำเป็นเพื่อปรับปรุงการโหลดหน้าเว็บ [ดูวิธีหลีกเลี่ยงการเชนคำขอที่สำคัญ](https://developer.chrome.com/docs/lighthouse/performance/critical-request-chains/)"
  },
  "core/audits/critical-request-chains.js | displayValue": {
    "message": "{itemCount,plural, =1{พบห่วงโซ่ 1 รายการ}other{พบห่วงโซ่ # รายการ}}"
  },
  "core/audits/critical-request-chains.js | title": {
    "message": "หลีกเลี่ยงคำขอสำคัญแบบลูกโซ่"
  },
  "core/audits/csp-xss.js | columnDirective": {
    "message": "คำสั่ง"
  },
  "core/audits/csp-xss.js | columnSeverity": {
    "message": "ความรุนแรง"
  },
  "core/audits/csp-xss.js | description": {
    "message": "นโยบายรักษาความปลอดภัยเนื้อหา (CSP) ที่มีประสิทธิภาพช่วยลดความเสี่ยงต่อการโจมตี Cross-site Scripting (XSS) ได้อย่างมาก [ดูวิธีใช้ CSP เพื่อป้องกัน XSS](https://developer.chrome.com/docs/lighthouse/best-practices/csp-xss/)"
  },
  "core/audits/csp-xss.js | itemSeveritySyntax": {
    "message": "ไวยากรณ์"
  },
  "core/audits/csp-xss.js | metaTagMessage": {
    "message": "หน้าเว็บมีการกำหนด CSP ในแท็ก `<meta>` ลองย้าย CSP ไปยังส่วนหัว HTTP หรือกำหนด CSP ที่เข้มงวดอื่นๆ ในส่วนหัว HTTP"
  },
  "core/audits/csp-xss.js | noCsp": {
    "message": "ไม่พบ CSP ในโหมดบังคับใช้"
  },
  "core/audits/csp-xss.js | title": {
    "message": "ตรวจสอบว่า CSP มีผลกับการโจมตี XSS"
  },
  "core/audits/deprecations.js | columnDeprecate": {
    "message": "การเลิกใช้งาน / คำเตือน"
  },
  "core/audits/deprecations.js | columnLine": {
    "message": "บรรทัด"
  },
  "core/audits/deprecations.js | description": {
    "message": "API ที่เลิกใช้งานแล้วจะถูกนำออกจากเบราว์เซอร์ในท้ายที่สุด [ดูข้อมูลเพิ่มเติมเกี่ยวกับ API ที่เลิกใช้งานแล้ว](https://developer.chrome.com/docs/lighthouse/best-practices/deprecations/)"
  },
  "core/audits/deprecations.js | displayValue": {
    "message": "{itemCount,plural, =1{พบคำเตือน 1 รายการ}other{พบคำเตือน # รายการ}}"
  },
  "core/audits/deprecations.js | failureTitle": {
    "message": "ใช้ API ที่เลิกใช้งานแล้ว"
  },
  "core/audits/deprecations.js | title": {
    "message": "หลีกเลี่ยงการใช้ API ที่เลิกใช้งานแล้ว"
  },
  "core/audits/dobetterweb/charset.js | description": {
    "message": "จำเป็นต้องประกาศการเข้ารหัสอักขระ ซึ่งทำได้โดยใช้แท็ก `<meta>` ใน 1024 ไบต์แรกของ HTML หรือในส่วนหัวการตอบกลับ HTTP ประเภทเนื้อหา [ดูข้อมูลเพิ่มเติมเกี่ยวกับการประกาศการเข้ารหัสอักขระ](https://developer.chrome.com/docs/lighthouse/best-practices/charset/)"
  },
  "core/audits/dobetterweb/charset.js | failureTitle": {
    "message": "ไม่มีการประกาศชุดอักขระหรือประกาศช้าเกินไปใน HTML"
  },
  "core/audits/dobetterweb/charset.js | title": {
    "message": "กำหนดชุดอักขระได้อย่างถูกต้อง"
  },
  "core/audits/dobetterweb/doctype.js | description": {
    "message": "การระบุ DOCTYPE ช่วยป้องกันไม่ให้เบราว์เซอร์เปลี่ยนไปใช้โหมดที่ไม่มาตรฐาน [ดูข้อมูลเพิ่มเติมเกี่ยวกับการประกาศ DOCTYPE](https://developer.chrome.com/docs/lighthouse/best-practices/doctype/)"
  },
  "core/audits/dobetterweb/doctype.js | explanationBadDoctype": {
    "message": "ชื่อ DOCTYPE ต้องเป็นสตริง `html`"
  },
  "core/audits/dobetterweb/doctype.js | explanationLimitedQuirks": {
    "message": "เอกสารมี `doctype` ที่ทริกเกอร์ `limited-quirks-mode`"
  },
  "core/audits/dobetterweb/doctype.js | explanationNoDoctype": {
    "message": "เอกสารต้องมี DOCTYPE"
  },
  "core/audits/dobetterweb/doctype.js | explanationPublicId": {
    "message": "สตริง publicId ควรจะว่าง"
  },
  "core/audits/dobetterweb/doctype.js | explanationSystemId": {
    "message": "สตริง systemId ควรจะว่าง"
  },
  "core/audits/dobetterweb/doctype.js | explanationWrongDoctype": {
    "message": "เอกสารมี `doctype` ที่ทริกเกอร์ `quirks-mode`"
  },
  "core/audits/dobetterweb/doctype.js | failureTitle": {
    "message": "หน้าไม่มี DOCTYPE HTML ดังนั้นจึงทริกเกอร์โหมดที่ไม่มาตรฐาน"
  },
  "core/audits/dobetterweb/doctype.js | title": {
    "message": "หน้ามี DOCTYPE HTML"
  },
  "core/audits/dobetterweb/dom-size.js | columnStatistic": {
    "message": "สถิติ"
  },
  "core/audits/dobetterweb/dom-size.js | columnValue": {
    "message": "ค่า"
  },
  "core/audits/dobetterweb/dom-size.js | description": {
    "message": "รายการ DOM ขนาดใหญ่จะใช้หน่วยความจำเพิ่มขึ้น ทำให้[การคำนวณสไตล์](https://developers.google.com/web/fundamentals/performance/rendering/reduce-the-scope-and-complexity-of-style-calculations)ยาวนานขึ้น และสร้าง[การจัดเรียงการออกแบบใหม่](https://developers.google.com/speed/articles/reflow)ซึ่งมีค่าใช้จ่ายสูง [ดูวิธีหลีกเลี่ยง DOM ที่มีขนาดใหญ่เกินไป](https://developer.chrome.com/docs/lighthouse/performance/dom-size/)"
  },
  "core/audits/dobetterweb/dom-size.js | displayValue": {
    "message": "{itemCount,plural, =1{1 องค์ประกอบ}other{# องค์ประกอบ}}"
  },
  "core/audits/dobetterweb/dom-size.js | failureTitle": {
    "message": "หลีกเลี่ยง DOM ที่มีขนาดใหญ่เกินไป"
  },
  "core/audits/dobetterweb/dom-size.js | statisticDOMDepth": {
    "message": "ความลึก DOM สูงสุด"
  },
  "core/audits/dobetterweb/dom-size.js | statisticDOMElements": {
    "message": "องค์ประกอบ DOM ทั้งหมด"
  },
  "core/audits/dobetterweb/dom-size.js | statisticDOMWidth": {
    "message": "จำนวนองค์ประกอบย่อยสูงสุด"
  },
  "core/audits/dobetterweb/dom-size.js | title": {
    "message": "หลีกเลี่ยง DOM ที่มีขนาดใหญ่เกินไป"
  },
  "core/audits/dobetterweb/geolocation-on-start.js | description": {
    "message": "ผู้ใช้ไม่เชื่อถือหรือเกิดความสับสนในเว็บไซต์ที่ขอข้อมูลตำแหน่งโดยไม่มีบริบทให้ พิจารณาผูกคำขอกับการกระทำของผู้ใช้แทน [ดูข้อมูลเพิ่มเติมเกี่ยวกับสิทธิ์เข้าถึงตำแหน่งทางภูมิศาสตร์](https://developer.chrome.com/docs/lighthouse/best-practices/geolocation-on-start/)"
  },
  "core/audits/dobetterweb/geolocation-on-start.js | failureTitle": {
    "message": "ขอสิทธิ์เข้าถึงตำแหน่งทางภูมิศาสตร์ในการโหลดหน้าเว็บ"
  },
  "core/audits/dobetterweb/geolocation-on-start.js | title": {
    "message": "หลีกเลี่ยงการขอสิทธิ์เข้าถึงตำแหน่งทางภูมิศาสตร์ในการโหลดหน้าเว็บ"
  },
  "core/audits/dobetterweb/inspector-issues.js | columnIssueType": {
    "message": "ประเภทปัญหา"
  },
  "core/audits/dobetterweb/inspector-issues.js | description": {
    "message": "ปัญหาต่างๆ ที่บันทึกไว้ในแผง `Issues` ในเครื่องมือสำหรับนักพัฒนาเว็บใน Chrome บ่งบอกว่าเป็นปัญหาที่ยังไม่ได้รับการแก้ไข โดยอาจมาจากคำขอเครือข่ายที่ไม่ประสบความสำเร็จ การควบคุมด้านความปลอดภัยที่ไม่เพียงพอ และข้อกังวลอื่นๆ เกี่ยวกับเบราว์เซอร์ เปิดแผง \"ปัญหา\" ในเครื่องมือสำหรับนักพัฒนาเว็บใน Chrome เพื่อดูรายละเอียดเพิ่มเติมของแต่ละปัญหา"
  },
  "core/audits/dobetterweb/inspector-issues.js | failureTitle": {
    "message": "บันทึกปัญหาไว้แล้วในแผง `Issues` ในเครื่องมือสำหรับนักพัฒนาเว็บใน Chrome"
  },
  "core/audits/dobetterweb/inspector-issues.js | issueTypeBlockedByResponse": {
    "message": "ถูกบล็อกโดยนโยบายข้ามต้นทาง"
  },
  "core/audits/dobetterweb/inspector-issues.js | issueTypeHeavyAds": {
    "message": "การใช้ทรัพยากรปริมาณมากของโฆษณา"
  },
  "core/audits/dobetterweb/inspector-issues.js | title": {
    "message": "ไม่พบปัญหาในแผง `Issues` ในเครื่องมือสำหรับนักพัฒนาเว็บใน Chrome"
  },
  "core/audits/dobetterweb/js-libraries.js | columnVersion": {
    "message": "เวอร์ชัน"
  },
  "core/audits/dobetterweb/js-libraries.js | description": {
    "message": "ตรวจพบไลบรารี JavaScript ส่วนหน้าทั้งหมดในหน้าเว็บ [ดูข้อมูลเพิ่มเติมเกี่ยวกับการตรวจสอบการวินิจฉัยไลบรารี JavaScript นี้](https://developer.chrome.com/docs/lighthouse/best-practices/js-libraries/)"
  },
  "core/audits/dobetterweb/js-libraries.js | title": {
    "message": "ตรวจพบไลบรารี JavaScript"
  },
  "core/audits/dobetterweb/no-document-write.js | description": {
    "message": "สำหรับผู้ใช้ที่การเชื่อมต่อช้า สคริปต์ภายนอกที่แทรกเข้ามาแบบไดนามิกผ่านทาง `document.write()` สามารถทำให้การโหลดหน้าเว็บช้าลงได้นับสิบวินาที [ดูวิธีหลีกเลี่ยง document.write()](https://developer.chrome.com/docs/lighthouse/best-practices/no-document-write/)"
  },
  "core/audits/dobetterweb/no-document-write.js | failureTitle": {
    "message": "หลีกเลี่ยง `document.write()`"
  },
  "core/audits/dobetterweb/no-document-write.js | title": {
    "message": "หลีกเลี่ยงการใช้ `document.write()`"
  },
  "core/audits/dobetterweb/notification-on-start.js | description": {
    "message": "ผู้ใช้ไม่เชื่อถือหรือเกิดความสับสนในเว็บไซต์ที่ขอส่งการแจ้งเตือนโดยไม่มีบริบทให้ พิจารณาผูกคำขอกับท่าทางสัมผัสของผู้ใช้แทน [ดูข้อมูลเพิ่มเติมเกี่ยวกับการขอสิทธิ์ในการแสดงการแจ้งเตือนอย่างมีความรับผิดชอบ](https://developer.chrome.com/docs/lighthouse/best-practices/notification-on-start/)"
  },
  "core/audits/dobetterweb/notification-on-start.js | failureTitle": {
    "message": "ขอสิทธิ์การแจ้งเตือนในการโหลดหน้าเว็บ"
  },
  "core/audits/dobetterweb/notification-on-start.js | title": {
    "message": "หลีกเลี่ยงการขอสิทธิ์การแจ้งเตือนในการโหลดหน้าเว็บ"
  },
  "core/audits/dobetterweb/paste-preventing-inputs.js | description": {
    "message": "การป้องกันการวางอินพุตเป็นแนวทางปฏิบัติที่ไม่เหมาะสมสำหรับ UX และทำให้การรักษาความปลอดภัยหละหลวมด้วยการบล็อกเครื่องมือจัดการรหัสผ่าน[ดูข้อมูลเพิ่มเติมเกี่ยวกับช่องป้อนข้อมูลที่ใช้ง่าย](https://developer.chrome.com/docs/lighthouse/best-practices/paste-preventing-inputs/)"
  },
  "core/audits/dobetterweb/paste-preventing-inputs.js | failureTitle": {
    "message": "ป้องกันไม่ให้ผู้ใช้วางข้อมูลในช่อง"
  },
  "core/audits/dobetterweb/paste-preventing-inputs.js | title": {
    "message": "อนุญาตผู้ใช้ให้วางข้อมูลในช่องได้"
  },
  "core/audits/dobetterweb/uses-http2.js | columnProtocol": {
    "message": "โปรโตคอล"
  },
  "core/audits/dobetterweb/uses-http2.js | description": {
    "message": "HTTP/2 มีข้อดีมากกว่า HTTP/1.1 หลายประการ เช่น การมีส่วนหัวแบบไบนารีและการมัลติเพล็กซ์ [ดูข้อมูลเพิ่มเติมเกี่ยวกับ HTTP/2](https://developer.chrome.com/docs/lighthouse/best-practices/uses-http2/)"
  },
  "core/audits/dobetterweb/uses-http2.js | displayValue": {
    "message": "{itemCount,plural, =1{คำขอ 1 รายการไม่ได้แสดงผ่าน HTTP/2}other{คำขอ # รายการไม่ได้แสดงผ่าน HTTP/2}}"
  },
  "core/audits/dobetterweb/uses-http2.js | title": {
    "message": "ใช้ HTTP/2"
  },
  "core/audits/dobetterweb/uses-passive-event-listeners.js | description": {
    "message": "ลองระบุ Listener เหตุการณ์แบบแตะและลูกกลิ้งเป็น `passive` เพื่อปรับปรุงประสิทธิภาพการเลื่อนของหน้าเว็บ [ดูข้อมูลเพิ่มเติมเกี่ยวกับการใช้งาน Listener เหตุการณ์แบบแพสซีฟ](https://developer.chrome.com/docs/lighthouse/best-practices/uses-passive-event-listeners/)"
  },
  "core/audits/dobetterweb/uses-passive-event-listeners.js | failureTitle": {
    "message": "ไม่ได้ใช้ Listener แบบแพสซีฟเพื่อปรับปรุงประสิทธิภาพการเลื่อน"
  },
  "core/audits/dobetterweb/uses-passive-event-listeners.js | title": {
    "message": "ใช้ Listener แบบแพสซีฟเพื่อปรับปรุงประสิทธิภาพการเลื่อน"
  },
  "core/audits/errors-in-console.js | description": {
    "message": "ข้อผิดพลาดที่บันทึกลงในคอนโซลแสดงให้เห็นถึงปัญหาที่ไม่ได้รับการแก้ไข ข้อผิดพลาดอาจมาจากคำขอเครือข่ายที่ไม่สำเร็จ และปัญหาอื่นๆ เกี่ยวกับเบราว์เซอร์ [ดูข้อมูลเพิ่มเติมเกี่ยวกับข้อผิดพลาดนี้ในการตรวจสอบการวินิจฉัยของคอนโซล](https://developer.chrome.com/docs/lighthouse/best-practices/errors-in-console/)"
  },
  "core/audits/errors-in-console.js | failureTitle": {
    "message": "บันทึกข้อผิดพลาดเบราว์เซอร์ลงในคอนโซลแล้ว"
  },
  "core/audits/errors-in-console.js | title": {
    "message": "ไม่มีข้อผิดพลาดเบราว์เซอร์บันทึกลงในคอนโซล"
  },
  "core/audits/font-display.js | description": {
    "message": "ใช้ประโยชน์จากฟีเจอร์ CSS ของ `font-display` เพื่อให้ผู้ใช้เห็นข้อความได้ในขณะที่กําลังโหลดเว็บฟอนต์ [ดูข้อมูลเพิ่มเติมเกี่ยวกับ `font-display`](https://developer.chrome.com/docs/lighthouse/performance/font-display/)"
  },
  "core/audits/font-display.js | failureTitle": {
    "message": "ตรวจสอบว่าข้อความจะยังมองเห็นได้ในระหว่างการโหลดเว็บฟอนต์"
  },
  "core/audits/font-display.js | title": {
    "message": "ข้อความทั้งหมดจะยังมองเห็นได้ในระหว่างการโหลดเว็บฟอนต์"
  },
  "core/audits/font-display.js | undeclaredFontOriginWarning": {
    "message": "{fontCountForOrigin,plural, =1{Lighthouse ตรวจสอบค่า`font-display`ของต้นทาง {fontOrigin} โดยอัตโนมัติไม่ได้}other{Lighthouse ตรวจสอบค่า`font-display`ของต้นทาง {fontOrigin} โดยอัตโนมัติไม่ได้}}"
  },
  "core/audits/image-aspect-ratio.js | columnActual": {
    "message": "สัดส่วนภาพ (ขนาดจริง)"
  },
  "core/audits/image-aspect-ratio.js | columnDisplayed": {
    "message": "สัดส่วนภาพ (ที่แสดง)"
  },
  "core/audits/image-aspect-ratio.js | description": {
    "message": "ขนาดแสดงรูปภาพควรจะมีสัดส่วนที่เป็นธรรมชาติ [ดูข้อมูลเพิ่มเติมเกี่ยวกับสัดส่วนภาพ](https://developer.chrome.com/docs/lighthouse/best-practices/image-aspect-ratio/)"
  },
  "core/audits/image-aspect-ratio.js | failureTitle": {
    "message": "แสดงรูปภาพที่มีสัดส่วนไม่ถูกต้อง"
  },
  "core/audits/image-aspect-ratio.js | title": {
    "message": "แสดงรูปภาพที่มีสัดส่วนถูกต้อง"
  },
  "core/audits/image-size-responsive.js | columnActual": {
    "message": "ขนาดจริง"
  },
  "core/audits/image-size-responsive.js | columnDisplayed": {
    "message": "ขนาดที่แสดง"
  },
  "core/audits/image-size-responsive.js | columnExpected": {
    "message": "ขนาดที่คาดไว้"
  },
  "core/audits/image-size-responsive.js | description": {
    "message": "ขนาดตามธรรมชาติของรูปภาพควรได้สัดส่วนกับขนาดการแสดงผลและอัตราส่วนพิกเซลเพื่อเพิ่มความชัดเจนของรูปภาพให้ได้มากที่สุด [ดูวิธีใส่รูปภาพที่ปรับเปลี่ยนตามอุปกรณ์](https://web.dev/serve-responsive-images/)"
  },
  "core/audits/image-size-responsive.js | failureTitle": {
    "message": "แสดงรูปภาพที่มีความละเอียดต่ำ"
  },
  "core/audits/image-size-responsive.js | title": {
    "message": "แสดงรูปภาพที่มีความละเอียดเหมาะสม"
  },
<<<<<<< HEAD
=======
  "core/audits/installable-manifest.js | already-installed": {
    "message": "มีการติดตั้งแอปนี้ไว้แล้ว"
  },
  "core/audits/installable-manifest.js | cannot-download-icon": {
    "message": "ดาวน์โหลดไอคอนที่จำเป็นจากไฟล์ Manifest ไม่ได้"
  },
  "core/audits/installable-manifest.js | columnValue": {
    "message": "เหตุผลที่ไม่สำเร็จ"
  },
  "core/audits/installable-manifest.js | description": {
    "message": "Service Worker เป็นเทคโนโลยีที่ช่วยให้แอปของคุณใช้ฟีเจอร์ของ Progressive Web App ได้หลายฟีเจอร์ เช่น ออฟไลน์ เพิ่มไปยังหน้าจอหลัก และข้อความ Push เมื่อใช้ Service Worker และไฟล์ Manifest อย่างเหมาะสม เบราว์เซอร์จะแจ้งผู้ใช้อย่างชัดแจ้งให้เพิ่มแอปของคุณในหน้าจอหลัก ซึ่งจะทำให้ผู้ใช้มีส่วนร่วมเพิ่มขึ้นได้ [ดูข้อมูลเพิ่มเติมเกี่ยวกับข้อกำหนดความสามารถในการติดตั้งไฟล์ Manifest](https://developer.chrome.com/docs/lighthouse/pwa/installable-manifest/)"
  },
  "core/audits/installable-manifest.js | displayValue": {
    "message": "{itemCount,plural, =1{เหตุผล 1 ข้อ}other{เหตุผล # ข้อ}}"
  },
  "core/audits/installable-manifest.js | failureTitle": {
    "message": "ไฟล์ Manifest ของเว็บแอปหรือ Service Worker ไม่ตรงตามข้อกำหนดด้านความสามารถในการติดตั้ง"
  },
  "core/audits/installable-manifest.js | ids-do-not-match": {
    "message": "URL ของแอปใน Play Store และรหัส Play Store ไม่ตรงกัน"
  },
  "core/audits/installable-manifest.js | in-incognito": {
    "message": "หน้าโหลดในหน้าต่างที่ไม่ระบุตัวตน"
  },
  "core/audits/installable-manifest.js | manifest-display-not-supported": {
    "message": "พร็อพเพอร์ตี้ `display` ของไฟล์ Manifest ต้องเป็นอย่างใดอย่างหนึ่งระหว่าง `standalone`, `fullscreen` หรือ `minimal-ui`"
  },
  "core/audits/installable-manifest.js | manifest-display-override-not-supported": {
    "message": "ไฟล์ Manifest มีช่อง \"display_override\" และโหมดการแสดงผลโหมดแรกที่รองรับต้องเป็นอย่างใดอย่างหนึ่งระหว่าง \"standalone\", \"fullscreen\" หรือ \"minimal-ui\""
  },
  "core/audits/installable-manifest.js | manifest-empty": {
    "message": "ดึงข้อมูลไฟล์ Manifest ไม่ได้ ไฟล์ดังกล่าวว่างเปล่า หรือแยกวิเคราะห์ไม่ได้"
  },
  "core/audits/installable-manifest.js | manifest-location-changed": {
    "message": "URL ของไฟล์ Manifest เปลี่ยนไปขณะดึงข้อมูลไฟล์ Manifest"
  },
  "core/audits/installable-manifest.js | manifest-missing-name-or-short-name": {
    "message": "ไฟล์ Manifest ไม่มีช่อง `name` หรือ `short_name`"
  },
  "core/audits/installable-manifest.js | manifest-missing-suitable-icon": {
    "message": "ไฟล์ Manifest ไม่มีไอคอนที่เหมาะสม ซึ่งต้องอยู่ในรูปแบบ PNG, SVG หรือ WebP และมีขนาดอย่างน้อย {value0} พิกเซล ต้องตั้งค่าแอตทริบิวต์ขนาด และหากมีการตั้งค่าแอตทริบิวต์จุดประสงค์ แอตทริบิวต์นั้นต้องมี \"any\""
  },
  "core/audits/installable-manifest.js | no-acceptable-icon": {
    "message": "ไม่ได้ให้ไอคอนที่เป็นรูปสี่เหลี่ยมจัตุรัสและมีขนาดอย่างน้อย {value0} พิกเซลในรูปแบบ PNG, SVG หรือ WebP ซึ่งไม่ได้ตั้งค่าแอตทริบิวต์วัตถุประสงค์เอาไว้หรือตั้งค่าเป็น \"any\""
  },
  "core/audits/installable-manifest.js | no-icon-available": {
    "message": "ไอคอนที่ดาวน์โหลดว่างเปล่าหรือเกิดความเสียหาย"
  },
  "core/audits/installable-manifest.js | no-id-specified": {
    "message": "ไม่ได้ระบุรหัส Play Store"
  },
  "core/audits/installable-manifest.js | no-manifest": {
    "message": "หน้านี้ไม่มี <link> URL ของไฟล์ Manifest"
  },
  "core/audits/installable-manifest.js | no-url-for-service-worker": {
    "message": "ตรวจสอบ Service Worker โดยไม่มีช่อง \"start_url\" ในไฟล์ Manifest ไม่ได้"
  },
  "core/audits/installable-manifest.js | noErrorId": {
    "message": "ไม่รู้จักรหัสข้อผิดพลาดด้านความสามารถในการติดตั้ง \"{errorId}\""
  },
  "core/audits/installable-manifest.js | not-from-secure-origin": {
    "message": "หน้าไม่ได้แสดงผลจากต้นทางที่ปลอดภัย"
  },
  "core/audits/installable-manifest.js | not-in-main-frame": {
    "message": "หน้าไม่ได้โหลดในเฟรมหลัก"
  },
  "core/audits/installable-manifest.js | not-offline-capable": {
    "message": "หน้าใช้งานแบบออฟไลน์ไม่ได้"
  },
  "core/audits/installable-manifest.js | pipeline-restarted": {
    "message": "ถอนการติดตั้ง PWA แล้วและกำลังรีเซ็ตการตรวจสอบความสามารถในการติดตั้ง"
  },
  "core/audits/installable-manifest.js | platform-not-supported-on-android": {
    "message": "แพลตฟอร์มแอปพลิเคชันที่ระบุไว้ใช้ไม่ได้ใน Android"
  },
  "core/audits/installable-manifest.js | prefer-related-applications": {
    "message": "ไฟล์ Manifest ระบุ prefer_related_applications: true"
  },
  "core/audits/installable-manifest.js | prefer-related-applications-only-beta-stable": {
    "message": "prefer_related_applications ใช้ได้เฉพาะใน Chrome เบต้า และเวอร์ชันเสถียรใน Android เท่านั้น"
  },
  "core/audits/installable-manifest.js | protocol-timeout": {
    "message": "Lighthouse ไม่สามารถระบุว่าติดตั้งหน้าเว็บได้หรือไม่ โปรดลองใช้ Chrome เวอร์ชันใหม่กว่านี้"
  },
  "core/audits/installable-manifest.js | start-url-not-valid": {
    "message": "URL เริ่มต้นของไฟล์ Manifest ไม่ถูกต้อง"
  },
  "core/audits/installable-manifest.js | title": {
    "message": "ไฟล์ Manifest ของเว็บแอปและ Service Worker ตรงตามข้อกำหนดด้านความสามารถในการติดตั้ง"
  },
  "core/audits/installable-manifest.js | url-not-supported-for-webapk": {
    "message": "URL ในไฟล์ Manifest มีชื่อผู้ใช้ รหัสผ่าน หรือพอร์ต"
  },
  "core/audits/installable-manifest.js | warn-not-offline-capable": {
    "message": "หน้าใช้งานแบบออฟไลน์ไม่ได้ หน้านี้จะไม่ถือว่าติดตั้งได้หลังจาก Chrome 93 ซึ่งเป็นรุ่นที่เสถียรและเปิดตัวในเดือนสิงหาคม 2021"
  },
>>>>>>> 772c8f71
  "core/audits/is-on-https.js | allowed": {
    "message": "อนุญาต"
  },
  "core/audits/is-on-https.js | blocked": {
    "message": "ถูกบล็อก"
  },
  "core/audits/is-on-https.js | columnInsecureURL": {
    "message": "URL ไม่ปลอดภัย"
  },
  "core/audits/is-on-https.js | columnResolution": {
    "message": "การแก้ไขปัญหาตามคำขอ"
  },
  "core/audits/is-on-https.js | description": {
    "message": "ควรปกป้องทุกเว็บไซต์ด้วยการใช้ HTTPS แม้ว่าจะเป็นเว็บไซต์ที่ไม่มีข้อมูลที่ละเอียดอ่อนก็ตาม ซึ่งรวมถึงการหลีกเลี่ยง[เนื้อหาผสม](https://developers.google.com/web/fundamentals/security/prevent-mixed-content/what-is-mixed-content)ที่มีการโหลดทรัพยากรบางอย่างผ่าน HTTP แม้ว่าคำขอเริ่มแรกจะดำเนินการผ่าน HTTPS ก็ตาม HTTPS ป้องกันผู้บุกรุกไม่ให้แทรกแซงหรือแอบฟังการสื่อสารระหว่างแอปกับผู้ใช้ของคุณ และเป็นข้อกำหนดที่ต้องทำก่อนสำหรับ HTTP/2 รวมถึง API ของแพลตฟอร์มเว็บใหม่ๆ อีกมาก [ดูข้อมูลเพิ่มเติมเกี่ยว HTTPS](https://developer.chrome.com/docs/lighthouse/pwa/is-on-https/)"
  },
  "core/audits/is-on-https.js | displayValue": {
    "message": "{itemCount,plural, =1{พบคำขอที่ไม่ปลอดภัย 1 รายการ}other{พบคำขอที่ไม่ปลอดภัย # รายการ}}"
  },
  "core/audits/is-on-https.js | failureTitle": {
    "message": "ไม่ได้ใช้ HTTPS"
  },
  "core/audits/is-on-https.js | title": {
    "message": "ใช้ HTTPS"
  },
  "core/audits/is-on-https.js | upgraded": {
    "message": "อัปเกรดเป็น HTTPS โดยอัตโนมัติ"
  },
  "core/audits/is-on-https.js | warning": {
    "message": "อนุญาตแบบมีคำเตือน"
  },
  "core/audits/largest-contentful-paint-element.js | columnPercentOfLCP": {
    "message": "% ของ LCP"
  },
  "core/audits/largest-contentful-paint-element.js | columnPhase": {
    "message": "ระยะ"
  },
  "core/audits/largest-contentful-paint-element.js | columnTiming": {
    "message": "ช่วงเวลา"
  },
  "core/audits/largest-contentful-paint-element.js | description": {
    "message": "นี่คือองค์ประกอบเนื้อหาขนาดใหญ่สุดซึ่งแสดงผลภายในวิวพอร์ต [ดูข้อมูลเพิ่มเติมเกี่ยวกับองค์ประกอบ Largest Contentful Paint](https://developer.chrome.com/docs/lighthouse/performance/lighthouse-largest-contentful-paint/)"
  },
  "core/audits/largest-contentful-paint-element.js | itemLoadDelay": {
    "message": "ความล่าช้าในการโหลด"
  },
  "core/audits/largest-contentful-paint-element.js | itemLoadTime": {
    "message": "เวลาที่ใช้ในการโหลด"
  },
  "core/audits/largest-contentful-paint-element.js | itemRenderDelay": {
    "message": "ความล่าช้าในการแสดงผล"
  },
  "core/audits/largest-contentful-paint-element.js | itemTTFB": {
    "message": "TTFB"
  },
  "core/audits/largest-contentful-paint-element.js | title": {
    "message": "องค์ประกอบ Largest Contentful Paint"
  },
  "core/audits/layout-shift-elements.js | columnContribution": {
    "message": "ปัจจัยที่ทำให้เกิด CLS"
  },
  "core/audits/layout-shift-elements.js | description": {
    "message": "องค์ประกอบ DOM เหล่านี้มีส่วนอย่างมากที่สุดต่อ CLS ของหน้า [ดูวิธีเพิ่มประสิทธิภาพ CLS](https://web.dev/optimize-cls/)"
  },
  "core/audits/layout-shift-elements.js | title": {
    "message": "หลีกเลี่ยงการเลื่อนเลย์เอาต์ขนาดใหญ่"
  },
  "core/audits/lcp-lazy-loaded.js | description": {
    "message": "รูปภาพครึ่งหน้าบนที่โหลดแบบ Lazy Loading จะแสดงผลภายหลังในวงจรของหน้า ซึ่งอาจทำให้ Largest Contentful Paint ล่าช้า [ดูข้อมูลเพิ่มเติมเกี่ยวกับการโหลดแบบ Lazy Loading ที่ดีที่สุด](https://web.dev/lcp-lazy-loading/)"
  },
  "core/audits/lcp-lazy-loaded.js | failureTitle": {
    "message": "โหลดรูปภาพ Largest Contentful Paint แบบ Lazy Loading แล้ว"
  },
  "core/audits/lcp-lazy-loaded.js | title": {
    "message": "ไม่ได้โหลดรูปภาพ Largest Contentful Paint แบบ Lazy Loading"
  },
  "core/audits/long-tasks.js | description": {
    "message": "ระบุงานที่ใช้เวลานานที่สุดในเทรดหลัก เหมาะสำหรับการระบุปัจจัยที่แย่ที่สุดที่ทำให้อินพุตล่าช้า [ดูวิธีหลีกเลี่ยงงานในเทรดหลักที่ใช้เวลานาน](https://web.dev/long-tasks-devtools/)"
  },
  "core/audits/long-tasks.js | displayValue": {
    "message": "{itemCount,plural, =1{พบ # งานที่ใช้เวลานาน}other{พบ # งานที่ใช้เวลานาน}}"
  },
  "core/audits/long-tasks.js | title": {
    "message": "หลีกเลี่ยงงานในเทรดหลักที่ใช้เวลานาน"
  },
  "core/audits/mainthread-work-breakdown.js | columnCategory": {
    "message": "หมวดหมู่"
  },
  "core/audits/mainthread-work-breakdown.js | description": {
    "message": "พิจารณาลดเวลาที่ใช้ในการแยกวิเคราะห์ แปลโปรแกรม และดำเนินการกับ JS การส่งเพย์โหลด JS ปริมาณน้อยลงอาจช่วยในเรื่องนี้ได้ [ดูวิธีลดงานเทรดหลัก](https://developer.chrome.com/docs/lighthouse/performance/mainthread-work-breakdown/)"
  },
  "core/audits/mainthread-work-breakdown.js | failureTitle": {
    "message": "ลดการทำงานของเธรดหลัก"
  },
  "core/audits/mainthread-work-breakdown.js | title": {
    "message": "ลดการทำงานของเธรดหลัก"
  },
  "core/audits/metrics/cumulative-layout-shift.js | description": {
    "message": "การเปลี่ยนเลย์เอาต์สะสมจะวัดการเคลื่อนไหวขององค์ประกอบที่มองเห็นได้ภายในวิวพอร์ต [ดูข้อมูลเพิ่มเติมเกี่ยวกับเมตริก Cumulative Layout Shift](https://web.dev/cls/)"
  },
  "core/audits/metrics/first-contentful-paint.js | description": {
    "message": "First Contentful Paint ระบุเวลาที่มีการแสดงผลข้อความหรือรูปภาพครั้งแรก [ดูข้อมูลเพิ่มเติมเกี่ยวกับเมตริก First Contentful Paint](https://developer.chrome.com/docs/lighthouse/performance/first-contentful-paint/)"
  },
  "core/audits/metrics/first-meaningful-paint.js | description": {
    "message": "First Meaningful Paint วัดเมื่อเนื้อหาหลักของหน้าเว็บปรากฏ [ดูข้อมูลเพิ่มเติมเกี่ยวกับเมตริก First Meaningful Paint](https://developer.chrome.com/docs/lighthouse/performance/first-meaningful-paint/)"
  },
  "core/audits/metrics/interaction-to-next-paint.js | description": {
    "message": "การโต้ตอบกับ Next Paint จะวัดการตอบสนองของหน้าเว็บ ซึ่งเป็นระยะเวลาที่หน้าเว็บใช้ในการตอบสนองต่ออินพุตของผู้ใช้ [ดูข้อมูลเพิ่มเติมเกี่ยวกับเมตริก การโต้ตอบกับ Next Paint](https://web.dev/inp/)"
  },
  "core/audits/metrics/interactive.js | description": {
    "message": "เวลาในการตอบสนองคือระยะเวลาที่หน้าเว็บใช้ในการตอบสนองอย่างสมบูรณ์ [ดูข้อมูลเพิ่มเติมเกี่ยวกับเมตริกเวลาในการตอบสนอง](https://developer.chrome.com/docs/lighthouse/performance/interactive/)"
  },
  "core/audits/metrics/largest-contentful-paint.js | description": {
    "message": "Largest Contentful Paint ระบุเวลาที่แสดงผลข้อความหรือรูปภาพได้มากที่สุด [ดูข้อมูลเพิ่มเติมเกี่ยวกับเมตริก Largest Contentful Paint](https://developer.chrome.com/docs/lighthouse/performance/lighthouse-largest-contentful-paint/)"
  },
  "core/audits/metrics/max-potential-fid.js | description": {
    "message": "First Input Delay สูงสุดที่อาจเกิดขึ้นซึ่งผู้ใช้อาจเจอคือระยะเวลาของงานที่ยาวที่สุด [ดูข้อมูลเพิ่มเติมเกี่ยวกับเมตริก First Input Delay สูงสุดที่อาจเกิดขึ้น](https://developer.chrome.com/docs/lighthouse/performance/lighthouse-max-potential-fid/)"
  },
  "core/audits/metrics/speed-index.js | description": {
    "message": "ดัชนีความเร็วแสดงให้เห็นความเร็วที่เนื้อหาของหน้าปรากฏจนดูสมบูรณ์ [ดูข้อมูลเพิ่มเติมเกี่ยวกับเมตริกดัชนีความเร็ว](https://developer.chrome.com/docs/lighthouse/performance/speed-index/)"
  },
  "core/audits/metrics/total-blocking-time.js | description": {
    "message": "ผลรวมช่วงเวลาทั้งหมดระหว่าง FCP และเวลาในการตอบสนอง เมื่อความยาวของงานเกิน 50ms หน่วยเป็นมิลลิวินาที [ดูข้อมูลเพิ่มเติมเกี่ยวกับเมตริกเวลาทั้งหมดในการบล็อก](https://developer.chrome.com/docs/lighthouse/performance/lighthouse-total-blocking-time/)"
  },
  "core/audits/network-rtt.js | description": {
    "message": "ระยะเวลารับส่งข้อมูล (RTT) ของเครือข่ายมีผลกระทบอย่างมากต่อประสิทธิภาพ หากต้นทางมี RTT สูง แสดงว่าเซิร์ฟเวอร์ที่อยู่ใกล้กับผู้ใช้มากกว่าอาจช่วยปรับปรุงประสิทธิภาพได้ [ดูข้อมูลเพิ่มเติมเกี่ยวกับระยะเวลารับส่งข้อมูล](https://hpbn.co/primer-on-latency-and-bandwidth/)"
  },
  "core/audits/network-rtt.js | title": {
    "message": "ระยะเวลารับส่งข้อมูลของเครือข่าย"
  },
  "core/audits/network-server-latency.js | description": {
    "message": "เวลาในการตอบสนองต่อเซิร์ฟเวอร์อาจส่งผลกระทบต่อประสิทธิภาพของเว็บ หากต้นทางใช้เวลาในการตอบสนองต่อเซิร์ฟเวอร์นาน แสดงว่ามีการใช้งานเซิร์ฟเวอร์มากเกินไปหรือประสิทธิภาพแบ็กเอนด์ของเซิร์ฟเวอร์ไม่ดี [ดูข้อมูลเพิ่มเติมเกี่ยวกับเวลาในการตอบสนองของเซิร์ฟเวอร์](https://hpbn.co/primer-on-web-performance/#analyzing-the-resource-waterfall)"
  },
  "core/audits/network-server-latency.js | title": {
    "message": "เวลาในการตอบสนองจากแบ็กเอนด์ของเซิร์ฟเวอร์"
  },
  "core/audits/no-unload-listeners.js | description": {
    "message": "เหตุการณ์ `unload` เริ่มทำงานโดยไม่มีความเสถียร และการ Listen อาจทำให้การเพิ่มประสิทธิภาพเบราว์เซอร์อย่าง Back-Forward Cache ไม่ทำงาน ใช้เหตุการณ์ `pagehide` หรือ `visibilitychange` แทน [ดูข้อมูลเพิ่มเติมเกี่ยวกับการยกเลิกการโหลด Listener เหตุการณ์](https://web.dev/bfcache/#never-use-the-unload-event)"
  },
  "core/audits/no-unload-listeners.js | failureTitle": {
    "message": "ลงทะเบียน Listener `unload`"
  },
  "core/audits/no-unload-listeners.js | title": {
    "message": "หลีกเลี่ยง Listener เหตุการณ์ `unload`"
  },
  "core/audits/non-composited-animations.js | description": {
    "message": "ภาพเคลื่อนไหวที่ไม่ได้ทำการ Composite อาจมีคุณภาพต่ำและทำให้ CLS เพิ่มขึ้น [ดูวิธีหลีกเลี่ยงภาพเคลื่อนไหวที่ไม่ได้ทำการ Composite](https://developer.chrome.com/docs/lighthouse/performance/non-composited-animations/)"
  },
  "core/audits/non-composited-animations.js | displayValue": {
    "message": "{itemCount,plural, =1{พบองค์ประกอบของภาพเคลื่อนไหว # รายการ}other{พบองค์ประกอบของภาพเคลื่อนไหว # รายการ}}"
  },
  "core/audits/non-composited-animations.js | filterMayMovePixels": {
    "message": "พร็อพเพอร์ตี้ที่เกี่ยวข้องกับตัวกรองอาจทำให้พิกเซลเคลื่อนที่"
  },
  "core/audits/non-composited-animations.js | incompatibleAnimations": {
    "message": "เป้าหมายมีภาพเคลื่อนไหวอื่นที่ใช้ร่วมกันไม่ได้"
  },
  "core/audits/non-composited-animations.js | nonReplaceCompositeMode": {
    "message": "เอฟเฟกต์มีโหมด Composite อื่นที่ไม่ใช่ \"replace\""
  },
  "core/audits/non-composited-animations.js | title": {
    "message": "หลีกเลี่ยงการใช้ภาพเคลื่อนไหวที่ไม่ได้ทำการ Composite"
  },
  "core/audits/non-composited-animations.js | transformDependsBoxSize": {
    "message": "พร็อพเพอร์ตี้ที่เกี่ยวข้องกับการเปลี่ยนรูปแบบจะขึ้นอยู่กับขนาดช่อง"
  },
  "core/audits/non-composited-animations.js | unsupportedCSSProperty": {
    "message": "{propertyCount,plural, =1{มีพร็อพเพอร์ตี้ CSS ที่ไม่รองรับ: {properties}}other{มีพร็อพเพอร์ตี้ CSS ที่ไม่รองรับ: {properties}}}"
  },
  "core/audits/non-composited-animations.js | unsupportedTimingParameters": {
    "message": "เอฟเฟกต์มีพารามิเตอร์การจับเวลาที่ไม่รองรับ"
  },
  "core/audits/performance-budget.js | description": {
    "message": "ควบคุมให้จำนวนและขนาดของคำขอเครือข่ายอยู่ภายในเป้าหมายที่กำหนดตามงบประมาณด้านประสิทธิภาพที่ให้มา [ดูข้อมูลเพิ่มเติมเกี่ยวกับงบประมาณด้านประสิทธิภาพ](https://developers.google.com/web/tools/lighthouse/audits/budgets)"
  },
  "core/audits/performance-budget.js | requestCountOverBudget": {
    "message": "{count,plural, =1{1 คำขอ}other{# คำขอ}}"
  },
  "core/audits/performance-budget.js | title": {
    "message": "งบประมาณประสิทธิภาพ"
  },
  "core/audits/preload-fonts.js | description": {
    "message": "โหลดแบบอักษร `optional` ไว้ล่วงหน้าเพื่อให้ผู้เข้าชมครั้งแรกใช้ได้ [ดูข้อมูลเพิ่มเติมเกี่ยวกับการโหลดแบบอักษรล่วงหน้า](https://web.dev/preload-optional-fonts/)"
  },
  "core/audits/preload-fonts.js | failureTitle": {
    "message": "ไม่มีการโหลดแบบอักษรที่มีค่า `font-display: optional` ไว้ล่วงหน้า"
  },
  "core/audits/preload-fonts.js | title": {
    "message": "มีการโหลดแบบอักษรที่มีค่า `font-display: optional` ไว้ล่วงหน้า"
  },
  "core/audits/prioritize-lcp-image.js | description": {
    "message": "หากเพิ่มองค์ประกอบ LCP ในหน้าเว็บแบบไดนามิก คุณควรโหลดรูปภาพล่วงหน้าเพื่อปรับปรุง LCP [ดูข้อมูลเพิ่มเติมเกี่ยวกับการโหลดองค์ประกอบ LCP ล่วงหน้า](https://web.dev/optimize-lcp/#optimize-when-the-resource-is-discovered)"
  },
  "core/audits/prioritize-lcp-image.js | title": {
    "message": "โหลดรูปภาพ Largest Contentful Paint ล่วงหน้า"
  },
  "core/audits/redirects.js | description": {
    "message": "การเปลี่ยนเส้นทางทำให้เกิดความล่าช้ามากขึ้นก่อนที่หน้าเว็บจะโหลดได้ [ดูวิธีหลีกเลี่ยงการเปลี่ยนเส้นทางหน้าเว็บ](https://developer.chrome.com/docs/lighthouse/performance/redirects/)"
  },
  "core/audits/redirects.js | title": {
    "message": "หลีกเลี่ยงการเปลี่ยนเส้นทางหลายหน้า"
  },
  "core/audits/seo/canonical.js | description": {
    "message": "ลิงก์ Canonical จะบอกถึง URL ที่จะแสดงในผลการค้นหา [ดูข้อมูลเพิ่มเติมเกี่ยวกับลิงก์ Canonical](https://developer.chrome.com/docs/lighthouse/seo/canonical/)"
  },
  "core/audits/seo/canonical.js | explanationConflict": {
    "message": "URL หลายรายการขัดแย้งกัน ({urlList})"
  },
  "core/audits/seo/canonical.js | explanationInvalid": {
    "message": "URL ไม่ถูกต้อง ({url})"
  },
  "core/audits/seo/canonical.js | explanationPointsElsewhere": {
    "message": "ชี้ไปที่ `hreflang` ตำแหน่งอื่น ({url})"
  },
  "core/audits/seo/canonical.js | explanationRelative": {
    "message": "ไม่ใช่ URL ที่สมบูรณ์ ({url})"
  },
  "core/audits/seo/canonical.js | explanationRoot": {
    "message": "ชี้ไปที่ URL ระดับรากของโดเมน (หน้าแรก) แทนที่จะเป็นหน้าที่เทียบเท่ากันของเนื้อหา"
  },
  "core/audits/seo/canonical.js | failureTitle": {
    "message": "เอกสารไม่มี `rel=canonical` ที่ถูกต้อง"
  },
  "core/audits/seo/canonical.js | title": {
    "message": "เอกสารมี `rel=canonical` ที่ถูกต้อง"
  },
  "core/audits/seo/crawlable-anchors.js | columnFailingLink": {
    "message": "รวบรวมข้อมูลลิงก์ไม่ได้"
  },
  "core/audits/seo/crawlable-anchors.js | description": {
    "message": "เครื่องมือค้นหาอาจใช้แอตทริบิวต์ `href` ในลิงก์เพื่อทำการ Crawl เว็บไซต์ โปรดตรวจสอบว่าแอตทริบิวต์ `href` ขององค์ประกอบแท็ก Anchor ลิงก์กับปลายทางที่เหมาะสมเพื่อให้ระบบค้นพบหน้าอื่นๆ ของเว็บไซต์ได้ [ดูวิธีทำให้ลิงก์เป็นลิงก์ที่ระบบทำการ Crawl ได้](https://support.google.com/webmasters/answer/9112205)"
  },
  "core/audits/seo/crawlable-anchors.js | failureTitle": {
    "message": "รวบรวมข้อมูลลิงก์ไม่ได้"
  },
  "core/audits/seo/crawlable-anchors.js | title": {
    "message": "รวบรวมข้อมูลลิงก์ได้"
  },
  "core/audits/seo/font-size.js | additionalIllegibleText": {
    "message": "ข้อความอื่นที่อ่านได้ไม่ชัดเจน"
  },
  "core/audits/seo/font-size.js | columnFontSize": {
    "message": "ขนาดแบบอักษร"
  },
  "core/audits/seo/font-size.js | columnPercentPageText": {
    "message": "% ของข้อความในหน้า"
  },
  "core/audits/seo/font-size.js | columnSelector": {
    "message": "ตัวเลือก"
  },
  "core/audits/seo/font-size.js | description": {
    "message": "ขนาดตัวอักษรที่เล็กกว่า 12 พิกเซลจะเล็กเกินไปจนอ่านไม่ออกและทำให้ผู้เข้าชมในอุปกรณ์เคลื่อนที่ต้องใช้นิ้วซูมเพื่ออ่าน พยายามให้ข้อความในหน้าเว็บมากกว่า 60% มีขนาดอย่างน้อย 12 พิกเซล [ดูข้อมูลเพิ่มเติมเกี่ยวกับขนาดแบบอักษรที่อ่านง่าย](https://developer.chrome.com/docs/lighthouse/seo/font-size/)"
  },
  "core/audits/seo/font-size.js | displayValue": {
    "message": "ข้อความที่อ่านได้ชัดเจน {decimalProportion, number, extendedPercent}"
  },
  "core/audits/seo/font-size.js | explanationViewport": {
    "message": "ข้อความอ่านได้ไม่ชัดเจนเพราะไม่มีเมตาแท็กวิวพอร์ตที่เพิ่มประสิทธิภาพให้เหมาะกับหน้าจออุปกรณ์เคลื่อนที่"
  },
  "core/audits/seo/font-size.js | failureTitle": {
    "message": "เอกสารไม่ได้ใช้ขนาดตัวอักษรที่อ่านได้ชัดเจน"
  },
  "core/audits/seo/font-size.js | legibleText": {
    "message": "ข้อความที่อ่านได้ชัดเจน"
  },
  "core/audits/seo/font-size.js | title": {
    "message": "เอกสารใช้ขนาดตัวอักษรที่อ่านได้ชัดเจน"
  },
  "core/audits/seo/hreflang.js | description": {
    "message": "ลิงก์ hreflang จะบอกให้เครื่องมือค้นหาทราบถึงเวอร์ชันของหน้าเว็บที่ควรแสดงในผลการค้นหาสำหรับแต่ละภาษาหรือภูมิภาค [ดูข้อมูลเพิ่มเติมเกี่ยวกับ `hreflang`](https://developer.chrome.com/docs/lighthouse/seo/hreflang/)"
  },
  "core/audits/seo/hreflang.js | failureTitle": {
    "message": "เอกสารไม่มี `hreflang` ที่ถูกต้อง"
  },
  "core/audits/seo/hreflang.js | notFullyQualified": {
    "message": "ค่า href แบบสัมพัทธ์"
  },
  "core/audits/seo/hreflang.js | title": {
    "message": "เอกสารมี `hreflang` ที่ถูกต้อง"
  },
  "core/audits/seo/hreflang.js | unexpectedLanguage": {
    "message": "รหัสภาษาที่ไม่คาดคิด"
  },
  "core/audits/seo/http-status-code.js | description": {
    "message": "หน้าเว็บที่มีรหัสสถานะ HTTP ไม่สำเร็จอาจไม่ได้รับการจัดทำดัชนีอย่างถูกต้อง [ดูข้อมูลเพิ่มเติมเกี่ยวกับรหัสสถานะ HTTP](https://developer.chrome.com/docs/lighthouse/seo/http-status-code/)"
  },
  "core/audits/seo/http-status-code.js | failureTitle": {
    "message": "หน้าเว็บมีรหัสสถานะ HTTP ไม่สำเร็จ"
  },
  "core/audits/seo/http-status-code.js | title": {
    "message": "หน้าเว็บมีรหัสสถานะ HTTP สำเร็จ"
  },
  "core/audits/seo/is-crawlable.js | description": {
    "message": "เครื่องมือค้นหาจะรวมหน้าเว็บของคุณไว้ในผลการค้นหาไม่ได้หากไม่มีสิทธิทำการ Crawl หน้าดังกล่าว [ดูข้อมูลเพิ่มเติมเกี่ยวกับคำสั่งสำหรับ Crawler](https://developer.chrome.com/docs/lighthouse/seo/is-crawlable/)"
  },
  "core/audits/seo/is-crawlable.js | failureTitle": {
    "message": "หน้าเว็บถูกบล็อกไม่ให้มีการจัดทำดัชนี"
  },
  "core/audits/seo/is-crawlable.js | title": {
    "message": "หน้าไม่ได้ถูกบล็อกจากการจัดทำดัชนี"
  },
  "core/audits/seo/link-text.js | description": {
    "message": "ข้อความอธิบายลิงก์ช่วยให้เครื่องมือค้นหาเข้าใจเนื้อหาของคุณ [ดูวิธีทําให้ลิงก์เข้าถึงได้ง่ายขึ้น](https://developer.chrome.com/docs/lighthouse/seo/link-text/)"
  },
  "core/audits/seo/link-text.js | displayValue": {
    "message": "{itemCount,plural, =1{พบ 1 ลิงก์}other{พบ # ลิงก์}}"
  },
  "core/audits/seo/link-text.js | failureTitle": {
    "message": "ลิงก์ไม่มีข้อความอธิบาย"
  },
  "core/audits/seo/link-text.js | title": {
    "message": "ลิงก์มีข้อความอธิบาย"
  },
  "core/audits/seo/manual/structured-data.js | description": {
    "message": "เรียกใช้[เครื่องมือทดสอบ Structured Data](https://search.google.com/structured-data/testing-tool/) และ [Structured Data Linter](http://linter.structured-data.org/) เพื่อตรวจสอบความถูกต้องของ Structured Data [ดูข้อมูลเพิ่มเติมเกี่ยวกับ Structured Data](https://developer.chrome.com/docs/lighthouse/seo/structured-data/)"
  },
  "core/audits/seo/manual/structured-data.js | title": {
    "message": " Structured Data ถูกต้อง"
  },
  "core/audits/seo/meta-description.js | description": {
    "message": "อาจมีการรวมคำอธิบายเมตาในผลการค้นหาเพื่อสรุปเนื้อหาของหน้าเว็บให้สั้นกระชับ [ดูข้อมูลเพิ่มเติมเกี่ยวกับคําอธิบายเมตา](https://developer.chrome.com/docs/lighthouse/seo/meta-description/)"
  },
  "core/audits/seo/meta-description.js | explanation": {
    "message": "ข้อความอธิบายว่างเปล่า"
  },
  "core/audits/seo/meta-description.js | failureTitle": {
    "message": "เอกสารไม่มีคำอธิบายเมตา"
  },
  "core/audits/seo/meta-description.js | title": {
    "message": "เอกสารมีคำอธิบายเมตา"
  },
  "core/audits/seo/plugins.js | description": {
    "message": "เครื่องมือค้นหาจัดทำดัชนีเนื้อหาปลั๊กอินไม่ได้ และอุปกรณ์จำนวนมากจำกัดการใช้หรือไม่รองรับปลั๊กอิน [ดูข้อมูลเพิ่มเติมเกี่ยวกับการหลีกเลี่ยงปลั๊กอิน](https://developer.chrome.com/docs/lighthouse/seo/plugins/)"
  },
  "core/audits/seo/plugins.js | failureTitle": {
    "message": "เอกสารใช้ปลั๊กอิน"
  },
  "core/audits/seo/plugins.js | title": {
    "message": "เอกสารหลีกเลี่ยงการใช้ปลั๊กอิน"
  },
  "core/audits/seo/robots-txt.js | description": {
    "message": "หากไฟล์ robots.txt มีรูปแบบไม่ถูกต้อง Crawler อาจไม่เข้าใจวิธีที่คุณต้องการให้ Crawl หรือจัดทำดัชนีเว็บไซต์ [ดูข้อมูลเพิ่มเติมเกี่ยวกับ robots.txt](https://developer.chrome.com/docs/lighthouse/seo/invalid-robots-txt/)"
  },
  "core/audits/seo/robots-txt.js | displayValueHttpBadCode": {
    "message": "คำขอ robots.txt แสดงสถานะ HTTP ต่อไปนี้ {statusCode}"
  },
  "core/audits/seo/robots-txt.js | displayValueValidationError": {
    "message": "{itemCount,plural, =1{พบข้อผิดพลาด 1 รายการ}other{พบข้อผิดพลาด # รายการ}}"
  },
  "core/audits/seo/robots-txt.js | explanation": {
    "message": "Lighthouse ดาวน์โหลดไฟล์ robots.txt ไม่ได้"
  },
  "core/audits/seo/robots-txt.js | failureTitle": {
    "message": "robots.txt ไม่ถูกต้อง"
  },
  "core/audits/seo/robots-txt.js | title": {
    "message": "robots.txt ถูกต้อง"
  },
  "core/audits/seo/tap-targets.js | description": {
    "message": "องค์ประกอบสำหรับการโต้ตอบ เช่น ปุ่มและลิงก์ ต้องมีขนาดใหญ่พอ (48x48 พิกเซล) หรือมีพื้นที่ว่างโดยรอบมากพอเพื่อให้แตะได้ง่ายๆ โดยไม่ซ้อนทับกับองค์ประกอบอื่นๆ [ดูข้อมูลเพิ่มเติมเกี่ยวกับเป้าหมายการแตะ](https://developer.chrome.com/docs/lighthouse/seo/tap-targets/)"
  },
  "core/audits/seo/tap-targets.js | displayValue": {
    "message": "เป้าหมายการแตะที่มีขนาดเหมาะสม {decimalProportion, number, percent}"
  },
  "core/audits/seo/tap-targets.js | explanationViewportMetaNotOptimized": {
    "message": "เป้าหมายการแตะมีขนาดเล็กเกินไปเพราะไม่มีเมตาแท็กวิวพอร์ตที่เพิ่มประสิทธิภาพให้เหมาะกับหน้าจออุปกรณ์เคลื่อนที่"
  },
  "core/audits/seo/tap-targets.js | failureTitle": {
    "message": "เป้าหมายการแตะมีขนาดที่ไม่เหมาะสม"
  },
  "core/audits/seo/tap-targets.js | overlappingTargetHeader": {
    "message": "เป้าหมายซ้อนทับกัน"
  },
  "core/audits/seo/tap-targets.js | tapTargetHeader": {
    "message": "เป้าหมายการแตะ"
  },
  "core/audits/seo/tap-targets.js | title": {
    "message": "เป้าหมายการแตะมีขนาดที่เหมาะสม"
  },
  "core/audits/server-response-time.js | description": {
    "message": "พยายามทำให้การตอบกลับของเซิร์ฟเวอร์สำหรับเอกสารหลักใช้เวลาน้อยเนื่องจากคำขออื่นทั้งหมดจะขึ้นอยู่กับเวลานี้ [ดูข้อมูลเพิ่มเติมเกี่ยวกับเมตริก Time To First Byte](https://developer.chrome.com/docs/lighthouse/performance/time-to-first-byte/)"
  },
  "core/audits/server-response-time.js | displayValue": {
    "message": "เอกสารรากใช้เวลา {timeInMs, number, milliseconds} มิลลิวินาที"
  },
  "core/audits/server-response-time.js | failureTitle": {
    "message": "ลดเวลาในการตอบกลับของเซิร์ฟเวอร์ขณะเริ่มแรก"
  },
  "core/audits/server-response-time.js | title": {
    "message": "การตอบกลับของเซิร์ฟเวอร์ขณะเริ่มแรกใช้เวลาน้อย"
  },
  "core/audits/themed-omnibox.js | description": {
    "message": "คุณกำหนดธีมของแถบที่อยู่เบราว์เซอร์ให้เข้ากับเว็บไซต์ได้ [ดูข้อมูลเพิ่มเติมเกี่ยวกับการกำหนดธีมแถบที่อยู่](https://developer.chrome.com/docs/lighthouse/pwa/themed-omnibox/)"
  },
  "core/audits/themed-omnibox.js | failureTitle": {
    "message": "ไม่ได้กำหนดสีธีมสำหรับแถบที่อยู่"
  },
  "core/audits/themed-omnibox.js | title": {
    "message": "กำหนดสีธีมของแถบที่อยู่"
  },
  "core/audits/third-party-facades.js | categoryCustomerSuccess": {
    "message": "{productName} (การสนับสนุนลูกค้า)"
  },
  "core/audits/third-party-facades.js | categoryMarketing": {
    "message": "{productName} (การตลาด)"
  },
  "core/audits/third-party-facades.js | categorySocial": {
    "message": "{productName} (โซเชียล)"
  },
  "core/audits/third-party-facades.js | categoryVideo": {
    "message": "{productName} (วิดีโอ)"
  },
  "core/audits/third-party-facades.js | columnProduct": {
    "message": "ผลิตภัณฑ์"
  },
  "core/audits/third-party-facades.js | description": {
    "message": "โค้ดของบุคคลที่สามที่ฝังไว้บางโค้ดจะโหลดแบบ Lazy Loading ได้ ลองนำ Facade มาแทนโค้ดไว้จนกว่าจะต้องใช้โค้ดที่ฝังไว้ดังกล่าว [ดูวิธีเลื่อนบุคคลที่สามด้วย Facade](https://developer.chrome.com/docs/lighthouse/performance/third-party-facades/)"
  },
  "core/audits/third-party-facades.js | displayValue": {
    "message": "{itemCount,plural, =1{มี Facade ที่ใช้แทนได้ # รายการ}other{มี Facade ที่ใช้แทนได้ # รายการ}}"
  },
  "core/audits/third-party-facades.js | failureTitle": {
    "message": "ทรัพยากรของบุคคลที่สามบางส่วนโหลดแบบ Lazy Loading ได้ด้วย Facade"
  },
  "core/audits/third-party-facades.js | title": {
    "message": "โหลดทรัพยากรของบุคคลที่สามแบบ Lazy Loading ด้วย Facade"
  },
  "core/audits/third-party-summary.js | columnThirdParty": {
    "message": "บุคคลที่สาม"
  },
  "core/audits/third-party-summary.js | description": {
    "message": "โค้ดของบุคคลที่สามอาจส่งผลกระทบที่สำคัญต่อประสิทธิภาพการโหลด จำกัดจำนวนผู้ให้บริการบุคคลที่สามที่มากเกินไปและพยายามโหลดโค้ดของบุคคลที่สามหลังจากที่หน้าเว็บโหลดเบื้องต้นเสร็จเรียบร้อยแล้ว [ดูวิธีลดผลกระทบของบุคคลที่สาม](https://developers.google.com/web/fundamentals/performance/optimizing-content-efficiency/loading-third-party-javascript/)"
  },
  "core/audits/third-party-summary.js | displayValue": {
    "message": "โค้ดของบุคคลที่สามบล็อกเทรดหลักเป็นเวลา {timeInMs, number, milliseconds} วินาที"
  },
  "core/audits/third-party-summary.js | failureTitle": {
    "message": "ลดผลกระทบจากโค้ดของบุคคลที่สาม"
  },
  "core/audits/third-party-summary.js | title": {
    "message": "ลดการใช้ของบุคคลที่สาม"
  },
  "core/audits/timing-budget.js | columnMeasurement": {
    "message": "การวัด"
  },
  "core/audits/timing-budget.js | columnTimingMetric": {
    "message": "เมตริก"
  },
  "core/audits/timing-budget.js | description": {
    "message": "ตั้งงบประมาณด้านเวลาเพื่อช่วยดูประสิทธิภาพของเว็บไซต์ เว็บไซต์ที่มีประสิทธิภาพจะโหลดได้เร็วและตอบสนองต่อเหตุการณ์ที่เป็นอินพุตจากผู้ใช้ได้อย่างรวดเร็ว [ดูข้อมูลเพิ่มเติมเกี่ยวกับงบประมาณด้านประสิทธิภาพ](https://developers.google.com/web/tools/lighthouse/audits/budgets)"
  },
  "core/audits/timing-budget.js | title": {
    "message": "งบประมาณด้านเวลา"
  },
  "core/audits/unsized-images.js | description": {
    "message": "กำหนดความกว้างและความยาวขององค์ประกอบรูปภาพอย่างชัดเจนเพื่อลดการขยับของเลย์เอาต์และปรับปรุง CLS [ดูวิธีตั้งค่าขนาดรูปภาพ](https://web.dev/optimize-cls/#images-without-dimensions)"
  },
  "core/audits/unsized-images.js | failureTitle": {
    "message": "องค์ประกอบรูปภาพไม่มี `width` และ `height` ที่ชัดเจน"
  },
  "core/audits/unsized-images.js | title": {
    "message": "องค์ประกอบรูปภาพมี `width` และ `height` ที่ชัดเจน"
  },
  "core/audits/user-timings.js | columnType": {
    "message": "ประเภท"
  },
  "core/audits/user-timings.js | description": {
    "message": "พิจารณาติดตั้ง User Timing API กับแอปของคุณเพื่อวัดประสิทธิภาพจริงของแอปในประสบการณ์ใช้งานที่สำคัญของผู้ใช้ [ดูข้อมูลเพิ่มเติมเกี่ยวกับคะแนน \"ระยะเวลาของผู้ใช้\"](https://developer.chrome.com/docs/lighthouse/performance/user-timings/)"
  },
  "core/audits/user-timings.js | displayValue": {
    "message": "{itemCount,plural, =1{ระยะเวลาของผู้ใช้ 1 รายการ}other{ระยะเวลาของผู้ใช้ # รายการ}}"
  },
  "core/audits/user-timings.js | title": {
    "message": "ระยะเวลาที่เจาะจงของผู้ใช้และระยะเวลาทั่วไป"
  },
  "core/audits/uses-rel-preconnect.js | crossoriginWarning": {
    "message": "พบ `<link rel=preconnect>` สำหรับ \"{securityOrigin}\" แต่เบราว์เซอร์ไม่ได้นำไปใช้งาน โปรดตรวจสอบว่าคุณใช้แอตทริบิวต์ `crossorigin` อย่างถูกต้องแล้ว"
  },
  "core/audits/uses-rel-preconnect.js | description": {
    "message": "พิจารณาเพิ่ม `preconnect` หรือ `dns-prefetch` ซึ่งบอกถึงทรัพยากรเพื่อสร้างการเชื่อมต่อกับต้นทางที่สำคัญของบุคคลที่สามตั้งแต่เนิ่นๆ [ดูวิธีเชื่อมต่อกับต้นทางที่จำเป็นล่วงหน้า](https://developer.chrome.com/docs/lighthouse/performance/uses-rel-preconnect/)"
  },
  "core/audits/uses-rel-preconnect.js | title": {
    "message": "เชื่อมต่อกับต้นทางที่จำเป็นล่วงหน้า"
  },
  "core/audits/uses-rel-preconnect.js | tooManyPreconnectLinksWarning": {
    "message": "พบการเชื่อมต่อ `<link rel=preconnect>` มากกว่า 2 รายการ ควรใช้การเชื่อมต่อเช่นนี้เท่าที่จำเป็นและใช้กับต้นทางที่สำคัญที่สุดเท่านั้น"
  },
  "core/audits/uses-rel-preconnect.js | unusedWarning": {
    "message": "พบ `<link rel=preconnect>` สำหรับ \"{securityOrigin}\" แต่เบราว์เซอร์ไม่ได้นำไปใช้งาน ใช้ `preconnect` กับต้นทางที่สำคัญซึ่งหน้าเว็บจะขออย่างแน่นอน"
  },
  "core/audits/uses-rel-preload.js | crossoriginWarning": {
    "message": "พบ `<link>` การโหลดล่วงหน้าสำหรับ \"{preloadURL}\" แต่เบราว์เซอร์ไม่ได้นำไปใช้งาน โปรดตรวจสอบว่าคุณใช้แอตทริบิวต์ `crossorigin` อย่างถูกต้องแล้ว"
  },
  "core/audits/uses-rel-preload.js | description": {
    "message": "พิจารณาใช้ `<link rel=preload>` เพื่อจัดลำดับความสำคัญในการเรียกทรัพยากรที่มีการขอให้โหลดหน้าเว็บภายหลัง [ดูวิธีโหลดคำขอคีย์ล่วงหน้า](https://developer.chrome.com/docs/lighthouse/performance/uses-rel-preload/)"
  },
  "core/audits/uses-rel-preload.js | title": {
    "message": "โหลดคำขอสำคัญล่วงหน้า"
  },
  "core/audits/valid-source-maps.js | columnMapURL": {
    "message": "URL ของแผนที่"
  },
  "core/audits/valid-source-maps.js | description": {
    "message": "แผนที่แหล่งที่มาจะแปลโค้ดที่มีการลดขนาดเป็นซอร์สโค้ดต้นฉบับ ซึ่งจะช่วยนักพัฒนาซอฟต์แวร์ในการแก้ไขข้อบกพร่องในเวอร์ชันที่ใช้งานจริง นอกจากนี้ Lighthouse ยังให้ข้อมูลเชิงลึกเพิ่มเติมได้ด้วย ลองพิจารณานำแผนที่แหล่งที่มาไปใช้งานเพื่อรับประโยชน์ดังกล่าว [ดูข้อมูลเพิ่มเติมเกี่ยวกับการแมปแหล่งที่มา](https://developer.chrome.com/docs/devtools/javascript/source-maps/)"
  },
  "core/audits/valid-source-maps.js | failureTitle": {
    "message": "ไม่มีแผนที่แหล่งที่มาของ JavaScript ขนาดใหญ่ของบุคคลที่หนึ่ง"
  },
  "core/audits/valid-source-maps.js | missingSourceMapErrorMessage": {
    "message": "ไฟล์ JavaScript ขนาดใหญ่ไม่มีแผนที่แหล่งที่มา"
  },
  "core/audits/valid-source-maps.js | missingSourceMapItemsWarningMesssage": {
    "message": "{missingItems,plural, =1{คำเตือน: มี 1 รายการที่ขาดไปใน `.sourcesContent`}other{คำเตือน: มี # รายการที่ขาดไปใน `.sourcesContent`}}"
  },
  "core/audits/valid-source-maps.js | title": {
    "message": "หน้าเว็บมีแผนที่แหล่งที่มาถูกต้อง"
  },
  "core/audits/viewport.js | description": {
    "message": "`<meta name=\"viewport\">` ไม่เพียงเพิ่มประสิทธิภาพแอปสำหรับขนาดหน้าจออุปกรณ์เคลื่อนที่เท่านั้น แต่ยังป้องกัน[ไม่ให้เกิดความล่าช้าต่อข้อมูลจากผู้ใช้เป็นเวลา 300 มิลลิวินาที](https://developer.chrome.com/blog/300ms-tap-delay-gone-away/)ด้วย [ดูข้อมูลเพิ่มเติมเกี่ยวกับการใช้เมตาแท็ก Viewport](https://developer.chrome.com/docs/lighthouse/pwa/viewport/)"
  },
  "core/audits/viewport.js | explanationNoTag": {
    "message": "ไม่พบแท็ก `<meta name=\"viewport\">`"
  },
  "core/audits/viewport.js | failureTitle": {
    "message": "ไม่มีแท็ก `<meta name=\"viewport\">` ที่มี `width` หรือ `initial-scale`"
  },
  "core/audits/viewport.js | title": {
    "message": "มีแท็ก `<meta name=\"viewport\">` ที่มี `width` หรือ `initial-scale`"
  },
  "core/audits/work-during-interaction.js | description": {
    "message": "งานบล็อกเทรดนี้จะเกิดขึ้นในระหว่างการวัดการโต้ตอบกับ Next Paint [ดูข้อมูลเพิ่มเติมเกี่ยวกับเมตริก การโต้ตอบกับ Next Paint](https://web.dev/inp/)"
  },
  "core/audits/work-during-interaction.js | displayValue": {
    "message": "ใช้ไป {timeInMs, number, milliseconds} มิลลิวินาทีกับเหตุการณ์ \"{interactionType}\""
  },
  "core/audits/work-during-interaction.js | eventTarget": {
    "message": "เป้าหมายของเหตุการณ์"
  },
  "core/audits/work-during-interaction.js | failureTitle": {
    "message": "ลดงานในระหว่างการโต้ตอบหลัก"
  },
  "core/audits/work-during-interaction.js | inputDelay": {
    "message": "ความล่าช้าของอินพุต"
  },
  "core/audits/work-during-interaction.js | presentationDelay": {
    "message": "ความล่าช้าของงานนำเสนอ"
  },
  "core/audits/work-during-interaction.js | processingTime": {
    "message": "ระยะเวลาดำเนินการ"
  },
  "core/audits/work-during-interaction.js | title": {
    "message": "ลดงานในระหว่างการโต้ตอบหลัก"
  },
  "core/config/default-config.js | a11yAriaGroupDescription": {
    "message": "นี่เป็นโอกาสปรับปรุงการใช้งาน ARIA ในแอปพลิเคชันของคุณ ซึ่งอาจช่วยให้ผู้ใช้ได้รับประสบการณ์การใช้งานเทคโนโลยีอำนวยความสะดวก เช่น โปรแกรมอ่านหน้าจอ ที่ดียิ่งขึ้น"
  },
  "core/config/default-config.js | a11yAriaGroupTitle": {
    "message": "ARIA"
  },
  "core/config/default-config.js | a11yAudioVideoGroupDescription": {
    "message": "นี่เป็นโอกาสระบุเนื้อหาสำรองสำหรับเสียงและวิดีโอ การดำเนินการนี้อาจช่วยปรับปรุงประสบการณ์ของผู้ใช้ที่มีความบกพร่องทางการได้ยินหรือการมองเห็น"
  },
  "core/config/default-config.js | a11yAudioVideoGroupTitle": {
    "message": "เสียงและวิดีโอ"
  },
  "core/config/default-config.js | a11yBestPracticesGroupDescription": {
    "message": "รายการเหล่านี้ไฮไลต์แนวทางปฏิบัติที่ดีที่สุดที่พบบ่อยของการช่วยเหลือพิเศษ"
  },
  "core/config/default-config.js | a11yBestPracticesGroupTitle": {
    "message": "แนวทางปฏิบัติที่ดีที่สุด"
  },
  "core/config/default-config.js | a11yCategoryDescription": {
    "message": "การตรวจสอบเหล่านี้ไฮไลต์โอกาสในการ[ปรับปรุงการช่วยเหลือพิเศษของเว็บแอป](https://developer.chrome.com/docs/lighthouse/accessibility/) การตรวจหาอัตโนมัติจะตรวจพบเพียงปัญหาชุดย่อยและไม่รับประกันการช่วยเหลือพิเศษของเว็บแอป เราจึงขอแนะนำให้[ตรวจสอบเอง](https://web.dev/how-to-review/)ด้วยเช่นกัน"
  },
  "core/config/default-config.js | a11yCategoryManualDescription": {
    "message": "รายการเหล่านี้จัดการพื้นที่ที่เครื่องมือทดสอบอัตโนมัติไม่ครอบคลุม ดูข้อมูลเพิ่มเติมในคำแนะนำเกี่ยวกับ[การดำเนินการตรวจสอบการช่วยเหลือพิเศษ](https://web.dev/how-to-review/)"
  },
  "core/config/default-config.js | a11yCategoryTitle": {
    "message": "การช่วยเหลือพิเศษ"
  },
  "core/config/default-config.js | a11yColorContrastGroupDescription": {
    "message": "นี่เป็นโอกาสปรับปรุงความอ่านง่ายของเนื้อหา"
  },
  "core/config/default-config.js | a11yColorContrastGroupTitle": {
    "message": "คอนทราสต์"
  },
  "core/config/default-config.js | a11yLanguageGroupDescription": {
    "message": "นี่เป็นโอกาสปรับปรุงการตีความเนื้อหาของคุณโดยผู้ใช้ภาษาต่างๆ"
  },
  "core/config/default-config.js | a11yLanguageGroupTitle": {
    "message": "การปรับให้เป็นสากลและการแปล"
  },
  "core/config/default-config.js | a11yNamesLabelsGroupDescription": {
    "message": "นี่เป็นโอกาสปรับปรุงความหมายของส่วนควบคุมในแอปพลิเคชันของคุณ การดำเนินการนี้อาจช่วยให้ผู้ใช้ได้รับประสบการณ์การใช้งานเทคโนโลยีอำนวยความสะดวก เช่น โปรแกรมอ่านหน้าจอ ที่ดียิ่งขึ้น"
  },
  "core/config/default-config.js | a11yNamesLabelsGroupTitle": {
    "message": "ชื่อและป้ายกำกับ"
  },
  "core/config/default-config.js | a11yNavigationGroupDescription": {
    "message": "นี่เป็นโอกาสปรับปรุงการไปยังส่วนต่างๆ ในแอปพลิเคชันของคุณด้วยแป้นพิมพ์"
  },
  "core/config/default-config.js | a11yNavigationGroupTitle": {
    "message": "การนำทาง"
  },
  "core/config/default-config.js | a11yTablesListsVideoGroupDescription": {
    "message": "นี่เป็นโอกาสปรับปรุงประสบการณ์การอ่านตารางหรือข้อมูลรายการโดยใช้เทคโนโลยีความช่วยเหลือพิเศษ เช่น โปรแกรมอ่านหน้าจอ"
  },
  "core/config/default-config.js | a11yTablesListsVideoGroupTitle": {
    "message": "ตารางและรายการ"
  },
  "core/config/default-config.js | bestPracticesBrowserCompatGroupTitle": {
    "message": "ความเข้ากันได้กับเบราว์เซอร์"
  },
  "core/config/default-config.js | bestPracticesCategoryTitle": {
    "message": "แนวทางปฏิบัติที่ดีที่สุด"
  },
  "core/config/default-config.js | bestPracticesGeneralGroupTitle": {
    "message": "ทั่วไป"
  },
  "core/config/default-config.js | bestPracticesTrustSafetyGroupTitle": {
    "message": "ความน่าเชื่อถือและความปลอดภัย"
  },
  "core/config/default-config.js | bestPracticesUXGroupTitle": {
    "message": "ประสบการณ์ของผู้ใช้"
  },
  "core/config/default-config.js | budgetsGroupDescription": {
    "message": "งบประมาณประสิทธิภาพจะใช้เป็นมาตรฐานสำหรับประสิทธิภาพของเว็บไซต์คุณ"
  },
  "core/config/default-config.js | budgetsGroupTitle": {
    "message": "งบประมาณ"
  },
  "core/config/default-config.js | diagnosticsGroupDescription": {
    "message": "ข้อมูลเพิ่มเติมเกี่ยวกับประสิทธิภาพของแอปพลิเคชัน ตัวเลขเหล่านี้ไม่[ส่งผลกระทบโดยตรง](https://developer.chrome.com/docs/lighthouse/performance/performance-scoring/)ต่อคะแนนประสิทธิภาพ"
  },
  "core/config/default-config.js | diagnosticsGroupTitle": {
    "message": "การวินิจฉัย"
  },
  "core/config/default-config.js | firstPaintImprovementsGroupDescription": {
    "message": "ประสิทธิภาพที่สำคัญที่สุดคือความเร็วที่พิกเซลแสดงผลในหน้าจอ เมตริกที่สำคัญ ได้แก่ การแสดงผลที่มีเนื้อหาเต็มครั้งแรก การแสดงผลที่มีความหมายครั้งแรก"
  },
  "core/config/default-config.js | firstPaintImprovementsGroupTitle": {
    "message": "การปรับปรุงการแสดงผลครั้งแรก"
  },
  "core/config/default-config.js | loadOpportunitiesGroupDescription": {
    "message": "คำแนะนำเหล่านี้จะช่วยให้หน้าโหลดได้เร็วขึ้น โดยจะไม่[ส่งผลกระทบโดยตรง](https://developer.chrome.com/docs/lighthouse/performance/performance-scoring/)ต่อคะแนนประสิทธิภาพ"
  },
  "core/config/default-config.js | loadOpportunitiesGroupTitle": {
    "message": "โอกาส"
  },
  "core/config/default-config.js | metricGroupTitle": {
    "message": "เมตริก"
  },
  "core/config/default-config.js | overallImprovementsGroupDescription": {
    "message": "ปรับปรุงประสบการณ์ในการโหลดโดยรวมเพื่อให้หน้าเว็บตอบสนองและพร้อมใช้งานโดยเร็วที่สุด เมตริกที่สำคัญ ได้แก่ เวลาในการโต้ตอบ ดัชนีความเร็ว"
  },
  "core/config/default-config.js | overallImprovementsGroupTitle": {
    "message": "การปรับปรุงโดยรวม"
  },
  "core/config/default-config.js | performanceCategoryTitle": {
    "message": "ประสิทธิภาพ"
  },
  "core/config/default-config.js | pwaCategoryDescription": {
    "message": "การตรวจสอบเหล่านี้จะตรวจสอบลักษณะต่างๆ ของ Progressive Web App [ดูสิ่งที่จะช่วยทำให้เป็น Progressive Web App ที่ดี](https://web.dev/pwa-checklist/)"
  },
  "core/config/default-config.js | pwaCategoryManualDescription": {
    "message": "การตรวจสอบเหล่านี้เป็นสิ่งที่ต้องทำใน[รายการตรวจสอบ PWA](https://web.dev/pwa-checklist/) ซึ่งเป็นเกณฑ์พื้นฐาน แต่ Lighthouse ไม่ได้ทำการตรวจสอบดังกล่าวโดยอัตโนมัติ การตรวจสอบจะไม่ส่งผลต่อคะแนนของคุณ แต่คุณควรตรวจสอบด้วยตนเอง"
  },
  "core/config/default-config.js | pwaCategoryTitle": {
    "message": "PWA"
  },
  "core/config/default-config.js | pwaInstallableGroupTitle": {
    "message": "ติดตั้งได้"
  },
  "core/config/default-config.js | pwaOptimizedGroupTitle": {
    "message": "เพิ่มประสิทธิภาพ PWA แล้ว"
  },
  "core/config/default-config.js | seoCategoryDescription": {
    "message": "การตรวจสอบเหล่านี้ช่วยให้มั่นใจว่าหน้าเว็บของคุณทำตามคำแนะนำพื้นฐานในการปรับแต่งเว็บไซต์ให้ติดอันดับบนเครื่องมือค้นหา มีปัจจัยอื่นๆ มากมายที่ Lighthouse ไม่ให้คะแนนไว้ที่นี่ซึ่งอาจส่งผลต่อการจัดอันดับการค้นหา รวมถึงประสิทธิภาพใน [Core Web Vitals](https://web.dev/learn-core-web-vitals/) [ดูข้อมูลเพิ่มเติมเกี่ยวกับ Google Search Essentials](https://support.google.com/webmasters/answer/35769)"
  },
  "core/config/default-config.js | seoCategoryManualDescription": {
    "message": "เรียกใช้ตัวตรวจสอบความถูกต้องเพิ่มเติมเหล่านี้ในเว็บไซต์ของคุณเพื่อดูแนวทางปฏิบัติที่ดีที่สุดเพิ่มเติมเกี่ยวกับ SEO"
  },
  "core/config/default-config.js | seoCategoryTitle": {
    "message": "SEO"
  },
  "core/config/default-config.js | seoContentGroupDescription": {
    "message": "จัด HTML ให้อยู่ในรูปแบบที่ช่วยให้ Crawler เข้าใจเนื้อหาแอปได้ง่ายขึ้น"
  },
  "core/config/default-config.js | seoContentGroupTitle": {
    "message": "แนวทางปฏิบัติที่ดีที่สุดเกี่ยวกับเนื้อหา"
  },
  "core/config/default-config.js | seoCrawlingGroupDescription": {
    "message": "Crawler จะต้องเข้าถึงแอปของคุณได้เพื่อให้แอปปรากฏในผลการค้นหา"
  },
  "core/config/default-config.js | seoCrawlingGroupTitle": {
    "message": "การรวบรวมข้อมูลและจัดทำดัชนี"
  },
  "core/config/default-config.js | seoMobileGroupDescription": {
    "message": "ตรวจสอบว่าหน้าเว็บเหมาะกับอุปกรณ์เคลื่อนที่ ผู้ใช้จะได้ไม่ต้องบีบนิ้วหรือซูมเข้าเพื่ออ่านหน้าเนื้อหา [ดูวิธีทำให้หน้าเว็บเหมาะกับอุปกรณ์เคลื่อนที่](https://developers.google.com/search/mobile-sites/)"
  },
  "core/config/default-config.js | seoMobileGroupTitle": {
    "message": "เหมาะกับอุปกรณ์เคลื่อนที่"
  },
  "core/gather/driver/environment.js | warningSlowHostCpu": {
    "message": "ดูเหมือนว่า CPU ของอุปกรณ์ที่ใช้ทดสอบจะช้ากว่าที่ Lighthouse คาดไว้ ซึ่งอาจส่งผลเสียต่อคะแนนประสิทธิภาพของคุณ ดูข้อมูลเพิ่มเติมเกี่ยวกับ[การปรับเทียบตัวคูณการชะลอตัวของ CPU ที่เหมาะสม](https://github.com/GoogleChrome/lighthouse/blob/main/docs/throttling.md#cpu-throttling)."
  },
  "core/gather/driver/navigation.js | warningRedirected": {
    "message": "หน้านี้อาจไม่โหลดขึ้นตามที่คาดไว้เนื่องจาก URL ทดสอบของคุณ ({requested}) มีการเปลี่ยนเส้นทางไปยัง {final} ลองทดสอบ URL ที่ 2 โดยตรง"
  },
  "core/gather/driver/navigation.js | warningTimeout": {
    "message": "หน้าโหลดช้าเกินกำหนดเวลา หน้าที่โหลดมาได้อาจไม่ครบถ้วน"
  },
  "core/gather/driver/storage.js | warningCacheTimeout": {
    "message": "การล้างแคชของเบราว์เซอร์หมดเวลาแล้ว ลองตรวจสอบหน้านี้อีกครั้งและรายงานข้อบกพร่องหากยังคงพบปัญหาอยู่"
  },
  "core/gather/driver/storage.js | warningData": {
    "message": "{locationCount,plural, =1{อาจมีข้อมูลที่จัดเก็บไว้ที่ส่งผลกระทบต่อประสิทธิภาพการโหลดในตำแหน่ง {locations} ทดสอบหน้านี้ในหน้าต่างที่ไม่ระบุตัวตนเพื่อป้องกันไม่ให้ทรัพยากรเหล่านั้นส่งผลกระทบต่อคะแนนของคุณ}other{อาจมีข้อมูลที่จัดเก็บไว้ที่ส่งผลกระทบต่อประสิทธิภาพการโหลดในตำแหน่ง {locations} ทดสอบหน้านี้ในหน้าต่างที่ไม่ระบุตัวตนเพื่อป้องกันไม่ให้ทรัพยากรเหล่านั้นส่งผลกระทบต่อคะแนนของคุณ}}"
  },
  "core/gather/driver/storage.js | warningOriginDataTimeout": {
    "message": "การล้างข้อมูลต้นทางหมดเวลาแล้ว ลองตรวจสอบหน้านี้อีกครั้งและรายงานข้อบกพร่องหากยังคงพบปัญหาอยู่"
  },
  "core/gather/gatherers/link-elements.js | headerParseWarning": {
    "message": "เกิดข้อผิดพลาดขณะแยกวิเคราะห์ส่วนหัว `link` ({error}): `{header}`"
  },
  "core/gather/timespan-runner.js | warningNavigationDetected": {
    "message": "ตรวจพบการนำทางหน้าเว็บระหว่างการใช้งาน เราไม่แนะนำให้ใช้โหมดช่วงเวลาเพื่อตรวจสอบการนำทางหน้าเว็บ โปรดใช้โหมดการไปยังส่วนต่างๆ เพื่อตรวจสอบการนำทางหน้าเว็บสำหรับการระบุแหล่งที่มาของบุคคลที่สามที่แม่นยำยิ่งขึ้นและการตรวจหาเทรดหลัก"
  },
  "core/lib/bf-cache-strings.js | HTTPMethodNotGET": {
    "message": "เฉพาะหน้าที่โหลดผ่านคำขอ GET เท่านั้นที่มีสิทธิ์ใช้ฟีเจอร์ Back-Forward Cache"
  },
  "core/lib/bf-cache-strings.js | HTTPStatusNotOK": {
    "message": "เฉพาะหน้าที่มีรหัสสถานะ 2XX เท่านั้นที่แคชได้"
  },
  "core/lib/bf-cache-strings.js | JavaScriptExecution": {
    "message": "Chrome ตรวจพบความพยายามที่จะเรียกใช้ JavaScript ขณะอยู่ในแคช"
  },
  "core/lib/bf-cache-strings.js | appBanner": {
    "message": "หน้าที่ขอ AppBanner ยังไม่มีสิทธิ์ใช้ฟีเจอร์ Back-Forward Cache ในขณะนี้"
  },
  "core/lib/bf-cache-strings.js | authorizationHeader": {
    "message": "Back-Forward Cache ถูกปิดใช้เนื่องจากคำขอ Keepalive"
  },
  "core/lib/bf-cache-strings.js | backForwardCacheDisabled": {
    "message": "Back-Forward Cache ถูกปิดใช้เนื่องจากมีการแจ้งว่าไม่เหมาะสม ไปที่ chrome://flags/#back-forward-cache เพื่อเปิดใช้งานในอุปกรณ์นี้โดยตรง"
  },
  "core/lib/bf-cache-strings.js | backForwardCacheDisabledByCommandLine": {
    "message": "Back-Forward Cache ถูกปิดใช้โดยบรรทัดคำสั่ง"
  },
  "core/lib/bf-cache-strings.js | backForwardCacheDisabledByLowMemory": {
    "message": "Back-Forward Cache ถูกปิดใช้เนื่องจากหน่วยความจำไม่พอ"
  },
  "core/lib/bf-cache-strings.js | backForwardCacheDisabledForDelegate": {
    "message": "Delegate ไม่รองรับ Back-Forward Cache"
  },
  "core/lib/bf-cache-strings.js | backForwardCacheDisabledForPrerender": {
    "message": "Back-Forward Cache ถูกปิดใช้สำหรับตัวแสดงผลล่วงหน้า"
  },
  "core/lib/bf-cache-strings.js | broadcastChannel": {
    "message": "แคชหน้านี้ไม่ได้เพราะมีอินสแตนซ์ BroadcastChannel ที่ Listener ลงทะเบียนไว้"
  },
  "core/lib/bf-cache-strings.js | cacheControlNoStore": {
    "message": "หน้าที่มีส่วนหัว cache-control:no-store ไม่สามารถเข้าถึงฟีเจอร์ Back-Forward Cache"
  },
  "core/lib/bf-cache-strings.js | cacheFlushed": {
    "message": "มีการล้างแคชโดยตั้งใจ"
  },
  "core/lib/bf-cache-strings.js | cacheLimit": {
    "message": "หน้านี้ถูกนำออกจากแคชเพื่อให้แคชหน้าอื่นได้"
  },
  "core/lib/bf-cache-strings.js | containsPlugins": {
    "message": "หน้าที่มีปลั๊กอินยังไม่มีสิทธิ์ใช้ฟีเจอร์ Back-Forward Cache ในขณะนี้"
  },
  "core/lib/bf-cache-strings.js | contentFileChooser": {
    "message": "หน้าที่ใช้ FileChooser API ไม่มีสิทธิ์ใช้ฟีเจอร์ Back-Forward Cache"
  },
  "core/lib/bf-cache-strings.js | contentFileSystemAccess": {
    "message": "หน้าที่ใช้ File System Access API ไม่มีสิทธิ์ใช้ฟีเจอร์ Back-Forward Cache"
  },
  "core/lib/bf-cache-strings.js | contentMediaDevicesDispatcherHost": {
    "message": "หน้าที่ใช้ตัวส่งสำหรับอุปกรณ์สื่อไม่มีสิทธิ์ใช้ฟีเจอร์ Back-Forward Cache"
  },
  "core/lib/bf-cache-strings.js | contentMediaPlay": {
    "message": "โปรแกรมเล่นสื่อกำลังเล่นอยู่ขณะที่มีการออกจากหน้าไป"
  },
  "core/lib/bf-cache-strings.js | contentMediaSession": {
    "message": "หน้าที่ใช้ MediaSession API และมีการตั้งสถานะการเล่นไม่มีสิทธิ์ใช้ฟีเจอร์ Back-Forward Cache"
  },
  "core/lib/bf-cache-strings.js | contentMediaSessionService": {
    "message": "หน้าที่ใช้ MediaSession API และมีการตั้งตัวแฮนเดิลการดำเนินการไม่มีสิทธิ์ใช้ฟีเจอร์ Back-Forward Cache"
  },
  "core/lib/bf-cache-strings.js | contentScreenReader": {
    "message": "Back-Forward Cache ถูกปิดใช้เนื่องจากโปรแกรมอ่านหน้าจอ"
  },
  "core/lib/bf-cache-strings.js | contentSecurityHandler": {
    "message": "หน้าที่ใช้ SecurityHandler ไม่มีสิทธิ์ใช้ฟีเจอร์ Back-Forward Cache"
  },
  "core/lib/bf-cache-strings.js | contentSerial": {
    "message": "หน้าที่ใช้ Serial API ไม่มีสิทธิ์ใช้ฟีเจอร์ Back-Forward Cache"
  },
  "core/lib/bf-cache-strings.js | contentWebAuthenticationAPI": {
    "message": "หน้าที่ใช้ WebAuthetication API ไม่มีสิทธิ์ใช้ฟีเจอร์ Back-Forward Cache"
  },
  "core/lib/bf-cache-strings.js | contentWebBluetooth": {
    "message": "หน้าที่ใช้ WebBluetooth API ไม่มีสิทธิ์ใช้ฟีเจอร์ Back-Forward Cache"
  },
  "core/lib/bf-cache-strings.js | contentWebUSB": {
    "message": "หน้าที่ใช้ WebUSB API ไม่มีสิทธิ์ใช้ฟีเจอร์ Back-Forward Cache"
  },
  "core/lib/bf-cache-strings.js | cookieDisabled": {
    "message": "Back-Forward Cache ถูกปิดใช้เนื่องจากมีการปิดใช้คุกกี้ในหน้าที่ใช้ `Cache-Control: no-store`"
  },
  "core/lib/bf-cache-strings.js | dedicatedWorkerOrWorklet": {
    "message": "หน้าที่ใช้ Dedicated Worker หรือ Worklet ยังไม่มีสิทธิ์ใช้ฟีเจอร์ Back-Forward Cache ในขณะนี้"
  },
  "core/lib/bf-cache-strings.js | documentLoaded": {
    "message": "เอกสารโหลดไม่เสร็จก่อนที่จะมีการออกจากหน้าไป"
  },
  "core/lib/bf-cache-strings.js | embedderAppBannerManager": {
    "message": "พบแบนเนอร์แอปขณะที่มีการออกจากหน้า"
  },
  "core/lib/bf-cache-strings.js | embedderChromePasswordManagerClientBindCredentialManager": {
    "message": "พบเครื่องมือจัดการรหัสผ่านของ Chrome ขณะที่มีการออกจากหน้า"
  },
  "core/lib/bf-cache-strings.js | embedderDomDistillerSelfDeletingRequestDelegate": {
    "message": "กำลังแยกเอลิเมนต์ DOM ขณะที่มีการออกจากหน้า"
  },
  "core/lib/bf-cache-strings.js | embedderDomDistillerViewerSource": {
    "message": "พบโปรแกรมดูเครื่องมือแยกเอลิเมนต์ DOM ขณะที่มีการออกจากหน้า"
  },
  "core/lib/bf-cache-strings.js | embedderExtensionMessaging": {
    "message": "Back-Forward Cache ถูกปิดใช้เนื่องจากส่วนขยายที่ใช้ API การรับส่งข้อความ"
  },
  "core/lib/bf-cache-strings.js | embedderExtensionMessagingForOpenPort": {
    "message": "ส่วนขยายที่มีการเชื่อมต่อระยะเวลานานควรปิดการเชื่อมต่อก่อนที่จะจัดเก็บไว้ใน Back-Forward Cache"
  },
  "core/lib/bf-cache-strings.js | embedderExtensionSentMessageToCachedFrame": {
    "message": "ส่วนขยายที่มีการเชื่อมต่อระยะเวลานานพยายามส่งข้อความถึงเฟรมใน Back-Forward Cache"
  },
  "core/lib/bf-cache-strings.js | embedderExtensions": {
    "message": "Back-Forward Cache ถูกปิดใช้เนื่องจากส่วนขยาย"
  },
  "core/lib/bf-cache-strings.js | embedderModalDialog": {
    "message": "กล่องโต้ตอบโมดัล เช่น การส่งแบบฟอร์มอีกครั้งหรือรหัสผ่าน HTTP แสดงขึ้นขณะที่มีการออกจากหน้า"
  },
  "core/lib/bf-cache-strings.js | embedderOfflinePage": {
    "message": "หน้าแบบออฟไลน์แสดงขึ้นขณะที่มีการออกจากหน้า"
  },
  "core/lib/bf-cache-strings.js | embedderOomInterventionTabHelper": {
    "message": "พบแถบการแทรกแซง \"หน่วยความจำไม่เพียงพอ\" ขณะที่มีการออกจากหน้า"
  },
  "core/lib/bf-cache-strings.js | embedderPermissionRequestManager": {
    "message": "มีคำขอสิทธิ์ขณะที่มีการออกจากหน้า"
  },
  "core/lib/bf-cache-strings.js | embedderPopupBlockerTabHelper": {
    "message": "พบตัวบล็อกป๊อปอัปขณะที่มีการออกจากหน้า"
  },
  "core/lib/bf-cache-strings.js | embedderSafeBrowsingThreatDetails": {
    "message": "รายละเอียด Google Safe Browsing แสดงขึ้นขณะที่มีการออกจากหน้า"
  },
  "core/lib/bf-cache-strings.js | embedderSafeBrowsingTriggeredPopupBlocker": {
    "message": "Google Safe Browsing ถือว่าหน้านี้มีการละเมิดและได้บล็อกป๊อปอัป"
  },
  "core/lib/bf-cache-strings.js | enteredBackForwardCacheBeforeServiceWorkerHostAdded": {
    "message": "มีการเปิดใช้งาน Service Worker ขณะที่หน้าอยู่ใน Back-Forward Cache"
  },
  "core/lib/bf-cache-strings.js | errorDocument": {
    "message": "Back-Forward Cache ถูกปิดใช้เนื่องจากเอกสารมีข้อผิดพลาด"
  },
  "core/lib/bf-cache-strings.js | fencedFramesEmbedder": {
    "message": "หน้าที่ใช้ FencedFrames จัดเก็บใน bfcache ไม่ได้"
  },
  "core/lib/bf-cache-strings.js | foregroundCacheLimit": {
    "message": "หน้านี้ถูกนำออกจากแคชเพื่อให้แคชหน้าอื่นได้"
  },
  "core/lib/bf-cache-strings.js | grantedMediaStreamAccess": {
    "message": "หน้าที่ให้สิทธิ์สตรีมสื่อยังไม่มีสิทธิ์ใช้ฟีเจอร์ Back-Forward Cache ในขณะนี้"
  },
  "core/lib/bf-cache-strings.js | haveInnerContents": {
    "message": "หน้าที่ใช้พอร์ทัลยังไม่มีสิทธิ์ใช้ฟีเจอร์ Back-Forward Cache ในขณะนี้"
  },
  "core/lib/bf-cache-strings.js | idleManager": {
    "message": "หน้าที่ใช้ IdleManager ยังไม่มีสิทธิ์ใช้ฟีเจอร์ Back-Forward Cache ในขณะนี้"
  },
  "core/lib/bf-cache-strings.js | indexedDBConnection": {
    "message": "หน้าที่มีการเชื่อมต่อ IndexedDB แบบเปิดยังไม่มีสิทธิ์ใช้ฟีเจอร์ Back-Forward Cache ในขณะนี้"
  },
  "core/lib/bf-cache-strings.js | indexedDBEvent": {
    "message": "Back-Forward Cache ถูกปิดใช้เนื่องจากเหตุการณ์ IndexedDB"
  },
  "core/lib/bf-cache-strings.js | ineligibleAPI": {
    "message": "มีการใช้ API ที่ไม่มีสิทธิ์"
  },
  "core/lib/bf-cache-strings.js | injectedJavascript": {
    "message": "หน้าที่มีการแทรก `JavaScript` ลงในส่วนขยายยังไม่มีสิทธิ์ใช้ฟีเจอร์ Back-Forward Cache ในขณะนี้"
  },
  "core/lib/bf-cache-strings.js | injectedStyleSheet": {
    "message": "หน้าที่มีการแทรก`StyleSheet`ลงในส่วนขยายยังไม่มีสิทธิ์ใช้ฟีเจอร์ Back-Forward Cache ในขณะนี้"
  },
  "core/lib/bf-cache-strings.js | internalError": {
    "message": "ข้อผิดพลาดภายใน"
  },
  "core/lib/bf-cache-strings.js | keepaliveRequest": {
    "message": "Back-Forward Cache ถูกปิดใช้เนื่องจากคำขอ Keepalive"
  },
  "core/lib/bf-cache-strings.js | keyboardLock": {
    "message": "หน้าที่ใช้การล็อกแป้นพิมพ์ยังไม่มีสิทธิ์ใช้ฟีเจอร์ Back-Forward Cache ในขณะนี้"
  },
  "core/lib/bf-cache-strings.js | loading": {
    "message": "หน้านี้โหลดไม่เสร็จก่อนที่จะมีการออกจากหน้าไป"
  },
  "core/lib/bf-cache-strings.js | mainResourceHasCacheControlNoCache": {
    "message": "หน้าที่ทรัพยากรหลักของหน้ามี cache-control:no-cache ไม่สามารถเข้าถึงฟีเจอร์ Back-Forward Cache"
  },
  "core/lib/bf-cache-strings.js | mainResourceHasCacheControlNoStore": {
    "message": "หน้าที่ทรัพยากรหลักของหน้ามี cache-control:no-store ไม่สามารถเข้าถึงฟีเจอร์ Back-Forward Cache"
  },
  "core/lib/bf-cache-strings.js | navigationCancelledWhileRestoring": {
    "message": "มีการยกเลิกการไปยังส่วนต่างๆ ก่อนที่จะสามารถกู้คืนหน้าจาก Back-Forward Cache ได้"
  },
  "core/lib/bf-cache-strings.js | networkExceedsBufferLimit": {
    "message": "หน้าถูกนำออกจากแคชเพราะการเชื่อมต่อเครือข่ายที่ทำงานอยู่ได้รับข้อมูลมากเกินไป Chrome จำกัดปริมาณข้อมูลที่แต่ละหน้าสามารถรับได้ขณะที่มีการแคชหน้าไว้"
  },
  "core/lib/bf-cache-strings.js | networkRequestDatapipeDrainedAsBytesConsumer": {
    "message": "หน้าที่มี fetch() หรือ XHR กำลังทำงานยังไม่มีสิทธิ์ใช้ฟีเจอร์ Back-Forward Cache ในขณะนี้"
  },
  "core/lib/bf-cache-strings.js | networkRequestRedirected": {
    "message": "หน้าถูกนำออกจาก Back-Forward Cache เนื่องจากคำขอเครือข่ายที่ใช้งานอยู่เกี่ยวข้องกับการเปลี่ยนเส้นทาง"
  },
  "core/lib/bf-cache-strings.js | networkRequestTimeout": {
    "message": "หน้านี้ถูกนำออกจากแคชเพราะเปิดการเชื่อมต่อเครือข่ายไว้นานเกินไป Chrome จำกัดเวลาที่หน้าสามารถรับข้อมูลขณะแคช"
  },
  "core/lib/bf-cache-strings.js | noResponseHead": {
    "message": "หน้าที่ไม่มีส่วนหัวการตอบกลับที่ถูกต้องไม่สามารถเข้าถึงฟีเจอร์ Back-Forward Cache"
  },
  "core/lib/bf-cache-strings.js | notMainFrame": {
    "message": "มีการไปยังส่วนต่างๆ เกิดขึ้นในเฟรมอื่นนอกเหนือจากเฟรมหลัก"
  },
  "core/lib/bf-cache-strings.js | outstandingIndexedDBTransaction": {
    "message": "หน้าที่ธุรกรรมฐานข้อมูลได้รับการจัดทำดัชนีอย่างต่อเนื่องยังไม่มีสิทธิ์ใช้ฟีเจอร์ Back-Forward Cache ในขณะนี้"
  },
  "core/lib/bf-cache-strings.js | outstandingNetworkRequestDirectSocket": {
    "message": "หน้าที่คำขอเครือข่ายกำลังทำงานยังไม่มีสิทธิ์ใช้ฟีเจอร์ Back-Forward Cache ในขณะนี้"
  },
  "core/lib/bf-cache-strings.js | outstandingNetworkRequestFetch": {
    "message": "หน้าที่คำขอดึงข้อมูลจากเครือข่ายกำลังทำงานยังไม่มีสิทธิ์ใช้ฟีเจอร์ Back-Forward Cache ในขณะนี้"
  },
  "core/lib/bf-cache-strings.js | outstandingNetworkRequestOthers": {
    "message": "หน้าที่คำขอเครือข่ายกำลังทำงานยังไม่มีสิทธิ์ใช้ฟีเจอร์ Back-Forward Cache ในขณะนี้"
  },
  "core/lib/bf-cache-strings.js | outstandingNetworkRequestXHR": {
    "message": "หน้าที่คำขอเครือข่าย XHR กำลังทำงานยังไม่มีสิทธิ์ใช้ฟีเจอร์ Back-Forward Cache ในขณะนี้"
  },
  "core/lib/bf-cache-strings.js | paymentManager": {
    "message": "หน้าที่ใช้ PaymentManager ยังไม่มีสิทธิ์ใช้ฟีเจอร์ Back-Forward Cache ในขณะนี้"
  },
  "core/lib/bf-cache-strings.js | pictureInPicture": {
    "message": "หน้าที่ใช้การแสดงภาพซ้อนภาพยังไม่มีสิทธิ์ใช้ฟีเจอร์ Back-Forward Cache ในขณะนี้"
  },
  "core/lib/bf-cache-strings.js | portal": {
    "message": "หน้าที่ใช้พอร์ทัลยังไม่มีสิทธิ์ใช้ฟีเจอร์ Back-Forward Cache ในขณะนี้"
  },
  "core/lib/bf-cache-strings.js | printing": {
    "message": "หน้าที่แสดง Printing UI ยังไม่มีสิทธิ์ใช้ฟีเจอร์ Back-Forward Cache ในขณะนี้"
  },
  "core/lib/bf-cache-strings.js | relatedActiveContentsExist": {
    "message": "มีการเปิดหน้านี้โดยใช้ \"`window.open()`\" และมีการอ้างอิงจากแท็บอื่น หรือหน้านี้เปิดหน้าต่างขึ้นมา"
  },
  "core/lib/bf-cache-strings.js | rendererProcessCrashed": {
    "message": "การประมวลการแสดงผลสำหรับหน้านี้ใน Back-Forward Cache เกิดการขัดข้อง"
  },
  "core/lib/bf-cache-strings.js | rendererProcessKilled": {
    "message": "การประมวลการแสดงผลสำหรับหน้านี้ใน Back-Forward Cache ถูกตัด"
  },
  "core/lib/bf-cache-strings.js | requestedAudioCapturePermission": {
    "message": "หน้าที่มีการขอสิทธิ์บันทึกเสียงยังไม่มีสิทธิ์ใช้ฟีเจอร์ Back-Forward Cache ในขณะนี้"
  },
  "core/lib/bf-cache-strings.js | requestedBackForwardCacheBlockedSensors": {
    "message": "หน้าที่ขอสิทธิ์เข้าถึงข้อมูลเซ็นเซอร์ยังไม่มีสิทธิ์ใช้ฟีเจอร์ Back-Forward Cache ในขณะนี้"
  },
  "core/lib/bf-cache-strings.js | requestedBackgroundWorkPermission": {
    "message": "หน้าที่มีการขอสิทธิ์เพื่อซิงค์เบื้องหลังหรือดึงข้อมูลยังไม่มีสิทธิ์ใช้ฟีเจอร์ Back-Forward Cache ในขณะนี้"
  },
  "core/lib/bf-cache-strings.js | requestedMIDIPermission": {
    "message": "หน้าที่มีการขอสิทธิ์ MIDI ยังไม่มีสิทธิ์ใช้ฟีเจอร์ Back-Forward Cache ในขณะนี้"
  },
  "core/lib/bf-cache-strings.js | requestedNotificationsPermission": {
    "message": "หน้าที่มีการขอสิทธิ์ส่งการแจ้งเตือนยังไม่มีสิทธิ์ใช้ฟีเจอร์ Back-Forward Cache ในขณะนี้"
  },
  "core/lib/bf-cache-strings.js | requestedStorageAccessGrant": {
    "message": "หน้าที่มีการขอการเข้าถึงพื้นที่เก็บข้อมูลยังไม่มีสิทธิ์ใช้ฟีเจอร์ Back-Forward Cache ในขณะนี้"
  },
  "core/lib/bf-cache-strings.js | requestedVideoCapturePermission": {
    "message": "หน้าที่มีการขอสิทธิ์บันทึกวิดีโอยังไม่มีสิทธิ์ใช้ฟีเจอร์ Back-Forward Cache ในขณะนี้"
  },
  "core/lib/bf-cache-strings.js | schemeNotHTTPOrHTTPS": {
    "message": "เฉพาะหน้าที่รูปแบบ URL ของหน้าเป็น HTTP / HTTPS เท่านั้นที่สามารถแคชไว้ได้"
  },
  "core/lib/bf-cache-strings.js | serviceWorkerClaim": {
    "message": "มี Service Worker อ้างสิทธิ์หน้านี้ขณะอยู่ใน Back-Forward Cache"
  },
  "core/lib/bf-cache-strings.js | serviceWorkerPostMessage": {
    "message": "มี Service Worker พยายามส่ง `MessageEvent` ให้หน้าที่อยู่ใน Back-Forward Cache"
  },
  "core/lib/bf-cache-strings.js | serviceWorkerUnregistration": {
    "message": "มีการยกเลิกการลงทะเบียน ServiceWorker ขณะที่หน้าอยู่ใน Back-Forward Cache"
  },
  "core/lib/bf-cache-strings.js | serviceWorkerVersionActivation": {
    "message": "หน้านี้ถูกนำออกจากฟีเจอร์ Back-Forward Cache เนื่องจากมีการเปิดใช้งาน Service Worker"
  },
  "core/lib/bf-cache-strings.js | sessionRestored": {
    "message": "Chrome รีสตาร์ทและล้างรายการ Back-Forward Cache"
  },
  "core/lib/bf-cache-strings.js | sharedWorker": {
    "message": "หน้าที่ใช้ SharedWorker ยังไม่มีสิทธิ์ใช้ฟีเจอร์ Back-Forward Cache ในขณะนี้"
  },
  "core/lib/bf-cache-strings.js | speechRecognizer": {
    "message": "หน้าที่ใช้ SpeechRecognizer ยังไม่มีสิทธิ์ใช้ฟีเจอร์ Back-Forward Cache ในขณะนี้"
  },
  "core/lib/bf-cache-strings.js | speechSynthesis": {
    "message": "หน้าที่ใช้ SpeechSynthesis ยังไม่มีสิทธิ์ใช้ฟีเจอร์ Back-Forward Cache ในขณะนี้"
  },
  "core/lib/bf-cache-strings.js | subframeIsNavigating": {
    "message": "iframe ในหน้าเริ่มการไปยังส่วนต่างๆ ที่ไม่เสร็จสมบูรณ์"
  },
  "core/lib/bf-cache-strings.js | subresourceHasCacheControlNoCache": {
    "message": "หน้าที่ทรัพยากรย่อยของหน้ามี cache-control:no-cache ไม่สามารถเข้าถึงฟีเจอร์ Back-Forward Cache"
  },
  "core/lib/bf-cache-strings.js | subresourceHasCacheControlNoStore": {
    "message": "หน้าที่ทรัพยากรย่อยของหน้ามี cache-control:no-store ไม่สามารถเข้าถึงฟีเจอร์ Back-Forward Cache"
  },
  "core/lib/bf-cache-strings.js | timeout": {
    "message": "หน้านี้อยู่ใน Back-Forward Cache เกินเวลาสูงสุดและหมดอายุไปแล้ว"
  },
  "core/lib/bf-cache-strings.js | timeoutPuttingInCache": {
    "message": "หน้านี้หมดเวลาเข้าถึง Back-Forward Cache (อาจเป็นเพราะตัวแฮนเดิลสำหรับซ่อนหน้าทำงานเป็นเวลานาน)"
  },
  "core/lib/bf-cache-strings.js | unloadHandlerExistsInMainFrame": {
    "message": "หน้านี้มีตัวแฮนเดิลการยกเลิกการโหลดติดตั้งอยู่ในเฟรมหลัก"
  },
  "core/lib/bf-cache-strings.js | unloadHandlerExistsInSubFrame": {
    "message": "หน้านี้มีตัวแฮนเดิลการยกเลิกการโหลดในเฟรมย่อย"
  },
  "core/lib/bf-cache-strings.js | userAgentOverrideDiffers": {
    "message": "เบราว์เซอร์ได้เปลี่ยนส่วนหัวการลบล้างของ User Agent"
  },
  "core/lib/bf-cache-strings.js | wasGrantedMediaAccess": {
    "message": "หน้าที่ให้สิทธิ์เข้าถึงเพื่อบันทึกวิดีโอหรือเสียงยังไม่มีสิทธิ์ใช้ฟีเจอร์ Back-Forward Cache ในขณะนี้"
  },
  "core/lib/bf-cache-strings.js | webDatabase": {
    "message": "หน้าที่ใช้ WebDatabase ยังไม่มีสิทธิ์ใช้ฟีเจอร์ Back-Forward Cache ในขณะนี้"
  },
  "core/lib/bf-cache-strings.js | webHID": {
    "message": "หน้าที่ใช้ WebHID ยังไม่มีสิทธิ์ใช้ฟีเจอร์ Back-Forward Cache ในขณะนี้"
  },
  "core/lib/bf-cache-strings.js | webLocks": {
    "message": "หน้าที่ใช้ WebLocks ยังไม่มีสิทธิ์ใช้ฟีเจอร์ Back-Forward Cache ในขณะนี้"
  },
  "core/lib/bf-cache-strings.js | webNfc": {
    "message": "หน้าที่ใช้ WebNfc ยังไม่มีสิทธิ์ใช้ฟีเจอร์ Back-Forward Cache ในขณะนี้"
  },
  "core/lib/bf-cache-strings.js | webOTPService": {
    "message": "หน้าที่ใช้ WebOTPService ยังไม่มีสิทธิ์ใช้ฟีเจอร์ bfcache ในขณะนี้"
  },
  "core/lib/bf-cache-strings.js | webRTC": {
    "message": "หน้าที่มี WebRTC ไม่สามารถเข้าถึงฟีเจอร์ Back-Forward Cache"
  },
  "core/lib/bf-cache-strings.js | webShare": {
    "message": "หน้าที่ใช้ WebShare ยังไม่มีสิทธิ์ใช้ฟีเจอร์ Back-Forward Cache ในขณะนี้"
  },
  "core/lib/bf-cache-strings.js | webSocket": {
    "message": "หน้าที่มี WebSocket ไม่สามารถเข้าถึงฟีเจอร์ Back-Forward Cache"
  },
  "core/lib/bf-cache-strings.js | webTransport": {
    "message": "หน้าที่มี WebTransport ไม่สามารถเข้าถึงฟีเจอร์ Back-Forward Cache"
  },
  "core/lib/bf-cache-strings.js | webXR": {
    "message": "หน้าที่ใช้ WebXR ยังไม่มีสิทธิ์ใช้ฟีเจอร์ Back-Forward Cache ในขณะนี้"
  },
  "core/lib/csp-evaluator.js | allowlistFallback": {
    "message": "ลองเพิ่ม URL ในรูปแบบ https: และ http: (ซึ่งเบราว์เซอร์ที่รองรับ `'strict-dynamic'` จะไม่สนใจ) เพื่อให้เข้ากันได้กับเบราว์เซอร์เวอร์ชันเก่ากว่า"
  },
  "core/lib/csp-evaluator.js | deprecatedDisownOpener": {
    "message": "`disown-opener` เลิกใช้งานแล้วตั้งแต่ CSP3 โปรดใช้ส่วนหัว Cross-Origin-Opener-Policy แทน"
  },
  "core/lib/csp-evaluator.js | deprecatedReferrer": {
    "message": "`referrer` เลิกใช้งานแล้วตั้งแต่ CSP2 โปรดใช้ส่วนหัว Referrer-Policy แทน"
  },
  "core/lib/csp-evaluator.js | deprecatedReflectedXSS": {
    "message": "`reflected-xss` เลิกใช้งานแล้วตั้งแต่ CSP2 โปรดใช้ส่วนหัว X-XSS-Protection แทน"
  },
  "core/lib/csp-evaluator.js | missingBaseUri": {
    "message": "เมื่อไม่มี `base-uri` แท็ก `<base>` ที่แทรกจะตั้งค่า URL ฐานสำหรับ URL (เช่น สคริปต์) ทั้งหมดที่เกี่ยวข้องกับโดเมนที่ผู้โจมตีควบคุมได้ ลองตั้งค่า `base-uri` เป็น `'none'` หรือ `'self'`"
  },
  "core/lib/csp-evaluator.js | missingObjectSrc": {
    "message": "เมื่อไม่มี `object-src` จะทำให้มีการแทรกปลั๊กอินซึ่งรันสคริปต์ที่ไม่ปลอดภัย ลองตั้งค่า `object-src` เป็น `'none'` หากทำได้"
  },
  "core/lib/csp-evaluator.js | missingScriptSrc": {
    "message": "ไม่มีคำสั่ง `script-src` ซึ่งอาจทำให้รันสคริปต์ที่ไม่ปลอดภัยได้"
  },
  "core/lib/csp-evaluator.js | missingSemicolon": {
    "message": "คุณลืมเครื่องหมายเซมิโคลอนหรือเปล่า ดูเหมือนว่า {keyword} จะเป็นคำสั่ง ไม่ใช่คีย์เวิร์ด"
  },
  "core/lib/csp-evaluator.js | nonceCharset": {
    "message": "Nonces ควรใช้ชุดอักขระ base64"
  },
  "core/lib/csp-evaluator.js | nonceLength": {
    "message": "Nonces ต้องมีอักขระอย่างน้อย 8 ตัว"
  },
  "core/lib/csp-evaluator.js | plainUrlScheme": {
    "message": "หลีกเลี่ยงการใช้ URL รูปแบบธรรมดา ({keyword}) ในคำสั่งนี้ URL รูปแบบธรรมดาอนุญาตให้รันสคริปต์ที่มาจากโดเมนที่ไม่ปลอดภัยได้"
  },
  "core/lib/csp-evaluator.js | plainWildcards": {
    "message": "หลีกเลี่ยงการใช้ไวลด์การ์ดธรรมดา ({keyword}) ในคำสั่งนี้ ไวลด์การ์ดธรรมดาอนุญาตให้รันสคริปต์ที่มาจากโดเมนที่ไม่ปลอดภัยได้"
  },
  "core/lib/csp-evaluator.js | reportToOnly": {
    "message": "มีการกำหนดค่าปลายทางการรายงานผ่านคำสั่ง report-to เท่านั้น คำสั่งนี้ใช้ได้เฉพาะในเบราว์เซอร์แบบ Chromium จึงขอแนะนำให้ใช้คำสั่ง `report-uri` ด้วย"
  },
  "core/lib/csp-evaluator.js | reportingDestinationMissing": {
    "message": "ไม่มี CSP ที่กำหนดค่าปลายทางการรายงาน ซึ่งทำให้ดูแลรักษา CSP เมื่อเวลาผ่านไปและตรวจสอบการหยุดทำงานได้ยาก"
  },
  "core/lib/csp-evaluator.js | strictDynamic": {
    "message": "รายการโฮสต์ที่อนุญาตอาจถูกข้ามได้บ่อยๆ ลองใช้ nonces หรือ hashes ของ CSP แทน รวมถึงใช้ `'strict-dynamic'` หากจำเป็น"
  },
  "core/lib/csp-evaluator.js | unknownDirective": {
    "message": "คำสั่ง CSP ที่ไม่รู้จัก"
  },
  "core/lib/csp-evaluator.js | unknownKeyword": {
    "message": "ดูเหมือนว่า {keyword} จะเป็นคีย์เวิร์ดที่ไม่ถูกต้อง"
  },
  "core/lib/csp-evaluator.js | unsafeInline": {
    "message": "`'unsafe-inline'` ทำให้รันสคริปต์ในหน้าเว็บและตัวจัดการเหตุการณ์ที่ไม่ปลอดภัยได้ ลองใช้ nonces หรือ hashes ของ CSP เพื่ออนุญาตสคริปต์แต่ละรายการ"
  },
  "core/lib/csp-evaluator.js | unsafeInlineFallback": {
    "message": "ลองเพิ่ม `'unsafe-inline'` (ซึ่งเบราว์เซอร์ที่รองรับ nonces/hashes จะไม่สนใจ) เพื่อให้เข้ากันได้กับเบราว์เซอร์เวอร์ชันเก่ากว่า"
  },
  "core/lib/deprecation-description.js | feature": {
    "message": "ดูรายละเอียดเพิ่มเติมที่หน้าสถานะฟีเจอร์"
  },
  "core/lib/deprecation-description.js | milestone": {
    "message": "การเปลี่ยนแปลงนี้จะมีผลกับเป้าหมาย {milestone}"
  },
  "core/lib/deprecation-description.js | title": {
    "message": "ใช้ฟีเจอร์ที่เลิกใช้งานแล้ว"
  },
  "core/lib/deprecations-strings.js | AuthorizationCoveredByWildcard": {
    "message": "สัญลักษณ์ไวลด์การ์ด (*) จะไม่ครอบคลุมการให้สิทธิ์ในการใช้งาน `Access-Control-Allow-Headers` สำหรับ CORS"
  },
  "core/lib/deprecations-strings.js | CSSSelectorInternalMediaControlsOverlayCastButton": {
    "message": "ควรใช้แอตทริบิวต์ `disableRemotePlayback` เพื่อปิดใช้การผสานรวมการแคสต์เริ่มต้นแทนการใช้ตัวเลือก `-internal-media-controls-overlay-cast-button`"
  },
  "core/lib/deprecations-strings.js | CanRequestURLHTTPContainingNewline": {
    "message": "คำขอทรัพยากรที่ URL มีทั้งอักขระ `(n|r|t)` แบบช่องว่างซึ่งนำออกไปแล้วและมีอักขระน้อยกว่า (`<`) ถูกบล็อก โปรดนำบรรทัดใหม่ออกและเข้ารหัสอักขระที่น้อยกว่าจากที่ต่างๆ อย่างเช่นค่าแอตทริบิวต์ขององค์ประกอบเพื่อโหลดทรัพยากรเหล่านี้"
  },
  "core/lib/deprecations-strings.js | ChromeLoadTimesConnectionInfo": {
    "message": "`chrome.loadTimes()` เลิกใช้งานแล้ว โปรดใช้ Navigation Timing 2 ซึ่งเป็น API แบบมาตรฐานแทน"
  },
  "core/lib/deprecations-strings.js | ChromeLoadTimesFirstPaintAfterLoadTime": {
    "message": "`chrome.loadTimes()` เลิกใช้งานแล้ว โปรดใช้ Paint Timing ซึ่งเป็น API แบบมาตรฐานแทน"
  },
  "core/lib/deprecations-strings.js | ChromeLoadTimesWasAlternateProtocolAvailable": {
    "message": "`chrome.loadTimes()` เลิกใช้งานแล้ว โปรดใช้ `nextHopProtocol` ใน Navigation Timing 2 ซึ่งเป็น API แบบมาตรฐานแทน"
  },
  "core/lib/deprecations-strings.js | CookieWithTruncatingChar": {
    "message": "คุกกี้ที่มีอักขระ `(0|r|n)` จะถูกปฏิเสธแทนการตัดให้สั้นลง"
  },
  "core/lib/deprecations-strings.js | CrossOriginAccessBasedOnDocumentDomain": {
    "message": "การผ่อนปรนนโยบายต้นทางเดียวกันโดยการตั้งค่า `document.domain` เลิกใช้งานแล้วและจะปิดใช้โดยค่าเริ่มต้น คำเตือนการเลิกใช้งานนี้มีไว้สำหรับการเข้าถึงแบบข้ามต้นทางที่เปิดใช้โดยการตั้งค่า `document.domain`"
  },
  "core/lib/deprecations-strings.js | CrossOriginWindowAlert": {
    "message": "การเรียกใช้ window.alert จาก iframe แบบข้ามต้นทางเลิกใช้งานแล้วและจะถูกนำออกในอนาคต"
  },
  "core/lib/deprecations-strings.js | CrossOriginWindowConfirm": {
    "message": "การเรียกใช้ window.confirm จาก iframe แบบข้ามต้นทางเลิกใช้งานแล้วและจะถูกนำออกในอนาคต"
  },
  "core/lib/deprecations-strings.js | DOMMutationEvents": {
    "message": "เหตุการณ์การเปลี่ยนแปลง DOM ซึ่งรวมถึง `DOMSubtreeModified`, `DOMNodeInserted`, `DOMNodeRemoved`, `DOMNodeRemovedFromDocument`, `DOMNodeInsertedIntoDocument` และ `DOMCharacterDataModified` เลิกใช้งานแล้ว (https://w3c.github.io/uievents/#legacy-event-types) และจะถูกนำออก โปรดใช้ `MutationObserver` แทน"
  },
  "core/lib/deprecations-strings.js | DataUrlInSvgUse": {
    "message": "การรองรับข้อมูล: URL ในองค์ประกอบ SVG <use> เลิกใช้งานแล้วและจะถูกนำออกในอนาคต"
  },
  "core/lib/deprecations-strings.js | DocumentDomainSettingWithoutOriginAgentClusterHeader": {
    "message": "การผ่อนปรนนโยบายต้นทางเดียวกันโดยการตั้งค่า `document.domain` เลิกใช้งานแล้วและจะปิดใช้โดยค่าเริ่มต้น หากต้องการใช้ฟีเจอร์นี้ต่อ โปรดเลือกไม่ใช้คลัสเตอร์ Agent ที่ผูกกับต้นทางโดยการส่งส่วนหัว `Origin-Agent-Cluster: ?0` พร้อมด้วยการตอบสนองของ HTTP สำหรับเอกสารและเฟรม ดูรายละเอียดเพิ่มเติมได้ที่ https://developer.chrome.com/blog/immutable-document-domain/"
  },
  "core/lib/deprecations-strings.js | ExpectCTHeader": {
    "message": "ส่วนหัว `Expect-CT` เลิกใช้งานแล้วและจะถูกนำออก Chrome ต้องการ \"ความโปร่งใสของใบรับรอง\" สำหรับใบรับรองทั้งหมดที่ได้รับความเชื่อถือจากสาธารณะซึ่งออกหลังจากวันที่ 30 เมษายน 2018"
  },
  "core/lib/deprecations-strings.js | GeolocationInsecureOrigin": {
    "message": "`getCurrentPosition()` และ `watchPosition()` ไม่ทำงานในต้นทางที่ไม่ปลอดภัยอีกต่อไป คุณควรพิจารณาเปลี่ยนแอปพลิเคชันไปใช้ต้นทางที่ปลอดภัยอย่างเช่น HTTPS หากต้องการใช้ฟีเจอร์นี้ ดูรายละเอียดเพิ่มเติมได้ที่ https://goo.gle/chrome-insecure-origins"
  },
  "core/lib/deprecations-strings.js | GeolocationInsecureOriginDeprecatedNotRemoved": {
    "message": "`getCurrentPosition()` และ `watchPosition()` เลิกใช้งานแล้วในต้นทางที่ไม่ปลอดภัย คุณควรพิจารณาเปลี่ยนแอปพลิเคชันไปใช้ต้นทางที่ปลอดภัยอย่างเช่น HTTPS หากต้องการใช้ฟีเจอร์นี้ ดูรายละเอียดเพิ่มเติมได้ที่ https://goo.gle/chrome-insecure-origins"
  },
  "core/lib/deprecations-strings.js | GetUserMediaInsecureOrigin": {
    "message": "`getUserMedia()` ทำงานในต้นทางที่ไม่ปลอดภัยไม่ได้อีกต่อไป คุณควรพิจารณาเปลี่ยนแอปพลิเคชันไปใช้ต้นทางที่ปลอดภัยอย่างเช่น HTTPS หากต้องการใช้ฟีเจอร์นี้ ดูรายละเอียดเพิ่มเติมได้ที่ https://goo.gle/chrome-insecure-origins"
  },
  "core/lib/deprecations-strings.js | HostCandidateAttributeGetter": {
    "message": "`RTCPeerConnectionIceErrorEvent.hostCandidate` เลิกใช้งานแล้ว โปรดใช้ `RTCPeerConnectionIceErrorEvent.address` หรือ `RTCPeerConnectionIceErrorEvent.port` แทน"
  },
  "core/lib/deprecations-strings.js | IdentityInCanMakePaymentEvent": {
    "message": "ต้นทางของผู้ขายและข้อมูลที่กําหนดเองจากเหตุการณ์ Service Worker `canmakepayment` ซึ่งได้แก่ `topOrigin`, `paymentRequestOrigin`, `methodData`, `modifiers` เลิกใช้งานแล้วและจะถูกนำออก"
  },
  "core/lib/deprecations-strings.js | InsecurePrivateNetworkSubresourceRequest": {
    "message": "เว็บไซต์ขอทรัพยากรย่อยจากเครือข่ายที่เข้าถึงได้เท่านั้นเนื่องจากมีตำแหน่งเครือข่ายที่เป็นสิทธิ์เฉพาะของผู้ใช้ คำขอเหล่านี้จะเปิดเผยอุปกรณ์และเซิร์ฟเวอร์ที่ไม่เผยแพร่ต่อสาธารณะไปยังอินเทอร์เน็ต ซึ่งเพิ่มความเสี่ยงในการโจมตีโดยการปลอมแปลงคำขอแบบข้ามเว็บไซต์ (CSRF) และ/หรือข้อมูลรั่วไหล Chrome จะเลิกใช้งานคำขอไปยังทรัพยากรย่อยที่ไม่เผยแพร่ต่อสาธารณะเมื่อเริ่มต้นมาจากบริบทที่ไม่ปลอดภัยและจะเริ่มบล็อกคำขอดังกล่าวเพื่อลดความเสี่ยงเหล่านี้"
  },
  "core/lib/deprecations-strings.js | InterestGroupDailyUpdateUrl": {
    "message": "ฟิลด์ `dailyUpdateUrl` ของ `InterestGroups` ที่ส่งไปยัง `joinAdInterestGroup()` ได้เปลี่ยนชื่อเป็น `updateUrl` เพื่อให้สะท้อนลักษณะการทำงานได้อย่างแม่นยำยิ่งขึ้น"
  },
  "core/lib/deprecations-strings.js | LocalCSSFileExtensionRejected": {
    "message": "โหลด CSS จาก URL `file:` ไม่ได้ เว้นแต่จะลงท้ายด้วยนามสกุลไฟล์ `.css`"
  },
  "core/lib/deprecations-strings.js | MediaSourceAbortRemove": {
    "message": "การใช้ `SourceBuffer.abort()` เพื่อล้มเลิกการนำช่วงที่ไม่พร้อมกันออกของ `remove()` เลิกใช้งานแล้วเนื่องจากการเปลี่ยนแปลงข้อกำหนด ระบบจะนำการรองรับออกในอนาคต คุณควรให้ความสำคัญกับเหตุการณ์ `updateend` แทน `abort()` มีไว้เพื่อล้มเลิกการเพิ่มสื่อที่ไม่พร้อมกันหรือรีเซ็ตสถานะโปรแกรมแยกวิเคราะห์เท่านั้น"
  },
  "core/lib/deprecations-strings.js | MediaSourceDurationTruncatingBuffered": {
    "message": "การตั้งค่า `MediaSource.duration` ต่ำกว่าการประทับเวลาการนำเสนอสูงสุดของเฟรมที่ใส่โค้ดที่บัฟเฟอร์เลิกใช้งานแล้วเนื่องจากการเปลี่ยนแปลงข้อกำหนด การรองรับการนำสื่อที่บัฟเฟอร์ที่มีการตัดให้สั้นลงออกแบบไม่เจาะจงจะถูกนำออกในอนาคต คุณควรดำเนินการ `remove(newDuration, oldDuration)` แบบเจาะจงแทนใน `sourceBuffers` ทั้งหมดที่ `newDuration < oldDuration`"
  },
  "core/lib/deprecations-strings.js | NoSysexWebMIDIWithoutPermission": {
    "message": "Web MIDI จะขอสิทธิ์ในการใช้แม้ว่าจะไม่ได้ระบุ SysEx ใน `MIDIOptions` ก็ตาม"
  },
  "core/lib/deprecations-strings.js | NonStandardDeclarativeShadowDOM": {
    "message": "แอตทริบิวต์ `shadowroot` เวอร์ชันเก่าที่ไม่เป็นไปตามมาตรฐานเลิกใช้งานแล้ว และจะ *ไม่ทำงานอีกต่อไป* ใน M119 โปรดใช้แอตทริบิวต์ `shadowrootmode` เวอร์ชันใหม่ที่เป็นมาตรฐานแทน"
  },
  "core/lib/deprecations-strings.js | NotificationInsecureOrigin": {
    "message": "ต้นทางที่ไม่ปลอดภัยอาจไม่ใช้ Notification API อีกต่อไป คุณควรพิจารณาเปลี่ยนแอปพลิเคชันไปใช้ต้นทางที่ปลอดภัยอย่างเช่น HTTPS ดูรายละเอียดเพิ่มเติมได้ที่ https://goo.gle/chrome-insecure-origins"
  },
  "core/lib/deprecations-strings.js | NotificationPermissionRequestedIframe": {
    "message": "iframe แบบข้ามต้นทางอาจไม่ขอสิทธิ์สำหรับ Notification API อีกต่อไป คุณควรพิจารณาขอสิทธิ์จากเฟรมระดับบนสุดหรือเปิดหน้าต่างใหม่แทน"
  },
  "core/lib/deprecations-strings.js | ObsoleteCreateImageBitmapImageOrientationNone": {
    "message": "ตัวเลือก `imageOrientation: 'none'` ใน createImageBitmap เลิกใช้งานแล้ว โปรดใช้ createImageBitmap กับตัวเลือก \\{imageOrientation: 'from-image'\\} แทน"
  },
  "core/lib/deprecations-strings.js | ObsoleteWebRtcCipherSuite": {
    "message": "พาร์ทเนอร์ของคุณต่อรอง (D)TLS เวอร์ชันที่ล้าสมัย โปรดตรวจสอบกับพาร์ทเนอร์เพื่อดำเนินการแก้ไข"
  },
  "core/lib/deprecations-strings.js | OverflowVisibleOnReplacedElement": {
    "message": "การระบุ `overflow: visible` ในแท็ก img, video และ canvas อาจทำให้แท็กเหล่านี้สร้างเนื้อหาภาพนอกขอบเขตขององค์ประกอบ โปรดดู https://github.com/WICG/shared-element-transitions/blob/main/debugging_overflow_on_images.md"
  },
  "core/lib/deprecations-strings.js | PaymentInstruments": {
    "message": "`paymentManager.instruments` เลิกใช้งานแล้ว โปรดใช้การติดตั้งแบบทันท่วงทีแทนสำหรับตัวแฮนเดิลการชำระเงิน"
  },
  "core/lib/deprecations-strings.js | PaymentRequestCSPViolation": {
    "message": "การเรียกใช้ `PaymentRequest` ได้ข้ามคำสั่งของนโยบายรักษาความปลอดภัยเนื้อหา (CSP) `connect-src` การข้ามนี้เลิกใช้งานแล้ว โปรดเพิ่มตัวระบุวิธีการชำระเงินจาก `PaymentRequest` API (ในช่อง `supportedMethods`) ลงในคำสั่งของ CSP `connect-src`"
  },
  "core/lib/deprecations-strings.js | PersistentQuotaType": {
    "message": "`StorageType.persistent` เลิกใช้งานแล้ว โปรดใช้ `navigator.storage` มาตรฐานแทน"
  },
  "core/lib/deprecations-strings.js | PictureSourceSrc": {
    "message": "`<source src>` ที่มีองค์ประกอบหลัก `<picture>` ไม่ถูกต้องและด้วยเหตุนี้ระบบจึงจะไม่สนใจ โปรดใช้ `<source srcset>` แทน"
  },
  "core/lib/deprecations-strings.js | PrefixedCancelAnimationFrame": {
    "message": "webkitCancelAnimationFrame เจาะจงผู้ให้บริการ โปรดใช้ cancelAnimationFrame แบบมาตรฐานแทน"
  },
  "core/lib/deprecations-strings.js | PrefixedRequestAnimationFrame": {
    "message": "webkitRequestAnimationFrame เจาะจงผู้ให้บริการ โปรดใช้ requestAnimationFrame แบบมาตรฐานแทน"
  },
  "core/lib/deprecations-strings.js | PrefixedVideoDisplayingFullscreen": {
    "message": "HTMLVideoElement.webkitDisplayingFullscreen เลิกใช้งานแล้ว โปรดใช้ Document.fullscreenElement แทน"
  },
  "core/lib/deprecations-strings.js | PrefixedVideoEnterFullScreen": {
    "message": "HTMLVideoElement.webkitEnterFullScreen() เลิกใช้งานแล้ว โปรดใช้ Element.requestFullscreen() แทน"
  },
  "core/lib/deprecations-strings.js | PrefixedVideoEnterFullscreen": {
    "message": "HTMLVideoElement.webkitEnterFullscreen() เลิกใช้งานแล้ว โปรดใช้ Element.requestFullscreen() แทน"
  },
  "core/lib/deprecations-strings.js | PrefixedVideoExitFullScreen": {
    "message": "HTMLVideoElement.webkitExitFullScreen() เลิกใช้งานแล้ว โปรดใช้ Document.exitFullscreen() แทน"
  },
  "core/lib/deprecations-strings.js | PrefixedVideoExitFullscreen": {
    "message": "HTMLVideoElement.webkitExitFullscreen() เลิกใช้งานแล้ว โปรดใช้ Document.exitFullscreen() แทน"
  },
  "core/lib/deprecations-strings.js | PrefixedVideoSupportsFullscreen": {
    "message": "HTMLVideoElement.webkitSupportsFullscreen เลิกใช้งานแล้ว โปรดใช้ Document.fullscreenEnabled แทน"
  },
  "core/lib/deprecations-strings.js | PrivacySandboxExtensionsAPI": {
    "message": "เรากำลังจะเลิกใช้งาน API `chrome.privacy.websites.privacySandboxEnabled` แม้ว่า API นี้จะยังคงมีการใช้งานต่อไปเพื่อความเข้ากันได้แบบย้อนหลังจนกว่าจะเปิดตัวเวอร์ชัน M113 โปรดใช้ `chrome.privacy.websites.topicsEnabled`, `chrome.privacy.websites.fledgeEnabled` และ `chrome.privacy.websites.adMeasurementEnabled` แทน ดู https://developer.chrome.com/docs/extensions/reference/privacy/#property-websites-privacySandboxEnabled"
  },
  "core/lib/deprecations-strings.js | RTCConstraintEnableDtlsSrtpFalse": {
    "message": "ข้อจำกัด `DtlsSrtpKeyAgreement` ถูกนำออกแล้ว คุณได้ระบุค่า `false` สำหรับข้อจำกัดนี้ ซึ่งระบบตีความว่าเป็นการพยายามใช้เมธอด `SDES key negotiation` ที่นำออกไปแล้ว ฟังก์ชันการทำงานนี้ถูกนำออกแล้ว โปรดใช้บริการที่รองรับ `DTLS key negotiation` แทน"
  },
  "core/lib/deprecations-strings.js | RTCConstraintEnableDtlsSrtpTrue": {
    "message": "ข้อจำกัด `DtlsSrtpKeyAgreement` ถูกนำออกแล้ว คุณได้ระบุค่า `true` สำหรับข้อจำกัดนี้ซึ่งไม่มีผลกระทบ แต่สามารถนำข้อจำกัดนี้ออกได้เพื่อความเรียบร้อย"
  },
  "core/lib/deprecations-strings.js | RTCPeerConnectionGetStatsLegacyNonCompliant": {
    "message": "getStats() ที่อิงตามโค้ดเรียกกลับเลิกใช้งานแล้วและจะถูกนำออก โปรดใช้ getStats() ที่สอดคล้องกับข้อกำหนดแทน"
  },
  "core/lib/deprecations-strings.js | RangeExpand": {
    "message": "Range.expand() เลิกใช้งานแล้ว โปรดใช้ Selection.modify() แทน"
  },
  "core/lib/deprecations-strings.js | RequestedSubresourceWithEmbeddedCredentials": {
    "message": "คำขอทรัพยากรย่อยที่ URL มีข้อมูลเข้าสู่ระบบที่ฝังไว้ (เช่น `https://user:pass@host/`) ถูกบล็อก"
  },
  "core/lib/deprecations-strings.js | RtcpMuxPolicyNegotiate": {
    "message": "ตัวเลือก `rtcpMuxPolicy` เลิกใช้งานแล้วและจะถูกนำออก"
  },
  "core/lib/deprecations-strings.js | SharedArrayBufferConstructedWithoutIsolation": {
    "message": "`SharedArrayBuffer` จะต้องใช้การแยกแบบข้ามต้นทาง ดูรายละเอียดเพิ่มเติมได้ที่ https://developer.chrome.com/blog/enabling-shared-array-buffer/"
  },
  "core/lib/deprecations-strings.js | TextToSpeech_DisallowedByAutoplay": {
    "message": "`speechSynthesis.speak()` แบบไม่ต้องมีการเปิดใช้งานของผู้ใช้เลิกใช้งานแล้วและจะถูกนำออก"
  },
  "core/lib/deprecations-strings.js | V8SharedArrayBufferConstructedInExtensionWithoutIsolation": {
    "message": "ส่วนขยายควรเลือกใช้การแยกแบบข้ามต้นทางเพื่อใช้ `SharedArrayBuffer` ต่อ ดู https://developer.chrome.com/docs/extensions/mv3/cross-origin-isolation/"
  },
  "core/lib/deprecations-strings.js | WebSQL": {
    "message": "SQL ในเว็บเลิกใช้งานแล้ว โปรดใช้ SQLite WebAssembly หรือฐานข้อมูลที่จัดทำดัชนีแล้ว"
  },
  "core/lib/deprecations-strings.js | WindowPlacementPermissionDescriptorUsed": {
    "message": "ข้อบ่งชี้สิทธิ์ `window-placement` เลิกใช้งานแล้ว โปรดใช้ `window-management` แทน ดูความช่วยเหลือเพิ่มเติมได้ที่ https://bit.ly/window-placement-rename"
  },
  "core/lib/deprecations-strings.js | WindowPlacementPermissionPolicyParsed": {
    "message": "นโยบายสิทธิ์ `window-placement` เลิกใช้งานแล้ว โปรดใช้ `window-management` แทน ดูความช่วยเหลือเพิ่มเติมได้ที่ https://bit.ly/window-placement-rename"
  },
  "core/lib/deprecations-strings.js | XHRJSONEncodingDetection": {
    "message": "JSON ของการตอบกลับไม่รองรับ UTF-16 ใน `XMLHttpRequest`"
  },
  "core/lib/deprecations-strings.js | XMLHttpRequestSynchronousInNonWorkerOutsideBeforeUnload": {
    "message": "`XMLHttpRequest` แบบพร้อมกันในชุดข้อความหลักเลิกใช้งานแล้วเนื่องจากมีผลกระทบที่เป็นอันตรายต่อประสบการณ์ของผู้ใช้ปลายทาง ดูความช่วยเหลือเพิ่มเติมได้ที่ https://xhr.spec.whatwg.org/"
  },
  "core/lib/deprecations-strings.js | XRSupportsSession": {
    "message": "`supportsSession()` เลิกใช้งานแล้ว โปรดใช้ `isSessionSupported()` และตรวจสอบค่าบูลีนที่แก้ไขแล้วแทน"
  },
  "core/lib/i18n/i18n.js | columnBlockingTime": {
    "message": "เวลาในการบล็อกเทรดหลัก"
  },
  "core/lib/i18n/i18n.js | columnCacheTTL": {
    "message": "แคช TTL"
  },
  "core/lib/i18n/i18n.js | columnDescription": {
    "message": "รายละเอียด"
  },
  "core/lib/i18n/i18n.js | columnDuration": {
    "message": "ระยะเวลา"
  },
  "core/lib/i18n/i18n.js | columnElement": {
    "message": "องค์ประกอบ"
  },
  "core/lib/i18n/i18n.js | columnFailingElem": {
    "message": "องค์ประกอบที่ไม่ผ่านการตรวจสอบ"
  },
  "core/lib/i18n/i18n.js | columnLocation": {
    "message": "ตำแหน่ง"
  },
  "core/lib/i18n/i18n.js | columnName": {
    "message": "ชื่อ"
  },
  "core/lib/i18n/i18n.js | columnOverBudget": {
    "message": "เกินงบประมาณ"
  },
  "core/lib/i18n/i18n.js | columnRequests": {
    "message": "คำขอ"
  },
  "core/lib/i18n/i18n.js | columnResourceSize": {
    "message": "ขนาดทรัพยากร"
  },
  "core/lib/i18n/i18n.js | columnResourceType": {
    "message": "ประเภททรัพยากร"
  },
  "core/lib/i18n/i18n.js | columnSize": {
    "message": "ขนาด"
  },
  "core/lib/i18n/i18n.js | columnSource": {
    "message": "แหล่งที่มา"
  },
  "core/lib/i18n/i18n.js | columnStartTime": {
    "message": "เวลาเริ่มต้น"
  },
  "core/lib/i18n/i18n.js | columnTimeSpent": {
    "message": "เวลาที่ใช้"
  },
  "core/lib/i18n/i18n.js | columnTransferSize": {
    "message": "ขนาดการโอน"
  },
  "core/lib/i18n/i18n.js | columnURL": {
    "message": "URL"
  },
  "core/lib/i18n/i18n.js | columnWastedBytes": {
    "message": "เวลาที่อาจประหยัดได้"
  },
  "core/lib/i18n/i18n.js | columnWastedMs": {
    "message": "เวลาที่อาจประหยัดได้"
  },
  "core/lib/i18n/i18n.js | cumulativeLayoutShiftMetric": {
    "message": "Cumulative Layout Shift"
  },
  "core/lib/i18n/i18n.js | displayValueByteSavings": {
    "message": "อาจประหยัดพื้นที่ได้ {wastedBytes, number, bytes} KiB"
  },
  "core/lib/i18n/i18n.js | displayValueElementsFound": {
    "message": "{nodeCount,plural, =1{พบ 1 องค์ประกอบ}other{พบ # องค์ประกอบ}}"
  },
  "core/lib/i18n/i18n.js | displayValueMsSavings": {
    "message": "อาจประหยัดได้ {wastedMs, number, milliseconds} มิลลิวินาที"
  },
  "core/lib/i18n/i18n.js | documentResourceType": {
    "message": "เอกสาร"
  },
  "core/lib/i18n/i18n.js | firstContentfulPaintMetric": {
    "message": "First Contentful Paint"
  },
  "core/lib/i18n/i18n.js | firstMeaningfulPaintMetric": {
    "message": "การแสดงผลที่มีความหมายครั้งแรก"
  },
  "core/lib/i18n/i18n.js | fontResourceType": {
    "message": "แบบอักษร"
  },
  "core/lib/i18n/i18n.js | imageResourceType": {
    "message": "รูปภาพ"
  },
  "core/lib/i18n/i18n.js | interactionToNextPaint": {
    "message": "การโต้ตอบกับ Next Paint"
  },
  "core/lib/i18n/i18n.js | interactiveMetric": {
    "message": "Time to Interactive"
  },
  "core/lib/i18n/i18n.js | itemSeverityHigh": {
    "message": "สูง"
  },
  "core/lib/i18n/i18n.js | itemSeverityLow": {
    "message": "ต่ำ"
  },
  "core/lib/i18n/i18n.js | itemSeverityMedium": {
    "message": "ปานกลาง"
  },
  "core/lib/i18n/i18n.js | largestContentfulPaintMetric": {
    "message": "Largest Contentful Paint"
  },
  "core/lib/i18n/i18n.js | maxPotentialFIDMetric": {
    "message": "First Input Delay สูงสุดที่อาจเกิดขึ้น"
  },
  "core/lib/i18n/i18n.js | mediaResourceType": {
    "message": "สื่อ"
  },
  "core/lib/i18n/i18n.js | ms": {
    "message": "{timeInMs, number, milliseconds} มิลลิวินาที"
  },
  "core/lib/i18n/i18n.js | otherResourceType": {
    "message": "อื่นๆ"
  },
  "core/lib/i18n/i18n.js | otherResourcesLabel": {
    "message": "ทรัพยากรอื่นๆ"
  },
  "core/lib/i18n/i18n.js | scriptResourceType": {
    "message": "สคริปต์"
  },
  "core/lib/i18n/i18n.js | seconds": {
    "message": "{timeInMs, number, seconds} วินาที"
  },
  "core/lib/i18n/i18n.js | speedIndexMetric": {
    "message": "Speed Index"
  },
  "core/lib/i18n/i18n.js | stylesheetResourceType": {
    "message": "สไตล์ชีต"
  },
  "core/lib/i18n/i18n.js | thirdPartyResourceType": {
    "message": "บุคคลที่สาม"
  },
  "core/lib/i18n/i18n.js | totalBlockingTimeMetric": {
    "message": "Total Blocking Time"
  },
  "core/lib/i18n/i18n.js | totalResourceType": {
    "message": "รวม"
  },
  "core/lib/lh-error.js | badTraceRecording": {
    "message": "เกิดข้อผิดพลาดในการบันทึกการติดตามระหว่างการโหลดหน้าเว็บ โปรดเรียกใช้ Lighthouse อีกครั้ง ({errorCode})"
  },
  "core/lib/lh-error.js | criTimeout": {
    "message": "หมดเวลาระหว่างที่รอการเชื่อมต่อโปรโตคอลโปรแกรมแก้ไขข้อบกพร่องเริ่มต้น"
  },
  "core/lib/lh-error.js | didntCollectScreenshots": {
    "message": "Chrome ไม่ได้รวบรวมภาพหน้าจอใดๆ ระหว่างการโหลดหน้า โปรดตรวจสอบว่ามีเนื้อหาที่มองเห็นได้ในหน้าเว็บ จากนั้นลองเรียกใช้ Lighthouse อีกครั้ง ({errorCode})"
  },
  "core/lib/lh-error.js | dnsFailure": {
    "message": "เซิร์ฟเวอร์ DNS แก้ปัญหาโดเมนที่ระบุไม่ได้"
  },
  "core/lib/lh-error.js | erroredRequiredArtifact": {
    "message": "ตัวรวบรวม {artifactName} ที่จำเป็นพบข้อผิดพลาด: {errorMessage}"
  },
  "core/lib/lh-error.js | internalChromeError": {
    "message": "เกิดข้อผิดพลาดภายในของ Chrome โปรดรีสตาร์ท Chrome และลองเรียกใช้ Lighthouse อีกครั้ง"
  },
  "core/lib/lh-error.js | missingRequiredArtifact": {
    "message": "ตัวรวบรวม {artifactName} ที่จำเป็นไม่ทำงาน"
  },
  "core/lib/lh-error.js | noFcp": {
    "message": "หน้านี้ไม่ได้แสดงเนื้อหาใดเลย โปรดตรวจสอบว่าหน้าต่างเบราว์เซอร์อยู่เบื้องหน้าเสมอระหว่างการโหลดแล้วลองอีกครั้ง ({errorCode})"
  },
  "core/lib/lh-error.js | noLcp": {
    "message": "หน้าเว็บไม่แสดงเนื้อหาที่มีคุณสมบัติเป็น Largest Contentful Paint (LCP) ตรวจสอบว่าหน้าเว็บมีองค์ประกอบ LCP ที่ถูกต้องแล้วลองอีกครั้ง ({errorCode})"
  },
  "core/lib/lh-error.js | notHtml": {
    "message": "หน้าที่ระบุไม่ใช่ HTML (แสดงเป็นประเภท MIME {mimeType})"
  },
  "core/lib/lh-error.js | oldChromeDoesNotSupportFeature": {
    "message": "Chrome เวอร์ชันนี้เก่าเกินกว่าจะรองรับ \"{featureName}\" โปรดใช้เวอร์ชันใหม่เพื่อดูผลลัพธ์ทั้งหมด"
  },
  "core/lib/lh-error.js | pageLoadFailed": {
    "message": "Lighthouse โหลดหน้าเว็บที่คุณขออย่างน่าเชื่อถือไม่ได้ ตรวจสอบว่าคุณกำลังทดสอบ URL ที่ถูกต้องและเซิร์ฟเวอร์ตอบสนองคำขอทั้งหมดอย่างถูกต้อง"
  },
  "core/lib/lh-error.js | pageLoadFailedHung": {
    "message": "Lighthouse โหลด URL ที่คุณขออย่างน่าเชื่อถือไม่ได้เพราะหน้าเว็บไม่ตอบสนอง"
  },
  "core/lib/lh-error.js | pageLoadFailedInsecure": {
    "message": "URL ที่ระบุไม่มีใบรับรองความปลอดภัยที่ถูกต้อง {securityMessages}"
  },
  "core/lib/lh-error.js | pageLoadFailedInterstitial": {
    "message": "Chrome ป้องกันการโหลดหน้าเว็บด้วยโฆษณาคั่นระหว่างหน้า ตรวจสอบว่าคุณกำลังทดสอบ URL ที่ถูกต้องและเซิร์ฟเวอร์ตอบสนองคำขอทั้งหมดอย่างถูกต้อง"
  },
  "core/lib/lh-error.js | pageLoadFailedWithDetails": {
    "message": "Lighthouse โหลดหน้าเว็บที่คุณขออย่างน่าเชื่อถือไม่ได้ ตรวจสอบว่าคุณกำลังทดสอบ URL ที่ถูกต้องและเซิร์ฟเวอร์ตอบสนองคำขอทั้งหมดอย่างถูกต้อง (รายละเอียด: {errorDetails})"
  },
  "core/lib/lh-error.js | pageLoadFailedWithStatusCode": {
    "message": "Lighthouse โหลดหน้าเว็บที่คุณขออย่างน่าเชื่อถือไม่ได้ ตรวจสอบว่าคุณกำลังทดสอบ URL ที่ถูกต้องและเซิร์ฟเวอร์ตอบสนองคำขอทั้งหมดอย่างถูกต้อง (รหัสสถานะ: {statusCode})"
  },
  "core/lib/lh-error.js | pageLoadTookTooLong": {
    "message": "หน้าเว็บของคุณใช้เวลาโหลดนานเกินไป โปรดทำตามโอกาสในรายงานเพื่อลดเวลาในการโหลดหน้าเว็บแล้วลองเรียกใช้ Lighthouse อีกครั้ง ({errorCode})"
  },
  "core/lib/lh-error.js | protocolTimeout": {
    "message": "การรอการตอบสนองของโปรโตคอล DevTools เกินเวลาที่จัดสรรไว้ (เมธอด: {protocolMethod})"
  },
  "core/lib/lh-error.js | requestContentTimeout": {
    "message": "การดึงข้อมูลเนื้อหาทรัพยากรเกินเวลาที่จัดสรรไว้"
  },
  "core/lib/lh-error.js | urlInvalid": {
    "message": "ดูเหมือนว่า URL ที่ระบุจะไม่ถูกต้อง"
  },
  "core/lib/navigation-error.js | warningXhtml": {
    "message": "ประเภท MIME ของหน้าเว็บคือ XHTML: Lighthouse ไม่รองรับเอกสารประเภทนี้อย่างชัดเจน"
  },
  "core/user-flow.js | defaultFlowName": {
    "message": "การไหลเวียนของผู้ใช้ ({url})"
  },
  "core/user-flow.js | defaultNavigationName": {
    "message": "รายงานการไปยังส่วนต่างๆ ({url})"
  },
  "core/user-flow.js | defaultSnapshotName": {
    "message": "รายงานสแนปชอต ({url})"
  },
  "core/user-flow.js | defaultTimespanName": {
    "message": "รายงานช่วงเวลา ({url})"
  },
  "flow-report/src/i18n/ui-strings.js | allReports": {
    "message": "รายงานทั้งหมด"
  },
  "flow-report/src/i18n/ui-strings.js | categories": {
    "message": "หมวดหมู่"
  },
  "flow-report/src/i18n/ui-strings.js | categoryAccessibility": {
    "message": "การช่วยเหลือพิเศษ"
  },
  "flow-report/src/i18n/ui-strings.js | categoryBestPractices": {
    "message": "แนวทางปฏิบัติที่ดีที่สุด"
  },
  "flow-report/src/i18n/ui-strings.js | categoryPerformance": {
    "message": "ประสิทธิภาพ"
  },
  "flow-report/src/i18n/ui-strings.js | categoryProgressiveWebApp": {
    "message": "Progressive Web App"
  },
  "flow-report/src/i18n/ui-strings.js | categorySeo": {
    "message": "SEO"
  },
  "flow-report/src/i18n/ui-strings.js | desktop": {
    "message": "เดสก์ท็อป"
  },
  "flow-report/src/i18n/ui-strings.js | helpDialogTitle": {
    "message": "ทำความเข้าใจรายงานโฟลว์ของ Lighthouse"
  },
  "flow-report/src/i18n/ui-strings.js | helpLabel": {
    "message": "ทำความเข้าใจโฟลว์"
  },
  "flow-report/src/i18n/ui-strings.js | helpUseCaseInstructionNavigation": {
    "message": "ใช้รายงานการไปยังส่วนต่างๆ เพื่อ..."
  },
  "flow-report/src/i18n/ui-strings.js | helpUseCaseInstructionSnapshot": {
    "message": "ใช้รายงานภาพรวมเพื่อ..."
  },
  "flow-report/src/i18n/ui-strings.js | helpUseCaseInstructionTimespan": {
    "message": "ใช้รายงานระยะเวลาเพื่อ..."
  },
  "flow-report/src/i18n/ui-strings.js | helpUseCaseNavigation1": {
    "message": "รับคะแนนประสิทธิภาพของ Lighthouse"
  },
  "flow-report/src/i18n/ui-strings.js | helpUseCaseNavigation2": {
    "message": "วัดเมตริกประสิทธิภาพของการโหลดหน้าเว็บ เช่น Largest Contentful Paint และดัชนีความเร็ว"
  },
  "flow-report/src/i18n/ui-strings.js | helpUseCaseNavigation3": {
    "message": "ประเมินความสามารถของ Progressive Web App"
  },
  "flow-report/src/i18n/ui-strings.js | helpUseCaseSnapshot1": {
    "message": "ค้นหาปัญหาด้านการช่วยเหลือพิเศษในแอปพลิเคชันหน้าเว็บเดียวหรือรูปแบบที่ซับซ้อน"
  },
  "flow-report/src/i18n/ui-strings.js | helpUseCaseSnapshot2": {
    "message": "ประเมินแนวทางปฏิบัติแนะนำของเมนูและองค์ประกอบ UI ที่ซ่อนอยู่หลังการโต้ตอบ"
  },
  "flow-report/src/i18n/ui-strings.js | helpUseCaseTimespan1": {
    "message": "วัดการเปลี่ยนแปลงเลย์เอาต์และเวลาในการดำเนินการ JavaScript จากชุดการโต้ตอบต่างๆ"
  },
  "flow-report/src/i18n/ui-strings.js | helpUseCaseTimespan2": {
    "message": "สำรวจโอกาสของประสิทธิภาพในการปรับปรุงประสบการณ์ของหน้าเว็บที่มีอายุยาวนานและแอปพลิเคชันหน้าเว็บเดียว"
  },
  "flow-report/src/i18n/ui-strings.js | highestImpact": {
    "message": "มีประสิทธิภาพสูงสุด"
  },
  "flow-report/src/i18n/ui-strings.js | informativeAuditCount": {
    "message": "{numInformative,plural, =1{การตรวจสอบที่เป็นประโยชน์ {numInformative} ครั้ง}other{การตรวจสอบที่เป็นประโยชน์ {numInformative} ครั้ง}}"
  },
  "flow-report/src/i18n/ui-strings.js | mobile": {
    "message": "อุปกรณ์เคลื่อนที่"
  },
  "flow-report/src/i18n/ui-strings.js | navigationDescription": {
    "message": "การโหลดหน้าเว็บ"
  },
  "flow-report/src/i18n/ui-strings.js | navigationLongDescription": {
    "message": "รายงานการไปยังส่วนต่างๆ จะวิเคราะห์การโหลดหน้าเว็บ 1 ครั้ง เช่นเดียวกับรายงานดั้งเดิมของ Lighthouse ทุกประการ"
  },
  "flow-report/src/i18n/ui-strings.js | navigationReport": {
    "message": "รายงานการนำทาง"
  },
  "flow-report/src/i18n/ui-strings.js | navigationReportCount": {
    "message": "{numNavigation,plural, =1{รายงานการนำทาง {numNavigation} ฉบับ}other{รายงานการนำทาง {numNavigation} ฉบับ}}"
  },
  "flow-report/src/i18n/ui-strings.js | passableAuditCount": {
    "message": "{numPassableAudits,plural, =1{การตรวจสอบที่ผ่านได้ {numPassableAudits} ครั้ง}other{การตรวจสอบที่ผ่านได้ {numPassableAudits} ครั้ง}}"
  },
  "flow-report/src/i18n/ui-strings.js | passedAuditCount": {
    "message": "{numPassed,plural, =1{การตรวจสอบที่ผ่าน {numPassed} ครั้ง}other{การตรวจสอบที่ผ่าน {numPassed} ครั้ง}}"
  },
  "flow-report/src/i18n/ui-strings.js | ratingAverage": {
    "message": "เฉยๆ"
  },
  "flow-report/src/i18n/ui-strings.js | ratingError": {
    "message": "ข้อผิดพลาด"
  },
  "flow-report/src/i18n/ui-strings.js | ratingFail": {
    "message": "แย่"
  },
  "flow-report/src/i18n/ui-strings.js | ratingPass": {
    "message": "ดี"
  },
  "flow-report/src/i18n/ui-strings.js | save": {
    "message": "บันทึก"
  },
  "flow-report/src/i18n/ui-strings.js | snapshotDescription": {
    "message": "จับภาพสถานะของหน้าเว็บแล้ว"
  },
  "flow-report/src/i18n/ui-strings.js | snapshotLongDescription": {
    "message": "รายงานภาพรวมจะวิเคราะห์หน้าเว็บในสถานะหนึ่ง โดยทั่วไปจะเกิดขึ้นหลังจากการโต้ตอบของผู้ใช้"
  },
  "flow-report/src/i18n/ui-strings.js | snapshotReport": {
    "message": "รายงานสแนปชอต"
  },
  "flow-report/src/i18n/ui-strings.js | snapshotReportCount": {
    "message": "{numSnapshot,plural, =1{รายงานสแนปชอต {numSnapshot} ฉบับ}other{รายงานสแนปชอต {numSnapshot} ฉบับ}}"
  },
  "flow-report/src/i18n/ui-strings.js | summary": {
    "message": "สรุป"
  },
  "flow-report/src/i18n/ui-strings.js | timespanDescription": {
    "message": "การโต้ตอบของผู้ใช้"
  },
  "flow-report/src/i18n/ui-strings.js | timespanLongDescription": {
    "message": "รายงานระยะเวลาจะวิเคราะห์ระยะเวลาที่กำหนดเอง ซึ่งมักจะมีการโต้ตอบของผู้ใช้"
  },
  "flow-report/src/i18n/ui-strings.js | timespanReport": {
    "message": "รายงานระยะเวลา"
  },
  "flow-report/src/i18n/ui-strings.js | timespanReportCount": {
    "message": "{numTimespan,plural, =1{รายงานระยะเวลา {numTimespan} ฉบับ}other{รายงานระยะเวลา {numTimespan} ฉบับ}}"
  },
  "flow-report/src/i18n/ui-strings.js | title": {
    "message": "รายงานโฟลว์ผู้ใช้ Lighthouse"
  },
  "node_modules/lighthouse-stack-packs/packs/amp.js | efficient-animated-content": {
    "message": "สำหรับเนื้อหาที่เป็นภาพเคลื่อนไหว ให้ใช้ [`amp-anim`](https://amp.dev/documentation/components/amp-anim/) เพื่อลดการใช้ CPU ขณะที่เนื้อหาไม่ได้อยู่ในหน้าจอ"
  },
  "node_modules/lighthouse-stack-packs/packs/amp.js | modern-image-formats": {
    "message": "ลองแสดงคอมโพเนนต์ [`amp-img`](https://amp.dev/documentation/components/amp-img/?format=websites) ทั้งหมดในรูปแบบ WebP โดยกำหนดการสำรองที่เหมาะสมให้กับเบราว์เซอร์อื่นด้วย [ดูข้อมูลเพิ่มเติม](https://amp.dev/documentation/components/amp-img/#example:-specifying-a-fallback-image)"
  },
  "node_modules/lighthouse-stack-packs/packs/amp.js | offscreen-images": {
    "message": "ตรวจสอบว่าคุณกำลังใช้ [`amp-img`](https://amp.dev/documentation/components/amp-img/?format=websites) สำหรับรูปภาพเพื่อโหลดแบบ Lazy Loading โดยอัตโนมัติ [ดูข้อมูลเพิ่มเติม](https://amp.dev/documentation/guides-and-tutorials/develop/media_iframes_3p/?format=websites#images)"
  },
  "node_modules/lighthouse-stack-packs/packs/amp.js | render-blocking-resources": {
    "message": "ใช้เครื่องมือ เช่น [AMP Optimizer](https://github.com/ampproject/amp-toolbox/tree/master/packages/optimizer) เพื่อ[แสดงเลย์เอาต์ AMP ฝั่งเซิร์ฟเวอร์](https://amp.dev/documentation/guides-and-tutorials/optimize-and-measure/server-side-rendering/)"
  },
  "node_modules/lighthouse-stack-packs/packs/amp.js | unminified-css": {
    "message": "ดู[เอกสาร AMP](https://amp.dev/documentation/guides-and-tutorials/develop/style_and_layout/style_pages/) เพื่อให้แน่ใจว่าระบบรองรับรูปแบบทั้งหมด"
  },
  "node_modules/lighthouse-stack-packs/packs/amp.js | uses-responsive-images": {
    "message": "คอมโพเนนต์ [`amp-img`](https://amp.dev/documentation/components/amp-img/?format=websites) รองรับแอตทริบิวต์ [`srcset`](https://web.dev/use-srcset-to-automatically-choose-the-right-image/) เพื่อกำหนดเนื้อหารูปภาพที่จะใช้ตามขนาดของหน้าจอ [ดูข้อมูลเพิ่มเติม](https://amp.dev/documentation/guides-and-tutorials/develop/style_and_layout/art_direction/)"
  },
  "node_modules/lighthouse-stack-packs/packs/angular.js | dom-size": {
    "message": "ลองใช้การเลื่อนเสมือนจริงด้วย Component Dev Kit (CDK) หากกำลังแสดงรายการที่ใหญ่มาก [ดูข้อมูลเพิ่มเติม](https://web.dev/virtualize-lists-with-angular-cdk/)"
  },
  "node_modules/lighthouse-stack-packs/packs/angular.js | total-byte-weight": {
    "message": "ใช้[การแยกโค้ดระดับเส้นทาง](https://web.dev/route-level-code-splitting-in-angular/)เพื่อลดขนาดกลุ่ม JavaScript และลองแคชเนื้อหาล่วงหน้าด้วย [Angular Service Worker](https://web.dev/precaching-with-the-angular-service-worker/)"
  },
  "node_modules/lighthouse-stack-packs/packs/angular.js | unminified-warning": {
    "message": "หากคุณกำลังใช้ Angular CLI โปรดตรวจสอบให้แน่ใจว่ารุ่นดังกล่าวสร้างขึ้นในโหมดที่ใช้งานจริง [ดูข้อมูลเพิ่มเติม](https://angular.io/guide/deployment#enable-runtime-production-mode)"
  },
  "node_modules/lighthouse-stack-packs/packs/angular.js | unused-javascript": {
    "message": "หากคุณกำลังใช้ Angular CLI ให้รวมแมปที่มาลงในรุ่นที่ใช้งานจริงเพื่อตรวจสอบกลุ่ม [ดูข้อมูลเพิ่มเติม](https://angular.io/guide/deployment#inspect-the-bundles)"
  },
  "node_modules/lighthouse-stack-packs/packs/angular.js | uses-rel-preload": {
    "message": "โหลดเส้นทางล่วงหน้าก่อนเวลาเพื่อเร่งความเร็วในการไปยังส่วนต่างๆ [ดูข้อมูลเพิ่มเติม](https://web.dev/route-preloading-in-angular/)"
  },
  "node_modules/lighthouse-stack-packs/packs/angular.js | uses-responsive-images": {
    "message": "ลองใช้ยูทิลิตี `BreakpointObserver` ใน Component Dev Kit (CDK) เพื่อจัดการเบรกพอยท์ของภาพ [ดูข้อมูลเพิ่มเติม](https://material.angular.io/cdk/layout/overview)"
  },
  "node_modules/lighthouse-stack-packs/packs/drupal.js | efficient-animated-content": {
    "message": "ลองอัปโหลด GIF ไปยังบริการซึ่งจะทำให้ใช้ GIF เพื่อฝังเป็นวิดีโอ HTML5 ได้"
  },
  "node_modules/lighthouse-stack-packs/packs/drupal.js | font-display": {
    "message": "ระบุ `@font-display` เมื่อกำหนดแบบอักษรที่กำหนดเองในธีม"
  },
  "node_modules/lighthouse-stack-packs/packs/drupal.js | modern-image-formats": {
    "message": "ลองกำหนดค่า[รูปแบบรูปภาพ WebP ด้วยการแปลงสไตล์รูปภาพ](https://www.drupal.org/docs/core-modules-and-themes/core-modules/image-module/working-with-images#styles)ในเว็บไซต์"
  },
  "node_modules/lighthouse-stack-packs/packs/drupal.js | offscreen-images": {
    "message": "ติดตั้ง[โมดูล Drupal](https://www.drupal.org/project/project_module?f%5B0%5D=&f%5B1%5D=&f%5B2%5D=im_vid_3%3A67&f%5B3%5D=&f%5B4%5D=sm_field_project_type%3Afull&f%5B5%5D=&f%5B6%5D=&text=%22lazy+load%22&solrsort=iss_project_release_usage+desc&op=Search) ที่โหลดรูปภาพแบบ Lazy Loading ได้ โมดูลนี้จะช่วยเลื่อนเวลาโหลดรูปภาพนอกจอภาพเพื่อปรับปรุงประสิทธิภาพ"
  },
  "node_modules/lighthouse-stack-packs/packs/drupal.js | render-blocking-resources": {
    "message": "ลองใช้โมดูลเพื่อแทรก CSS และ JavaScript ที่สำคัญในหน้า และใช้แอตทริบิวต์ที่เลื่อนเวลาออกไปสำหรับ CSS หรือ JavaScript ที่ไม่สำคัญ"
  },
  "node_modules/lighthouse-stack-packs/packs/drupal.js | server-response-time": {
    "message": "ข้อกำหนดของธีม โมดูล และเซิร์ฟเวอร์ล้วนส่งผลต่อเวลาในการตอบสนองของเซิร์ฟเวอร์ ลองหาธีมที่เพิ่มประสิทธิภาพมากขึ้น พยายามเลือกโมดูลการเพิ่มประสิทธิภาพด้วยความระมัดระวัง และ/หรืออัปเกรดเซิร์ฟเวอร์ เซิร์ฟเวอร์โฮสติ้งควรใช้ประโยชน์จากการแคช PHP Opcode, การแคชหน่วยความจำเพื่อลดเวลาในการค้นหาฐานข้อมูล เช่น Redis หรือ Memcached รวมถึงตรรกะของแอปพลิเคชันที่เพิ่มประสิทธิภาพเพื่อให้เตรียมความพร้อมของหน้าได้เร็วขึ้น"
  },
  "node_modules/lighthouse-stack-packs/packs/drupal.js | total-byte-weight": {
    "message": "ลองใช้[สไตล์รูปภาพที่ปรับเปลี่ยนตามพื้นที่โฆษณา](https://www.drupal.org/docs/8/mobile-guide/responsive-images-in-drupal-8)เพื่อลดขนาดของรูปภาพที่โหลดในหน้า หากคุณใช้มุมมองเพื่อดูรายการเนื้อหาหลายรายการในหน้า ให้ลองใช้การใส่เลขหน้าเพื่อจำกัดจำนวนของรายการเนื้อหาที่แสดงในหน้าหนึ่งๆ"
  },
  "node_modules/lighthouse-stack-packs/packs/drupal.js | unminified-css": {
    "message": "ตรวจสอบว่าคุณได้เปิดใช้ \"รวมไฟล์ CSS\" ในหน้า \"การดูแลระบบ » การกำหนดค่า » การพัฒนา\"  ตรวจสอบว่าเว็บไซต์ Drupal ของคุณใช้ Drupal 10.1 เป็นอย่างน้อยเพื่อรองรับการรวมเนื้อหาได้ดียิ่งขึ้น"
  },
  "node_modules/lighthouse-stack-packs/packs/drupal.js | unminified-javascript": {
    "message": "ตรวจสอบว่าคุณได้เปิดใช้ \"รวมไฟล์ JavaScript\" ในหน้า \"การดูแลระบบ » การกำหนดค่า » การพัฒนา\"  ตรวจสอบว่าเว็บไซต์ Drupal ของคุณใช้ Drupal 10.1 เป็นอย่างน้อยเพื่อรองรับการรวมเนื้อหาได้ดียิ่งขึ้น"
  },
  "node_modules/lighthouse-stack-packs/packs/drupal.js | unused-css-rules": {
    "message": "ลองนำกฎ CSS ที่ไม่ได้ใช้ออกและแนบเฉพาะไลบรารี Drupal ที่จำเป็นลงในหน้าที่เกี่ยวข้องหรือคอมโพเนนต์ในหน้า ดูรายละเอียดได้ที่[ลิงก์เอกสารประกอบของ Drupal](https://www.drupal.org/docs/8/creating-custom-modules/adding-stylesheets-css-and-javascript-js-to-a-drupal-8-module#library) หากต้องการระบุไลบรารีที่แนบซึ่งเพิ่ม CSS โดยไม่จำเป็น ลองเรียกใช้ [Code Coverage](https://developers.google.com/web/updates/2017/04/devtools-release-notes#coverage) ใน DevTools ของ Chrome คุณระบุธีม/โมดูลที่รับผิดชอบได้จาก URL ของสไตล์ชีตเมื่อปิดใช้การรวม CSS ในเว็บไซต์ Drupal ของคุณ หาธีม/โมดูลที่มีสไตล์ชีตจำนวนมากอยู่ในรายการซึ่งมีสีแดงอยู่จำนวนมากใน Code Coverage ธีม/โมดูลควรเป็นเพียงตัวกำหนดลำดับของสไตล์ชีตเท่านั้นหากใช้ธีม/โมดูลในหน้าจริงๆ"
  },
  "node_modules/lighthouse-stack-packs/packs/drupal.js | unused-javascript": {
    "message": "ลองนำเนื้อหา JavaScript ที่ไม่ได้ใช้ออก และแนบเฉพาะไลบรารี Drupal ที่จำเป็นลงในหน้าที่เกี่ยวข้องหรือคอมโพเนนต์ในหน้า ดูรายละเอียดได้ที่[ลิงก์เอกสารประกอบของ Drupal](https://www.drupal.org/docs/8/creating-custom-modules/adding-stylesheets-css-and-javascript-js-to-a-drupal-8-module#library) หากต้องการระบุไลบรารีที่แนบซึ่งเพิ่ม JavaScript โดยไม่จำเป็น ลองเรียกใช้ [Code Coverage](https://developers.google.com/web/updates/2017/04/devtools-release-notes#coverage) ใน DevTools ของ Chrome คุณระบุธีม/โมดูลที่รับผิดชอบได้จาก URL ของสคริปต์เมื่อปิดใช้การรวม JavaScript ในเว็บไซต์ Drupal ของคุณ หาธีม/โมดูลที่มีสคริปต์จำนวนมากอยู่ในรายการซึ่งมีสีแดงอยู่จำนวนมากใน Code Coverage ธีม/โมดูลควรเป็นเพียงตัวกำหนดลำดับของสคริปต์เท่านั้นหากใช้ธีม/โมดูลในหน้าจริงๆ"
  },
  "node_modules/lighthouse-stack-packs/packs/drupal.js | uses-long-cache-ttl": {
    "message": "ตั้งค่า \"อายุสูงสุดของแคชในเบราว์เซอร์และพร็อกซี\" ในหน้า \"การดูแลระบบ » การกำหนดค่า » การพัฒนา\" อ่านเกี่ยวกับ[แคช Drupal และการเพิ่มประสิทธิภาพ](https://www.drupal.org/docs/7/managing-site-performance-and-scalability/caching-to-improve-performance/caching-overview#s-drupal-performance-resources)"
  },
  "node_modules/lighthouse-stack-packs/packs/drupal.js | uses-optimized-images": {
    "message": "ลองใช้[โมดูล](https://www.drupal.org/project/project_module?f%5B0%5D=&f%5B1%5D=&f%5B2%5D=im_vid_3%3A123&f%5B3%5D=&f%5B4%5D=sm_field_project_type%3Afull&f%5B5%5D=&f%5B6%5D=&text=optimize+images&solrsort=iss_project_release_usage+desc&op=Search)ที่เพิ่มประสิทธิภาพและลดขนาดของรูปภาพที่อัปโหลดผ่านเว็บไซต์โดยอัตโนมัติขณะที่ยังคงรักษาคุณภาพไว้ และตรวจสอบว่าคุณกำลังใช้[สไตล์รูปภาพที่ปรับเปลี่ยนตามพื้นที่โฆษณา](https://www.drupal.org/docs/8/mobile-guide/responsive-images-in-drupal-8)แบบเนทีฟจาก Drupal (พร้อมใช้งานใน Drupal 8 ขึ้นไป) สำหรับรูปภาพทั้งหมดที่แสดงในเว็บไซต์"
  },
  "node_modules/lighthouse-stack-packs/packs/drupal.js | uses-rel-preconnect": {
    "message": "เพิ่มการเชื่อมต่อล่วงหน้าหรือคำแนะนำด้านทรัพยากรที่ DNS ดึงมาล่วงหน้าได้โดยติดตั้งและกำหนดค่า[โมดูล](https://www.drupal.org/project/project_module?f%5B0%5D=&f%5B1%5D=&f%5B2%5D=&f%5B3%5D=&f%5B4%5D=sm_field_project_type%3Afull&f%5B5%5D=&f%5B6%5D=&text=dns-prefetch&solrsort=iss_project_release_usage+desc&op=Search)ที่มีพื้นที่สำหรับคำแนะนำด้านทรัพยากรของ User Agent"
  },
  "node_modules/lighthouse-stack-packs/packs/drupal.js | uses-responsive-images": {
    "message": "ตรวจสอบว่าคุณกำลังใช้[สไตล์รูปภาพที่ปรับเปลี่ยนตามพื้นที่โฆษณา](https://www.drupal.org/docs/8/mobile-guide/responsive-images-in-drupal-8)แบบเนทีฟจาก Drupal (พร้อมใช้งานใน Drupal 8 ขึ้นไป) ใช้สไตล์รูปภาพที่ปรับเปลี่ยนตามพื้นที่โฆษณาเมื่อแสดงผลช่องรูปภาพผ่านโหมดมุมมอง มุมมอง หรือรูปภาพที่อัปโหลดผ่านตัวแก้ไข WYSIWYG"
  },
  "node_modules/lighthouse-stack-packs/packs/ezoic.js | font-display": {
    "message": "ใช้ [Ezoic Leap](https://pubdash.ezoic.com/speed) และเปิดใช้งาน `Optimize Fonts` เพื่อใช้ประโยชน์จากฟีเจอร์ CSS สำหรับ `font-display` โดยอัตโนมัติ ซึ่งจะทำให้ผู้ใช้มองเห็นข้อความในขณะที่กำลังโหลดเว็บฟอนต์"
  },
  "node_modules/lighthouse-stack-packs/packs/ezoic.js | modern-image-formats": {
    "message": "ใช้ [Ezoic Leap](https://pubdash.ezoic.com/speed) และเปิดใช้ `Next-Gen Formats` เพื่อแปลงรูปภาพเป็นรูปแบบ WebP"
  },
  "node_modules/lighthouse-stack-packs/packs/ezoic.js | offscreen-images": {
    "message": "ใช้ [Ezoic Leap](https://pubdash.ezoic.com/speed) แล้วเปิดใช้ `Lazy Load Images` เพื่อเลื่อนเวลาโหลดรูปภาพนอกจอภาพ"
  },
  "node_modules/lighthouse-stack-packs/packs/ezoic.js | render-blocking-resources": {
    "message": "ใช้ [Ezoic Leap](https://pubdash.ezoic.com/speed) แล้วเปิดใช้ `Critical CSS` กับ `Script Delay` เพื่อเลื่อน JS/CSS ที่ไม่สำคัญ"
  },
  "node_modules/lighthouse-stack-packs/packs/ezoic.js | server-response-time": {
    "message": "ใช้ [Ezoic Cloud Caching](https://pubdash.ezoic.com/speed/caching) เพื่อแคชเนื้อหาของคุณในเครือข่ายทั่วโลก ซึ่งจะช่วยปรับปรุง Time To First Byte"
  },
  "node_modules/lighthouse-stack-packs/packs/ezoic.js | unminified-css": {
    "message": "ใช้ [Ezoic Leap](https://pubdash.ezoic.com/speed) และเปิดใช้งาน `Minify CSS` เพื่อลดขนาด CSS โดยอัตโนมัติ ซึ่งจะทำให้ขนาดเพย์โหลดของเครือข่ายเล็กลง"
  },
  "node_modules/lighthouse-stack-packs/packs/ezoic.js | unminified-javascript": {
    "message": "ใช้ [Ezoic Leap](https://pubdash.ezoic.com/speed) และเปิดใช้งาน `Minify Javascript` เพื่อลดขนาด JS โดยอัตโนมัติ ซึ่งจะทำให้ขนาดเพย์โหลดของเครือข่ายเล็กลง"
  },
  "node_modules/lighthouse-stack-packs/packs/ezoic.js | unused-css-rules": {
    "message": "ใช้ [Ezoic Leap](https://pubdash.ezoic.com/speed) และเปิดใช้งาน `Remove Unused CSS` เพื่อช่วยในการแก้ไขปัญหานี้ โดยการตั้งค่านี้จะระบุคลาสของ CSS ที่มีการใช้งานจริงในแต่ละหน้าของเว็บไซต์ และจะนำคลาสอื่นๆ ออกเพื่อควบคุมให้ไฟล์มีขนาดเล็ก"
  },
  "node_modules/lighthouse-stack-packs/packs/ezoic.js | uses-long-cache-ttl": {
    "message": "ใช้ [Ezoic Leap](https://pubdash.ezoic.com/speed) และเปิดใช้งาน `Efficient Static Cache Policy` เพื่อตั้งค่าที่แนะนำในส่วนหัวของการแคชสำหรับเนื้อหาแบบคงที่"
  },
  "node_modules/lighthouse-stack-packs/packs/ezoic.js | uses-optimized-images": {
    "message": "ใช้ [Ezoic Leap](https://pubdash.ezoic.com/speed) และเปิดใช้ `Next-Gen Formats` เพื่อแปลงรูปภาพเป็นรูปแบบ WebP"
  },
  "node_modules/lighthouse-stack-packs/packs/ezoic.js | uses-rel-preconnect": {
    "message": "ใช้ [Ezoic Leap](https://pubdash.ezoic.com/speed) และเปิดใช้งาน `Pre-Connect Origins` เพื่อเพิ่มคำแนะนำด้านทรัพยากรสำหรับ `preconnect` โดยอัตโนมัติ ซึ่งจะสร้างการเชื่อมต่อกับต้นทางที่สำคัญของบุคคลที่สามไว้ก่อน"
  },
  "node_modules/lighthouse-stack-packs/packs/ezoic.js | uses-rel-preload": {
    "message": "ใช้ [Ezoic Leap](https://pubdash.ezoic.com/speed) และเปิดใช้งาน `Preload Fonts` กับ `Preload Background Images` เพื่อเพิ่มลิงก์ `preload` ซึ่งจะช่วยจัดลำดับความสำคัญของการดึงทรัพยากรที่มีการขอภายหลังในการโหลดหน้าเว็บ"
  },
  "node_modules/lighthouse-stack-packs/packs/ezoic.js | uses-responsive-images": {
    "message": "ใช้ [Ezoic Leap](https://pubdash.ezoic.com/speed) และเปิดใช้งาน `Resize Images` เพื่อปรับขนาดรูปภาพให้เหมาะสมกับอุปกรณ์ ซึ่งจะทำให้ขนาดเพย์โหลดของเครือข่ายเล็กลง"
  },
  "node_modules/lighthouse-stack-packs/packs/gatsby.js | modern-image-formats": {
    "message": "ใช้คอมโพเนนต์ `gatsby-plugin-image` แทน `<img>` เพื่อเพิ่มประสิทธิภาพรูปแบบรูปภาพโดยอัตโนมัติ [ดูข้อมูลเพิ่มเติม](https://www.gatsbyjs.com/docs/how-to/images-and-media/using-gatsby-plugin-image)"
  },
  "node_modules/lighthouse-stack-packs/packs/gatsby.js | offscreen-images": {
    "message": "ใช้คอมโพเนนต์ `gatsby-plugin-image` แทน `<img>` เพื่อโหลดรูปภาพแบบ Lazy Loading โดยอัตโนมัติ [ดูข้อมูลเพิ่มเติม](https://www.gatsbyjs.com/docs/how-to/images-and-media/using-gatsby-plugin-image)"
  },
  "node_modules/lighthouse-stack-packs/packs/gatsby.js | prioritize-lcp-image": {
    "message": "ใช้คอมโพเนนต์ `gatsby-plugin-image` และตั้งค่าพร็อพเพอร์ตี้ `loading` เป็น `eager` [ดูข้อมูลเพิ่มเติม](https://www.gatsbyjs.com/docs/reference/built-in-components/gatsby-plugin-image#shared-props)"
  },
  "node_modules/lighthouse-stack-packs/packs/gatsby.js | render-blocking-resources": {
    "message": "ใช้ `Gatsby Script API` เพื่อเลื่อนการโหลดสคริปต์บุคคลที่สามที่ไม่สำคัญ [ดูข้อมูลเพิ่มเติม](https://www.gatsbyjs.com/docs/reference/built-in-components/gatsby-script/)"
  },
  "node_modules/lighthouse-stack-packs/packs/gatsby.js | unused-css-rules": {
    "message": "ใช้ปลั๊กอิน `PurgeCSS` `Gatsby` เพื่อนำกฎที่ไม่ได้ใช้ออกจากสไตล์ชีต [ดูข้อมูลเพิ่มเติม](https://purgecss.com/plugins/gatsby.html)"
  },
  "node_modules/lighthouse-stack-packs/packs/gatsby.js | unused-javascript": {
    "message": "ใช้ `Webpack Bundle Analyzer` เพื่อตรวจหาโค้ด JavaScript ที่ไม่ได้ใช้ [ดูข้อมูลเพิ่มเติม](https://www.gatsbyjs.com/plugins/gatsby-plugin-webpack-bundle-analyser-v2/)"
  },
  "node_modules/lighthouse-stack-packs/packs/gatsby.js | uses-long-cache-ttl": {
    "message": "กำหนดค่าการแคชสำหรับเนื้อหาที่เปลี่ยนแปลงไม่ได้ [ดูข้อมูลเพิ่มเติม](https://www.gatsbyjs.com/docs/how-to/previews-deploys-hosting/caching/)"
  },
  "node_modules/lighthouse-stack-packs/packs/gatsby.js | uses-optimized-images": {
    "message": "ใช้คอมโพเนนต์ `gatsby-plugin-image` แทน `<img>` เพื่อปรับคุณภาพของรูป [ดูข้อมูลเพิ่มเติม](https://www.gatsbyjs.com/docs/how-to/images-and-media/using-gatsby-plugin-image)"
  },
  "node_modules/lighthouse-stack-packs/packs/gatsby.js | uses-responsive-images": {
    "message": "ใช้คอมโพเนนต์ `gatsby-plugin-image` เพื่อกำหนด `sizes` ที่เหมาะสม [ดูข้อมูลเพิ่มเติม](https://www.gatsbyjs.com/docs/how-to/images-and-media/using-gatsby-plugin-image)"
  },
  "node_modules/lighthouse-stack-packs/packs/joomla.js | efficient-animated-content": {
    "message": "ลองอัปโหลด GIF ไปยังบริการซึ่งจะทำให้ใช้ GIF เพื่อฝังเป็นวิดีโอ HTML5 ได้"
  },
  "node_modules/lighthouse-stack-packs/packs/joomla.js | modern-image-formats": {
    "message": "พิจารณาใช้[ปลั๊กอิน](https://extensions.joomla.org/instant-search/?jed_live%5Bquery%5D=webp)หรือบริการที่จะแปลงรูปภาพที่อัปโหลดเป็นรูปแบบที่เหมาะสมที่สุดโดยอัตโนมัติ"
  },
  "node_modules/lighthouse-stack-packs/packs/joomla.js | offscreen-images": {
    "message": "ติดตั้ง[ปลั๊กอินการโหลดแบบ Lazy Loading ของ Joomla](https://extensions.joomla.org/instant-search/?jed_live%5Bquery%5D=lazy%20loading) ที่จะช่วยให้เลื่อนเวลาโหลดรูปภาพนอกจอภาพได้ หรือเปลี่ยนไปใช้เทมเพลตที่มีฟังก์ชันดังกล่าว เริ่มตั้งแต่ Joomla 4.0 เป็นต้นไป รูปภาพใหม่ทั้งหมดจะได้รับแอตทริบิวต์ `loading` จาก Core [โดยอัตโนมัติ](https://github.com/joomla/joomla-cms/pull/30748)"
  },
  "node_modules/lighthouse-stack-packs/packs/joomla.js | render-blocking-resources": {
    "message": "มีปลั๊กอิน Joomla หลายรายการที่ช่วยคุณ[แทรกเนื้อหาสำคัญในหน้า](https://extensions.joomla.org/instant-search/?jed_live%5Bquery%5D=performance)หรือ[เลื่อนเวลาโหลดทรัพยากรที่สำคัญน้อยกว่า](https://extensions.joomla.org/instant-search/?jed_live%5Bquery%5D=performance)ได้ โปรดทราบว่าการเพิ่มประสิทธิภาพที่ได้จากปลั๊กอินเหล่านี้อาจทำให้ฟีเจอร์ของเทมเพลตหรือปลั๊กอินเสียหาย คุณจึงจะต้องทดสอบปลั๊กอินเหล่านี้อย่างละเอียด"
  },
  "node_modules/lighthouse-stack-packs/packs/joomla.js | server-response-time": {
    "message": "ข้อกำหนดของเทมเพลต ส่วนขยาย และเซิร์ฟเวอร์ล้วนส่งผลต่อเวลาในการตอบสนองของเซิร์ฟเวอร์ ลองหาเทมเพลตที่เพิ่มประสิทธิภาพมากขึ้น พยายามเลือกส่วนขยายการเพิ่มประสิทธิภาพด้วยความระมัดระวัง และ/หรืออัปเกรดเซิร์ฟเวอร์"
  },
  "node_modules/lighthouse-stack-packs/packs/joomla.js | total-byte-weight": {
    "message": "ลองแสดงข้อความที่ตัดตอนมาในหมวดหมู่บทความ (เช่น ผ่านลิงก์ \"อ่านเพิ่มเติม\") ลดจำนวนบทความที่แสดงในหน้าหนึ่งๆ แบ่งโพสต์ยาวๆ เป็นหลายหน้า หรือใช้ปลั๊กอินเพื่อโหลดความคิดเห็นแบบ Lazy Loading"
  },
  "node_modules/lighthouse-stack-packs/packs/joomla.js | unminified-css": {
    "message": "มี[ส่วนขยาย Joomla](https://extensions.joomla.org/instant-search/?jed_live%5Bquery%5D=performance) หลายรายการที่ช่วยให้เว็บไซต์เร็วขึ้นได้ด้วยการเชื่อมโยง การลดขนาด และการบีบอัดสไตล์ CSS นอกจากนี้ยังมีเทมเพลตที่มีฟังก์ชันการทำงานนี้ด้วย"
  },
  "node_modules/lighthouse-stack-packs/packs/joomla.js | unminified-javascript": {
    "message": "มี[ส่วนขยาย Joomla](https://extensions.joomla.org/instant-search/?jed_live%5Bquery%5D=performance) หลายรายการที่ช่วยให้เว็บไซต์เร็วขึ้นได้ด้วยการเชื่อมโยง การลดขนาด และการบีบอัดสคริปต์ นอกจากนี้ยังมีเทมเพลตที่มีฟังก์ชันการทำงานนี้ด้วย"
  },
  "node_modules/lighthouse-stack-packs/packs/joomla.js | unused-css-rules": {
    "message": "ลองลดหรือเปลี่ยนจำนวน[ส่วนขยาย Joomla](https://extensions.joomla.org/) ที่โหลด CSS ที่ไม่ได้ใช้ในหน้าเว็บของคุณ หากต้องการระบุส่วนขยายที่เพิ่ม CSS โดยไม่จำเป็น ลองเรียกใช้ [Code Coverage](https://developers.google.com/web/updates/2017/04/devtools-release-notes#coverage) ใน DevTools ของ Chrome คุณระบุธีม/ปลั๊กอินที่รับผิดชอบได้จาก URL ของสไตล์ชีต หาปลั๊กอินที่มีสไตล์ชีตจำนวนมากอยู่ในรายการซึ่งมีสีแดงอยู่จำนวนมากใน Code Coverage ปลั๊กอินควรเป็นเพียงตัวกำหนดลำดับของสไตล์ชีตเท่านั้นหากใช้ปลั๊กอินในหน้าจริงๆ"
  },
  "node_modules/lighthouse-stack-packs/packs/joomla.js | unused-javascript": {
    "message": "ลองลดหรือเปลี่ยนจำนวน[ส่วนขยาย Joomla](https://extensions.joomla.org/) ที่โหลด JavaScript ที่ไม่ได้ใช้ในหน้าเว็บของคุณ หากต้องการระบุปลั๊กอินที่เพิ่ม JS โดยไม่จำเป็น ลองเรียกใช้ [Code Coverage](https://developers.google.com/web/updates/2017/04/devtools-release-notes#coverage) ใน DevTools ของ Chrome คุณระบุส่วนขยายที่รับผิดชอบได้จาก URL ของสคริปต์ หาธีม/โมดูลที่มีสคริปต์จำนวนมากอยู่ในรายการซึ่งมีสีแดงอยู่จำนวนมากใน Code Coverage ส่วนขยายควรเป็นเพียงตัวกำหนดลำดับของสคริปต์เท่านั้นหากใช้ส่วนขยายในหน้าจริงๆ"
  },
  "node_modules/lighthouse-stack-packs/packs/joomla.js | uses-long-cache-ttl": {
    "message": "อ่านเกี่ยวกับ[การแคชของเบราว์เซอร์ใน Joomla](https://docs.joomla.org/Cache)"
  },
  "node_modules/lighthouse-stack-packs/packs/joomla.js | uses-optimized-images": {
    "message": "ลองใช้[ปลั๊กอินการเพิ่มประสิทธิภาพรูปภาพ](https://extensions.joomla.org/instant-search/?jed_live%5Bquery%5D=performance)ที่บีบอัดรูปภาพแต่ยังคงคุณภาพไว้ได้"
  },
  "node_modules/lighthouse-stack-packs/packs/joomla.js | uses-responsive-images": {
    "message": "ลองใช้[ปลั๊กอินรูปภาพที่ปรับเปลี่ยนตามพื้นที่โฆษณา](https://extensions.joomla.org/instant-search/?jed_live%5Bquery%5D=responsive%20images)เพื่อใช้รูปภาพที่ปรับเปลี่ยนตามพื้นที่โฆษณาในเนื้อหาของคุณ"
  },
  "node_modules/lighthouse-stack-packs/packs/joomla.js | uses-text-compression": {
    "message": "คุณเปิดใช้การบีบอัดข้อความได้โดยเปิดใช้การบีบอัดหน้าของ Gzip ใน Joomla (ระบบ > การกำหนดค่าส่วนกลาง > เซิร์ฟเวอร์)"
  },
  "node_modules/lighthouse-stack-packs/packs/magento.js | critical-request-chains": {
    "message": "หากไม่ได้รวมกลุ่มเนื้อหา JavaScript ให้ลองใช้ [Baler](https://github.com/magento/baler)"
  },
  "node_modules/lighthouse-stack-packs/packs/magento.js | disable-bundling": {
    "message": "ปิดใช้[การรวมกลุ่มและการลดขนาดของ JavaScript](https://devdocs.magento.com/guides/v2.3/frontend-dev-guide/themes/js-bundling.html) ในตัวของ Magento และลองใช้ [Baler](https://github.com/magento/baler/) แทน"
  },
  "node_modules/lighthouse-stack-packs/packs/magento.js | font-display": {
    "message": "ระบุ `@font-display` เมื่อ [ กำหนดฟอนต์ที่กำหนดเอง ](https://devdocs.magento.com/guides/v2.3/frontend-dev-guide/css-topics/using-fonts.html)"
  },
  "node_modules/lighthouse-stack-packs/packs/magento.js | modern-image-formats": {
    "message": "ลองค้นหาใน[ตลาดกลางของ Magento](https://marketplace.magento.com/catalogsearch/result/?q=webp) เพื่อหาส่วนขยายต่างๆ ของบุคคลที่สามเพื่อใช้ประโยชน์จากรูปแบบรูปภาพที่ใหม่กว่า"
  },
  "node_modules/lighthouse-stack-packs/packs/magento.js | offscreen-images": {
    "message": "ลองแก้ไขเทมเพลตผลิตภัณฑ์และแคตตาล็อกเพื่อใช้ประโยชน์จากฟีเจอร์[การโหลดแบบ Lazy Loading](https://web.dev/native-lazy-loading) ของแพลตฟอร์มเว็บ"
  },
  "node_modules/lighthouse-stack-packs/packs/magento.js | server-response-time": {
    "message": "ใช้[การผสานรวม Varnish](https://devdocs.magento.com/guides/v2.3/config-guide/varnish/config-varnish.html) ของ Magento"
  },
  "node_modules/lighthouse-stack-packs/packs/magento.js | unminified-css": {
    "message": "เปิดใช้ตัวเลือก \"Minify CSS Files\" ในการตั้งค่านักพัฒนาซอฟต์แวร์ของร้านค้า [ดูข้อมูลเพิ่มเติม](https://devdocs.magento.com/guides/v2.3/performance-best-practices/configuration.html?itm_source=devdocs&itm_medium=search_page&itm_campaign=federated_search&itm_term=minify%20css%20files)"
  },
  "node_modules/lighthouse-stack-packs/packs/magento.js | unminified-javascript": {
    "message": "ใช้ [Terser](https://www.npmjs.com/package/terser) เพื่อลดขนาดเนื้อหาของ JavaScript ทั้งหมดจากการใช้งานเนื้อหาแบบคงที่และปิดใช้ฟีเจอร์การลดขนาดในตัว"
  },
  "node_modules/lighthouse-stack-packs/packs/magento.js | unused-javascript": {
    "message": "ปิดใช้[การรวมกลุ่ม JavaScript](https://devdocs.magento.com/guides/v2.3/frontend-dev-guide/themes/js-bundling.html) ในตัวของ Magento"
  },
  "node_modules/lighthouse-stack-packs/packs/magento.js | uses-optimized-images": {
    "message": "ลองค้นหาใน[ตลาดกลางของ Magento](https://marketplace.magento.com/catalogsearch/result/?q=optimize%20image) เพื่อหาส่วนขยายต่างๆ ของบุคคลที่สามเพื่อเพิ่มประสิทธิภาพให้รูปภาพ"
  },
  "node_modules/lighthouse-stack-packs/packs/magento.js | uses-rel-preconnect": {
    "message": "เพิ่มการเชื่อมต่อล่วงหน้าหรือคำแนะนำด้านทรัพยากรที่ DNS ดึงมาล่วงหน้าได้โดย[แก้ไขเลย์เอาต์ของธีม](https://devdocs.magento.com/guides/v2.3/frontend-dev-guide/layouts/xml-manage.html)"
  },
  "node_modules/lighthouse-stack-packs/packs/magento.js | uses-rel-preload": {
    "message": "เพิ่มแท็ก `<link rel=preload>` ได้โดย[แก้ไขเลย์เอาต์ของธีม](https://devdocs.magento.com/guides/v2.3/frontend-dev-guide/layouts/xml-manage.html)"
  },
  "node_modules/lighthouse-stack-packs/packs/next.js | modern-image-formats": {
    "message": "ใช้คอมโพเนนต์ `next/image` แทน `<img>` เพื่อเพิ่มประสิทธิภาพรูปแบบรูปภาพโดยอัตโนมัติ [ดูข้อมูลเพิ่มเติม](https://nextjs.org/docs/basic-features/image-optimization)"
  },
  "node_modules/lighthouse-stack-packs/packs/next.js | offscreen-images": {
    "message": "ใช้คอมโพเนนต์ `next/image` แทน `<img>` เพื่อโหลดรูปภาพแบบ Lazy Loading โดยอัตโนมัติ [ดูข้อมูลเพิ่มเติม](https://nextjs.org/docs/basic-features/image-optimization)"
  },
  "node_modules/lighthouse-stack-packs/packs/next.js | prioritize-lcp-image": {
    "message": "ใช้คอมโพเนนต์ `next/image` และตั้ง \"ลำดับความสำคัญ\" เป็น \"จริง\" เพื่อโหลดรูปภาพ LCP ไว้ล่วงหน้า [ดูข้อมูลเพิ่มเติม](https://nextjs.org/docs/api-reference/next/image#priority)"
  },
  "node_modules/lighthouse-stack-packs/packs/next.js | render-blocking-resources": {
    "message": "ใช้คอมโพเนนต์ `next/script` เพื่อเลื่อนการโหลดสคริปต์บุคคลที่สามที่ไม่สำคัญ [ดูข้อมูลเพิ่มเติม](https://nextjs.org/docs/basic-features/script)"
  },
  "node_modules/lighthouse-stack-packs/packs/next.js | unsized-images": {
    "message": "ใช้คอมโพเนนต์ `next/image` เพื่อตรวจสอบว่ารูปภาพมีขนาดที่เหมาะสมเสมอ [ดูข้อมูลเพิ่มเติม](https://nextjs.org/docs/api-reference/next/image#width)"
  },
  "node_modules/lighthouse-stack-packs/packs/next.js | unused-css-rules": {
    "message": "พิจารณาตั้งค่า `PurgeCSS` ในการกำหนดค่า `Next.js` เพื่อนำกฎที่ไม่ได้ใช้ออกจากสไตล์ชีต [ดูข้อมูลเพิ่มเติม](https://purgecss.com/guides/next.html)"
  },
  "node_modules/lighthouse-stack-packs/packs/next.js | unused-javascript": {
    "message": "ใช้ `Webpack Bundle Analyzer` เพื่อตรวจหาโค้ด JavaScript ที่ไม่ได้ใช้ [ดูข้อมูลเพิ่มเติม](https://github.com/vercel/next.js/tree/canary/packages/next-bundle-analyzer)"
  },
  "node_modules/lighthouse-stack-packs/packs/next.js | user-timings": {
    "message": "พิจารณาใช้ `Next.js Analytics` เพื่อวัดประสิทธิภาพแอปในการใช้งานจริง [ดูข้อมูลเพิ่มเติม](https://nextjs.org/docs/advanced-features/measuring-performance)"
  },
  "node_modules/lighthouse-stack-packs/packs/next.js | uses-long-cache-ttl": {
    "message": "กำหนดค่าการแคชสำหรับเนื้อหาและหน้า `Server-side Rendered` (SSR) ที่เปลี่ยนแปลงไม่ได้ [ดูข้อมูลเพิ่มเติม](https://nextjs.org/docs/going-to-production#caching)"
  },
  "node_modules/lighthouse-stack-packs/packs/next.js | uses-optimized-images": {
    "message": "ใช้คอมโพเนนต์ `next/image` แทน `<img>` เพื่อปรับคุณภาพของรูป [ดูข้อมูลเพิ่มเติม](https://nextjs.org/docs/basic-features/image-optimization)"
  },
  "node_modules/lighthouse-stack-packs/packs/next.js | uses-responsive-images": {
    "message": "ใช้คอมโพเนนต์ `next/image` เพื่อกำหนด `sizes` ที่เหมาะสม [ดูข้อมูลเพิ่มเติม](https://nextjs.org/docs/api-reference/next/image#sizes)"
  },
  "node_modules/lighthouse-stack-packs/packs/next.js | uses-text-compression": {
    "message": "เปิดใช้การบีบอัดในเซิร์ฟเวอร์ Next.js ของคุณ [ดูข้อมูลเพิ่มเติม](https://nextjs.org/docs/api-reference/next.config.js/compression)"
  },
  "node_modules/lighthouse-stack-packs/packs/nitropack.js | dom-size": {
    "message": "โปรดติดต่อผู้จัดการฝ่ายดูแลลูกค้าเพื่อเปิดใช้[`HTML Lazy Load`](https://support.nitropack.io/hc/en-us/articles/17144942904337) การกำหนดค่าจะให้ความสำคัญและเพิ่มประสิทธิภาพการแสดงผลหน้าเว็บ"
  },
  "node_modules/lighthouse-stack-packs/packs/nitropack.js | font-display": {
    "message": "ใช้ตัวเลือก[`Override Font Rendering Behavior`](https://support.nitropack.io/hc/en-us/articles/16547358865041)ใน NitroPack เพื่อตั้งค่าที่ต้องการสำหรับกฎการแสดงแบบอักษรของ CSS"
  },
  "node_modules/lighthouse-stack-packs/packs/nitropack.js | modern-image-formats": {
    "message": "ใช้[`Image Optimization`](https://support.nitropack.io/hc/en-us/articles/16547237162513)เพื่อแปลงรูปภาพเป็น WebP โดยอัตโนมัติ"
  },
  "node_modules/lighthouse-stack-packs/packs/nitropack.js | offscreen-images": {
    "message": "เลื่อนเวลาโหลดรูปภาพนอกจอภาพโดยการเปิดใช้[`Automatic Image Lazy Loading`](https://support.nitropack.io/hc/en-us/articles/12457493524369-NitroPack-Lazy-Loading-Feature-for-Images)"
  },
  "node_modules/lighthouse-stack-packs/packs/nitropack.js | render-blocking-resources": {
    "message": "เปิดใช้[`Remove render-blocking resources`](https://support.nitropack.io/hc/en-us/articles/13820893500049-How-to-Deal-with-Render-Blocking-Resources-in-NitroPack)ใน NitroPack สำหรับการโหลดเริ่มต้นที่รวดเร็วขึ้น"
  },
  "node_modules/lighthouse-stack-packs/packs/nitropack.js | server-response-time": {
    "message": "ปรับปรุงเวลาในการตอบกลับของเซิร์ฟเวอร์และเพิ่มประสิทธิภาพที่รับรู้ได้โดยการเปิดใช้งาน[`Instant Load`](https://support.nitropack.io/hc/en-us/articles/16547340617361)"
  },
  "node_modules/lighthouse-stack-packs/packs/nitropack.js | unminified-css": {
    "message": "เปิดใช้[`Minify resources`](https://support.nitropack.io/hc/en-us/articles/360061059394-Minify-Resources)ในการตั้งค่าการแคชเพื่อลดขนาดไฟล์ CSS, HTML และ JavaScript สำหรับการโหลดที่รวดเร็วขึ้น"
  },
  "node_modules/lighthouse-stack-packs/packs/nitropack.js | unminified-javascript": {
    "message": "เปิดใช้[`Minify resources`](https://support.nitropack.io/hc/en-us/articles/360061059394-Minify-Resources)ในการตั้งค่าการแคชเพื่อลดขนาดไฟล์ JS, HTML และ CSS สำหรับการโหลดที่รวดเร็วขึ้น"
  },
  "node_modules/lighthouse-stack-packs/packs/nitropack.js | unused-css-rules": {
    "message": "เปิดใช้[`Reduce Unused CSS`](https://support.nitropack.io/hc/en-us/articles/360020418457-Reduce-Unused-CSS)เพื่อนำกฎ CSS ที่ไม่เกี่ยวข้องกับหน้านี้ออก"
  },
  "node_modules/lighthouse-stack-packs/packs/nitropack.js | unused-javascript": {
    "message": "กำหนดค่า[`Delayed Scripts`](https://support.nitropack.io/hc/en-us/articles/1500002600942-Delayed-Scripts)ใน NitroPack เพื่อหน่วงเวลาการโหลดสคริปต์จนกว่าจะจำเป็น"
  },
  "node_modules/lighthouse-stack-packs/packs/nitropack.js | uses-long-cache-ttl": {
    "message": "ไปที่ฟีเจอร์[`Improve Server Response Time`](https://support.nitropack.io/hc/en-us/articles/1500002321821-Improve-Server-Response-Time)ในเมนู`Caching`และปรับเวลาหมดอายุของแคชหน้าเว็บเพื่อปรับปรุงเวลาที่ใช้ในการโหลดและประสบการณ์ของผู้ใช้"
  },
  "node_modules/lighthouse-stack-packs/packs/nitropack.js | uses-optimized-images": {
    "message": "บีบอัด เพิ่มประสิทธิภาพ และแปลงรูปภาพเป็น WebP โดยอัตโนมัติด้วยการเปิดใช้การตั้งค่า[`Image Optimization`](https://support.nitropack.io/hc/en-us/articles/14177271695121-How-to-serve-images-in-next-gen-formats-using-NitroPack)"
  },
  "node_modules/lighthouse-stack-packs/packs/nitropack.js | uses-responsive-images": {
    "message": "เปิดใช้[`Adaptive Image Sizing`](https://support.nitropack.io/hc/en-us/articles/10123833029905-How-to-Enable-Adaptive-Image-Sizing-For-Your-Site)เพื่อเพิ่มประสิทธิภาพให้กับรูปภาพล่วงหน้าและทำให้มีขนาดตรงกับคอนเทนเนอร์ที่แสดงอยู่ในอุปกรณ์ทั้งหมด"
  },
  "node_modules/lighthouse-stack-packs/packs/nitropack.js | uses-text-compression": {
    "message": "ใช้[`Gzip compression`](https://support.nitropack.io/hc/en-us/articles/13229297479313-Enabling-GZIP-compression) ใน NitroPack เพื่อลดขนาดของไฟล์ที่ส่งไปยังเบราว์เซอร์"
  },
  "node_modules/lighthouse-stack-packs/packs/nuxt.js | modern-image-formats": {
    "message": "ใช้คอมโพเนนต์ `nuxt/image` และกำหนด `format=\"webp\"` [ดูข้อมูลเพิ่มเติม](https://image.nuxtjs.org/components/nuxt-img#format)"
  },
  "node_modules/lighthouse-stack-packs/packs/nuxt.js | offscreen-images": {
    "message": "ใช้คอมโพเนนต์ `nuxt/image` และกำหนด `loading=\"lazy\"` สำหรับรูปภาพนอกจอภาพ [ดูข้อมูลเพิ่มเติม](https://image.nuxtjs.org/components/nuxt-img#loading)"
  },
  "node_modules/lighthouse-stack-packs/packs/nuxt.js | prioritize-lcp-image": {
    "message": "ใช้คอมโพเนนต์ `nuxt/image` และระบุ `preload` สำหรับรูปภาพ LCP [ดูข้อมูลเพิ่มเติม](https://image.nuxtjs.org/components/nuxt-img#preload)"
  },
  "node_modules/lighthouse-stack-packs/packs/nuxt.js | unsized-images": {
    "message": "ใช้คอมโพเนนต์ `nuxt/image` และระบุ `width` และ `height` ที่ชัดแจ้ง [ดูข้อมูลเพิ่มเติม](https://image.nuxtjs.org/components/nuxt-img#width--height)"
  },
  "node_modules/lighthouse-stack-packs/packs/nuxt.js | uses-optimized-images": {
    "message": "ใช้คอมโพเนนต์ `nuxt/image` และกำหนด `quality` ที่เหมาะสม [ดูข้อมูลเพิ่มเติม](https://image.nuxtjs.org/components/nuxt-img#quality)"
  },
  "node_modules/lighthouse-stack-packs/packs/nuxt.js | uses-responsive-images": {
    "message": "ใช้คอมโพเนนต์ `nuxt/image` และกำหนด `sizes` ที่เหมาะสม [ดูข้อมูลเพิ่มเติม](https://image.nuxtjs.org/components/nuxt-img#sizes)"
  },
  "node_modules/lighthouse-stack-packs/packs/octobercms.js | efficient-animated-content": {
    "message": "[นำวิดีโอมาแทนที่ GIF แบบภาพเคลื่อนไหว](https://web.dev/replace-gifs-with-videos/)เพื่อให้หน้าเว็บโหลดเร็วขึ้น และลองใช้รูปแบบไฟล์สมัยใหม่ เช่น [WebM](https://web.dev/replace-gifs-with-videos/#create-webm-videos) หรือ [AV1](https://developers.google.com/web/updates/2018/09/chrome-70-media-updates#av1-decoder) เพื่อปรับปรุงประสิทธิภาพในการบีบอัดมากกว่า 30% เมื่อเทียบกับ VP9 ซึ่งเป็นตัวแปลงรหัสวิดีโอที่ทันสมัยซึ่งใช้อยู่ในปัจจุบัน"
  },
  "node_modules/lighthouse-stack-packs/packs/octobercms.js | modern-image-formats": {
    "message": "ลองใช้[ปลั๊กอิน](https://octobercms.com/plugins?search=image)หรือบริการที่จะแปลงรูปภาพที่อัปโหลดเป็นรูปแบบที่เหมาะสมที่สุดโดยอัตโนมัติ [รูปภาพ WebP ที่ไม่เสียรายละเอียด](https://developers.google.com/speed/webp)มีขนาดเล็กกว่ารูปภาพ PNG 26% และมีขนาดเล็กกว่ารูปภาพ JPEG ที่เทียบกันได้ 25-34% ที่ดัชนีคุณภาพ SSIM ที่เทียบเท่า คุณอาจลองใช้รูปแบบสมัยใหม่สำหรับรูปภาพอีกรูปแบบหนึ่ง นั่นคือ [AVIF](https://jakearchibald.com/2020/avif-has-landed/)"
  },
  "node_modules/lighthouse-stack-packs/packs/octobercms.js | offscreen-images": {
    "message": "ลองติดตั้ง[ปลั๊กอินการโหลดรูปภาพแบบ Lazy Loading](https://octobercms.com/plugins?search=lazy) ที่จะช่วยให้เลื่อนเวลาโหลดรูปภาพนอกจอภาพได้ หรือเปลี่ยนไปใช้ธีมที่มีฟังก์ชันดังกล่าว และอาจลองใช้[ปลั๊กอิน AMP](https://octobercms.com/plugins?search=Accelerated+Mobile+Pages) ด้วย"
  },
  "node_modules/lighthouse-stack-packs/packs/octobercms.js | render-blocking-resources": {
    "message": "มีปลั๊กอินจำนวนมากที่ช่วยให้ใช้งาน[เนื้อหาสำคัญในหน้า](https://octobercms.com/plugins?search=css)ได้ดีขึ้น ปลั๊กอินเหล่านี้อาจทำให้ปลั๊กอินอื่นๆ ทำงานผิดพลาด คุณจึงควรทดสอบอย่างละเอียดถี่ถ้วน"
  },
  "node_modules/lighthouse-stack-packs/packs/octobercms.js | server-response-time": {
    "message": "ข้อกำหนดของธีม ปลั๊กอิน และเซิร์ฟเวอร์ล้วนส่งผลต่อเวลาการตอบสนองของเซิร์ฟเวอร์ ลองหาธีมที่เพิ่มประสิทธิภาพมากขึ้น เลือกปลั๊กอินการเพิ่มประสิทธิภาพอย่างระมัดระวัง และ/หรืออัปเกรดเซิร์ฟเวอร์ October CMS ช่วยให้นักพัฒนาซอฟต์แวร์สามารถใช้ [`Queues`](https://octobercms.com/docs/services/queues) เพื่อเลื่อนการประมวลผลงานที่ใช้เวลานานออกไป เช่น การส่งอีเมล ซึ่งทำให้คำขอเว็บทำงานเร็วขึ้นอย่างมาก"
  },
  "node_modules/lighthouse-stack-packs/packs/octobercms.js | total-byte-weight": {
    "message": "ลองแสดงข้อความที่ตัดตอนมาในรายการโพสต์ (เช่น การใช้ปุ่ม `show more`) ลดจำนวนโพสต์ที่แสดงในหน้าเว็บหนึ่งๆ แบ่งโพสต์ยาวๆ เป็นหลายหน้า หรือใช้ปลั๊กอินเพื่อโหลดความคิดเห็นแบบ Lazy Loading"
  },
  "node_modules/lighthouse-stack-packs/packs/octobercms.js | unminified-css": {
    "message": "มี[ปลั๊กอิน](https://octobercms.com/plugins?search=css)จำนวนมากที่ช่วยให้เว็บไซต์เร็วขึ้นได้ด้วยการเชื่อมโยง การลดขนาด และการบีบอัดสไตล์ การใช้กระบวนการบิลด์เพื่อลดขนาดล่วงหน้าจะช่วยให้การพัฒนาเร็วขึ้นได้"
  },
  "node_modules/lighthouse-stack-packs/packs/octobercms.js | unminified-javascript": {
    "message": "มี[ปลั๊กอิน](https://octobercms.com/plugins?search=javascript)จำนวนมากที่ช่วยให้เว็บไซต์เร็วขึ้นได้ด้วยการเชื่อมโยง การลดขนาด และการบีบอัดสคริปต์ การใช้กระบวนการบิลด์เพื่อลดขนาดล่วงหน้าจะช่วยให้การพัฒนาเร็วขึ้นได้"
  },
  "node_modules/lighthouse-stack-packs/packs/octobercms.js | unused-css-rules": {
    "message": "ลองตรวจสอบ[ปลั๊กอิน](https://octobercms.com/plugins)ที่โหลด CSS ที่ไม่ได้ใช้งานในเว็บไซต์ หากต้องการระบุปลั๊กอินที่เพิ่ม CSS โดยที่ไม่จำเป็น ให้เรียกใช้[การครอบคลุมของโค้ด](https://developers.google.com/web/updates/2017/04/devtools-release-notes#coverage)ในเครื่องมือสำหรับนักพัฒนาเว็บใน Chrome ระบุธีม/ปลั๊กอินที่ดำเนินการดังกล่าวได้จาก URL ของสไตล์ชีต หาปลั๊กอินที่มีสไตล์ชีตจำนวนมากซึ่งมีสีแดงอยู่หลายแห่งในการครอบคลุมของโค้ด ปลั๊กอินควรจะเพิ่มสไตล์ชีตเฉพาะเมื่อมีการใช้งานจริงๆ ในหน้าเว็บเท่านั้น"
  },
  "node_modules/lighthouse-stack-packs/packs/octobercms.js | unused-javascript": {
    "message": "ลองตรวจสอบ[ปลั๊กอิน](https://octobercms.com/plugins?search=javascript)ที่โหลด JavaScript ที่ไม่ได้ใช้งานในหน้าเว็บ หากต้องการระบุปลั๊กอินที่เพิ่ม JavaScript โดยที่ไม่จำเป็น ให้เรียกใช้[การครอบคลุมของโค้ด](https://developers.google.com/web/updates/2017/04/devtools-release-notes#coverage)ในเครื่องมือสำหรับนักพัฒนาเว็บใน Chrome ระบุธีม/ปลั๊กอินที่ดำเนินการดังกล่าวได้จาก URL ของสคริปต์ หาปลั๊กอินที่มีสคริปต์จำนวนมากซึ่งมีสีแดงอยู่หลายแห่งในการครอบคลุมของโค้ด ปลั๊กอินควรจะเพิ่มสคริปต์เฉพาะเมื่อมีการใช้งานจริงๆ ในหน้าเว็บเท่านั้น"
  },
  "node_modules/lighthouse-stack-packs/packs/octobercms.js | uses-long-cache-ttl": {
    "message": "อ่านเกี่ยวกับ[การป้องกันคำขอเครือข่ายที่ไม่จำเป็นด้วยแคช HTTP](https://web.dev/http-cache/#caching-checklist) มี[ปลั๊กอิน](https://octobercms.com/plugins?search=Caching)จำนวนมากที่ช่วยให้การแคชเร็วขึ้นได้"
  },
  "node_modules/lighthouse-stack-packs/packs/octobercms.js | uses-optimized-images": {
    "message": "ลองใช้[ปลั๊กอินการเพิ่มประสิทธิภาพรูปภาพ](https://octobercms.com/plugins?search=image)เพื่อบีบอัดรูปภาพโดยยังคงคุณภาพไว้ดังเดิม"
  },
  "node_modules/lighthouse-stack-packs/packs/octobercms.js | uses-responsive-images": {
    "message": "อัปโหลดรูปภาพโดยตรงในโปรแกรมจัดการสื่อเพื่อให้แน่ใจว่าจะมีรูปภาพขนาดตามที่กำหนดให้ใช้งาน ลองใช้[ฟิลเตอร์การปรับขนาด](https://octobercms.com/docs/markup/filter-resize)หรือ[ปลั๊กอินการปรับขนาดรูปภาพ](https://octobercms.com/plugins?search=image)เพื่อให้มีการใช้รูปภาพที่มีขนาดเหมาะสมที่สุด"
  },
  "node_modules/lighthouse-stack-packs/packs/octobercms.js | uses-text-compression": {
    "message": "เปิดใช้การบีบอัดข้อความในการกำหนดค่าเว็บเซิร์ฟเวอร์"
  },
  "node_modules/lighthouse-stack-packs/packs/react.js | dom-size": {
    "message": "ลองใช้ไลบรารี \"การสร้างกรอบเวลา\" เช่น `react-window` เพื่อลดจำนวนโหนดของ DOM ที่สร้างขึ้นให้เหลือน้อยที่สุดหากคุณแสดงผลองค์ประกอบซ้ำกันหลายรายการในหน้านั้น [ดูข้อมูลเพิ่มเติม](https://web.dev/virtualize-long-lists-react-window/) นอกจากนี้ให้ลดการแสดงผลซ้ำที่ไม่จำเป็นให้เหลือน้อยที่สุดโดยใช้ [`shouldComponentUpdate`](https://reactjs.org/docs/optimizing-performance.html#shouldcomponentupdate-in-action), [`PureComponent`](https://reactjs.org/docs/react-api.html#reactpurecomponent) หรือ [`React.memo`](https://reactjs.org/docs/react-api.html#reactmemo) และ[ข้ามเอฟเฟกต์](https://reactjs.org/docs/hooks-effect.html#tip-optimizing-performance-by-skipping-effects)ไปจนกว่าทรัพยากร Dependency บางรายการจะมีการเปลี่ยนแปลงในกรณีที่คุณใช้ฮุก `Effect` เพื่อปรับปรุงประสิทธิภาพของรันไทม์"
  },
  "node_modules/lighthouse-stack-packs/packs/react.js | redirects": {
    "message": "หากคุณกำลังใช้ React Router ให้ลดการใช้ของคอมโพเนนต์ `<Redirect>` ในการ[ไปยังเส้นทางต่างๆ](https://reacttraining.com/react-router/web/api/Redirect)"
  },
  "node_modules/lighthouse-stack-packs/packs/react.js | server-response-time": {
    "message": "หากคุณกำลังแสดงคอมโพเนนต์ของ React ใดๆ บนฝั่งเซิร์ฟเวอร์ ให้ลองใช้ `renderToPipeableStream()` หรือ `renderToStaticNodeStream()` เพื่อให้ลูกค้าได้รับและรวมส่วนต่างๆ ของมาร์กอัปแทนที่จะรวมทั้งหมดในคราวเดียว [ดูข้อมูลเพิ่มเติม](https://reactjs.org/docs/react-dom-server.html#renderToPipeableStream)"
  },
  "node_modules/lighthouse-stack-packs/packs/react.js | unminified-css": {
    "message": "หากระบบในรุ่นของคุณลดขนาดไฟล์ CSS โดยอัตโนมัติ โปรดตรวจสอบว่าคุณทำให้รุ่นที่ใช้งานจริงของแอปพลิเคชันใช้งานได้ โดยใช้ส่วนขยาย React Developer Tools [ดูข้อมูลเพิ่มเติม](https://reactjs.org/docs/optimizing-performance.html#use-the-production-build)"
  },
  "node_modules/lighthouse-stack-packs/packs/react.js | unminified-javascript": {
    "message": "หากระบบในรุ่นของคุณลดขนาดไฟล์ JS โดยอัตโนมัติ โปรดตรวจสอบว่าคุณทำให้รุ่นที่ใช้งานจริงของแอปพลิเคชันใช้งานได้ โดยใช้ส่วนขยาย React Developer Tools [ดูข้อมูลเพิ่มเติม](https://reactjs.org/docs/optimizing-performance.html#use-the-production-build)"
  },
  "node_modules/lighthouse-stack-packs/packs/react.js | unused-javascript": {
    "message": "หากคุณไม่ได้กำลังแสดงผลฝั่งเซิร์ฟเวอร์ ให้[แยกกลุ่ม JavaScript](https://web.dev/code-splitting-suspense/) ด้วย `React.lazy()` หรือแยกโค้ดโดยใช้ไลบรารีของบุคคลที่สาม เช่น [คอมโพเนนต์ที่โหลดได้](https://www.smooth-code.com/open-source/loadable-components/docs/getting-started/)"
  },
  "node_modules/lighthouse-stack-packs/packs/react.js | user-timings": {
    "message": "ใช้ React DevTools Profiler ซึ่งใช้ประโยชน์จาก Profiler API ในการวัดประสิทธิภาพในการแสดงผลของคอมโพเนนต์ [ดูข้อมูลเพิ่มเติม](https://reactjs.org/blog/2018/09/10/introducing-the-react-profiler.html)"
  },
  "node_modules/lighthouse-stack-packs/packs/wix.js | efficient-animated-content": {
    "message": "วางวิดีโอไว้ใน `VideoBoxes` ปรับแต่งโดยใช้ `Video Masks` หรือเพิ่ม `Transparent Videos` [ดูข้อมูลเพิ่มเติม](https://support.wix.com/en/article/wix-video-about-wix-video)"
  },
  "node_modules/lighthouse-stack-packs/packs/wix.js | modern-image-formats": {
    "message": "อัปโหลดรูปภาพโดยใช้ `Wix Media Manager` เพื่อให้แสดงเป็นรูปแบบ WebP โดยอัตโนมัติ ดู[วิธีอื่นๆ ในการเพิ่มประสิทธิภาพ](https://support.wix.com/en/article/site-performance-optimizing-your-media)สื่อในเว็บไซต์ของคุณ"
  },
  "node_modules/lighthouse-stack-packs/packs/wix.js | render-blocking-resources": {
    "message": "เมื่อ[เพิ่มโค้ดของบุคคลที่สาม](https://support.wix.com/en/article/site-performance-using-third-party-code-on-your-site)ในแท็บ `Custom Code` ของแดชบอร์ดเว็บไซต์ ให้ใช้การหน่วงเวลาหรือโหลดโค้ดที่ส่วนท้ายของเนื้อหาโค้ด ใช้[การผสานรวม](https://support.wix.com/en/article/about-marketing-integrations)ของ Wix เพื่อฝังเครื่องมือการตลาดในเว็บไซต์ หากทำได้ "
  },
  "node_modules/lighthouse-stack-packs/packs/wix.js | server-response-time": {
    "message": "Wix ใช้ CDN และการแคชเพื่อแสดงคำตอบโดยเร็วที่สุดสำหรับผู้เข้าชมส่วนใหญ่ พิจารณา[เปิดใช้การแคชด้วยตนเอง](https://support.wix.com/en/article/site-performance-caching-pages-to-optimize-loading-speed)สำหรับเว็บไซต์ของคุณ โดยเฉพาะในกรณีที่ใช้ `Velo`"
  },
  "node_modules/lighthouse-stack-packs/packs/wix.js | unused-javascript": {
    "message": "ตรวจสอบโค้ดของบุคคลที่สามที่คุณเพิ่มลงในเว็บไซต์ได้ในแท็บ `Custom Code` ของแดชบอร์ดเว็บไซต์ และเก็บเฉพาะบริการที่จำเป็นสำหรับเว็บไซต์เท่านั้น [ดูข้อมูลเพิ่มเติม](https://support.wix.com/en/article/site-performance-removing-unused-javascript)"
  },
  "node_modules/lighthouse-stack-packs/packs/wordpress.js | efficient-animated-content": {
    "message": "ลองอัปโหลด GIF ไปยังบริการซึ่งจะทำให้ใช้ GIF เพื่อฝังเป็นวิดีโอ HTML5 ได้"
  },
  "node_modules/lighthouse-stack-packs/packs/wordpress.js | modern-image-formats": {
    "message": "พิจารณาใช้ปลั๊กอิน [Performance Lab](https://wordpress.org/plugins/performance-lab/) เพื่อแปลงรูปภาพ JPEG ที่อัปโหลดเป็น WebP โดยอัตโนมัติในทุกที่ที่รองรับ"
  },
  "node_modules/lighthouse-stack-packs/packs/wordpress.js | offscreen-images": {
    "message": "ติดตั้ง[ปลั๊กอินการโหลดแบบ Lazy Loading ของ WordPress](https://wordpress.org/plugins/search/lazy+load/) ที่จะช่วยเลื่อนเวลาโหลดรูปภาพนอกหน้าจอ หรือเปลี่ยนไปใช้ธีมที่มีฟังก์ชันดังกล่าว และอาจลองพิจารณาใช้[ปลั๊กอิน AMP](https://wordpress.org/plugins/amp/)"
  },
  "node_modules/lighthouse-stack-packs/packs/wordpress.js | render-blocking-resources": {
    "message": "มีปลั๊กอิน WordPress หลายรายการที่ช่วยคุณ[แทรกเนื้อหาที่สำคัญ](https://wordpress.org/plugins/search/critical+css/) หรือ[เลื่อนเวลาโหลดทรัพยากรที่สำคัญน้อยกว่า](https://wordpress.org/plugins/search/defer+css+javascript/) โปรดระวังว่าการเพิ่มประสิทธิภาพโดยปลั๊กอินเหล่านี้อาจทำให้ฟีเจอร์ของธีมหรือปลั๊กอินของคุณเสียหาย ซึ่งน่าจะทำให้คุณต้องแก้ไขโค้ด"
  },
  "node_modules/lighthouse-stack-packs/packs/wordpress.js | server-response-time": {
    "message": "การกำหนดธีม ปลั๊กอิน และเซิร์ฟเวอร์ล้วนส่งผลต่อเวลาการตอบสนองของเซิร์ฟเวอร์ ลองหาธีมที่เพิ่มประสิทธิภาพมากขึ้น พยายามเลือกปลั๊กอินการเพิ่มประสิทธิภาพด้วยความระมัดระวัง และ/หรืออัปเกรดเซิร์ฟเวอร์"
  },
  "node_modules/lighthouse-stack-packs/packs/wordpress.js | total-byte-weight": {
    "message": "ลองแสดงข้อความที่ตัดตอนมาในรายการโพสต์ (เช่น ผ่านแท็ก \"เพิ่มเติม\") ลดจำนวนโพสต์ที่แสดงในหน้าหนึ่งๆ แบ่งโพสต์ยาวๆ เป็นหลายหน้า หรือใช้ปลั๊กอินเพื่อโหลดความคิดเห็นแบบ Lazy Loading"
  },
  "node_modules/lighthouse-stack-packs/packs/wordpress.js | unminified-css": {
    "message": "มี[ปลั๊กอิน WordPress](https://wordpress.org/plugins/search/minify+css/) หลายอย่างที่ช่วยให้เว็บไซต์เร็วขึ้นได้ด้วยการลิงก์ ลดขนาด และบีบอัดสไตล์ นอกจากนี้คุณอาจใช้กระบวนการของเวอร์ชันเพื่อลดขนาดล่วงหน้าหากเป็นไปได้"
  },
  "node_modules/lighthouse-stack-packs/packs/wordpress.js | unminified-javascript": {
    "message": "มี[ปลั๊กอิน WordPress](https://wordpress.org/plugins/search/minify+javascript/) หลายอย่างที่ช่วยให้เว็บไซต์เร็วขึ้นได้ด้วยการลิงก์ ลดขนาด และบีบอัดสคริปต์ นอกจากนี้คุณอาจใช้กระบวนการของเวอร์ชันเพื่อลดขนาดล่วงหน้าหากเป็นไปได้"
  },
  "node_modules/lighthouse-stack-packs/packs/wordpress.js | unused-css-rules": {
    "message": "ลองลดหรือเปลี่ยนจำนวน[ปลั๊กอิน WordPress](https://wordpress.org/plugins/) ที่โหลด CSS ที่ไม่ได้ใช้ในหน้าเว็บของคุณ หากต้องการระบุปลั๊กอินที่เพิ่ม CSS โดยไม่จำเป็น ให้ลองเรียกใช้[การครอบคลุมโค้ด](https://developer.chrome.com/docs/devtools/coverage/)ใน DevTools ของ Chrome คุณระบุธีม/ปลั๊กอินที่รับผิดชอบได้จาก URL ของสไตล์ชีต หาปลั๊กอินที่มีสไตล์ชีตจำนวนมากอยู่ในรายการซึ่งมีสีแดงอยู่จำนวนมากในการครอบคลุมโค้ด ปลั๊กอินควรเป็นเพียงตัวกำหนดลำดับของสไตล์ชีตเท่านั้นหากใช้ปลั๊กอินในหน้าจริงๆ"
  },
  "node_modules/lighthouse-stack-packs/packs/wordpress.js | unused-javascript": {
    "message": "ลองลดหรือเปลี่ยนจำนวน[ปลั๊กอิน WordPress](https://wordpress.org/plugins/) ที่โหลด JavaScript ที่ไม่ได้ใช้ในหน้าเว็บของคุณ หากต้องการระบุปลั๊กอินที่เพิ่ม JS โดยไม่จำเป็น ให้ลองเรียกใช้ [การครอบคลุมโค้ด](https://developer.chrome.com/docs/devtools/coverage/)ใน DevTools ของ Chrome คุณระบุธีม/ปลั๊กอินที่รับผิดชอบได้จาก URL ของสคริปต์ หาปลั๊กอินที่มีสคริปต์จำนวนมากอยู่ในรายการซึ่งมีสีแดงอยู่จำนวนมากในการครอบคลุมโค้ด ปลั๊กอินควรเป็นเพียงตัวกำหนดลำดับของสคริปต์เท่านั้นหากใช้ปลั๊กอินในหน้าจริงๆ"
  },
  "node_modules/lighthouse-stack-packs/packs/wordpress.js | uses-long-cache-ttl": {
    "message": "อ่านเกี่ยวกับ[การแคชของเบราว์เซอร์ใน WordPress](https://wordpress.org/support/article/optimization/#browser-caching)"
  },
  "node_modules/lighthouse-stack-packs/packs/wordpress.js | uses-optimized-images": {
    "message": "พิจารณาใช้[ปลั๊กอิน WordPress การเพิ่มประสิทธิภาพรูปภาพ](https://wordpress.org/plugins/search/optimize+images/)ที่บีบอัดรูปภาพแต่ยังคงคุณภาพไว้ได้"
  },
  "node_modules/lighthouse-stack-packs/packs/wordpress.js | uses-responsive-images": {
    "message": "อัปโหลดรูปภาพโดยตรงผ่าน[ไลบรารีสื่อ](https://wordpress.org/support/article/media-library-screen/)เพื่อให้แน่ใจว่ามีขนาดรูปภาพที่จำเป็นพร้อมใช้งาน จากนั้นแทรกรูปภาพจากไลบรารีสื่อหรือใช้วิดเจ็ตรูปภาพเพื่อให้มีการใช้ขนาดรูปภาพที่มีประสิทธิภาพสูงสุด (รวมถึงขนาดสำหรับเบรกพอยท์ที่ปรับเปลี่ยนตามพื้นที่โฆษณา) หลีกเลี่ยงการใช้รูปภาพ`Full Size` นอกเสียจากว่าขนาดจะเพียงพอต่อการใช้งาน [ดูข้อมูลเพิ่มเติม](https://wordpress.org/support/article/inserting-images-into-posts-and-pages/)"
  },
  "node_modules/lighthouse-stack-packs/packs/wordpress.js | uses-text-compression": {
    "message": "คุณเปิดใช้การบีบอัดข้อความในการกำหนดค่าเว็บเซิร์ฟเวอร์ได้"
  },
  "node_modules/lighthouse-stack-packs/packs/wp-rocket.js | modern-image-formats": {
    "message": "เปิดใช้ \"Imagify\" จากแท็บการเพิ่มประสิทธิภาพรูปภาพใน \"WP Rocket\" เพื่อแปลงรูปภาพเป็นรูปแบบ WebP"
  },
  "node_modules/lighthouse-stack-packs/packs/wp-rocket.js | offscreen-images": {
    "message": "เปิดใช้ [LazyLoad](https://docs.wp-rocket.me/article/1141-lazyload-for-images) ใน WP Rocket เพื่อแก้ไขคำแนะนำนี้ ฟีเจอร์นี้จะทำให้การโหลดรูปภาพล่าช้าจนกว่าผู้เข้าชมจะเลื่อนหน้าเว็บลงและต้องการเห็นรูปภาพจริงๆ"
  },
  "node_modules/lighthouse-stack-packs/packs/wp-rocket.js | render-blocking-resources": {
    "message": "เปิดใช้[นำ CSS ที่ไม่ได้ใช้ออก](https://docs.wp-rocket.me/article/1529-remove-unused-css) และ[โหลด JavaScript ที่มีการเลื่อนออกไป](https://docs.wp-rocket.me/article/1265-load-javascript-deferred)ใน \"WP Rocket\" เพื่อจัดการกับคำแนะนำนี้ ฟีเจอร์เหล่านี้จะเพิ่มประสิทธิภาพไฟล์ CSS และ JavaScript ตามลำดับเพื่อให้ไม่บล็อกการแสดงผลหน้าเว็บของคุณ"
  },
  "node_modules/lighthouse-stack-packs/packs/wp-rocket.js | unminified-css": {
    "message": "เปิดใช้[ไฟล์ Minify CSS](https://docs.wp-rocket.me/article/1350-css-minify-combine) ใน \"WP Rocket\" เพื่อแก้ไขปัญหานี้ ระบบจะนำพื้นที่ว่างและความคิดเห็นในไฟล์ CSS ของเว็บไซต์ออกเพื่อให้ไฟล์มีขนาดเล็กลงและดาวน์โหลดได้เร็วขึ้น"
  },
  "node_modules/lighthouse-stack-packs/packs/wp-rocket.js | unminified-javascript": {
    "message": "เปิดใช้[ไฟล์ Minify JavaScript](https://docs.wp-rocket.me/article/1351-javascript-minify-combine) ใน \"WP Rocket\" เพื่อแก้ไขปัญหานี้ ระบบจะนำพื้นที่ว่างและความคิดเห็นออกจากไฟล์ JavaScript เพื่อให้ไฟล์มีขนาดเล็กลงและดาวน์โหลดได้เร็วขึ้น"
  },
  "node_modules/lighthouse-stack-packs/packs/wp-rocket.js | unused-css-rules": {
    "message": "เปิดใช้[นำ CSS ที่ไม่ได้ใช้ออก](https://docs.wp-rocket.me/article/1529-remove-unused-css)ใน \"WP Rocket\" เพื่อแก้ไขปัญหานี้ วิธีนี้จะลดขนาดหน้าเว็บโดยการนำ CSS และสไตล์ชีตทั้งหมดที่ไม่ได้ใช้ออก ขณะเดียวกันก็เก็บเฉพาะ CSS ที่ใช้ในแต่ละหน้าไว้"
  },
  "node_modules/lighthouse-stack-packs/packs/wp-rocket.js | unused-javascript": {
    "message": "เปิดใช้[การดำเนินการ Delay JavaScript](https://docs.wp-rocket.me/article/1349-delay-javascript-execution) ใน \"WP Rocket\" เพื่อแก้ไขปัญหานี้ การดำเนินการนี้จะช่วยปรับปรุงการโหลดหน้าเว็บโดยชะลอการดำเนินการของสคริปต์จนกว่าผู้ใช้จะโต้ตอบ หากเว็บไซต์มี iframe คุณจะใช้ [LazyLoad สำหรับ iframe และวิดีโอ](https://docs.wp-rocket.me/article/1674-lazyload-for-iframes-and-videos)ของ WP Rocket และ[แทนที่ YouTube iframe ด้วยรูปภาพตัวอย่าง](https://docs.wp-rocket.me/article/1488-replace-youtube-iframe-with-preview-image)ได้เช่นกัน"
  },
  "node_modules/lighthouse-stack-packs/packs/wp-rocket.js | uses-optimized-images": {
    "message": "เปิดใช้ \"Imagify\" จากแท็บการเพิ่มประสิทธิภาพรูปภาพใน \"WP Rocket\" และเรียกใช้การเพิ่มประสิทธิภาพแบบกลุ่มเพื่อบีบอัดรูปภาพ"
  },
  "node_modules/lighthouse-stack-packs/packs/wp-rocket.js | uses-rel-preconnect": {
    "message": "ใช้[คำขอการดึงข้อมูล DNS ล่วงหน้า](https://docs.wp-rocket.me/article/1302-prefetch-dns-requests)ใน \"WP Rocket\" เพื่อเพิ่ม \"dns-prefetch\" และเร่งการเชื่อมต่อกับโดเมนภายนอก นอกจากนี้ \"WP Rocket\" ยังเพิ่ม \"preconnect\" ไปยัง[โดเมน Google Fonts](https://docs.wp-rocket.me/article/1312-optimize-google-fonts) และ CNAME ที่เพิ่มผ่านฟีเจอร์[เปิดใช้ CDN](https://docs.wp-rocket.me/article/42-using-wp-rocket-with-a-cdn) โดยอัตโนมัติด้วย"
  },
  "node_modules/lighthouse-stack-packs/packs/wp-rocket.js | uses-rel-preload": {
    "message": "หากต้องการแก้ไขปัญหานี้สำหรับแบบอักษร ให้เปิดใช้[นำ CSS ที่ไม่ได้ใช้ออก](https://docs.wp-rocket.me/article/1529-remove-unused-css)ใน \"WP Rocket\" ระบบจะโหลดแบบอักษรสำคัญของเว็บไซต์ไว้ล่วงหน้าโดยคำนึงถึงลำดับความสำคัญ"
  },
  "report/renderer/report-utils.js | calculatorLink": {
    "message": "ดูเครื่องคิดเลข"
  },
  "report/renderer/report-utils.js | collapseView": {
    "message": "ยุบมุมมอง"
  },
  "report/renderer/report-utils.js | crcInitialNavigation": {
    "message": "การนำทางเริ่มต้น"
  },
  "report/renderer/report-utils.js | crcLongestDurationLabel": {
    "message": "เวลาในการตอบสนองของเส้นทางสำคัญที่ยาวที่สุด"
  },
  "report/renderer/report-utils.js | dropdownCopyJSON": {
    "message": "คัดลอก JSON"
  },
  "report/renderer/report-utils.js | dropdownDarkTheme": {
    "message": "เปิด/ปิดธีมมืด"
  },
  "report/renderer/report-utils.js | dropdownPrintExpanded": {
    "message": "ขยายข้อมูลการพิมพ์"
  },
  "report/renderer/report-utils.js | dropdownPrintSummary": {
    "message": "สรุปการพิมพ์"
  },
  "report/renderer/report-utils.js | dropdownSaveGist": {
    "message": "บันทึกเป็น Gist"
  },
  "report/renderer/report-utils.js | dropdownSaveHTML": {
    "message": "บันทึกเป็น HTML"
  },
  "report/renderer/report-utils.js | dropdownSaveJSON": {
    "message": "บันทึกเป็น JSON"
  },
  "report/renderer/report-utils.js | dropdownViewUnthrottledTrace": {
    "message": "ดูการติดตามที่ไม่มีการควบคุม"
  },
  "report/renderer/report-utils.js | dropdownViewer": {
    "message": "เปิดในโปรแกรมดู"
  },
  "report/renderer/report-utils.js | errorLabel": {
    "message": "ข้อผิดพลาด!"
  },
  "report/renderer/report-utils.js | errorMissingAuditInfo": {
    "message": "ข้อผิดพลาดในรายงาน: ไม่มีข้อมูลการตรวจสอบ"
  },
  "report/renderer/report-utils.js | expandView": {
    "message": "ขยายมุมมอง"
  },
  "report/renderer/report-utils.js | firstPartyChipLabel": {
    "message": "บุคคลที่หนึ่ง"
  },
  "report/renderer/report-utils.js | footerIssue": {
    "message": "รายงานปัญหา"
  },
  "report/renderer/report-utils.js | hide": {
    "message": "ซ่อน"
  },
  "report/renderer/report-utils.js | labDataTitle": {
    "message": "ข้อมูลในห้องทดลอง"
  },
  "report/renderer/report-utils.js | lsPerformanceCategoryDescription": {
    "message": "การวิเคราะห์หน้าปัจจุบันในเครือข่ายมือถือจำลองโดย [Lighthouse](https://developers.google.com/web/tools/lighthouse/) ค่ามาจากการประมาณและอาจแตกต่างกันไป"
  },
  "report/renderer/report-utils.js | manualAuditsGroupTitle": {
    "message": "รายการเพิ่มเติมที่ควรตรวจสอบด้วยตนเอง"
  },
  "report/renderer/report-utils.js | notApplicableAuditsGroupTitle": {
    "message": "ไม่เกี่ยวข้อง"
  },
  "report/renderer/report-utils.js | openInANewTabTooltip": {
    "message": "เปิดในแท็บใหม่"
  },
  "report/renderer/report-utils.js | opportunityResourceColumnLabel": {
    "message": "โอกาส"
  },
  "report/renderer/report-utils.js | opportunitySavingsColumnLabel": {
    "message": "เวลาที่ประหยัดได้โดยประมาณ"
  },
  "report/renderer/report-utils.js | passedAuditsGroupTitle": {
    "message": "การตรวจสอบที่ผ่านแล้ว"
  },
  "report/renderer/report-utils.js | runtimeAnalysisWindow": {
    "message": "การโหลดหน้าเว็บเริ่มต้น"
  },
  "report/renderer/report-utils.js | runtimeCustom": {
    "message": "การควบคุมที่กำหนดเอง"
  },
  "report/renderer/report-utils.js | runtimeDesktopEmulation": {
    "message": "เดสก์ท็อปจำลอง"
  },
  "report/renderer/report-utils.js | runtimeMobileEmulation": {
    "message": "Moto G Power จําลอง"
  },
  "report/renderer/report-utils.js | runtimeNoEmulation": {
    "message": "ไม่มีการจำลอง"
  },
  "report/renderer/report-utils.js | runtimeSettingsAxeVersion": {
    "message": "เวอร์ชัน Axe"
  },
  "report/renderer/report-utils.js | runtimeSettingsBenchmark": {
    "message": "ความแรงของ CPU/หน่วยความจำที่ไม่มีการควบคุม"
  },
  "report/renderer/report-utils.js | runtimeSettingsCPUThrottling": {
    "message": "การควบคุม CPU"
  },
  "report/renderer/report-utils.js | runtimeSettingsDevice": {
    "message": "อุปกรณ์"
  },
  "report/renderer/report-utils.js | runtimeSettingsNetworkThrottling": {
    "message": "การควบคุมเครือข่าย"
  },
  "report/renderer/report-utils.js | runtimeSettingsScreenEmulation": {
    "message": "การจำลองหน้าจอ"
  },
  "report/renderer/report-utils.js | runtimeSettingsUANetwork": {
    "message": "User Agent (เครือข่าย)"
  },
  "report/renderer/report-utils.js | runtimeSingleLoad": {
    "message": "การโหลดหน้าเว็บ 1 ครั้ง"
  },
  "report/renderer/report-utils.js | runtimeSingleLoadTooltip": {
    "message": "ข้อมูลนี้มาจากการโหลดหน้าเว็บ 1 ครั้ง ซึ่งตรงกันข้ามกับข้อมูลภาคสนามที่สรุปหลายเซสชัน"
  },
  "report/renderer/report-utils.js | runtimeSlow4g": {
    "message": "การควบคุม 4G แบบช้า"
  },
  "report/renderer/report-utils.js | runtimeUnknown": {
    "message": "ไม่ทราบ"
  },
  "report/renderer/report-utils.js | show": {
    "message": "แสดง"
  },
  "report/renderer/report-utils.js | showRelevantAudits": {
    "message": "แสดงการตรวจสอบที่เกี่ยวข้องกับรายการต่อไปนี้"
  },
  "report/renderer/report-utils.js | snippetCollapseButtonLabel": {
    "message": "ยุบตัวอย่างข้อมูล"
  },
  "report/renderer/report-utils.js | snippetExpandButtonLabel": {
    "message": "ขยายตัวอย่างข้อมูล"
  },
  "report/renderer/report-utils.js | thirdPartyResourcesLabel": {
    "message": "แสดงทรัพยากรของบุคคลที่สาม"
  },
  "report/renderer/report-utils.js | throttlingProvided": {
    "message": "ให้บริการโดยสภาพแวดล้อม"
  },
  "report/renderer/report-utils.js | toplevelWarningsMessage": {
    "message": "เกิดปัญหาที่มีผลต่อการทำงานนี้ของ Lighthouse"
  },
  "report/renderer/report-utils.js | unattributable": {
    "message": "ระบุแหล่งที่มาไม่ได้"
  },
  "report/renderer/report-utils.js | varianceDisclaimer": {
    "message": "ค่ามาจากการประมาณและอาจแตกต่างกันไป [คะแนนประสิทธิภาพคำนวณ](https://developer.chrome.com/docs/lighthouse/performance/performance-scoring/)จากเมตริกเหล่านี้โดยตรง"
  },
  "report/renderer/report-utils.js | viewTraceLabel": {
    "message": "ดูการติดตาม"
  },
  "report/renderer/report-utils.js | viewTreemapLabel": {
    "message": "ดูแผนภูมิทรีแม็ป"
  },
  "report/renderer/report-utils.js | warningAuditsGroupTitle": {
    "message": "ผ่านการตรวจสอบแต่มีคำเตือน"
  },
  "report/renderer/report-utils.js | warningHeader": {
    "message": "คำเตือน "
  },
  "treemap/app/src/util.js | allLabel": {
    "message": "ทั้งหมด"
  },
  "treemap/app/src/util.js | allScriptsDropdownLabel": {
    "message": "สคริปต์ทั้งหมด"
  },
  "treemap/app/src/util.js | coverageColumnName": {
    "message": "การครอบคลุม"
  },
  "treemap/app/src/util.js | duplicateModulesLabel": {
    "message": "โมดูลที่ซ้ำกัน"
  },
  "treemap/app/src/util.js | resourceBytesLabel": {
    "message": "ขนาดไฟล์ทรัพยากร (ไบต์)"
  },
  "treemap/app/src/util.js | tableColumnName": {
    "message": "ชื่อ"
  },
  "treemap/app/src/util.js | toggleTableButtonLabel": {
    "message": "ซ่อน/แสดงตาราง"
  },
  "treemap/app/src/util.js | unusedBytesLabel": {
    "message": "ไบต์ที่ไม่ได้ใช้"
  }
}<|MERGE_RESOLUTION|>--- conflicted
+++ resolved
@@ -989,8 +989,6 @@
   "core/audits/image-size-responsive.js | title": {
     "message": "แสดงรูปภาพที่มีความละเอียดเหมาะสม"
   },
-<<<<<<< HEAD
-=======
   "core/audits/installable-manifest.js | already-installed": {
     "message": "มีการติดตั้งแอปนี้ไว้แล้ว"
   },
@@ -1087,7 +1085,6 @@
   "core/audits/installable-manifest.js | warn-not-offline-capable": {
     "message": "หน้าใช้งานแบบออฟไลน์ไม่ได้ หน้านี้จะไม่ถือว่าติดตั้งได้หลังจาก Chrome 93 ซึ่งเป็นรุ่นที่เสถียรและเปิดตัวในเดือนสิงหาคม 2021"
   },
->>>>>>> 772c8f71
   "core/audits/is-on-https.js | allowed": {
     "message": "อนุญาต"
   },
