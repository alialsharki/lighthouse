--- conflicted
+++ resolved
@@ -989,8 +989,6 @@
   "core/audits/image-size-responsive.js | title": {
     "message": "Prikazuje slike sa odgovarajućom rezolucijom"
   },
-<<<<<<< HEAD
-=======
   "core/audits/installable-manifest.js | already-installed": {
     "message": "Aplikacija je već instalirana"
   },
@@ -1087,7 +1085,6 @@
   "core/audits/installable-manifest.js | warn-not-offline-capable": {
     "message": "Stranica ne radi oflajn. Smatraće se da stranica ne može da se instalira posle Chrome-a 93, čija stabilna verzija izlazi u avgustu 2021."
   },
->>>>>>> 772c8f71
   "core/audits/is-on-https.js | allowed": {
     "message": "Dozvoljen"
   },
