{
  "core/audits/accessibility/accesskeys.js | description": {
    "message": "Клавиши доступа позволяют быстро перейти к нужной части страницы. Для удобства навигации на каждую клавишу должно быть назначено только одно действие. Подробнее [о клавишах доступа](https://dequeuniversity.com/rules/axe/4.8/accesskeys)…"
  },
  "core/audits/accessibility/accesskeys.js | failureTitle": {
    "message": "Значения атрибута `[accesskey]` не уникальны"
  },
  "core/audits/accessibility/accesskeys.js | title": {
    "message": "`[accesskey]`: значения уникальны"
  },
  "core/audits/accessibility/aria-allowed-attr.js | description": {
    "message": "Каждая `role` ARIA поддерживает определенный набор атрибутов `aria-*`. Неверно присвоенные атрибуты `aria-*` будут недействительны. Подробнее о том, [как сопоставлять атрибуты ARIA с их ролями](https://dequeuniversity.com/rules/axe/4.8/aria-allowed-attr)…"
  },
  "core/audits/accessibility/aria-allowed-attr.js | failureTitle": {
    "message": "Атрибуты `[aria-*]` не соответствуют своим ролям"
  },
  "core/audits/accessibility/aria-allowed-attr.js | title": {
    "message": "Атрибуты `[aria-*]` соответствуют своим ролям"
  },
  "core/audits/accessibility/aria-allowed-role.js | description": {
    "message": "Благодаря параметрам ARIA (`role`) технологии специальных возможностей определяют роль каждого элемента на веб-странице. Если значения `role` написаны с ошибкой, содержат несуществующие роли ARIA (`role`) или абстрактные роли, то назначение элемента не будет сообщено пользователям технологий специальных возможностей. Подробнее [о ролях ARIA](https://dequeuniversity.com/rules/axe/4.8/aria-allowed-roles)…"
  },
  "core/audits/accessibility/aria-allowed-role.js | failureTitle": {
    "message": "Значения, указанные для атрибута `role=\"\"`, не входят в список допустимых ролей ARIA"
  },
  "core/audits/accessibility/aria-allowed-role.js | title": {
    "message": "Значения, указанные для атрибута `role=\"\"`, входят в список допустимых ролей ARIA"
  },
  "core/audits/accessibility/aria-command-name.js | description": {
    "message": "Если у элемента нет названия, доступного программам чтения с экрана, пользователи услышат его общее название и не поймут, для чего он нужен. Подробнее о том, [как сделать элементы команд более доступными](https://dequeuniversity.com/rules/axe/4.8/aria-command-name)…"
  },
  "core/audits/accessibility/aria-command-name.js | failureTitle": {
    "message": "У элементов `button`, `link` и `menuitem` нет названий, доступных программам чтения с экрана"
  },
  "core/audits/accessibility/aria-command-name.js | title": {
    "message": "У элементов `button`, `link` и `menuitem` есть названия, доступные программам чтения с экрана"
  },
  "core/audits/accessibility/aria-dialog-name.js | description": {
    "message": "Если у элементов диалогового окна ARIA нет доступных имен, пользователи программ чтения с экрана могут не понимать назначение этих элементов. Подробнее о том, [как сделать элементы диалогового окна ARIA более доступными](https://dequeuniversity.com/rules/axe/4.8/aria-dialog-name)…"
  },
  "core/audits/accessibility/aria-dialog-name.js | failureTitle": {
    "message": "У элементов с атрибутом `role=\"dialog\"` или `role=\"alertdialog\"` нет доступных названий"
  },
  "core/audits/accessibility/aria-dialog-name.js | title": {
    "message": "У элементов с атрибутом `role=\"dialog\"` или `role=\"alertdialog\"` есть доступные названия"
  },
  "core/audits/accessibility/aria-hidden-body.js | description": {
    "message": "Программы чтения с экрана и другие технологии специальных возможностей могут работать некорректно, если для `<body>` задан атрибут `aria-hidden=\"true\"`. Подробнее о том, [как `aria-hidden` влияет на элемент body](https://dequeuniversity.com/rules/axe/4.8/aria-hidden-body)…"
  },
  "core/audits/accessibility/aria-hidden-body.js | failureTitle": {
    "message": "Элемент `<body>` в документе содержит атрибут `[aria-hidden=\"true\"]`"
  },
  "core/audits/accessibility/aria-hidden-body.js | title": {
    "message": "Элемент `<body>` в документе не содержит атрибут `[aria-hidden=\"true\"]`"
  },
  "core/audits/accessibility/aria-hidden-focus.js | description": {
    "message": "Если для родительского элемента задан атрибут `[aria-hidden=\"true\"]`, то все его фокусируемые потомки становятся недоступны для программ чтения с экрана и других технологий специальных возможностей. Подробнее о том, [какое влияние `aria-hidden` оказывает на фокусируемые элементы](https://dequeuniversity.com/rules/axe/4.8/aria-hidden-focus)…"
  },
  "core/audits/accessibility/aria-hidden-focus.js | failureTitle": {
    "message": "Элементы, к которым применен атрибут `[aria-hidden=\"true\"]`, содержат активные дочерние элементы"
  },
  "core/audits/accessibility/aria-hidden-focus.js | title": {
    "message": "Элементы, к которым применен атрибут `[aria-hidden=\"true\"]`, не содержат активных дочерних элементов"
  },
  "core/audits/accessibility/aria-input-field-name.js | description": {
    "message": "Если у поля ввода нет названия, доступного программам чтения с экрана, пользователи услышат его общее название и не поймут, для чего оно нужно. Подробнее [о ярлыках для полей ввода](https://dequeuniversity.com/rules/axe/4.8/aria-input-field-name)…"
  },
  "core/audits/accessibility/aria-input-field-name.js | failureTitle": {
    "message": "У полей ввода ARIA нет доступных названий"
  },
  "core/audits/accessibility/aria-input-field-name.js | title": {
    "message": "У полей ввода ARIA есть доступные названия"
  },
  "core/audits/accessibility/aria-meter-name.js | description": {
    "message": "Если у элемента счетчика нет названия, доступного программам чтения с экрана, пользователи услышат только общее название и не поймут, для чего он нужен. Подробнее о том, [как присваивать названия элементам \"`meter`\"](https://dequeuniversity.com/rules/axe/4.8/aria-meter-name)…"
  },
  "core/audits/accessibility/aria-meter-name.js | failureTitle": {
    "message": "У элементов `meter` ARIA нет названий, доступных программам чтения с экрана"
  },
  "core/audits/accessibility/aria-meter-name.js | title": {
    "message": "У элементов `meter` ARIA есть названия, доступные программам чтения с экрана"
  },
  "core/audits/accessibility/aria-progressbar-name.js | description": {
    "message": "Если у элемента `progressbar` нет названия, доступного программам чтения с экрана, пользователи услышат только его общее название и не поймут, для чего он нужен. Подробнее о том, [как присваивать ярлыки элементам `progressbar`](https://dequeuniversity.com/rules/axe/4.8/aria-progressbar-name)…"
  },
  "core/audits/accessibility/aria-progressbar-name.js | failureTitle": {
    "message": "У элементов `progressbar` ARIA нет названий, доступных программам чтения с экрана"
  },
  "core/audits/accessibility/aria-progressbar-name.js | title": {
    "message": "У элементов `progressbar` ARIA есть названия, доступные программам чтения с экрана"
  },
  "core/audits/accessibility/aria-required-attr.js | description": {
    "message": "К некоторым ролям ARIA необходимо добавлять атрибуты, описывающие состояние элемента для программ чтения с экрана. Подробнее [о ролях и необходимых атрибутах](https://dequeuniversity.com/rules/axe/4.8/aria-required-attr)…"
  },
  "core/audits/accessibility/aria-required-attr.js | failureTitle": {
    "message": "Для элементов с атрибутом `[role]` заданы не все необходимые атрибуты `[aria-*]`"
  },
  "core/audits/accessibility/aria-required-attr.js | title": {
    "message": "У элементов `[role]` есть все необходимые атрибуты `[aria-*]`"
  },
  "core/audits/accessibility/aria-required-children.js | description": {
    "message": "Указав роль ARIA для родительского элемента, в некоторых случаях вы должны также задать определенные роли его дочерним элементам. Если этого не сделать, связанные с ARIA функции специальных возможностей будут работать неправильно. Подробнее [о ролях и необходимых дочерних элементах](https://dequeuniversity.com/rules/axe/4.8/aria-required-children)…"
  },
  "core/audits/accessibility/aria-required-children.js | failureTitle": {
    "message": "В элементах с ролью ARIA `[role]` отсутствуют некоторые или все обязательные дочерние элементы, которые должны содержать определенный элемент `[role]`."
  },
  "core/audits/accessibility/aria-required-children.js | title": {
    "message": "В элементах с ролью ARIA `[role]` присутствуют все обязательные дочерние элементы, которые должны содержать определенный элемент `[role]`."
  },
  "core/audits/accessibility/aria-required-parent.js | description": {
    "message": "Некоторые дочерние элементы с ролями ARIA должны содержаться внутри определенных родительских элементов, иначе связанные с ними функции специальных возможностей будут работать неправильно. Подробнее [о ролях ARIA и необходимых родительских элементах](https://dequeuniversity.com/rules/axe/4.8/aria-required-parent)…"
  },
  "core/audits/accessibility/aria-required-parent.js | failureTitle": {
    "message": "Элементы с атрибутом `[role]` не содержатся в своих родительских элементах"
  },
  "core/audits/accessibility/aria-required-parent.js | title": {
    "message": "Элементы с атрибутом `[role]` содержатся в своих родительских элементах"
  },
  "core/audits/accessibility/aria-roles.js | description": {
    "message": "Значения ролей ARIA должны быть допустимыми, иначе связанные с ними функции специальных возможностей будут работать неправильно. Подробнее о том, [какие роли ARIA можно указывать](https://dequeuniversity.com/rules/axe/4.8/aria-roles)…"
  },
  "core/audits/accessibility/aria-roles.js | failureTitle": {
    "message": "Присутствуют недействительные значения атрибутов `[role]`"
  },
  "core/audits/accessibility/aria-roles.js | title": {
    "message": "Недействительные значения атрибутов `[role]` отсутствуют"
  },
  "core/audits/accessibility/aria-text.js | description": {
    "message": "Если добавить отделенный разметкой атрибут `role=text` перед текстовым узлом и после него, VoiceOver будет определять текст как одну фразу, но фокусируемые потомки не будут озвучиваться. Подробнее [об атрибуте `role=text`](https://dequeuniversity.com/rules/axe/4.8/aria-text)…"
  },
  "core/audits/accessibility/aria-text.js | failureTitle": {
    "message": "У элементов с атрибутом `role=text` есть фокусируемые потомки"
  },
  "core/audits/accessibility/aria-text.js | title": {
    "message": "У элементов атрибута `role=text` нет фокусируемых потомков"
  },
  "core/audits/accessibility/aria-toggle-field-name.js | description": {
    "message": "Если у переключателя нет названия, доступного программам чтения с экрана, пользователи услышат его общее название и не поймут, для чего он нужен. Подробнее [о переключателях](https://dequeuniversity.com/rules/axe/4.8/aria-toggle-field-name)…"
  },
  "core/audits/accessibility/aria-toggle-field-name.js | failureTitle": {
    "message": "У переключателей ARIA нет доступных названий"
  },
  "core/audits/accessibility/aria-toggle-field-name.js | title": {
    "message": "У переключателей ARIA есть доступные названия"
  },
  "core/audits/accessibility/aria-tooltip-name.js | description": {
    "message": "Если у элемента подсказки нет названия, доступного программам чтения с экрана, пользователи услышат только его общее название и не поймут, для чего он нужен. Подробнее о том, [как присваивать названия элементам \"`tooltip`\"](https://dequeuniversity.com/rules/axe/4.8/aria-tooltip-name)…"
  },
  "core/audits/accessibility/aria-tooltip-name.js | failureTitle": {
    "message": "У элементов `tooltip` ARIA нет названий, доступных программам чтения с экрана"
  },
  "core/audits/accessibility/aria-tooltip-name.js | title": {
    "message": "У элементов `tooltip` ARIA есть названия, доступные программам чтения с экрана"
  },
  "core/audits/accessibility/aria-treeitem-name.js | description": {
    "message": "Если у элемента `treeitem` нет названия, доступного программам чтения с экрана, пользователи услышат только его общее название и не поймут, для чего он нужен. Подробнее [о присваивании ярлыков элементам `treeitem`](https://dequeuniversity.com/rules/axe/4.8/aria-treeitem-name)…"
  },
  "core/audits/accessibility/aria-treeitem-name.js | failureTitle": {
    "message": "У элементов `treeitem` ARIA нет названий, доступных программам чтения с экрана"
  },
  "core/audits/accessibility/aria-treeitem-name.js | title": {
    "message": "У элементов `treeitem` ARIA есть названия, доступные программам чтения с экрана"
  },
  "core/audits/accessibility/aria-valid-attr-value.js | description": {
    "message": "Технологии специальных возможностей, например программы чтения с экрана, не могут распознавать атрибуты ARIA с недопустимыми значениями. Подробнее [о существующих значениях для атрибутов ARIA](https://dequeuniversity.com/rules/axe/4.8/aria-valid-attr-value)…"
  },
  "core/audits/accessibility/aria-valid-attr-value.js | failureTitle": {
    "message": "У атрибутов `[aria-*]` недействительные значения"
  },
  "core/audits/accessibility/aria-valid-attr-value.js | title": {
    "message": "Недействительные значения атрибутов `[aria-*]` отсутствуют"
  },
  "core/audits/accessibility/aria-valid-attr.js | description": {
    "message": "Технологии специальных возможностей, например программы чтения с экрана, не могут распознавать атрибуты ARIA с недопустимыми названиями. Подробнее [о существующих атрибутах ARIA](https://dequeuniversity.com/rules/axe/4.8/aria-valid-attr)…"
  },
  "core/audits/accessibility/aria-valid-attr.js | failureTitle": {
    "message": "Атрибуты `[aria-*]` недействительны или указаны с ошибками"
  },
  "core/audits/accessibility/aria-valid-attr.js | title": {
    "message": "Атрибуты `[aria-*]` действительны и написаны без ошибок"
  },
  "core/audits/accessibility/axe-audit.js | failingElementsHeader": {
    "message": "Элементы, не прошедшие проверку"
  },
  "core/audits/accessibility/button-name.js | description": {
    "message": "Если у кнопки нет названия, доступного программам чтения с экрана, пользователи услышат слово \"кнопка\", но не поймут, для чего она нужна. Подробнее о том, [как сделать кнопки более доступными](https://dequeuniversity.com/rules/axe/4.8/button-name)…"
  },
  "core/audits/accessibility/button-name.js | failureTitle": {
    "message": "Названия кнопок недоступны программам чтения с экрана"
  },
  "core/audits/accessibility/button-name.js | title": {
    "message": "Названия кнопок доступны программам чтения с экрана"
  },
  "core/audits/accessibility/bypass.js | description": {
    "message": "Чтобы пользователям было проще перемещаться по странице с помощью клавиатуры, добавьте возможность пропускать повторяющийся контент. Подробнее [о пропускаемых блоках данных](https://dequeuniversity.com/rules/axe/4.8/bypass)…"
  },
  "core/audits/accessibility/bypass.js | failureTitle": {
    "message": "На странице отсутствует заголовок, ссылка для пропуска или указание региона"
  },
  "core/audits/accessibility/bypass.js | title": {
    "message": "Страница содержит заголовок, ссылку для пропуска контента или указание региона"
  },
  "core/audits/accessibility/color-contrast.js | description": {
    "message": "Многие пользователи не видят текст с низкой контрастностью, или им сложно его воспринимать. Подробнее о том, [как обеспечить достаточный цветовой контраст](https://dequeuniversity.com/rules/axe/4.8/color-contrast)…"
  },
  "core/audits/accessibility/color-contrast.js | failureTitle": {
    "message": "Цвета фона и переднего плана недостаточно контрастны"
  },
  "core/audits/accessibility/color-contrast.js | title": {
    "message": "Цвета фона и переднего плана достаточно контрастны"
  },
  "core/audits/accessibility/definition-list.js | description": {
    "message": "Если списки определений размечены с ошибками, программы чтения с экрана могут озвучивать их некорректно. Подробнее о том, [как правильно создавать списки определений](https://dequeuniversity.com/rules/axe/4.8/definition-list)…"
  },
  "core/audits/accessibility/definition-list.js | failureTitle": {
    "message": "Ошибка в элементах `<dl>`: они могут содержать только правильно размещенные группы `<dt>` и `<dd>` и элементы `<script>`, `<template>` или `<div>`."
  },
  "core/audits/accessibility/definition-list.js | title": {
    "message": "Элементы `<dl>` содержат только правильно размещенные группы `<dt>` и `<dd>` и элементы `<script>`, `<template>` или `<div>`."
  },
  "core/audits/accessibility/dlitem.js | description": {
    "message": "Чтобы программы чтения с экрана правильно озвучивали элементы списков определений `<dt>` и `<dd>`, они должны располагаться внутри родительского элемента `<dl>`. Подробнее о том, [как правильно создавать списки определений](https://dequeuniversity.com/rules/axe/4.8/dlitem)…"
  },
  "core/audits/accessibility/dlitem.js | failureTitle": {
    "message": "Элементы списков определений не расположены внутри элементов `<dl>`"
  },
  "core/audits/accessibility/dlitem.js | title": {
    "message": "Элементы списков определений расположены внутри элементов `<dl>`"
  },
  "core/audits/accessibility/document-title.js | description": {
    "message": "Название (элемент title) нужно для того, чтобы программы чтения с экрана могли озвучивать название страницы. Также оно появляется в результатах поиска и позволяет определять, соответствует ли сайт запросу. Подробнее [о названиях документов](https://dequeuniversity.com/rules/axe/4.8/document-title)…"
  },
  "core/audits/accessibility/document-title.js | failureTitle": {
    "message": "В документе нет элемента `<title>`"
  },
  "core/audits/accessibility/document-title.js | title": {
    "message": "Документ содержит элемент `<title>`"
  },
  "core/audits/accessibility/duplicate-id-active.js | description": {
    "message": "Чтобы технологии специальных возможностей могли считывать все фокусируемые элементы, их атрибуты `id` должны быть уникальными. Подробнее о том, [как убрать копии атрибутов `id`](https://dequeuniversity.com/rules/axe/4.8/duplicate-id-active)…"
  },
  "core/audits/accessibility/duplicate-id-active.js | failureTitle": {
    "message": "У активных элементов есть неуникальные атрибуты `[id]`"
  },
  "core/audits/accessibility/duplicate-id-active.js | title": {
    "message": "Атрибуты `[id]` у активных элементов уникальны"
  },
  "core/audits/accessibility/duplicate-id-aria.js | description": {
    "message": "Значение идентификатора ARIA должно быть уникальным, поскольку технологии специальных возможностей могут игнорировать повторяющиеся идентификаторы. Подробнее о том, [как убрать копии идентификаторов ARIA](https://dequeuniversity.com/rules/axe/4.8/duplicate-id-aria)…"
  },
  "core/audits/accessibility/duplicate-id-aria.js | failureTitle": {
    "message": "Идентификаторы ARIA не уникальны"
  },
  "core/audits/accessibility/duplicate-id-aria.js | title": {
    "message": "Идентификаторы ARIA уникальны"
  },
  "core/audits/accessibility/empty-heading.js | description": {
    "message": "Если у заголовка нет содержимого или текст недоступен, пользователи программы чтения с экрана не могут получить информацию о структуре страницы. Подробнее [о заголовках](https://dequeuniversity.com/rules/axe/4.8/empty-heading)…"
  },
  "core/audits/accessibility/empty-heading.js | failureTitle": {
    "message": "В элементах заголовка нет содержимого"
  },
  "core/audits/accessibility/empty-heading.js | title": {
    "message": "Во всех элементах заголовка есть содержимое"
  },
  "core/audits/accessibility/form-field-multiple-labels.js | description": {
    "message": "Когда программы чтения с экрана или другие технологии специальных возможностей обнаруживают поля формы с несколькими ярлыками, они озвучивают только первый, последний или все ярлыки. Это может запутать пользователей. Подробнее о том, [как использовать ярлыки формы](https://dequeuniversity.com/rules/axe/4.8/form-field-multiple-labels)…"
  },
  "core/audits/accessibility/form-field-multiple-labels.js | failureTitle": {
    "message": "В форме есть поля с несколькими ярлыками"
  },
  "core/audits/accessibility/form-field-multiple-labels.js | title": {
    "message": "В форме нет полей с несколькими ярлыками"
  },
  "core/audits/accessibility/frame-title.js | description": {
    "message": "Чтобы программы чтения с экрана могли описывать содержимое фреймов, у каждого из них должно быть название (атрибут title). Подробнее [о названиях фреймов](https://dequeuniversity.com/rules/axe/4.8/frame-title)…"
  },
  "core/audits/accessibility/frame-title.js | failureTitle": {
    "message": "Для элементов `<frame>` или `<iframe>` не указан атрибут title"
  },
  "core/audits/accessibility/frame-title.js | title": {
    "message": "У элементов `<frame>` и `<iframe>` есть атрибут title"
  },
  "core/audits/accessibility/heading-order.js | description": {
    "message": "Когда заголовки расположены в правильном порядке и между их уровнями нет пропусков, они образуют семантическую структуру страницы. Благодаря этому навигация с помощью технологий специальных возможностей становится проще и понятнее. Подробнее [о расположении заголовков](https://dequeuniversity.com/rules/axe/4.8/heading-order)…"
  },
  "core/audits/accessibility/heading-order.js | failureTitle": {
    "message": "Элементы заголовков не расположены последовательно в порядке убывания"
  },
  "core/audits/accessibility/heading-order.js | title": {
    "message": "Элементы заголовков расположены последовательно в порядке убывания"
  },
  "core/audits/accessibility/html-has-lang.js | description": {
    "message": "Если для страницы не указан атрибут `lang`, программа чтения с экрана предполагает, что текст приведен на языке по умолчанию, выбранном пользователем при установке программы. Если текст написан на другом языке, он может озвучиваться некорректно. Подробнее [об атрибуте `lang`](https://dequeuniversity.com/rules/axe/4.8/html-has-lang)…"
  },
  "core/audits/accessibility/html-has-lang.js | failureTitle": {
    "message": "Для элемента `<html>` не задан атрибут `[lang]`"
  },
  "core/audits/accessibility/html-has-lang.js | title": {
    "message": "Элемент `<html>` содержит атрибут `[lang]`"
  },
  "core/audits/accessibility/html-lang-valid.js | description": {
    "message": "Чтобы программы чтения с экрана правильно озвучивали текст, укажите допустимый [языковой тег BCP 47](https://www.w3.org/International/questions/qa-choosing-language-tags#question). Подробнее о том, [как использовать атрибут `lang`](https://dequeuniversity.com/rules/axe/4.8/html-lang-valid)…"
  },
  "core/audits/accessibility/html-lang-valid.js | failureTitle": {
    "message": "В элементе `<html>` нет действительного значения для атрибута `[lang]`"
  },
  "core/audits/accessibility/html-lang-valid.js | title": {
    "message": "Для элемента `<html>` указано действительное значение атрибута `[lang]`"
  },
  "core/audits/accessibility/html-xml-lang-mismatch.js | description": {
    "message": "Если для веб-страницы не указан подходящий язык, программа чтения с экрана может озвучивать текст некорректно. Подробнее [об атрибуте `lang`](https://dequeuniversity.com/rules/axe/4.8/html-xml-lang-mismatch)…"
  },
  "core/audits/accessibility/html-xml-lang-mismatch.js | failureTitle": {
    "message": "У элемента `<html>` нет атрибута `[xml:lang]`, основной язык которого совпадает с языком в атрибуте `[lang]`"
  },
  "core/audits/accessibility/html-xml-lang-mismatch.js | title": {
    "message": "У элемента `<html>` есть атрибут `[xml:lang]`, основной язык которого совпадает с языком в атрибуте `[lang]`"
  },
  "core/audits/accessibility/identical-links-same-purpose.js | description": {
    "message": "У ссылок с одним назначением должно быть одинаковое описание. Так пользователь поймет, куда они ведут, и решит, следует ли по ним переходить. Подробнее [об одинаковых ссылках](https://dequeuniversity.com/rules/axe/4.8/identical-links-same-purpose)…"
  },
  "core/audits/accessibility/identical-links-same-purpose.js | failureTitle": {
    "message": "У одинаковых ссылок разное назначение"
  },
  "core/audits/accessibility/identical-links-same-purpose.js | title": {
    "message": "У одинаковых ссылок одно назначение"
  },
  "core/audits/accessibility/image-alt.js | description": {
    "message": "В информационных элементах должен содержаться короткий и ясный альтернативный текст. Если элемент декоративный, то атрибут alt для него можно оставить пустым. Подробнее [об атрибуте `alt`](https://dequeuniversity.com/rules/axe/4.8/image-alt)…"
  },
  "core/audits/accessibility/image-alt.js | failureTitle": {
    "message": "Для элементов изображений не заданы атрибуты `[alt]`"
  },
  "core/audits/accessibility/image-alt.js | title": {
    "message": "У элементов изображений есть атрибут `[alt]`"
  },
  "core/audits/accessibility/image-redundant-alt.js | description": {
    "message": "В информационных элементах должен содержаться короткий и ясный альтернативный текст. Если он будет повторять текст рядом со ссылкой или изображением, то одна и та же фраза может прозвучать дважды, что собьет с толку пользователей программы чтения с экрана. Подробнее [об атрибуте `alt`](https://dequeuniversity.com/rules/axe/4.8/image-redundant-alt)…"
  },
  "core/audits/accessibility/image-redundant-alt.js | failureTitle": {
    "message": "У изображений есть атрибуты `[alt]`, представляющие собой избыточный текст"
  },
  "core/audits/accessibility/image-redundant-alt.js | title": {
    "message": "У изображений нет атрибутов `[alt]`, представляющих собой избыточный текст"
  },
  "core/audits/accessibility/input-button-name.js | description": {
    "message": "Добавьте к кнопкам ввода легко различимый текст, чтобы пользователи программы чтения с экрана могли понимать их назначение. Подробнее [о кнопках ввода](https://dequeuniversity.com/rules/axe/4.8/input-button-name)…"
  },
  "core/audits/accessibility/input-button-name.js | failureTitle": {
    "message": "Текст кнопок ввода плохо различим"
  },
  "core/audits/accessibility/input-button-name.js | title": {
    "message": "Текст кнопок ввода легко различим"
  },
  "core/audits/accessibility/input-image-alt.js | description": {
    "message": "Если в элементе `<input>` в качестве кнопки используется изображение, добавьте альтернативный текст, описывающий назначение этой кнопки для программ чтения с экрана. Подробнее [об альтернативном тексте для изображения в элементе ввода](https://dequeuniversity.com/rules/axe/4.8/input-image-alt)…"
  },
  "core/audits/accessibility/input-image-alt.js | failureTitle": {
    "message": "Атрибут `[alt]` задан не для всех элементов `<input type=\"image\">`"
  },
  "core/audits/accessibility/input-image-alt.js | title": {
    "message": "Элементы `<input type=\"image\">` содержат атрибут `[alt]`"
  },
  "core/audits/accessibility/label-content-name-mismatch.js | description": {
    "message": "Видимые текстовые метки, которые не совпадают с доступными названиями, могут запутать пользователей программ чтения с экрана. Подробнее [о доступных названиях](https://dequeuniversity.com/rules/axe/4.8/label-content-name-mismatch)…"
  },
  "core/audits/accessibility/label-content-name-mismatch.js | failureTitle": {
    "message": "У элементов с видимыми текстовыми метками нет подходящих доступных названий"
  },
  "core/audits/accessibility/label-content-name-mismatch.js | title": {
    "message": "У элементов с видимыми текстовыми метками есть подходящие доступные названия"
  },
  "core/audits/accessibility/label.js | description": {
    "message": "Ярлыки нужны для того, чтобы программы чтения с экрана и другие технологии специальных возможностей могли правильно озвучивать элементы управления формой. Подробнее [о ярлыках для элементов формы](https://dequeuniversity.com/rules/axe/4.8/label)…"
  },
  "core/audits/accessibility/label.js | failureTitle": {
    "message": "Элементам формы не присвоены соответствующие ярлыки"
  },
  "core/audits/accessibility/label.js | title": {
    "message": "Элементам формы присвоены соответствующие ярлыки"
  },
  "core/audits/accessibility/landmark-one-main.js | description": {
    "message": "Если добавить ориентир main, пользователям программы чтения с экрана будет удобнее перемещаться по веб-странице. Подробнее [об ориентирах](https://dequeuniversity.com/rules/axe/4.8/landmark-one-main)…"
  },
  "core/audits/accessibility/landmark-one-main.js | failureTitle": {
    "message": "В документе нет ориентира main"
  },
  "core/audits/accessibility/landmark-one-main.js | title": {
    "message": "В документе есть ориентир main"
  },
  "core/audits/accessibility/link-in-text-block.js | description": {
    "message": "Многие пользователи не видят текст с низкой контрастностью, или им сложно его воспринимать. Хорошо различимый текст ссылки облегчает работу людям со слабым зрением. Подробнее о том, [как сделать ссылку хорошо различимой](https://dequeuniversity.com/rules/axe/4.8/link-in-text-block)…"
  },
  "core/audits/accessibility/link-in-text-block.js | failureTitle": {
    "message": "Ссылки нельзя различить, не опираясь на цвет"
  },
  "core/audits/accessibility/link-in-text-block.js | title": {
    "message": "Ссылки можно различить, не опираясь на цвет"
  },
  "core/audits/accessibility/link-name.js | description": {
    "message": "Текст ссылок (как и альтернативный текст для изображений, используемых в качестве ссылок) должен быть уникальным, фокусируемым и доступным для программ чтения с экрана. Подробнее о том, [как сделать ссылки доступными для программ с технологиями специальных возможностей](https://dequeuniversity.com/rules/axe/4.8/link-name)…"
  },
  "core/audits/accessibility/link-name.js | failureTitle": {
    "message": "Текст ссылок неразличим для программ чтения с экрана"
  },
  "core/audits/accessibility/link-name.js | title": {
    "message": "Текст ссылок различим для программ чтения с экрана"
  },
  "core/audits/accessibility/list.js | description": {
    "message": "Используйте правильную структуру кода при верстке списков, иначе программы чтения с экрана будут некорректно их озвучивать. Подробнее [о правильной структуре списков](https://dequeuniversity.com/rules/axe/4.8/list)…"
  },
  "core/audits/accessibility/list.js | failureTitle": {
    "message": "В списках содержатся другие элементы, помимо элементов `<li>` и элементов поддержки скрипта (`<script>` и `<template>`)"
  },
  "core/audits/accessibility/list.js | title": {
    "message": "В списках содержатся только элементы `<li>` и элементы поддержки скрипта (`<script>` и `<template>`)"
  },
  "core/audits/accessibility/listitem.js | description": {
    "message": "Чтобы программы чтения с экрана правильно озвучивали списки, элементы `<li>` должны располагаться внутри родительских элементов `<ul>`, `<ol>` или `<menu>`. Подробнее [о правильной структуре списков](https://dequeuniversity.com/rules/axe/4.8/listitem)…"
  },
  "core/audits/accessibility/listitem.js | failureTitle": {
    "message": "Элементы списка (`<li>`) не содержатся в родительских элементах `<ul>`, `<ol>` или `<menu>`"
  },
  "core/audits/accessibility/listitem.js | title": {
    "message": "Элементы списка (`<li>`) расположены внутри родительских элементов `<ul>`, `<ol>` или `<menu>`"
  },
  "core/audits/accessibility/meta-refresh.js | description": {
    "message": "Когда страница обновляется автоматически, фокус, используемый программами для чтения с экрана, перемещается в верхнюю часть. Это может мешать работе пользователей и вызывать у них негативные эмоции. Подробнее [о метатеге refresh](https://dequeuniversity.com/rules/axe/4.8/meta-refresh)…"
  },
  "core/audits/accessibility/meta-refresh.js | failureTitle": {
    "message": "В документе используется метатег `<meta http-equiv=\"refresh\">`"
  },
  "core/audits/accessibility/meta-refresh.js | title": {
    "message": "В документе не используется метатег `<meta http-equiv=\"refresh\">`"
  },
  "core/audits/accessibility/meta-viewport.js | description": {
    "message": "Не отключайте масштабирование. Эта функция помогает слабовидящим пользователям читать информацию на веб-страницах. Подробнее [о метатеге viewport](https://dequeuniversity.com/rules/axe/4.8/meta-viewport)…"
  },
  "core/audits/accessibility/meta-viewport.js | failureTitle": {
    "message": "Атрибут `[user-scalable=\"no\"]` используется в элементе `<meta name=\"viewport\">` или значение атрибута `[maximum-scale]` меньше 5"
  },
  "core/audits/accessibility/meta-viewport.js | title": {
    "message": "Атрибут `[user-scalable=\"no\"]` не используется в элементе `<meta name=\"viewport\">`, и значение атрибута `[maximum-scale]` больше или равно 5"
  },
  "core/audits/accessibility/object-alt.js | description": {
    "message": "Чтобы программы чтения с экрана могли зачитывать содержимое элементов `<object>`, добавьте к ним альтернативный текст. Подробнее [об альтернативном тексте для элементов `object`](https://dequeuniversity.com/rules/axe/4.8/object-alt)…"
  },
  "core/audits/accessibility/object-alt.js | failureTitle": {
    "message": "У элементов `<object>` нет альтернативного текста"
  },
  "core/audits/accessibility/object-alt.js | title": {
    "message": "У элементов `<object>` есть альтернативный текст"
  },
  "core/audits/accessibility/select-name.js | description": {
    "message": "Элементы формы без эффективных меток могут доставить неудобства пользователям программы чтения с экрана. Подробнее [об элементе `select`](https://dequeuniversity.com/rules/axe/4.8/select-name)…"
  },
  "core/audits/accessibility/select-name.js | failureTitle": {
    "message": "У элементов select нет связанных элементов label"
  },
  "core/audits/accessibility/select-name.js | title": {
    "message": "У элементов select есть связанные элементы label"
  },
  "core/audits/accessibility/skip-link.js | description": {
    "message": "Добавьте ссылку для пропуска контента, чтобы пользователи могли сразу перейти к основному контенту. [Подробнее…](https://dequeuniversity.com/rules/axe/4.8/skip-link)"
  },
  "core/audits/accessibility/skip-link.js | failureTitle": {
    "message": "Ссылки для пропуска контента нефокусируемые"
  },
  "core/audits/accessibility/skip-link.js | title": {
    "message": "Ссылки для пропуска контента фокусируемые"
  },
  "core/audits/accessibility/tabindex.js | description": {
    "message": "Значение больше 0 подразумевает явное указание порядка навигации. Это может создавать трудности для пользователей с ограниченными возможностями. Подробнее [об атрибуте `tabindex`](https://dequeuniversity.com/rules/axe/4.8/tabindex)…"
  },
  "core/audits/accessibility/tabindex.js | failureTitle": {
    "message": "Для некоторых элементов значение `[tabindex]` больше 0"
  },
  "core/audits/accessibility/tabindex.js | title": {
    "message": "Нет элементов со значением атрибута `[tabindex]` выше 0"
  },
  "core/audits/accessibility/table-duplicate-name.js | description": {
    "message": "Атрибут summary должен описывать структуру таблицы, а в элементе `<caption>` требуется указать экранный заголовок. Точная разметка таблиц упрощает работу пользователей программ чтения с экрана. Подробнее [об атрибуте summary и элементе caption](https://dequeuniversity.com/rules/axe/4.8/table-duplicate-name)…"
  },
  "core/audits/accessibility/table-duplicate-name.js | failureTitle": {
    "message": "В таблицах для атрибута summary и элемента`<caption>.` указаны одинаковые значения"
  },
  "core/audits/accessibility/table-duplicate-name.js | title": {
    "message": "В таблицах указаны разные значения для атрибута summary и элемента `<caption>`"
  },
  "core/audits/accessibility/table-fake-caption.js | description": {
    "message": "Чтобы пользователям было проще перемещаться по таблицам с помощью программ чтения с экрана, не используйте в таблицах ячейки с атрибутом `[colspan]` для обозначения подписей. Подробнее [о подписях](https://dequeuniversity.com/rules/axe/4.8/table-fake-caption)…"
  },
  "core/audits/accessibility/table-fake-caption.js | failureTitle": {
    "message": "Для обозначения подписей в таблицах не используется элемент `<caption>` вместо ячеек с атрибутом `[colspan]`"
  },
  "core/audits/accessibility/table-fake-caption.js | title": {
    "message": "Для обозначения подписей в таблицах используется элемент `<caption>` вместо ячеек с атрибутом `[colspan]`"
  },
  "core/audits/accessibility/target-size.js | description": {
    "message": "Области прикосновения должны быть достаточно большими, как и расстояние между ними. Так пользователям, у которых могут возникнуть трудности с нажатием на небольшие элементы управления, будет проще выбрать нужный. Подробнее [об областях прикосновения](https://dequeuniversity.com/rules/axe/4.8/target-size)…"
  },
  "core/audits/accessibility/target-size.js | failureTitle": {
    "message": "Области прикосновения и расстояние между ними недостаточно большие"
  },
  "core/audits/accessibility/target-size.js | title": {
    "message": "Области прикосновения и расстояние между ними достаточно большие"
  },
  "core/audits/accessibility/td-has-header.js | description": {
    "message": "Чтобы пользователям было проще перемещаться по таблицам с помощью программ чтения с экрана, рекомендуем добавлять заголовки для элементов `<td>` в больших таблицах (состоящих из трех или более ячеек в высоту и ширину). Подробнее [о заголовках таблиц](https://dequeuniversity.com/rules/axe/4.8/td-has-header)…"
  },
  "core/audits/accessibility/td-has-header.js | failureTitle": {
    "message": "У элементов `<td>` нет заголовков в большой таблице `<table>`"
  },
  "core/audits/accessibility/td-has-header.js | title": {
    "message": "У элементов `<td>` есть один или несколько заголовков в большой таблице `<table>`"
  },
  "core/audits/accessibility/td-headers-attr.js | description": {
    "message": "Чтобы пользователям было проще перемещаться по таблицам с помощью программ чтения с экрана, убедитесь, что ячейки (элементы `<td>`) с атрибутом `[headers]` ссылаются только на другие ячейки в той же таблице. Подробнее [об атрибуте `headers`](https://dequeuniversity.com/rules/axe/4.8/td-headers-attr)…"
  },
  "core/audits/accessibility/td-headers-attr.js | failureTitle": {
    "message": "Ячейки внутри элемента `<table>`, в которых используется атрибут `[headers]`, ссылаются на элемент `id`, не найденный внутри той же таблицы."
  },
  "core/audits/accessibility/td-headers-attr.js | title": {
    "message": "Ячейки внутри элемента `<table>`, в которых используется атрибут `[headers]`, ссылаются на ячейки той же таблицы."
  },
  "core/audits/accessibility/th-has-data-cells.js | description": {
    "message": "Чтобы пользователям было проще перемещаться по таблицам с помощью программ чтения с экрана, убедитесь, что все заголовки в таблицах ссылаются на тот или иной набор ячеек. Подробнее [о заголовках таблиц](https://dequeuniversity.com/rules/axe/4.8/th-has-data-cells)…"
  },
  "core/audits/accessibility/th-has-data-cells.js | failureTitle": {
    "message": "В элементах `<th>` и элементах с атрибутом `[role=\"columnheader\"/\"rowheader\"]` нет описываемых ими ячеек с данными"
  },
  "core/audits/accessibility/th-has-data-cells.js | title": {
    "message": "В элементах `<th>` и элементах с атрибутом `[role=\"columnheader\"/\"rowheader\"]` есть описываемые ими ячейки с данными"
  },
  "core/audits/accessibility/valid-lang.js | description": {
    "message": "Чтобы программы чтения с экрана правильно озвучивали текст, укажите для элементов допустимый [языковой тег BCP 47](https://www.w3.org/International/questions/qa-choosing-language-tags#question). Подробнее о том, [как использовать атрибут `lang`](https://dequeuniversity.com/rules/axe/4.8/valid-lang)…"
  },
  "core/audits/accessibility/valid-lang.js | failureTitle": {
    "message": "Присутствуют недействительные значения атрибутов `[lang]`"
  },
  "core/audits/accessibility/valid-lang.js | title": {
    "message": "Недействительные значения атрибутов `[lang]` отсутствуют"
  },
  "core/audits/accessibility/video-caption.js | description": {
    "message": "Чтобы информация, озвучиваемая в видео, была доступна людям с нарушениями слуха, добавьте субтитры. Подробнее [о субтитрах в видео](https://dequeuniversity.com/rules/axe/4.8/video-caption)…"
  },
  "core/audits/accessibility/video-caption.js | failureTitle": {
    "message": "Элементы `<video>` не содержат элемент `<track>` с атрибутом `[kind=\"captions\"]`"
  },
  "core/audits/accessibility/video-caption.js | title": {
    "message": "Элементы `<video>` содержат элемент `<track>` с атрибутом `[kind=\"captions\"]`"
  },
  "core/audits/autocomplete.js | columnCurrent": {
    "message": "Текущее значение"
  },
  "core/audits/autocomplete.js | columnSuggestions": {
    "message": "Предлагаемый токен"
  },
  "core/audits/autocomplete.js | description": {
    "message": "Атрибут `autocomplete` помогает пользователям отправлять формы быстрее. Чтобы упростить процесс, включите автозаполнение, задав атрибуту `autocomplete` допустимое значение. Подробнее [об атрибуте `autocomplete` в формах](https://developers.google.com/web/fundamentals/design-and-ux/input/forms#use_metadata_to_enable_auto-complete)…"
  },
  "core/audits/autocomplete.js | failureTitle": {
    "message": "`<input>` – для элементов не заданы верные атрибуты `autocomplete`"
  },
  "core/audits/autocomplete.js | manualReview": {
    "message": "Требуется проверка вручную"
  },
  "core/audits/autocomplete.js | reviewOrder": {
    "message": "Проверьте порядок токенов"
  },
  "core/audits/autocomplete.js | title": {
    "message": "Элементы `<input>` верно используют атрибут `autocomplete`"
  },
  "core/audits/autocomplete.js | warningInvalid": {
    "message": "Недопустимый токен `autocomplete` \"{token}\" в выражении {snippet}."
  },
  "core/audits/autocomplete.js | warningOrder": {
    "message": "Проверьте порядок токенов: \"{tokens}\" в выражении {snippet}"
  },
  "core/audits/bf-cache.js | actionableFailureType": {
    "message": "Есть доступные действия"
  },
  "core/audits/bf-cache.js | description": {
    "message": "Пользователи часто возвращаются на предыдущую страницу и снова открывают исходную. Применение возвратного кеша помогает ускорить эти переходы. Подробнее [о возвратном кеше](https://developer.chrome.com/docs/lighthouse/performance/bf-cache/)…"
  },
  "core/audits/bf-cache.js | displayValue": {
    "message": "{itemCount,plural, =1{1 причина ошибки}one{# причина ошибки}few{# причины ошибки}many{# причин ошибки}other{# причины ошибки}}"
  },
  "core/audits/bf-cache.js | failureReasonColumn": {
    "message": "Причина ошибки"
  },
  "core/audits/bf-cache.js | failureTitle": {
    "message": "На странице предотвращено восстановление из возвратного кеша"
  },
  "core/audits/bf-cache.js | failureTypeColumn": {
    "message": "Тип ошибки"
  },
  "core/audits/bf-cache.js | notActionableFailureType": {
    "message": "Нет доступных действий"
  },
  "core/audits/bf-cache.js | supportPendingFailureType": {
    "message": "Поддержка браузера планируется"
  },
  "core/audits/bf-cache.js | title": {
    "message": "На странице разрешено восстановление из возвратного кеша"
  },
  "core/audits/bootup-time.js | chromeExtensionsWarning": {
    "message": "Расширения Chrome замедляют загрузку этой страницы. Попробуйте использовать режим инкогнито или профиль Chrome без расширений."
  },
  "core/audits/bootup-time.js | columnScriptEval": {
    "message": "Время оценки скриптов"
  },
  "core/audits/bootup-time.js | columnScriptParse": {
    "message": "Время анализа скриптов"
  },
  "core/audits/bootup-time.js | columnTotal": {
    "message": "Общее процессорное время"
  },
  "core/audits/bootup-time.js | description": {
    "message": "Рекомендуем сократить время на обработку, компиляцию и выполнение скриптов JS. Для этого вы можете разбить код JS на небольшие фрагменты. Подробнее о том, [как ускорить выполнение скриптов JavaScript](https://developer.chrome.com/docs/lighthouse/performance/bootup-time/)…"
  },
  "core/audits/bootup-time.js | failureTitle": {
    "message": "Сократите время выполнения кода JavaScript"
  },
  "core/audits/bootup-time.js | title": {
    "message": "Время выполнения кода JavaScript"
  },
  "core/audits/byte-efficiency/duplicated-javascript.js | description": {
    "message": "Чтобы сократить расход трафика, удалите из пакетов большие повторяющиеся модули JavaScript. "
  },
  "core/audits/byte-efficiency/duplicated-javascript.js | title": {
    "message": "Удалите повторяющиеся модули из пакетов JavaScript"
  },
  "core/audits/byte-efficiency/efficient-animated-content.js | description": {
    "message": "Анимированный контент неэффективно загружать в виде больших GIF-файлов. Чтобы экономить сетевой трафик для пользователей, используйте видеоформаты MPEG4 и WebM для анимированного контента и графические форматы PNG и WebP – для статического. Подробнее [об эффективных форматах видео](https://developer.chrome.com/docs/lighthouse/performance/efficient-animated-content/)…"
  },
  "core/audits/byte-efficiency/efficient-animated-content.js | title": {
    "message": "Используйте видеоформаты для анимированного контента"
  },
  "core/audits/byte-efficiency/legacy-javascript.js | description": {
    "message": "Полифилы и преобразования позволяют работать с новыми возможностями JavaScript в устаревших браузерах. Однако для современных браузеров большинство из них не требуется. Используйте новую стратегию развертывания скриптов в пакетах JavaScript. Обнаружение модульных и немодульных функций сократит объем кода в современных браузерах и обеспечит поддержку устаревших браузеров. Подробнее о том, [как использовать новую стратегию работы с JavaScript](https://web.dev/publish-modern-javascript/)…"
  },
  "core/audits/byte-efficiency/legacy-javascript.js | title": {
    "message": "Не отправляйте устаревший код JavaScript в современные браузеры"
  },
  "core/audits/byte-efficiency/modern-image-formats.js | description": {
    "message": "Форматы WebP и AVIF обеспечивают более эффективное сжатие по сравнению с PNG или JPEG, поэтому такие изображения загружаются быстрее и потребляют меньше трафика. Подробнее [о современных графических форматах](https://developer.chrome.com/docs/lighthouse/performance/uses-webp-images/)…"
  },
  "core/audits/byte-efficiency/modern-image-formats.js | title": {
    "message": "Используйте современные форматы изображений"
  },
  "core/audits/byte-efficiency/offscreen-images.js | description": {
    "message": "Чтобы уменьшить время загрузки для взаимодействия, рекомендуем настроить отложенную загрузку скрытых изображений. Тогда основные ресурсы сайта будут загружаться в первую очередь. Подробнее о том, [как отложить загрузку скрытых изображений](https://developer.chrome.com/docs/lighthouse/performance/offscreen-images/)…"
  },
  "core/audits/byte-efficiency/offscreen-images.js | title": {
    "message": "Отложите загрузку скрытых изображений"
  },
  "core/audits/byte-efficiency/render-blocking-resources.js | description": {
    "message": "Некоторые ресурсы блокируют первую отрисовку страницы. Рекомендуем встроить критическую часть данных JS и CSS в код страницы и отложить загрузку всех второстепенных ресурсов. Подробнее о том, [как устранить ресурсы, блокирующие отрисовку](https://developer.chrome.com/docs/lighthouse/performance/render-blocking-resources/)…"
  },
  "core/audits/byte-efficiency/render-blocking-resources.js | title": {
    "message": "Устраните ресурсы, блокирующие отображение"
  },
  "core/audits/byte-efficiency/total-byte-weight.js | description": {
    "message": "Чрезмерная полезная нагрузка на сеть приводит к финансовым затратам пользователей и может замедлять время загрузки контента. Подробнее о том, [как сократить объем полезной нагрузки](https://developer.chrome.com/docs/lighthouse/performance/total-byte-weight/)…"
  },
  "core/audits/byte-efficiency/total-byte-weight.js | displayValue": {
    "message": "Общий размер достиг {totalBytes, number, bytes} КиБ"
  },
  "core/audits/byte-efficiency/total-byte-weight.js | failureTitle": {
    "message": "Предотвратите чрезмерную нагрузку на сеть"
  },
  "core/audits/byte-efficiency/total-byte-weight.js | title": {
    "message": "Предотвращение чрезмерной нагрузки на сеть"
  },
  "core/audits/byte-efficiency/unminified-css.js | description": {
    "message": "Уменьшив файлы CSS, вы можете сократить объем полезной сетевой нагрузки. Подробнее о том, [как уменьшить файл CSS](https://developer.chrome.com/docs/lighthouse/performance/unminified-css/)…"
  },
  "core/audits/byte-efficiency/unminified-css.js | title": {
    "message": "Уменьшите размер кода CSS"
  },
  "core/audits/byte-efficiency/unminified-javascript.js | description": {
    "message": "Уменьшив файлы JavaScript, вы можете сократить объем полезной нагрузки и время обработки скриптов. Подробнее о том, [как уменьшить файл JavaScript](https://developer.chrome.com/docs/lighthouse/performance/unminified-javascript/)…"
  },
  "core/audits/byte-efficiency/unminified-javascript.js | title": {
    "message": "Уменьшите размер кода JavaScript"
  },
  "core/audits/byte-efficiency/unused-css-rules.js | description": {
    "message": "Чтобы сократить расход трафика, удалите ненужные правила из таблиц стилей и используйте отложенную загрузку кода CSS, который не используется в видимой части страницы. Подробнее о том, [как уменьшить объем неиспользуемого кода CSS](https://developer.chrome.com/docs/lighthouse/performance/unused-css-rules/)…"
  },
  "core/audits/byte-efficiency/unused-css-rules.js | title": {
    "message": "Удалите неиспользуемый код CSS"
  },
  "core/audits/byte-efficiency/unused-javascript.js | description": {
    "message": "Чтобы сократить расход трафика, удалите неиспользуемый код JavaScript и отложите загрузку скриптов до тех пор, пока они не понадобятся. Подробнее о том, [как удалить неиспользуемый код JavaScript](https://developer.chrome.com/docs/lighthouse/performance/unused-javascript/)…"
  },
  "core/audits/byte-efficiency/unused-javascript.js | title": {
    "message": "Удалите неиспользуемый код JavaScript"
  },
  "core/audits/byte-efficiency/uses-long-cache-ttl.js | description": {
    "message": "Благодаря долгому времени хранения кеша страница может быстрее загружаться при повторных посещениях. Подробнее [об эффективных правилах в отношении кеша](https://developer.chrome.com/docs/lighthouse/performance/uses-long-cache-ttl/)…"
  },
  "core/audits/byte-efficiency/uses-long-cache-ttl.js | displayValue": {
    "message": "{itemCount,plural, =1{Найден 1 ресурс}one{Найден # ресурс}few{Найдено # ресурса}many{Найдено # ресурсов}other{Найдено # ресурса}}"
  },
  "core/audits/byte-efficiency/uses-long-cache-ttl.js | failureTitle": {
    "message": "Задайте правила эффективного использования кеша для статических объектов"
  },
  "core/audits/byte-efficiency/uses-long-cache-ttl.js | title": {
    "message": "Настройка правил эффективного использования кеша для статических объектов"
  },
  "core/audits/byte-efficiency/uses-optimized-images.js | description": {
    "message": "Оптимизированные изображения загружаются быстрее и расходуют меньше мобильного трафика. Подробнее [об эффективном кодировании изображений](https://developer.chrome.com/docs/lighthouse/performance/uses-optimized-images/)…"
  },
  "core/audits/byte-efficiency/uses-optimized-images.js | title": {
    "message": "Настройте эффективную кодировку изображений"
  },
  "core/audits/byte-efficiency/uses-responsive-images-snapshot.js | columnActualDimensions": {
    "message": "Фактические размеры"
  },
  "core/audits/byte-efficiency/uses-responsive-images-snapshot.js | columnDisplayedDimensions": {
    "message": "Отображаемые размеры"
  },
  "core/audits/byte-efficiency/uses-responsive-images-snapshot.js | failureTitle": {
    "message": "Размеры изображений больше отображаемых"
  },
  "core/audits/byte-efficiency/uses-responsive-images-snapshot.js | title": {
    "message": "Размеры изображений соответствует отображаемым"
  },
  "core/audits/byte-efficiency/uses-responsive-images.js | description": {
    "message": "Чтобы экономить мобильный трафик пользователей и ускорять загрузку страниц, следите за тем, чтобы размеры изображений соответствовали требованиям. Подробнее о том, [как правильно выбирать размер изображений](https://developer.chrome.com/docs/lighthouse/performance/uses-responsive-images/)…"
  },
  "core/audits/byte-efficiency/uses-responsive-images.js | title": {
    "message": "Настройте подходящий размер изображений"
  },
  "core/audits/byte-efficiency/uses-text-compression.js | description": {
    "message": "Чтобы уменьшить расход сетевого трафика, рекомендуем сжимать текстовые ресурсы (используйте gzip, deflate или brotli). Подробнее [о сжатии текста](https://developer.chrome.com/docs/lighthouse/performance/uses-text-compression/)…"
  },
  "core/audits/byte-efficiency/uses-text-compression.js | title": {
    "message": "Включите сжатие текста"
  },
  "core/audits/critical-request-chains.js | description": {
    "message": "Приведенные ниже цепочки критических запросов показывают, какие ресурсы загружаются с высоким приоритетом. Чтобы ускорить загрузку страниц, рекомендуем сократить длину цепочек, уменьшить размер скачиваемых ресурсов или отложить скачивание ненужных ресурсов. Подробнее о том, [как предотвращать образование цепочек критических запросов](https://developer.chrome.com/docs/lighthouse/performance/critical-request-chains/)…"
  },
  "core/audits/critical-request-chains.js | displayValue": {
    "message": "{itemCount,plural, =1{Найдена 1 цепочка}one{Найдена # цепочка}few{Найдено # цепочки}many{Найдено # цепочек}other{Найдено # цепочки}}"
  },
  "core/audits/critical-request-chains.js | title": {
    "message": "Старайтесь не допускать создания цепочек критических запросов"
  },
  "core/audits/csp-xss.js | columnDirective": {
    "message": "Директива"
  },
  "core/audits/csp-xss.js | columnSeverity": {
    "message": "Уровень серьезности"
  },
  "core/audits/csp-xss.js | description": {
    "message": "Надежная политика безопасности контента (Content Security Policy, CSP) существенно снижает риск атак XSS (межсайтовый скриптинг). Подробнее о том, [как использовать CSP для предотвращения атак XSS](https://developer.chrome.com/docs/lighthouse/best-practices/csp-xss/)…"
  },
  "core/audits/csp-xss.js | itemSeveritySyntax": {
    "message": "Синтаксис"
  },
  "core/audits/csp-xss.js | metaTagMessage": {
    "message": "На странице есть политика CSP, определенная в теге `<meta>`. Переместите CSP в HTTP-заголовок или укажите в нем другую строгую политику CSP."
  },
  "core/audits/csp-xss.js | noCsp": {
    "message": "Не найдены политики CSP в режиме принудительного применения."
  },
  "core/audits/csp-xss.js | title": {
    "message": "Убедитесь, что политика CSP эффективна против атак XSS"
  },
  "core/audits/deprecations.js | columnDeprecate": {
    "message": "Прекращение поддержки / предупреждение"
  },
  "core/audits/deprecations.js | columnLine": {
    "message": "Строка"
  },
  "core/audits/deprecations.js | description": {
    "message": "В будущем устаревшие API будут удалены из браузера. Подробнее [об устаревших API](https://developer.chrome.com/docs/lighthouse/best-practices/deprecations/)…"
  },
  "core/audits/deprecations.js | displayValue": {
    "message": "{itemCount,plural, =1{Обнаружено 1 предупреждение}one{Обнаружено # предупреждение}few{Обнаружено # предупреждения}many{Обнаружено # предупреждений}other{Обнаружено # предупреждения}}"
  },
  "core/audits/deprecations.js | failureTitle": {
    "message": "На странице используются устаревшие API"
  },
  "core/audits/deprecations.js | title": {
    "message": "Устаревшие API не используются"
  },
  "core/audits/dobetterweb/charset.js | description": {
    "message": "Требуется задать кодировку символов. Это можно сделать с помощью тега `<meta>` в первых 1024 байтах HTML-страницы или в заголовке ответа HTTP Content-Type. Подробнее о том, [как задать кодировку символов](https://developer.chrome.com/docs/lighthouse/best-practices/charset/)…"
  },
  "core/audits/dobetterweb/charset.js | failureTitle": {
    "message": "Объявление набора символов отсутствует или указано в неправильном месте на HTML-странице"
  },
  "core/audits/dobetterweb/charset.js | title": {
    "message": "Правильно заданный набор символов"
  },
  "core/audits/dobetterweb/doctype.js | description": {
    "message": "Если для страницы указан параметр DOCTYPE, браузер не будет переключаться в режим совместимости. Подробнее [об указании DOCTYPE](https://developer.chrome.com/docs/lighthouse/best-practices/doctype/)…"
  },
  "core/audits/dobetterweb/doctype.js | explanationBadDoctype": {
    "message": "В качестве названия элемента DOCTYPE нужно указать значение `html`"
  },
  "core/audits/dobetterweb/doctype.js | explanationLimitedQuirks": {
    "message": "В документе с помощью тега `doctype` включен режим `limited-quirks-mode`."
  },
  "core/audits/dobetterweb/doctype.js | explanationNoDoctype": {
    "message": "Необходимо добавить элемент DOCTYPE"
  },
  "core/audits/dobetterweb/doctype.js | explanationPublicId": {
    "message": "Поле publicId содержит данные"
  },
  "core/audits/dobetterweb/doctype.js | explanationSystemId": {
    "message": "Поле systemId содержит данные"
  },
  "core/audits/dobetterweb/doctype.js | explanationWrongDoctype": {
    "message": "В документе с помощью тега `doctype` включен режим `quirks-mode`."
  },
  "core/audits/dobetterweb/doctype.js | failureTitle": {
    "message": "Активирован режим совместимости, так как на странице отсутствует элемент DOCTYPE"
  },
  "core/audits/dobetterweb/doctype.js | title": {
    "message": "Тип страницы (DOCTYPE): HTML"
  },
  "core/audits/dobetterweb/dom-size.js | columnStatistic": {
    "message": "Статистический показатель"
  },
  "core/audits/dobetterweb/dom-size.js | columnValue": {
    "message": "Значение"
  },
  "core/audits/dobetterweb/dom-size.js | description": {
    "message": "Из-за сложной структуры DOM используется больше памяти, замедляется [вычисление стилей](https://developers.google.com/web/fundamentals/performance/rendering/reduce-the-scope-and-complexity-of-style-calculations) и возникают дополнительные [компоновки макета](https://developers.google.com/speed/articles/reflow). Подробнее о том, [как сократить размер структуры DOM](https://developer.chrome.com/docs/lighthouse/performance/dom-size/)…"
  },
  "core/audits/dobetterweb/dom-size.js | displayValue": {
    "message": "{itemCount,plural, =1{1 элемент}one{# элемент}few{# элемента}many{# элементов}other{# элемента}}"
  },
  "core/audits/dobetterweb/dom-size.js | failureTitle": {
    "message": "Сократите размер структуры DOM"
  },
  "core/audits/dobetterweb/dom-size.js | statisticDOMDepth": {
    "message": "Максимальная глубина вложенности DOM"
  },
  "core/audits/dobetterweb/dom-size.js | statisticDOMElements": {
    "message": "Общее количество элементов DOM"
  },
  "core/audits/dobetterweb/dom-size.js | statisticDOMWidth": {
    "message": "Максимальное число дочерних элементов"
  },
  "core/audits/dobetterweb/dom-size.js | title": {
    "message": "Сокращение размера структуры DOM"
  },
  "core/audits/dobetterweb/geolocation-on-start.js | description": {
    "message": "Пользователи с подозрением относятся к сайтам, которые беспричинно запрашивают доступ к их местоположению. Рекомендуем связать этот запрос с определенными действиями пользователя. Подробнее [о разрешении на определение местоположения](https://developer.chrome.com/docs/lighthouse/best-practices/geolocation-on-start/)…"
  },
  "core/audits/dobetterweb/geolocation-on-start.js | failureTitle": {
    "message": "Разрешение на определение местоположения запрашивается при загрузке страницы"
  },
  "core/audits/dobetterweb/geolocation-on-start.js | title": {
    "message": "Разрешение на определение местоположения не запрашивается при загрузке страницы"
  },
  "core/audits/dobetterweb/inspector-issues.js | columnIssueType": {
    "message": "Тип нарушения"
  },
  "core/audits/dobetterweb/inspector-issues.js | description": {
    "message": "Ошибки, записанные на панели`Issues` в Инструментах разработчика Chrome, указывают на нерешенные проблемы. Это могут быть невыполненные сетевые запросы, низкий уровень защиты и другие сбои в работе браузера. Чтобы получить подробную информацию о каждой неполадке, откройте панель."
  },
  "core/audits/dobetterweb/inspector-issues.js | failureTitle": {
    "message": "Ошибки были записаны на панели `Issues` в Инструментах разработчика Chrome"
  },
  "core/audits/dobetterweb/inspector-issues.js | issueTypeBlockedByResponse": {
    "message": "Заблокировано в соответствии с правилами использования междоменных запросов."
  },
  "core/audits/dobetterweb/inspector-issues.js | issueTypeHeavyAds": {
    "message": "Объявления используют слишком много ресурсов"
  },
  "core/audits/dobetterweb/inspector-issues.js | title": {
    "message": "Нет записей ошибок на панели `Issues` в Инструментах разработчика Chrome"
  },
  "core/audits/dobetterweb/js-libraries.js | columnVersion": {
    "message": "Версия"
  },
  "core/audits/dobetterweb/js-libraries.js | description": {
    "message": "Все клиентские библиотеки JavaScript, обнаруженные на странице. Подробнее [о результатах диагностики этой библиотеки JavaScript](https://developer.chrome.com/docs/lighthouse/best-practices/js-libraries/)…"
  },
  "core/audits/dobetterweb/js-libraries.js | title": {
    "message": "Обнаруженные библиотеки JavaScript"
  },
  "core/audits/dobetterweb/no-document-write.js | description": {
    "message": "Использование метода `document.write()` для динамического внедрения внешних скриптов может значительно (на десятки секунд) замедлять загрузку страницы для пользователей с низкой скоростью подключения. Подробнее о том, [как отказаться от использования метода document.write()](https://developer.chrome.com/docs/lighthouse/best-practices/no-document-write/)…"
  },
  "core/audits/dobetterweb/no-document-write.js | failureTitle": {
    "message": "Не используйте `document.write()`"
  },
  "core/audits/dobetterweb/no-document-write.js | title": {
    "message": "Метод `document.write()` не используется"
  },
  "core/audits/dobetterweb/notification-on-start.js | description": {
    "message": "Пользователи с подозрением относятся к сайтам, которые беспричинно запрашивают разрешение на отправку уведомлений. Рекомендуем связать этот запрос с определенными действиями пользователя. Подробнее о том, [как запрашивать разрешение на уведомления должным образом](https://developer.chrome.com/docs/lighthouse/best-practices/notification-on-start/)…"
  },
  "core/audits/dobetterweb/notification-on-start.js | failureTitle": {
    "message": "Разрешение на отправку уведомлений запрашивается при загрузке страницы"
  },
  "core/audits/dobetterweb/notification-on-start.js | title": {
    "message": "Разрешение на отправку уведомлений не запрашивается при загрузке страницы"
  },
  "core/audits/dobetterweb/paste-preventing-inputs.js | description": {
    "message": "Запрет на вставку информации в поле ввода негативно влияет на удобство использования и снижает безопасность, блокируя работу менеджеров паролей. Подробнее [об удобных полях ввода](https://developer.chrome.com/docs/lighthouse/best-practices/paste-preventing-inputs/)…"
  },
  "core/audits/dobetterweb/paste-preventing-inputs.js | failureTitle": {
    "message": "Вставка контента в поля ввода запрещена"
  },
  "core/audits/dobetterweb/paste-preventing-inputs.js | title": {
    "message": "Вставка контента в поля ввода разрешена"
  },
  "core/audits/dobetterweb/uses-http2.js | columnProtocol": {
    "message": "Протокол"
  },
  "core/audits/dobetterweb/uses-http2.js | description": {
    "message": "Протокол HTTP/2 отличается от HTTP/1.1 массой преимуществ, включая мультиплексирование запросов и бинарность. Подробнее [об HTTP/2](https://developer.chrome.com/docs/lighthouse/best-practices/uses-http2/)…"
  },
  "core/audits/dobetterweb/uses-http2.js | displayValue": {
    "message": "{itemCount,plural, =1{1 запрос не передан через HTTP/2}one{# запрос не передан через HTTP/2}few{# запроса не передано через HTTP/2}many{# запросов не передано через HTTP/2}other{# запроса не передано через HTTP/2}}"
  },
  "core/audits/dobetterweb/uses-http2.js | title": {
    "message": "Перейдите на протокол HTTP/2"
  },
  "core/audits/dobetterweb/uses-passive-event-listeners.js | description": {
    "message": "Чтобы повысить производительность при прокрутке страницы, используйте флаг `passive` для прослушивателей событий прикосновения и колеса мыши. Подробнее [о применении пассивных прослушивателей событий](https://developer.chrome.com/docs/lighthouse/best-practices/uses-passive-event-listeners/)…"
  },
  "core/audits/dobetterweb/uses-passive-event-listeners.js | failureTitle": {
    "message": "Пассивные прослушиватели событий не используются для улучшения производительности при прокрутке"
  },
  "core/audits/dobetterweb/uses-passive-event-listeners.js | title": {
    "message": "Пассивные прослушиватели событий используются для улучшения производительности при прокрутке"
  },
  "core/audits/errors-in-console.js | description": {
    "message": "Ошибки, которые появляются в консоли, указывают на нерешенные проблемы. Это могут быть невыполненные сетевые запросы и другие сбои в работе браузера. Подробнее [об этих ошибках в результатах диагностики консоли](https://developer.chrome.com/docs/lighthouse/best-practices/errors-in-console/)…"
  },
  "core/audits/errors-in-console.js | failureTitle": {
    "message": "Ошибки браузера занесены в журнал консоли"
  },
  "core/audits/errors-in-console.js | title": {
    "message": "В журнале консоли нет ошибок браузера"
  },
  "core/audits/font-display.js | description": {
    "message": "Используйте CSS-дескриптор `font-display`, чтобы пользователи могли видеть текст, пока загружаются веб-шрифты. Подробнее [о `font-display`](https://developer.chrome.com/docs/lighthouse/performance/font-display/)…"
  },
  "core/audits/font-display.js | failureTitle": {
    "message": "Настройте показ всего текста во время загрузки веб-шрифтов"
  },
  "core/audits/font-display.js | title": {
    "message": "Показ всего текста во время загрузки веб-шрифтов"
  },
  "core/audits/font-display.js | undeclaredFontOriginWarning": {
    "message": "{fontCountForOrigin,plural, =1{Сервису Lighthouse не удалось автоматически проверить значение `font-display` для следующего URL: {fontOrigin}.}one{Сервису Lighthouse не удалось автоматически проверить значения `font-display` для следующего URL: {fontOrigin}.}few{Сервису Lighthouse не удалось автоматически проверить значения `font-display` для следующего URL: {fontOrigin}.}many{Сервису Lighthouse не удалось автоматически проверить значения `font-display` для следующего URL: {fontOrigin}.}other{Сервису Lighthouse не удалось автоматически проверить значения `font-display` для следующего URL: {fontOrigin}.}}"
  },
  "core/audits/image-aspect-ratio.js | columnActual": {
    "message": "Соотношение сторон (фактическое)"
  },
  "core/audits/image-aspect-ratio.js | columnDisplayed": {
    "message": "Соотношение сторон (отображаемое)"
  },
  "core/audits/image-aspect-ratio.js | description": {
    "message": "Размеры отображаемого изображения должны соответствовать нормальному соотношению сторон. Подробнее [о соотношении сторон изображения](https://developer.chrome.com/docs/lighthouse/best-practices/image-aspect-ratio/)…"
  },
  "core/audits/image-aspect-ratio.js | failureTitle": {
    "message": "Присутствуют изображения с некорректным соотношением сторон"
  },
  "core/audits/image-aspect-ratio.js | title": {
    "message": "Отсутствуют изображения с некорректным соотношением сторон"
  },
  "core/audits/image-size-responsive.js | columnActual": {
    "message": "Фактический размер"
  },
  "core/audits/image-size-responsive.js | columnDisplayed": {
    "message": "Отображаемый размер"
  },
  "core/audits/image-size-responsive.js | columnExpected": {
    "message": "Ожидаемый размер"
  },
  "core/audits/image-size-responsive.js | description": {
    "message": "Чтобы обеспечить максимальное качество, размеры исходного изображения должны быть пропорциональны размерам при отображении на экране с учетом соотношения пикселей. Подробнее о том, [как добавлять адаптивные изображения](https://web.dev/serve-responsive-images/)…"
  },
  "core/audits/image-size-responsive.js | failureTitle": {
    "message": "Изображения показываются в низком разрешении"
  },
  "core/audits/image-size-responsive.js | title": {
    "message": "Изображения показываются в нужном разрешении"
  },
<<<<<<< HEAD
=======
  "core/audits/installable-manifest.js | already-installed": {
    "message": "Приложение уже установлено."
  },
  "core/audits/installable-manifest.js | cannot-download-icon": {
    "message": "Не удалось скачать нужный значок из манифеста."
  },
  "core/audits/installable-manifest.js | columnValue": {
    "message": "Причина ошибки"
  },
  "core/audits/installable-manifest.js | description": {
    "message": "Service worker — это технология, которая позволяет использовать преимущества современных веб-приложений, такие как поддержка офлайн-режима, push-уведомлений и добавления на главный экран. Браузеры могут предлагать пользователям добавлять приложение на главный экран, за счет чего они наверняка будут чаще его открывать. Подробнее [о требованиях установки, предъявляемых к манифесту](https://developer.chrome.com/docs/lighthouse/pwa/installable-manifest/)…"
  },
  "core/audits/installable-manifest.js | displayValue": {
    "message": "{itemCount,plural, =1{1 причина}one{# причина}few{# причины}many{# причин}other{# причины}}"
  },
  "core/audits/installable-manifest.js | failureTitle": {
    "message": "Манифест веб-приложения или файл service worker не соответствует условиям, необходимым для установки"
  },
  "core/audits/installable-manifest.js | ids-do-not-match": {
    "message": "URL приложения и его идентификатор в Google Play не соответствуют друг другу."
  },
  "core/audits/installable-manifest.js | in-incognito": {
    "message": "Эта страница открыта в режиме инкогнито."
  },
  "core/audits/installable-manifest.js | manifest-display-not-supported": {
    "message": "У свойства `display` манифеста должно быть значение `standalone`, `fullscreen` или `minimal-ui`."
  },
  "core/audits/installable-manifest.js | manifest-display-override-not-supported": {
    "message": "Файл манифеста содержит поле display_override, поэтому первый поддерживаемый режим отображения должен быть следующим: standalone (стандартный), fullscreen (полноэкранный) или minimal-ui (минимальный)."
  },
  "core/audits/installable-manifest.js | manifest-empty": {
    "message": "Файл манифеста нельзя загрузить или обработать, либо он пуст."
  },
  "core/audits/installable-manifest.js | manifest-location-changed": {
    "message": "Во время загрузки манифеста его URL был изменен."
  },
  "core/audits/installable-manifest.js | manifest-missing-name-or-short-name": {
    "message": "В манифесте нет поля `name` или `short_name`."
  },
  "core/audits/installable-manifest.js | manifest-missing-suitable-icon": {
    "message": "В файле манифеста отсутствует допустимый значок. Добавьте значок в формате PNG, SVG или WebP с разрешением не менее {value0} пкс и атрибутом sizes. Если есть атрибут purpose, у него должно быть значение any."
  },
  "core/audits/installable-manifest.js | no-acceptable-icon": {
    "message": "В файле манифеста нет значка в формате PNG, SVG или WebP в форме квадрата с разрешением не менее {value0} пкс, у которого атрибут purpose не задан или задан со значением any."
  },
  "core/audits/installable-manifest.js | no-icon-available": {
    "message": "Скачанный значок пуст или поврежден."
  },
  "core/audits/installable-manifest.js | no-id-specified": {
    "message": "Укажите идентификатор Google Play."
  },
  "core/audits/installable-manifest.js | no-manifest": {
    "message": "Страница не содержит URL манифеста <link>."
  },
  "core/audits/installable-manifest.js | no-url-for-service-worker": {
    "message": "Для проверки файла service worker в манифесте должно быть поле start_url."
  },
  "core/audits/installable-manifest.js | noErrorId": {
    "message": "Идентификатор ошибки установки {errorId} не распознан."
  },
  "core/audits/installable-manifest.js | not-from-secure-origin": {
    "message": "Страница загружена из незащищенного источника."
  },
  "core/audits/installable-manifest.js | not-in-main-frame": {
    "message": "Страница не загружается в основном фрейме."
  },
  "core/audits/installable-manifest.js | not-offline-capable": {
    "message": "Эта страница не поддерживается в офлайн-режиме."
  },
  "core/audits/installable-manifest.js | pipeline-restarted": {
    "message": "Условия установки сброшены после удаления PWA."
  },
  "core/audits/installable-manifest.js | platform-not-supported-on-android": {
    "message": "Указанная платформа приложения не поддерживается на устройствах Android."
  },
  "core/audits/installable-manifest.js | prefer-related-applications": {
    "message": "Значение атрибута prefer_related_applications в манифесте: true."
  },
  "core/audits/installable-manifest.js | prefer-related-applications-only-beta-stable": {
    "message": "Атрибут prefer_related_applications поддерживается только в бета-версии Chrome и стабильной версии на устройствах Android."
  },
  "core/audits/installable-manifest.js | protocol-timeout": {
    "message": "Lighthouse не удалось проверить, можно ли установить страницу. Повторите попытку в более новой версии Chrome."
  },
  "core/audits/installable-manifest.js | start-url-not-valid": {
    "message": "Недействительный URL стартовой страницы манифеста."
  },
  "core/audits/installable-manifest.js | title": {
    "message": "Манифест веб-приложения и файл service worker соответствуют условиям, необходимым для установки"
  },
  "core/audits/installable-manifest.js | url-not-supported-for-webapk": {
    "message": "URL в манифесте содержит имя пользователя, пароль или порт."
  },
  "core/audits/installable-manifest.js | warn-not-offline-capable": {
    "message": "Эта страница не работает в офлайн-режиме. Она не будет считаться доступной для установки после выхода Chrome 93 в августе 2021 года."
  },
>>>>>>> 772c8f71
  "core/audits/is-on-https.js | allowed": {
    "message": "Разрешено"
  },
  "core/audits/is-on-https.js | blocked": {
    "message": "Заблокировано"
  },
  "core/audits/is-on-https.js | columnInsecureURL": {
    "message": "Небезопасный URL"
  },
  "core/audits/is-on-https.js | columnResolution": {
    "message": "Обработка запросов"
  },
  "core/audits/is-on-https.js | description": {
    "message": "Все сайты (даже если они не обрабатывают конфиденциальные данные) должны быть защищены протоколом HTTPS. Это в том числе означает, что не следует использовать [смешанный контент](https://developers.google.com/web/fundamentals/security/prevent-mixed-content/what-is-mixed-content): не должно быть ситуаций, когда некоторые ресурсы загружаются по протоколу HTTP, хотя первоначальный запрос передается с применением HTTPS. HTTPS обеспечивает защиту от взлома и не позволяет посторонним узнавать, как пользователи взаимодействуют с приложением. Кроме того, использование этого протокола обязательно при работе с версией HTTP/2 и многими новыми API для веб-платформ. Подробнее [об HTTPS](https://developer.chrome.com/docs/lighthouse/pwa/is-on-https/)…"
  },
  "core/audits/is-on-https.js | displayValue": {
    "message": "{itemCount,plural, =1{Обнаружен 1 небезопасный запрос}one{Обнаружен # небезопасный запрос}few{Обнаружено # небезопасных запроса}many{Обнаружено # небезопасных запросов}other{Обнаружено # небезопасного запроса}}"
  },
  "core/audits/is-on-https.js | failureTitle": {
    "message": "Протокол HTTPS не используется"
  },
  "core/audits/is-on-https.js | title": {
    "message": "Используется протокол HTTPS"
  },
  "core/audits/is-on-https.js | upgraded": {
    "message": "Автоматически изменено на HTTPS"
  },
  "core/audits/is-on-https.js | warning": {
    "message": "Разрешено (есть предупреждение)"
  },
  "core/audits/largest-contentful-paint-element.js | columnPercentOfLCP": {
    "message": "% от LCP"
  },
  "core/audits/largest-contentful-paint-element.js | columnPhase": {
    "message": "Фаза"
  },
  "core/audits/largest-contentful-paint-element.js | columnTiming": {
    "message": "Время"
  },
  "core/audits/largest-contentful-paint-element.js | description": {
    "message": "Это самый большой элемент контента, отрисованный в области просмотра. Подробнее [об отрисовке самого крупного контента](https://developer.chrome.com/docs/lighthouse/performance/lighthouse-largest-contentful-paint/)…"
  },
  "core/audits/largest-contentful-paint-element.js | itemLoadDelay": {
    "message": "Задержка загрузки"
  },
  "core/audits/largest-contentful-paint-element.js | itemLoadTime": {
    "message": "Время загрузки"
  },
  "core/audits/largest-contentful-paint-element.js | itemRenderDelay": {
    "message": "Задержка отрисовки"
  },
  "core/audits/largest-contentful-paint-element.js | itemTTFB": {
    "message": "TTFB"
  },
  "core/audits/largest-contentful-paint-element.js | title": {
    "message": "Элемент \"Отрисовка самого крупного контента\""
  },
  "core/audits/layout-shift-elements.js | columnContribution": {
    "message": "Фактор совокупного смещения макета"
  },
  "core/audits/layout-shift-elements.js | description": {
    "message": "Эти элементы DOM больше всего влияют на совокупное смещение макета страницы. Узнайте, [как его уменьшить](https://web.dev/optimize-cls/)."
  },
  "core/audits/layout-shift-elements.js | title": {
    "message": "Устраните большие смещения макета"
  },
  "core/audits/lcp-lazy-loaded.js | description": {
    "message": "Отложенная загрузка изображений в видимой части страницы приводит к тому, что они позже показываются. Это может замедлить отрисовку самого крупного контента. Подробнее [об оптимальной отложенной загрузке](https://web.dev/lcp-lazy-loading/)…"
  },
  "core/audits/lcp-lazy-loaded.js | failureTitle": {
    "message": "Изображение, которое отображается при отрисовке самого крупного контента, загружено с задержкой"
  },
  "core/audits/lcp-lazy-loaded.js | title": {
    "message": "Изображение, которое отображается при отрисовке самого крупного контента, загружено без задержки"
  },
  "core/audits/long-tasks.js | description": {
    "message": "Для основного потока создается список самых длительных задач. Это позволяет выявлять главные факторы, которые приводят к задержкам после ввода. Подробнее о том, [как предотвратить появление длительных задач в основном потоке](https://web.dev/long-tasks-devtools/)…"
  },
  "core/audits/long-tasks.js | displayValue": {
    "message": "{itemCount,plural, =1{Обнаружена # длительная задача}one{Обнаружена # длительная задача}few{Обнаружено # длительные задачи}many{Обнаружено # длительных задач}other{Обнаружено # длительной задачи}}"
  },
  "core/audits/long-tasks.js | title": {
    "message": "Избегайте длительных задач в основном потоке"
  },
  "core/audits/mainthread-work-breakdown.js | columnCategory": {
    "message": "Категория"
  },
  "core/audits/mainthread-work-breakdown.js | description": {
    "message": "Рекомендуем сократить время на обработку, компиляцию и выполнение скриптов JS. Для этого вы можете разбить код JS на небольшие фрагменты. Подробнее о том, [как минимизировать работу в основном потоке](https://developer.chrome.com/docs/lighthouse/performance/mainthread-work-breakdown/)…"
  },
  "core/audits/mainthread-work-breakdown.js | failureTitle": {
    "message": "Минимизируйте работу в основном потоке"
  },
  "core/audits/mainthread-work-breakdown.js | title": {
    "message": "Минимизация работы в основном потоке"
  },
  "core/audits/metrics/cumulative-layout-shift.js | description": {
    "message": "Совокупное смещение макета – это величина, на которую смещаются видимые элементы области просмотра при загрузке. Подробнее о [совокупном смещении макета](https://web.dev/cls/)…"
  },
  "core/audits/metrics/first-contentful-paint.js | description": {
    "message": "Первая отрисовка контента – показатель, который отражает время между началом загрузки страницы и появлением первого изображения или блока текста. Подробнее [о первой отрисовке контента](https://developer.chrome.com/docs/lighthouse/performance/first-contentful-paint/)…"
  },
  "core/audits/metrics/first-meaningful-paint.js | description": {
    "message": "Первая значимая отрисовка – показатель, определяющий интервал времени между началом загрузки страницы и появлением основного контента. Подробнее [о первой значимой отрисовке](https://developer.chrome.com/docs/lighthouse/performance/first-meaningful-paint/)…"
  },
  "core/audits/metrics/interaction-to-next-paint.js | description": {
    "message": "Взаимодействие до следующей отрисовки – показатель скорости отклика страницы. Он отражает, через какое время становится виден ответ страницы на ввод данных пользователем. Подробнее [о взаимодействии до следующей отрисовки](https://web.dev/inp/)…"
  },
  "core/audits/metrics/interactive.js | description": {
    "message": "Время загрузки для взаимодействия – показатель, который отражает время, за которое страница полностью подготавливается к взаимодействию с пользователем. Подробнее [о времени загрузки для взаимодействия](https://developer.chrome.com/docs/lighthouse/performance/interactive/)…"
  },
  "core/audits/metrics/largest-contentful-paint.js | description": {
    "message": "Отрисовка самого крупного контента – показатель, который отражает время, требуемое на полную отрисовку самого крупного изображения или текстового блока. Подробнее [об отрисовке самого крупного контента](https://developer.chrome.com/docs/lighthouse/performance/lighthouse-largest-contentful-paint/)…"
  },
  "core/audits/metrics/max-potential-fid.js | description": {
    "message": "Максимальная потенциальная задержка после первого ввода показывает время выполнения самой длительной задачи. Подробнее [о максимальной потенциальной задержке после первого ввода](https://developer.chrome.com/docs/lighthouse/performance/lighthouse-max-potential-fid/)…"
  },
  "core/audits/metrics/speed-index.js | description": {
    "message": "Индекс скорости загрузки показывает, как быстро на странице появляется контент. Подробнее [об индексе скорости загрузки](https://developer.chrome.com/docs/lighthouse/performance/speed-index/)…"
  },
  "core/audits/metrics/total-blocking-time.js | description": {
    "message": "Сумма (в миллисекундах) всех периодов от первой отрисовки контента до загрузки для взаимодействия, когда скорость выполнения задач превышала 50 мс. Подробнее [об общем времени блокировки](https://developer.chrome.com/docs/lighthouse/performance/lighthouse-total-blocking-time/)…"
  },
  "core/audits/network-rtt.js | description": {
    "message": "Время прохождения сигнала сети (RTT) напрямую влияет на производительность сайта. Высокое значение этого показателя может означать, что необходимо использовать серверы, которые находятся ближе к пользователю. Подробнее [о времени прохождения сигнала](https://hpbn.co/primer-on-latency-and-bandwidth/)…"
  },
  "core/audits/network-rtt.js | title": {
    "message": "Время прохождения сигнала сети"
  },
  "core/audits/network-server-latency.js | description": {
    "message": "Задержки со стороны сервера могут влиять на скорость загрузки страниц. Высокое время реакции сервера говорит о его перегруженности или недостаточной производительности. Подробнее [о времени ответа сервера](https://hpbn.co/primer-on-web-performance/#analyzing-the-resource-waterfall)…"
  },
  "core/audits/network-server-latency.js | title": {
    "message": "Задержка со стороны сервера"
  },
  "core/audits/no-unload-listeners.js | description": {
    "message": "Событие `unload` активируется не всегда. Если для него создан прослушиватель, это может привести к ошибкам средств оптимизации браузера, например функции возвратного кеша. Рекомендуем использовать события `pagehide` или `visibilitychange`. Подробнее [о прослушивателе событий unload](https://web.dev/bfcache/#never-use-the-unload-event)…"
  },
  "core/audits/no-unload-listeners.js | failureTitle": {
    "message": "Регистрируется прослушиватель для события `unload`"
  },
  "core/audits/no-unload-listeners.js | title": {
    "message": "Не используются прослушиватели события `unload`"
  },
  "core/audits/non-composited-animations.js | description": {
    "message": "Некомбинированные анимации могут пропускать кадры и усиливать совокупное смещение макета. Подробнее о том, [как убрать некомбинированные анимации](https://developer.chrome.com/docs/lighthouse/performance/non-composited-animations/)…"
  },
  "core/audits/non-composited-animations.js | displayValue": {
    "message": "{itemCount,plural, =1{Обнаружен # анимированный элемент}one{Обнаружен # анимированный элемент}few{Обнаружено # анимированных элемента}many{Обнаружено # анимированных элементов}other{Обнаружено # анимированного элемента}}"
  },
  "core/audits/non-composited-animations.js | filterMayMovePixels": {
    "message": "Свойство, связанное с фильтром, может передвигать пиксели."
  },
  "core/audits/non-composited-animations.js | incompatibleAnimations": {
    "message": "Несовместимая анимация."
  },
  "core/audits/non-composited-animations.js | nonReplaceCompositeMode": {
    "message": "В эффекте вместо режима replace используется другой режим."
  },
  "core/audits/non-composited-animations.js | title": {
    "message": "Избегайте некомбинированных анимаций"
  },
  "core/audits/non-composited-animations.js | transformDependsBoxSize": {
    "message": "Свойство, связанное с преобразованием, зависит от размера элемента."
  },
  "core/audits/non-composited-animations.js | unsupportedCSSProperty": {
    "message": "{propertyCount,plural, =1{Неподдерживаемое свойство CSS: {properties}}one{Неподдерживаемые свойства CSS: {properties}}few{Неподдерживаемые свойства CSS: {properties}}many{Неподдерживаемые свойства CSS: {properties}}other{Неподдерживаемые свойства CSS: {properties}}}"
  },
  "core/audits/non-composited-animations.js | unsupportedTimingParameters": {
    "message": "Параметры времени в настройках эффекта не поддерживаются"
  },
  "core/audits/performance-budget.js | description": {
    "message": "Следите за тем, чтобы количество и размер сетевых запросов соответствовали целям, установленным в бюджете производительности. Подробнее [о бюджетах производительности](https://developers.google.com/web/tools/lighthouse/audits/budgets)…"
  },
  "core/audits/performance-budget.js | requestCountOverBudget": {
    "message": "{count,plural, =1{1 запрос}one{# запрос}few{# запроса}many{# запросов}other{# запроса}}"
  },
  "core/audits/performance-budget.js | title": {
    "message": "Бюджет производительности"
  },
  "core/audits/preload-fonts.js | description": {
    "message": "Выполняйте предварительную загрузку шрифтов, задав дескриптору font-display значение `optional`, чтобы новые посетители могли воспользоваться ими. Подробнее [о предзагрузке шрифтов](https://web.dev/preload-optional-fonts/)…"
  },
  "core/audits/preload-fonts.js | failureTitle": {
    "message": "Шрифты со свойством `font-display: optional` не загружены"
  },
  "core/audits/preload-fonts.js | title": {
    "message": "Шрифты со свойством `font-display: optional` предварительно загружены"
  },
  "core/audits/prioritize-lcp-image.js | description": {
    "message": "Если вы динамически добавляете элемент LCP на страницу, настройте его предзагрузку, чтобы оптимизировать время отрисовки самого крупного контента. Подробнее [о предзагрузке элементов LCP](https://web.dev/optimize-lcp/#optimize-when-the-resource-is-discovered)…"
  },
  "core/audits/prioritize-lcp-image.js | title": {
    "message": "Предзагрузите изображение для элемента \"Отрисовка самого крупного контента\""
  },
  "core/audits/redirects.js | description": {
    "message": "Переадресации могут стать причиной дополнительных задержек при загрузке страницы. Подробнее о том, [как избежать переадресаций страниц](https://developer.chrome.com/docs/lighthouse/performance/redirects/)…"
  },
  "core/audits/redirects.js | title": {
    "message": "Избегайте большого количества переадресаций"
  },
  "core/audits/seo/canonical.js | description": {
    "message": "Канонические ссылки помогают определить, какой URL будет показан в результатах поиска. Подробнее [о канонических ссылках](https://developer.chrome.com/docs/lighthouse/seo/canonical/)…"
  },
  "core/audits/seo/canonical.js | explanationConflict": {
    "message": "Несколько конфликтующих URL ({urlList})"
  },
  "core/audits/seo/canonical.js | explanationInvalid": {
    "message": "Недопустимый URL ({url})"
  },
  "core/audits/seo/canonical.js | explanationPointsElsewhere": {
    "message": "Указывает на другое расположение атрибута `hreflang` ({url})"
  },
  "core/audits/seo/canonical.js | explanationRelative": {
    "message": "Указан не абсолютный URL ({url})."
  },
  "core/audits/seo/canonical.js | explanationRoot": {
    "message": "Каноническая ссылка ведет на корневой URL домена, а не на соответствующую страницу с контентом."
  },
  "core/audits/seo/canonical.js | failureTitle": {
    "message": "В документе нет действительного атрибута `rel=canonical`"
  },
  "core/audits/seo/canonical.js | title": {
    "message": "Для документа указан действительный атрибут `rel=canonical`"
  },
  "core/audits/seo/crawlable-anchors.js | columnFailingLink": {
    "message": "Ссылки, которые невозможно просканировать"
  },
  "core/audits/seo/crawlable-anchors.js | description": {
    "message": "Поисковые системы при сканировании сайтов учитывают содержащиеся в ссылках атрибуты `href`. Чтобы на вашем сайте могло быть проиндексировано максимально возможное количество страниц, атрибуты `href` в анкерах должны корректно ссылаться на целевые страницы. Подробнее о том, как [сделать ссылки доступными для сканирования](https://support.google.com/webmasters/answer/9112205)…"
  },
  "core/audits/seo/crawlable-anchors.js | failureTitle": {
    "message": "Ссылки невозможно просканировать"
  },
  "core/audits/seo/crawlable-anchors.js | title": {
    "message": "Ссылки можно просканировать"
  },
  "core/audits/seo/font-size.js | additionalIllegibleText": {
    "message": "Дополнительный нечитабельный текст"
  },
  "core/audits/seo/font-size.js | columnFontSize": {
    "message": "Размер шрифта"
  },
  "core/audits/seo/font-size.js | columnPercentPageText": {
    "message": "% текста на странице"
  },
  "core/audits/seo/font-size.js | columnSelector": {
    "message": "Селектор"
  },
  "core/audits/seo/font-size.js | description": {
    "message": "Если вы хотите, чтобы текст легко читался, размер шрифта должен составлять не менее 12 пикселей. В противном случае пользователям мобильных устройств придется увеличивать масштаб страницы для чтения. Желательно, чтобы более 60 % текста на странице было написано шрифтом размером не менее 12 пикселей. Подробнее [об оптимальных размерах шрифтов](https://developer.chrome.com/docs/lighthouse/seo/font-size/)…"
  },
  "core/audits/seo/font-size.js | displayValue": {
    "message": "{decimalProportion, number, extendedPercent} текста можно легко прочитать"
  },
  "core/audits/seo/font-size.js | explanationViewport": {
    "message": "Слишком мелкий текст. Настройте область просмотра для экранов мобильных устройств с помощью метатега viewport."
  },
  "core/audits/seo/font-size.js | failureTitle": {
    "message": "В документе используются шрифты слишком маленького размера"
  },
  "core/audits/seo/font-size.js | legibleText": {
    "message": "Читабельный текст"
  },
  "core/audits/seo/font-size.js | title": {
    "message": "В документе используются шрифты оптимального размера"
  },
  "core/audits/seo/hreflang.js | description": {
    "message": "Добавьте на страницу элементы link с атрибутом hreflang. Тогда в результатах поиска будут представлены те версии ваших страниц, которые лучше всего подходят для языка и региона пользователя. Подробнее [об атрибуте `hreflang`](https://developer.chrome.com/docs/lighthouse/seo/hreflang/)…"
  },
  "core/audits/seo/hreflang.js | failureTitle": {
    "message": "В документе нет действительного атрибута `hreflang`"
  },
  "core/audits/seo/hreflang.js | notFullyQualified": {
    "message": "Недопустимое значение атрибута href"
  },
  "core/audits/seo/hreflang.js | title": {
    "message": "Для документа указан действительный атрибут `hreflang`"
  },
  "core/audits/seo/hreflang.js | unexpectedLanguage": {
    "message": "Недопустимый код языка"
  },
  "core/audits/seo/http-status-code.js | description": {
    "message": "Если страница возвращает код статуса HTTP, который говорит об ошибках, она может не индексироваться правильно. Подробнее [о кодах статусов HTTP](https://developer.chrome.com/docs/lighthouse/seo/http-status-code/)…"
  },
  "core/audits/seo/http-status-code.js | failureTitle": {
    "message": "Код статуса HTTP недействителен"
  },
  "core/audits/seo/http-status-code.js | title": {
    "message": "Код статуса HTTP действителен"
  },
  "core/audits/seo/is-crawlable.js | description": {
    "message": "Поисковые системы не смогут включать ваши страницы в результаты поиска, если вы не предоставите разрешение на сканирование. Подробнее [о директивах для поисковых роботов](https://developer.chrome.com/docs/lighthouse/seo/is-crawlable/)…"
  },
  "core/audits/seo/is-crawlable.js | failureTitle": {
    "message": "Страница недоступна для индексации"
  },
  "core/audits/seo/is-crawlable.js | title": {
    "message": "Страница доступна для индексации"
  },
  "core/audits/seo/link-text.js | description": {
    "message": "Сделайте текст ссылок содержательным, чтобы поисковые системы лучше распознавали ваш контент. Подробнее о том, [как повысить доступность ссылок](https://developer.chrome.com/docs/lighthouse/seo/link-text/)…"
  },
  "core/audits/seo/link-text.js | displayValue": {
    "message": "{itemCount,plural, =1{Найдена 1 ссылка}one{Найдена # ссылка}few{Найдено # ссылки}many{Найдено # ссылок}other{Найдено # ссылки}}"
  },
  "core/audits/seo/link-text.js | failureTitle": {
    "message": "У ссылок нет описаний"
  },
  "core/audits/seo/link-text.js | title": {
    "message": "У ссылок есть описания"
  },
  "core/audits/seo/manual/structured-data.js | description": {
    "message": "Чтобы протестировать структурированные данные, воспользуйтесь инструментами для их [проверки](https://search.google.com/structured-data/testing-tool/) и [статического анализа](http://linter.structured-data.org/). Подробнее [о структурированных данных](https://developer.chrome.com/docs/lighthouse/seo/structured-data/)…"
  },
  "core/audits/seo/manual/structured-data.js | title": {
    "message": "Структурированные данные действительны"
  },
  "core/audits/seo/meta-description.js | description": {
    "message": "Метаописания содержат общие сведения о контенте страницы и могут быть показаны в результатах поиска. Подробнее [о метаописании](https://developer.chrome.com/docs/lighthouse/seo/meta-description/)…"
  },
  "core/audits/seo/meta-description.js | explanation": {
    "message": "Отсутствует описание."
  },
  "core/audits/seo/meta-description.js | failureTitle": {
    "message": "В документе нет метаописания"
  },
  "core/audits/seo/meta-description.js | title": {
    "message": "В документе есть метаописание"
  },
  "core/audits/seo/plugins.js | description": {
    "message": "Поисковые системы не могут индексировать содержимое плагинов. К тому же на многих устройствах использование плагинов ограничено или не поддерживается. Подробнее о том, [как отказаться от использования плагинов](https://developer.chrome.com/docs/lighthouse/seo/plugins/)…"
  },
  "core/audits/seo/plugins.js | failureTitle": {
    "message": "В документе используются плагины"
  },
  "core/audits/seo/plugins.js | title": {
    "message": "В документе нет плагинов"
  },
  "core/audits/seo/robots-txt.js | description": {
    "message": "Если файл robots.txt поврежден, поисковые роботы могут не распознать ваши инструкции по сканированию или индексации сайта. Подробнее [о файле robots.txt](https://developer.chrome.com/docs/lighthouse/seo/invalid-robots-txt/)…"
  },
  "core/audits/seo/robots-txt.js | displayValueHttpBadCode": {
    "message": "Код статуса HTTP, полученный в ответ на запрос файла robots.txt: {statusCode}"
  },
  "core/audits/seo/robots-txt.js | displayValueValidationError": {
    "message": "{itemCount,plural, =1{Обнаружена 1 ошибка}one{Обнаружена # ошибка}few{Обнаружено # ошибки}many{Обнаружено # ошибок}other{Обнаружено # ошибки}}"
  },
  "core/audits/seo/robots-txt.js | explanation": {
    "message": "Не удалось скачать файл robots.txt."
  },
  "core/audits/seo/robots-txt.js | failureTitle": {
    "message": "Файл robots.txt недействителен"
  },
  "core/audits/seo/robots-txt.js | title": {
    "message": "Файл robots.txt действителен"
  },
  "core/audits/seo/tap-targets.js | description": {
    "message": "Интерактивные элементы, такие как кнопки и ссылки, должны быть достаточно крупными (48 x 48 пкс) или располагаться на достаточном расстоянии друг от друга. Тогда при нажатии пользователи не будут задевать соседние объекты. Подробнее [об оптимальных размерах интерактивных элементов](https://developer.chrome.com/docs/lighthouse/seo/tap-targets/)…"
  },
  "core/audits/seo/tap-targets.js | displayValue": {
    "message": "Размеры {decimalProportion, number, percent} интерактивных элементов соответствуют требованиям."
  },
  "core/audits/seo/tap-targets.js | explanationViewportMetaNotOptimized": {
    "message": "Слишком маленькие интерактивные элементы. Настройте область просмотра для экранов мобильных устройств с помощью метатега viewport."
  },
  "core/audits/seo/tap-targets.js | failureTitle": {
    "message": "Размер интерактивных элементов не оптимален"
  },
  "core/audits/seo/tap-targets.js | overlappingTargetHeader": {
    "message": "Частичное совпадение элементов"
  },
  "core/audits/seo/tap-targets.js | tapTargetHeader": {
    "message": "Интерактивный элемент"
  },
  "core/audits/seo/tap-targets.js | title": {
    "message": "Размер интерактивных элементов оптимален"
  },
  "core/audits/server-response-time.js | description": {
    "message": "Время ответа сервера для основного документа должно быть небольшим, так как все прочие запросы зависят от этого показателя. Подробнее [о времени до получения первого байта](https://developer.chrome.com/docs/lighthouse/performance/time-to-first-byte/)…"
  },
  "core/audits/server-response-time.js | displayValue": {
    "message": "Загрузка корневого документа заняла {timeInMs, number, milliseconds} мс"
  },
  "core/audits/server-response-time.js | failureTitle": {
    "message": "Сократите время до получения первого байта от сервера"
  },
  "core/audits/server-response-time.js | title": {
    "message": "Время до получения первого байта от сервера допустимое"
  },
  "core/audits/themed-omnibox.js | description": {
    "message": "Цвет адресной строки браузера можно изменить под цветовую тему сайта. Подробнее [об оформлении адресной строки](https://developer.chrome.com/docs/lighthouse/pwa/themed-omnibox/)…"
  },
  "core/audits/themed-omnibox.js | failureTitle": {
    "message": "Не изменяет цвет адресной строки в соответствии с темой"
  },
  "core/audits/themed-omnibox.js | title": {
    "message": "Изменяет цвет адресной строки в соответствии с темой"
  },
  "core/audits/third-party-facades.js | categoryCustomerSuccess": {
    "message": "{productName} (истории успеха)"
  },
  "core/audits/third-party-facades.js | categoryMarketing": {
    "message": "{productName} (маркетинг)"
  },
  "core/audits/third-party-facades.js | categorySocial": {
    "message": "{productName} (социальные сети)"
  },
  "core/audits/third-party-facades.js | categoryVideo": {
    "message": "{productName} (видео)"
  },
  "core/audits/third-party-facades.js | columnProduct": {
    "message": "Продукт"
  },
  "core/audits/third-party-facades.js | description": {
    "message": "Некоторые из сторонних встроенных объектов поддерживают отложенную загрузку. Пока они не понадобятся, используйте вместо них фасады. Подробнее о том, [как отложить загрузку сторонних объектов с помощью фасадов](https://developer.chrome.com/docs/lighthouse/performance/third-party-facades/)…"
  },
  "core/audits/third-party-facades.js | displayValue": {
    "message": "{itemCount,plural, =1{Доступен # альтернативный фасадный объект}one{Доступен # альтернативный фасадный объект}few{Доступно # альтернативных фасадных объекта}many{Доступно # альтернативных фасадных объектов}other{Доступно # альтернативного фасадного объекта}}"
  },
  "core/audits/third-party-facades.js | failureTitle": {
    "message": "Для отложенной загрузки с фасадными объектами доступно несколько сторонних ресурсов"
  },
  "core/audits/third-party-facades.js | title": {
    "message": "Фасадные объекты сторонних ресурсов для отложенной загрузки"
  },
  "core/audits/third-party-summary.js | columnThirdParty": {
    "message": "Сторонний поставщик"
  },
  "core/audits/third-party-summary.js | description": {
    "message": "Сторонний код может сильно замедлить загрузку страниц сайта. Рекомендуем использовать только самые необходимые сторонние ресурсы и сделать так, чтобы они загружались после основных элементов документа. Подробнее о том, [как минимизировать влияние стороннего кода](https://developers.google.com/web/fundamentals/performance/optimizing-content-efficiency/loading-third-party-javascript/)…"
  },
  "core/audits/third-party-summary.js | displayValue": {
    "message": "Сторонний код заблокировал основной поток на {timeInMs, number, milliseconds} мс"
  },
  "core/audits/third-party-summary.js | failureTitle": {
    "message": "Уменьшите влияние стороннего кода"
  },
  "core/audits/third-party-summary.js | title": {
    "message": "Уменьшение использования стороннего кода"
  },
  "core/audits/timing-budget.js | columnMeasurement": {
    "message": "Единица измерения"
  },
  "core/audits/timing-budget.js | columnTimingMetric": {
    "message": "Показатель"
  },
  "core/audits/timing-budget.js | description": {
    "message": "Указав предельное время загрузки страниц сайта, вы сможете отслеживать его производительность. Показателями хорошей производительности являются быстрая загрузка страниц и обработка событий ввода данных пользователем. Подробнее [о бюджетах производительности](https://developers.google.com/web/tools/lighthouse/audits/budgets)…"
  },
  "core/audits/timing-budget.js | title": {
    "message": "Время на загрузку"
  },
  "core/audits/unsized-images.js | description": {
    "message": "Чтобы уменьшить совокупное смещение макета и избежать проблем, связанных со смещением элементов, рекомендуем всегда явным образом задавать ширину и высоту для изображений. Подробнее о том, [как задавать размеры изображений](https://web.dev/optimize-cls/#images-without-dimensions)…"
  },
  "core/audits/unsized-images.js | failureTitle": {
    "message": "Для изображений не заданы явным образом атрибуты `width` и `height`."
  },
  "core/audits/unsized-images.js | title": {
    "message": "Для изображений явным образом заданы атрибуты `width` и `height`."
  },
  "core/audits/user-timings.js | columnType": {
    "message": "Тип"
  },
  "core/audits/user-timings.js | description": {
    "message": "Используйте User Timing API, чтобы измерить реальную производительность своего приложения во время ключевых моментов взаимодействия с пользователями. Подробнее [о метках пользовательского времени](https://developer.chrome.com/docs/lighthouse/performance/user-timings/)…"
  },
  "core/audits/user-timings.js | displayValue": {
    "message": "{itemCount,plural, =1{1 временная метка}one{# временная метка}few{# временные метки}many{# временных меток}other{# временной метки}}"
  },
  "core/audits/user-timings.js | title": {
    "message": "Метки и промежутки пользовательского времени"
  },
  "core/audits/uses-rel-preconnect.js | crossoriginWarning": {
    "message": "Для страницы {securityOrigin} был найден компонент `<link rel=preconnect>`, не использованный браузером. Проверьте значение атрибута `crossorigin`."
  },
  "core/audits/uses-rel-preconnect.js | description": {
    "message": "Чтобы быстро устанавливать соединение с необходимыми сторонними источниками, добавьте ресурсную подсказку `preconnect` или `dns-prefetch`. Подробнее о том, [как предварительно подключаться к необходимым источникам](https://developer.chrome.com/docs/lighthouse/performance/uses-rel-preconnect/)…"
  },
  "core/audits/uses-rel-preconnect.js | title": {
    "message": "Используйте предварительное подключение к необходимым доменам"
  },
  "core/audits/uses-rel-preconnect.js | tooManyPreconnectLinksWarning": {
    "message": "Обнаружено больше двух предварительно подключенных ссылок `<link rel=preconnect>`. Их необходимо использовать в умеренном количестве и только для наиболее значимых источников."
  },
  "core/audits/uses-rel-preconnect.js | unusedWarning": {
    "message": "Для страницы {securityOrigin} был найден компонент `<link rel=preconnect>`, не использованный браузером. Используйте только `preconnect` для значимых источников, которым страница будет точно отправлять запрос."
  },
  "core/audits/uses-rel-preload.js | crossoriginWarning": {
    "message": "Для страницы {preloadURL} был найден предварительно загруженный компонент `<link>`, не использованный браузером. Проверьте значение атрибута `crossorigin`."
  },
  "core/audits/uses-rel-preload.js | description": {
    "message": "Чтобы основные ресурсы загружались на странице в первую очередь, используйте для них элемент `<link rel=preload>`. Подробнее о том, [как выполнять предзагрузку ключевых запросов](https://developer.chrome.com/docs/lighthouse/performance/uses-rel-preload/)…"
  },
  "core/audits/uses-rel-preload.js | title": {
    "message": "Настройте предварительную загрузку ключевых запросов"
  },
  "core/audits/valid-source-maps.js | columnMapURL": {
    "message": "URL карт"
  },
  "core/audits/valid-source-maps.js | description": {
    "message": "Карты исходных кодов переводят минифицированный код в исходный. Благодаря этому разработчики могут выполнять отладку на действующем ресурсе. Кроме того, Lighthouse может предоставлять дополнительную информацию. Чтобы воспользоваться этими преимуществами, внедрите карты исходных кодов. Подробнее [о картах исходных кодов](https://developer.chrome.com/docs/devtools/javascript/source-maps/)…"
  },
  "core/audits/valid-source-maps.js | failureTitle": {
    "message": "Отсутствуют карты исходного кода для собственных больших скриптов JavaScript"
  },
  "core/audits/valid-source-maps.js | missingSourceMapErrorMessage": {
    "message": "В большом файле JavaScript отсутствует карта исходного кода."
  },
  "core/audits/valid-source-maps.js | missingSourceMapItemsWarningMesssage": {
    "message": "{missingItems,plural, =1{Внимание! В атрибуте `.sourcesContent` отсутствует 1 элемент.}one{Внимание! В атрибуте `.sourcesContent` отсутствует # элемент.}few{Внимание! В атрибуте `.sourcesContent` отсутствуют # элемента.}many{Внимание! В атрибуте `.sourcesContent` отсутствуют # элементов.}other{Внимание! В атрибуте `.sourcesContent` отсутствует # элемента.}}"
  },
  "core/audits/valid-source-maps.js | title": {
    "message": "У страницы правильные карты исходного кода"
  },
  "core/audits/viewport.js | description": {
    "message": "С помощью метатега `<meta name=\"viewport\">` можно не только оптимизировать приложение под экраны мобильных устройств, но и предотвратить [задержку длительностью 300 мс при вводе данных пользователем](https://developer.chrome.com/blog/300ms-tap-delay-gone-away/). Подробнее [об использовании метатега viewport](https://developer.chrome.com/docs/lighthouse/pwa/viewport/)…"
  },
  "core/audits/viewport.js | explanationNoTag": {
    "message": "Метатег `<meta name=\"viewport\">` не найден."
  },
  "core/audits/viewport.js | failureTitle": {
    "message": "Отсутствует метатег `<meta name=\"viewport\">` со свойством `width` или `initial-scale`"
  },
  "core/audits/viewport.js | title": {
    "message": "Присутствует метатег `<meta name=\"viewport\">` со свойством `width` или `initial-scale`"
  },
  "core/audits/work-during-interaction.js | description": {
    "message": "Это работа, блокирующая поток, которая происходит после взаимодействия со страницей и до следующей отрисовки. Подробнее [о взаимодействии до следующей отрисовки](https://web.dev/inp/)…"
  },
  "core/audits/work-during-interaction.js | displayValue": {
    "message": "На обработку события {interactionType} ушло {timeInMs, number, milliseconds} мс"
  },
  "core/audits/work-during-interaction.js | eventTarget": {
    "message": "Цель события"
  },
  "core/audits/work-during-interaction.js | failureTitle": {
    "message": "Минимизируйте работу во время взаимодействия пользователя с клавишами"
  },
  "core/audits/work-during-interaction.js | inputDelay": {
    "message": "Задержка ввода"
  },
  "core/audits/work-during-interaction.js | presentationDelay": {
    "message": "Задержка вывода ответа на экран"
  },
  "core/audits/work-during-interaction.js | processingTime": {
    "message": "Время обработки"
  },
  "core/audits/work-during-interaction.js | title": {
    "message": "Минимизация работы во время взаимодействия пользователя с клавишами"
  },
  "core/config/default-config.js | a11yAriaGroupDescription": {
    "message": "Проверьте, правильно ли заданы атрибуты ARIA. Они облегчают работу с вашим приложением пользователям с ограниченными возможностями."
  },
  "core/config/default-config.js | a11yAriaGroupTitle": {
    "message": "ARIA"
  },
  "core/config/default-config.js | a11yAudioVideoGroupDescription": {
    "message": "Проверьте, доступны ли на вашем сайте описания для аудио- и видеоконтента. Это сделает сайт удобнее для пользователей с нарушениями зрения и слуха."
  },
  "core/config/default-config.js | a11yAudioVideoGroupTitle": {
    "message": "Аудио и видео"
  },
  "core/config/default-config.js | a11yBestPracticesGroupDescription": {
    "message": "Проверьте, соответствует ли ваш сайт рекомендациям по оптимизации для поисковых систем."
  },
  "core/config/default-config.js | a11yBestPracticesGroupTitle": {
    "message": "Рекомендации"
  },
  "core/config/default-config.js | a11yCategoryDescription": {
    "message": "Узнайте, какие трудности могут возникнуть у людей с ограниченными возможностями при использовании вашего веб-приложения, и [сделайте его доступнее](https://developer.chrome.com/docs/lighthouse/accessibility/). Автоматические проверки не гарантируют доступность приложения, поэтому мы рекомендуем выполнять [тестирование вручную](https://web.dev/how-to-review/). Оно поможет выявить оставшиеся проблемы."
  },
  "core/config/default-config.js | a11yCategoryManualDescription": {
    "message": "Ручная проверка позволяет охватить области, которые невозможно протестировать автоматически. Подробнее [о проверке специальных возможностей](https://web.dev/how-to-review/)…"
  },
  "core/config/default-config.js | a11yCategoryTitle": {
    "message": "Специальные возможности"
  },
  "core/config/default-config.js | a11yColorContrastGroupDescription": {
    "message": "Проверьте, хорошо ли виден ваш текст."
  },
  "core/config/default-config.js | a11yColorContrastGroupTitle": {
    "message": "Контрастность"
  },
  "core/config/default-config.js | a11yLanguageGroupDescription": {
    "message": "Проверьте, правильно ли заданы атрибуты языков для программ чтения с экрана."
  },
  "core/config/default-config.js | a11yLanguageGroupTitle": {
    "message": "Интернационализация и локализация"
  },
  "core/config/default-config.js | a11yNamesLabelsGroupDescription": {
    "message": "Проверьте, насколько элементы управления в вашем приложении различимы для программ чтения с экрана."
  },
  "core/config/default-config.js | a11yNamesLabelsGroupTitle": {
    "message": "Названия и ярлыки"
  },
  "core/config/default-config.js | a11yNavigationGroupDescription": {
    "message": "Проверьте, удобно ли пользователям перемещаться по вашему приложению с помощью клавиатуры."
  },
  "core/config/default-config.js | a11yNavigationGroupTitle": {
    "message": "Навигация"
  },
  "core/config/default-config.js | a11yTablesListsVideoGroupDescription": {
    "message": "Проверьте, насколько эффективно программы чтения с экрана распознают данные в таблицах и списках на вашем сайте."
  },
  "core/config/default-config.js | a11yTablesListsVideoGroupTitle": {
    "message": "Таблицы и списки"
  },
  "core/config/default-config.js | bestPracticesBrowserCompatGroupTitle": {
    "message": "Совместимость с браузерами"
  },
  "core/config/default-config.js | bestPracticesCategoryTitle": {
    "message": "Рекомендации"
  },
  "core/config/default-config.js | bestPracticesGeneralGroupTitle": {
    "message": "Общие рекомендации"
  },
  "core/config/default-config.js | bestPracticesTrustSafetyGroupTitle": {
    "message": "Надежность и безопасность"
  },
  "core/config/default-config.js | bestPracticesUXGroupTitle": {
    "message": "Удобство для пользователей"
  },
  "core/config/default-config.js | budgetsGroupDescription": {
    "message": "В бюджете производительности устанавливаются нормы для производительности вашего сайта."
  },
  "core/config/default-config.js | budgetsGroupTitle": {
    "message": "Бюджет"
  },
  "core/config/default-config.js | diagnosticsGroupDescription": {
    "message": "Подробная информация о производительности вашего приложения. Эти цифры не влияют на показатель производительности [напрямую](https://developer.chrome.com/docs/lighthouse/performance/performance-scoring/)."
  },
  "core/config/default-config.js | diagnosticsGroupTitle": {
    "message": "Диагностика"
  },
  "core/config/default-config.js | firstPaintImprovementsGroupDescription": {
    "message": "Один из самых важных параметров производительности – насколько быстро пиксели отображаются на экране. Ключевые показатели: \"Время загрузки первого контента\" и \"Время загрузки достаточной части контента\"."
  },
  "core/config/default-config.js | firstPaintImprovementsGroupTitle": {
    "message": "Уменьшение времени загрузки контента"
  },
  "core/config/default-config.js | loadOpportunitiesGroupDescription": {
    "message": "Эти рекомендации могут помочь вам ускорить загрузку страницы. Они не влияют на показатель производительности [напрямую](https://developer.chrome.com/docs/lighthouse/performance/performance-scoring/)."
  },
  "core/config/default-config.js | loadOpportunitiesGroupTitle": {
    "message": "Оптимизация"
  },
  "core/config/default-config.js | metricGroupTitle": {
    "message": "Показатели"
  },
  "core/config/default-config.js | overallImprovementsGroupDescription": {
    "message": "Улучшите параметры загрузки, чтобы страница была готова для работы как можно скорее. Ключевые показатели: \"Время загрузки для взаимодействия\" и \"Индекс скорости загрузки\"."
  },
  "core/config/default-config.js | overallImprovementsGroupTitle": {
    "message": "Общие улучшения"
  },
  "core/config/default-config.js | performanceCategoryTitle": {
    "message": "Производительность"
  },
  "core/config/default-config.js | pwaCategoryDescription": {
    "message": "Здесь проверяется соответствие нормам современных веб-приложений. Подробнее о том, [как создать качественное современное веб-приложение](https://web.dev/pwa-checklist/)…"
  },
  "core/config/default-config.js | pwaCategoryManualDescription": {
    "message": "Lighthouse не проверяет эти пункты автоматически, но они необходимы для соответствия базовому [контрольному списку современных веб-приложений](https://web.dev/pwa-checklist/). Они не влияют на показатель приложения, однако их следует проверить вручную."
  },
  "core/config/default-config.js | pwaCategoryTitle": {
    "message": "PWA"
  },
  "core/config/default-config.js | pwaInstallableGroupTitle": {
    "message": "Возможность установки"
  },
  "core/config/default-config.js | pwaOptimizedGroupTitle": {
    "message": "Соответствие рекомендациям для PWA"
  },
  "core/config/default-config.js | seoCategoryDescription": {
    "message": "Эти проверки позволяют узнать, соответствует ли страница основным рекомендациям к поисковой оптимизации. Lighthouse оценивает не все факторы, которые могут повлиять на позицию сайта в результатах поиска (например, производительность по [основным интернет-показателям](https://web.dev/learn-core-web-vitals/)). Подробнее [о факторах, важных для Google Поиска](https://support.google.com/webmasters/answer/35769)…"
  },
  "core/config/default-config.js | seoCategoryManualDescription": {
    "message": "Проверьте, соответствует ли ваш сайт рекомендациям по поисковой оптимизации (SEO), с помощью этих дополнительных сервисов."
  },
  "core/config/default-config.js | seoCategoryTitle": {
    "message": "Поисковая оптимизация"
  },
  "core/config/default-config.js | seoContentGroupDescription": {
    "message": "Оптимизируйте HTML-код, чтобы поисковые роботы могли лучше проанализировать контент приложения."
  },
  "core/config/default-config.js | seoContentGroupTitle": {
    "message": "Рекомендации в отношении контента"
  },
  "core/config/default-config.js | seoCrawlingGroupDescription": {
    "message": "Чтобы ваше приложение появлялось в результатах поиска, предоставьте доступ к нему поисковым роботам."
  },
  "core/config/default-config.js | seoCrawlingGroupTitle": {
    "message": "Сканирование и индексирование"
  },
  "core/config/default-config.js | seoMobileGroupDescription": {
    "message": "Убедитесь, что ваши страницы оптимизированы для мобильных устройств, чтобы пользователям не приходилось менять масштаб страниц или подстраивать их под размер экрана. Подробнее о том, [как оптимизировать страницы для мобильных устройств](https://developers.google.com/search/mobile-sites/)…"
  },
  "core/config/default-config.js | seoMobileGroupTitle": {
    "message": "Оптимизация для мобильных устройств"
  },
  "core/gather/driver/environment.js | warningSlowHostCpu": {
    "message": "У тестируемого устройства недостаточно быстрый процессор. Это может негативно повлиять на показатель производительности. Подробнее [о калибровке множителя замедления процессора](https://github.com/GoogleChrome/lighthouse/blob/main/docs/throttling.md#cpu-throttling)…"
  },
  "core/gather/driver/navigation.js | warningRedirected": {
    "message": "Эта страница может загружаться неправильно, потому что тестовый URL ({requested}) был перенаправлен на {final}. Попробуйте напрямую проверить второй URL."
  },
  "core/gather/driver/navigation.js | warningTimeout": {
    "message": "Страница загружалась слишком медленно и не загрузилась в отведенное время. Результаты могут быть неполными."
  },
  "core/gather/driver/storage.js | warningCacheTimeout": {
    "message": "Превышено время ожидания для очистки кеша браузера. Ещё раз проверьте эту страницу. Если проблема не исчезла, сообщите об ошибке."
  },
  "core/gather/driver/storage.js | warningData": {
    "message": "{locationCount,plural, =1{На скорость загрузки могут влиять данные из этого хранилища: {locations}. Попробуйте открыть страницу в режиме инкогнито.}one{На скорость загрузки могут влиять данные из этих хранилищ: {locations}. Попробуйте открыть страницу в режиме инкогнито.}few{На скорость загрузки могут влиять данные из этих хранилищ: {locations}. Попробуйте открыть страницу в режиме инкогнито.}many{На скорость загрузки могут влиять данные из этих хранилищ: {locations}. Попробуйте открыть страницу в режиме инкогнито.}other{На скорость загрузки могут влиять данные из этих хранилищ: {locations}. Попробуйте открыть страницу в режиме инкогнито.}}"
  },
  "core/gather/driver/storage.js | warningOriginDataTimeout": {
    "message": "Превышено время ожидания для удаления исходных данных. Ещё раз проверьте эту страницу. Если проблема не исчезла, сообщите об ошибке."
  },
  "core/gather/gatherers/link-elements.js | headerParseWarning": {
    "message": "Ошибка обработки заголовка `link` ({error}): `{header}`"
  },
  "core/gather/timespan-runner.js | warningNavigationDetected": {
    "message": "Во время запуска обнаружена навигация по страницам. Использовать режим анализа временного диапазона для проверки навигации по страницам не рекомендуется. Для этого подходит режим навигации. Он обеспечивает более эффективную атрибуцию и обнаружение основных потоков."
  },
  "core/lib/bf-cache-strings.js | HTTPMethodNotGET": {
    "message": "В возвратный кеш можно добавить только страницы, загруженные с помощью GET-запроса."
  },
  "core/lib/bf-cache-strings.js | HTTPStatusNotOK": {
    "message": "Можно кешировать только страницы с кодом статуса 2XX."
  },
  "core/lib/bf-cache-strings.js | JavaScriptExecution": {
    "message": "Chrome обнаружил попытку выполнить код JavaScript в кеше."
  },
  "core/lib/bf-cache-strings.js | appBanner": {
    "message": "Страницы, которые запросили AppBanner, в настоящее время нельзя добавить в возвратный кеш."
  },
  "core/lib/bf-cache-strings.js | authorizationHeader": {
    "message": "Возвратный кеш отключен из-за запроса keepalive."
  },
  "core/lib/bf-cache-strings.js | backForwardCacheDisabled": {
    "message": "Возвратный кеш отключен в разделе экспериментальных параметров Chrome. Введите chrome://flags/#back-forward-cache в адресной строке, чтобы включить кеш на этом устройстве."
  },
  "core/lib/bf-cache-strings.js | backForwardCacheDisabledByCommandLine": {
    "message": "Возвратный кеш отключен с помощью командной строки."
  },
  "core/lib/bf-cache-strings.js | backForwardCacheDisabledByLowMemory": {
    "message": "Возвратный кеш отключен из-за недостаточного объема памяти."
  },
  "core/lib/bf-cache-strings.js | backForwardCacheDisabledForDelegate": {
    "message": "Возвратный кеш не поддерживается представителем."
  },
  "core/lib/bf-cache-strings.js | backForwardCacheDisabledForPrerender": {
    "message": "Возвратный кеш отключен для системы предварительной отрисовки."
  },
  "core/lib/bf-cache-strings.js | broadcastChannel": {
    "message": "Страницу нельзя кешировать, так как у нее есть экземпляр BroadcastChannel с зарегистрированными прослушивателями."
  },
  "core/lib/bf-cache-strings.js | cacheControlNoStore": {
    "message": "Страницы с заголовком cache-control:no-store нельзя добавить в возвратный кеш."
  },
  "core/lib/bf-cache-strings.js | cacheFlushed": {
    "message": "Кеш был намеренно очищен."
  },
  "core/lib/bf-cache-strings.js | cacheLimit": {
    "message": "Страница удалена из кеша, чтобы освободить место для другой страницы."
  },
  "core/lib/bf-cache-strings.js | containsPlugins": {
    "message": "Страницы с плагинами в настоящее время нельзя добавить в возвратный кеш."
  },
  "core/lib/bf-cache-strings.js | contentFileChooser": {
    "message": "Страницы, которые используют FileChooser API, нельзя добавить в возвратный кеш."
  },
  "core/lib/bf-cache-strings.js | contentFileSystemAccess": {
    "message": "Страницы, которые используют File System Access API, в настоящее время нельзя добавить в возвратный кеш."
  },
  "core/lib/bf-cache-strings.js | contentMediaDevicesDispatcherHost": {
    "message": "Страницы, которые используют диспетчер медиаустройств, нельзя добавить в возвратный кеш."
  },
  "core/lib/bf-cache-strings.js | contentMediaPlay": {
    "message": "При переходе на другую страницу медиапроигрыватель воспроизводил контент."
  },
  "core/lib/bf-cache-strings.js | contentMediaSession": {
    "message": "Страницы, которые используют MediaSession API и установили состояние воспроизведения, нельзя добавить в возвратный кеш."
  },
  "core/lib/bf-cache-strings.js | contentMediaSessionService": {
    "message": "Страницы, которые используют MediaSession API и для которых настроены обработчики действий, нельзя добавить в возвратный кеш."
  },
  "core/lib/bf-cache-strings.js | contentScreenReader": {
    "message": "Возвратный кеш отключен, так как работает программа чтения с экрана."
  },
  "core/lib/bf-cache-strings.js | contentSecurityHandler": {
    "message": "Страницы, которые используют SecurityHandler, нельзя добавить в возвратный кеш."
  },
  "core/lib/bf-cache-strings.js | contentSerial": {
    "message": "Страницы, которые используют Serial API, нельзя добавить в возвратный кеш."
  },
  "core/lib/bf-cache-strings.js | contentWebAuthenticationAPI": {
    "message": "Страницы, которые используют WebAuthetication API, нельзя добавить в возвратный кеш."
  },
  "core/lib/bf-cache-strings.js | contentWebBluetooth": {
    "message": "Страницы, которые используют WebBluetooth API, нельзя добавить в возвратный кеш."
  },
  "core/lib/bf-cache-strings.js | contentWebUSB": {
    "message": "Страницы, которые используют WebUSB API, нельзя добавить в возвратный кеш."
  },
  "core/lib/bf-cache-strings.js | cookieDisabled": {
    "message": "Возвратный кеш отключен, так как на странице, использующей `Cache-Control: no-store`, отключены файлы cookie."
  },
  "core/lib/bf-cache-strings.js | dedicatedWorkerOrWorklet": {
    "message": "Страницы, которые используют Dedicated Worker или Worklet, в настоящее время нельзя добавить в возвратный кеш."
  },
  "core/lib/bf-cache-strings.js | documentLoaded": {
    "message": "Переход со страницы выполнен до завершения загрузки документа."
  },
  "core/lib/bf-cache-strings.js | embedderAppBannerManager": {
    "message": "При переходе на другую страницу был показан баннер приложения."
  },
  "core/lib/bf-cache-strings.js | embedderChromePasswordManagerClientBindCredentialManager": {
    "message": "При переходе на другую страницу работал Менеджер паролей Chrome."
  },
  "core/lib/bf-cache-strings.js | embedderDomDistillerSelfDeletingRequestDelegate": {
    "message": "При переходе на другую страницу выполнялся процесс DOM Distiller."
  },
  "core/lib/bf-cache-strings.js | embedderDomDistillerViewerSource": {
    "message": "При переходе на другую страницу работало средство просмотра DOM Distiller."
  },
  "core/lib/bf-cache-strings.js | embedderExtensionMessaging": {
    "message": "Возвратный кеш отключен, так как расширения используют API для обмена сообщениями."
  },
  "core/lib/bf-cache-strings.js | embedderExtensionMessagingForOpenPort": {
    "message": "Расширения должны закрывать долговременные подключения перед записью возвратного кеша."
  },
  "core/lib/bf-cache-strings.js | embedderExtensionSentMessageToCachedFrame": {
    "message": "Расширения с долговременными подключениями попытались отправлять сообщения во фреймы в возвратном кеше."
  },
  "core/lib/bf-cache-strings.js | embedderExtensions": {
    "message": "Возвратный кеш отключен из-за работы расширений."
  },
  "core/lib/bf-cache-strings.js | embedderModalDialog": {
    "message": "При переходе на другую страницу было показано модальное диалоговое окно (например, связанное с повторной отправкой формы или паролем в протоколе HTTP)."
  },
  "core/lib/bf-cache-strings.js | embedderOfflinePage": {
    "message": "При переходе на другую страницу была показана ее офлайн-версия."
  },
  "core/lib/bf-cache-strings.js | embedderOomInterventionTabHelper": {
    "message": "При переходе на другую страницу была показана строка с сообщением о нехватке памяти."
  },
  "core/lib/bf-cache-strings.js | embedderPermissionRequestManager": {
    "message": "При переходе на другую страницу обнаружены запросы разрешений."
  },
  "core/lib/bf-cache-strings.js | embedderPopupBlockerTabHelper": {
    "message": "При переходе на другую страницу работал блокировщик всплывающих окон."
  },
  "core/lib/bf-cache-strings.js | embedderSafeBrowsingThreatDetails": {
    "message": "При переходе на другую страницу были показаны данные Безопасного просмотра."
  },
  "core/lib/bf-cache-strings.js | embedderSafeBrowsingTriggeredPopupBlocker": {
    "message": "Сервис \"Безопасный просмотр\" заблокировал всплывающее окно, так как страница содержит недопустимый контент."
  },
  "core/lib/bf-cache-strings.js | enteredBackForwardCacheBeforeServiceWorkerHostAdded": {
    "message": "Скрипт Service Worker был активирован, когда страница находилась в возвратном кеше."
  },
  "core/lib/bf-cache-strings.js | errorDocument": {
    "message": "Возвратный кеш отключен из-за ошибки документа."
  },
  "core/lib/bf-cache-strings.js | fencedFramesEmbedder": {
    "message": "Страницы, на которых используется элемент FencedFrames, нельзя сохранить в возвратный кеш."
  },
  "core/lib/bf-cache-strings.js | foregroundCacheLimit": {
    "message": "Страница удалена из кеша, чтобы освободить место для другой страницы."
  },
  "core/lib/bf-cache-strings.js | grantedMediaStreamAccess": {
    "message": "Страницы, которые предоставили доступ к трансляции мультимедиа, в настоящее время нельзя добавить в возвратный кеш."
  },
  "core/lib/bf-cache-strings.js | haveInnerContents": {
    "message": "Страницы, которые используют порталы, в настоящее время нельзя добавить в возвратный кеш."
  },
  "core/lib/bf-cache-strings.js | idleManager": {
    "message": "Страницы, которые используют IdleManager, в настоящее время нельзя добавить в возвратный кеш."
  },
  "core/lib/bf-cache-strings.js | indexedDBConnection": {
    "message": "Страницы с открытым подключением IndexedDB в настоящее время нельзя добавить в возвратный кеш."
  },
  "core/lib/bf-cache-strings.js | indexedDBEvent": {
    "message": "Возвратный кеш отключен из-за события IndexedDB."
  },
  "core/lib/bf-cache-strings.js | ineligibleAPI": {
    "message": "Использовались недопустимые API."
  },
  "core/lib/bf-cache-strings.js | injectedJavascript": {
    "message": "Страницы, в которые с помощью расширений внедряется `JavaScript`, в настоящее время нельзя добавить в возвратный кеш."
  },
  "core/lib/bf-cache-strings.js | injectedStyleSheet": {
    "message": "Страницы, в которые с помощью расширений внедряется `StyleSheet`, в настоящее время нельзя добавить в возвратный кеш."
  },
  "core/lib/bf-cache-strings.js | internalError": {
    "message": "Внутренняя ошибка."
  },
  "core/lib/bf-cache-strings.js | keepaliveRequest": {
    "message": "Возвратный кеш отключен из-за запроса keepalive."
  },
  "core/lib/bf-cache-strings.js | keyboardLock": {
    "message": "Страницы, которые используют блокировку клавиатуры, в настоящее время нельзя добавить в возвратный кеш."
  },
  "core/lib/bf-cache-strings.js | loading": {
    "message": "Переход со страницы выполнен до завершения ее загрузки."
  },
  "core/lib/bf-cache-strings.js | mainResourceHasCacheControlNoCache": {
    "message": "Страницы, в основном ресурсе которых есть заголовок cache-control:no-cache, нельзя добавить в возвратный кеш."
  },
  "core/lib/bf-cache-strings.js | mainResourceHasCacheControlNoStore": {
    "message": "Страницы, в основном ресурсе которых есть заголовок cache-control:no-store, нельзя добавить в возвратный кеш."
  },
  "core/lib/bf-cache-strings.js | navigationCancelledWhileRestoring": {
    "message": "Страницу не удалось восстановить из возвратного кеша до отмены перехода."
  },
  "core/lib/bf-cache-strings.js | networkExceedsBufferLimit": {
    "message": "Страница удалена из кеша, так как через активное сетевое подключение получено слишком много данных. Chrome ограничивает объем данных, передаваемых на кешируемую страницу."
  },
  "core/lib/bf-cache-strings.js | networkRequestDatapipeDrainedAsBytesConsumer": {
    "message": "Страницы, которые используют событие inflight fetch() или объект XHR, в настоящее время нельзя добавить в возвратный кеш."
  },
  "core/lib/bf-cache-strings.js | networkRequestRedirected": {
    "message": "Страница удалена из возвратного кеша, так как активный сетевой запрос был выполнен с переадресацией."
  },
  "core/lib/bf-cache-strings.js | networkRequestTimeout": {
    "message": "Страница удалена из кеша, так как подключение к сети было открыто слишком долго. Chrome ограничивает время получения данных кешируемой страницей."
  },
  "core/lib/bf-cache-strings.js | noResponseHead": {
    "message": "Страницы без действительного заголовка ответа нельзя добавить в возвратный кеш."
  },
  "core/lib/bf-cache-strings.js | notMainFrame": {
    "message": "Переход выполнен во фрейме, отличном от основного."
  },
  "core/lib/bf-cache-strings.js | outstandingIndexedDBTransaction": {
    "message": "Страницу, на которой выполняются транзакции индексированной базы данных, в настоящее время нельзя добавить в возвратный кеш."
  },
  "core/lib/bf-cache-strings.js | outstandingNetworkRequestDirectSocket": {
    "message": "Страницы с активным сетевым запросом в настоящее время нельзя добавить в возвратный кеш."
  },
  "core/lib/bf-cache-strings.js | outstandingNetworkRequestFetch": {
    "message": "Страницы с активным сетевым запросом на извлечение в настоящее время нельзя добавить в возвратный кеш."
  },
  "core/lib/bf-cache-strings.js | outstandingNetworkRequestOthers": {
    "message": "Страницы с активным сетевым запросом в настоящее время нельзя добавить в возвратный кеш."
  },
  "core/lib/bf-cache-strings.js | outstandingNetworkRequestXHR": {
    "message": "Страницы с активным сетевым запросом XHR в настоящее время нельзя добавить в возвратный кеш."
  },
  "core/lib/bf-cache-strings.js | paymentManager": {
    "message": "Страницы, которые используют PaymentManager, в настоящее время нельзя добавить в возвратный кеш."
  },
  "core/lib/bf-cache-strings.js | pictureInPicture": {
    "message": "Страницы, которые используют режим \"картинка в картинке\", в настоящее время нельзя добавить в возвратный кеш."
  },
  "core/lib/bf-cache-strings.js | portal": {
    "message": "Страницы, которые используют порталы, в настоящее время нельзя добавить в возвратный кеш."
  },
  "core/lib/bf-cache-strings.js | printing": {
    "message": "Страницы, на которых показан интерфейс печати, в настоящее время нельзя добавить в возвратный кеш."
  },
  "core/lib/bf-cache-strings.js | relatedActiveContentsExist": {
    "message": "Страница открыта с помощью `window.open()`, и на нее ссылается другая вкладка, или страница открыта в другом окне."
  },
  "core/lib/bf-cache-strings.js | rendererProcessCrashed": {
    "message": "При отрисовке страницы, находящейся в возвратном кеше, произошла ошибка."
  },
  "core/lib/bf-cache-strings.js | rendererProcessKilled": {
    "message": "Отрисовка страницы, находящейся в возвратном кеше, прервана."
  },
  "core/lib/bf-cache-strings.js | requestedAudioCapturePermission": {
    "message": "Страницы, которые запросили разрешения на запись аудио, в настоящее время нельзя добавить в возвратный кеш."
  },
  "core/lib/bf-cache-strings.js | requestedBackForwardCacheBlockedSensors": {
    "message": "Страницы, запросившие разрешения на доступ к датчикам, в настоящее время нельзя добавить в возвратный кеш."
  },
  "core/lib/bf-cache-strings.js | requestedBackgroundWorkPermission": {
    "message": "Страницы, которые запросили разрешения на фоновую синхронизацию или извлечение, в настоящее время нельзя добавить в возвратный кеш."
  },
  "core/lib/bf-cache-strings.js | requestedMIDIPermission": {
    "message": "Страницы, запросившие разрешения на доступ к MIDI-устройствам, в настоящее время нельзя добавить в возвратный кеш."
  },
  "core/lib/bf-cache-strings.js | requestedNotificationsPermission": {
    "message": "Страницы, запросившие разрешения на уведомления, в настоящее время нельзя добавить в возвратный кеш."
  },
  "core/lib/bf-cache-strings.js | requestedStorageAccessGrant": {
    "message": "Страницы, запросившие доступ к хранилищу, в настоящее время нельзя добавить в возвратный кеш."
  },
  "core/lib/bf-cache-strings.js | requestedVideoCapturePermission": {
    "message": "Страницы, которые запросили разрешения на запись видео, в настоящее время нельзя добавить в возвратный кеш."
  },
  "core/lib/bf-cache-strings.js | schemeNotHTTPOrHTTPS": {
    "message": "Можно кешировать только страницы со схемой URL HTTP или HTTPS."
  },
  "core/lib/bf-cache-strings.js | serviceWorkerClaim": {
    "message": "Страница была запрошена скриптом Service Worker, когда находилась в возвратном кеше."
  },
  "core/lib/bf-cache-strings.js | serviceWorkerPostMessage": {
    "message": "Скрипт Service Worker пытался отправить свойство `MessageEvent` на страницу в возвратном кеше."
  },
  "core/lib/bf-cache-strings.js | serviceWorkerUnregistration": {
    "message": "Регистрация Service Worker была отменена, когда страница находилась в возвратном кеше."
  },
  "core/lib/bf-cache-strings.js | serviceWorkerVersionActivation": {
    "message": "Страница удалена из возвратного кеша из-за активации Service Worker."
  },
  "core/lib/bf-cache-strings.js | sessionRestored": {
    "message": "Браузер Chrome перезапущен. Все записи возвратного кеша удалены."
  },
  "core/lib/bf-cache-strings.js | sharedWorker": {
    "message": "Страницы, которые используют SharedWorker, в настоящее время нельзя добавить в возвратный кеш."
  },
  "core/lib/bf-cache-strings.js | speechRecognizer": {
    "message": "Страницы, которые используют SpeechRecognizer, в настоящее время нельзя добавить в возвратный кеш."
  },
  "core/lib/bf-cache-strings.js | speechSynthesis": {
    "message": "Страницы, которые используют SpeechSynthesis, в настоящее время нельзя добавить в возвратный кеш."
  },
  "core/lib/bf-cache-strings.js | subframeIsNavigating": {
    "message": "Окно iframe на странице запустило переход, который не завершился."
  },
  "core/lib/bf-cache-strings.js | subresourceHasCacheControlNoCache": {
    "message": "Страницы, в подресурсе которых есть заголовок cache-control:no-cache, нельзя добавить в возвратный кеш."
  },
  "core/lib/bf-cache-strings.js | subresourceHasCacheControlNoStore": {
    "message": "Страницы, в подресурсе которых есть заголовок cache-control:no-store, нельзя добавить в возвратный кеш."
  },
  "core/lib/bf-cache-strings.js | timeout": {
    "message": "Время нахождения страницы в возвратном кеше истекло, так как превысило максимально допустимое."
  },
  "core/lib/bf-cache-strings.js | timeoutPuttingInCache": {
    "message": "Время добавления страницы в возвратный кеш истекло (возможно, обработчики событий pagehide выполняются слишком долго)."
  },
  "core/lib/bf-cache-strings.js | unloadHandlerExistsInMainFrame": {
    "message": "В основном фрейме страницы есть обработчик выгрузки."
  },
  "core/lib/bf-cache-strings.js | unloadHandlerExistsInSubFrame": {
    "message": "В субфрейме страницы есть обработчик выгрузки."
  },
  "core/lib/bf-cache-strings.js | userAgentOverrideDiffers": {
    "message": "Браузер изменил заголовок переопределения агента пользователя."
  },
  "core/lib/bf-cache-strings.js | wasGrantedMediaAccess": {
    "message": "Страницы, которые разрешили запись видео или аудио, в настоящее время нельзя добавить в возвратный кеш."
  },
  "core/lib/bf-cache-strings.js | webDatabase": {
    "message": "Страницы, которые используют WebDatabase, в настоящее время нельзя добавить в возвратный кеш."
  },
  "core/lib/bf-cache-strings.js | webHID": {
    "message": "Страницы, которые используют WebHID, в настоящее время нельзя добавить в возвратный кеш."
  },
  "core/lib/bf-cache-strings.js | webLocks": {
    "message": "Страницы, которые используют WebLocks, в настоящее время нельзя добавить в возвратный кеш."
  },
  "core/lib/bf-cache-strings.js | webNfc": {
    "message": "Страницы, которые используют WebNFC, в настоящее время нельзя добавить в возвратный кеш."
  },
  "core/lib/bf-cache-strings.js | webOTPService": {
    "message": "Страницы, которые используют WebOTPService, в настоящее время нельзя добавить в возвратный кеш."
  },
  "core/lib/bf-cache-strings.js | webRTC": {
    "message": "Страницы, которые используют WebRTC, нельзя добавить в возвратный кеш."
  },
  "core/lib/bf-cache-strings.js | webShare": {
    "message": "Страницы, которые используют WebShare, в настоящее время нельзя добавить в возвратный кеш."
  },
  "core/lib/bf-cache-strings.js | webSocket": {
    "message": "Страницы, которые используют WebSocket, нельзя добавить в возвратный кеш."
  },
  "core/lib/bf-cache-strings.js | webTransport": {
    "message": "Страницы, которые используют WebTransport, нельзя добавить в возвратный кеш."
  },
  "core/lib/bf-cache-strings.js | webXR": {
    "message": "Страницы, которые используют WebXR, в настоящее время нельзя добавить в возвратный кеш."
  },
  "core/lib/csp-evaluator.js | allowlistFallback": {
    "message": "Чтобы обеспечить обратную совместимость с предыдущими версиями браузеров, добавьте в URL протоколы HTTPS и HTTP (игнорируются браузерами с поддержкой `'strict-dynamic'`)."
  },
  "core/lib/csp-evaluator.js | deprecatedDisownOpener": {
    "message": "Директива `disown-opener` не поддерживается, начиная с CSP3. Используйте вместо нее заголовок Cross-Origin-Opener-Policy."
  },
  "core/lib/csp-evaluator.js | deprecatedReferrer": {
    "message": "Директива `referrer` не поддерживается, начиная с CSP2. Используйте вместо нее заголовок Referrer-Policy."
  },
  "core/lib/csp-evaluator.js | deprecatedReflectedXSS": {
    "message": "Директива `reflected-xss` не поддерживается, начиная с CSP2. Используйте вместо нее заголовок X-XSS-Protection."
  },
  "core/lib/csp-evaluator.js | missingBaseUri": {
    "message": "Отсутствие директивы `base-uri` позволяет внедренным тегам `<base>` устанавливать контролируемый злоумышленником домен в качестве базового URL для всех относительных (например, скриптов). Присвойте `base-uri` значение `'none'` или `'self'`."
  },
  "core/lib/csp-evaluator.js | missingObjectSrc": {
    "message": "Отсутствие директивы `object-src` позволяет внедрять плагины, исполняющие небезопасные скрипты. Если возможно, присвойте `object-src` значение `'none'`."
  },
  "core/lib/csp-evaluator.js | missingScriptSrc": {
    "message": "Отсутствует директива `script-src`. Это позволяет выполнять небезопасные скрипты."
  },
  "core/lib/csp-evaluator.js | missingSemicolon": {
    "message": "Возможно, отсутствует точка с запятой. {keyword} имеет синтаксис директивы, а не ключевого слова."
  },
  "core/lib/csp-evaluator.js | nonceCharset": {
    "message": "Для nonce нужно использовать набор символов base64."
  },
  "core/lib/csp-evaluator.js | nonceLength": {
    "message": "Длина nonce должна составлять не менее 8 символов."
  },
  "core/lib/csp-evaluator.js | plainUrlScheme": {
    "message": "Не используйте простые схемы URL ({keyword}) в этой директиве. Они допускают получение скриптов от небезопасного домена."
  },
  "core/lib/csp-evaluator.js | plainWildcards": {
    "message": "Не используйте простые подстановочные знаки ({keyword}) в этой директиве. Они допускают получение скриптов от небезопасного домена."
  },
  "core/lib/csp-evaluator.js | reportToOnly": {
    "message": "Место назначения для отчетов задается только директивой report-to. Она поддерживается исключительно в браузерах на основе Chromium, поэтому рекомендуется также использовать директиву `report-uri`."
  },
  "core/lib/csp-evaluator.js | reportingDestinationMissing": {
    "message": "Ни в одной политике CSP не задано место назначения для отчетов. Это усложняет управление политикой CSP и мониторинг сбоев."
  },
  "core/lib/csp-evaluator.js | strictDynamic": {
    "message": "Злоумышленники часто обходят белые списки хостов. Используйте вместо них nonce-значения или хеши политики CSP и, при необходимости, директиву `'strict-dynamic'`."
  },
  "core/lib/csp-evaluator.js | unknownDirective": {
    "message": "Неизвестная директива CSP."
  },
  "core/lib/csp-evaluator.js | unknownKeyword": {
    "message": "{keyword} — недопустимое ключевое слово."
  },
  "core/lib/csp-evaluator.js | unsafeInline": {
    "message": "Директива `'unsafe-inline'` позволяет выполнять небезопасные скрипты и обработчики событий на странице. Чтобы разрешать отдельные скрипты, используйте nonce-значения или хеши в политике CSP."
  },
  "core/lib/csp-evaluator.js | unsafeInlineFallback": {
    "message": "Чтобы обеспечить обратную совместимость с предыдущими версиями браузеров, добавьте директиву `'unsafe-inline'` (игнорируется браузерами с поддержкой nonce-значений и хешей)."
  },
  "core/lib/deprecation-description.js | feature": {
    "message": "Дополнительную информацию можно найти на странице состояния функции."
  },
  "core/lib/deprecation-description.js | milestone": {
    "message": "Это изменение вступит в силу в версии {milestone}."
  },
  "core/lib/deprecation-description.js | title": {
    "message": "Используется устаревшая функция"
  },
  "core/lib/deprecations-strings.js | AuthorizationCoveredByWildcard": {
    "message": "Авторизация не будет выполняться, если в заголовке CORS `Access-Control-Allow-Headers` вместо необходимых данных указан подстановочный знак (*)."
  },
  "core/lib/deprecations-strings.js | CSSSelectorInternalMediaControlsOverlayCastButton": {
    "message": "Чтобы отключить интеграцию Google Cast по умолчанию, вместо селектора `-internal-media-controls-overlay-cast-button` используйте атрибут `disableRemotePlayback`."
  },
  "core/lib/deprecations-strings.js | CanRequestURLHTTPContainingNewline": {
    "message": "Запросы ресурсов, в URL которых содержатся и удаленные пробельные символы (`(n|r|t)`), и знаки \"меньше\" (`<`), блокируются. Чтобы загружать такие ресурсы, удалите символы новой строки и используйте коды для знаков \"меньше\" в таких местах URL, где, например, указываются значения атрибутов элементов."
  },
  "core/lib/deprecations-strings.js | ChromeLoadTimesConnectionInfo": {
    "message": "Метод `chrome.loadTimes()` больше не поддерживается. Вместо него используйте стандартный API Navigation Timing 2."
  },
  "core/lib/deprecations-strings.js | ChromeLoadTimesFirstPaintAfterLoadTime": {
    "message": "Метод `chrome.loadTimes()` больше не поддерживается. Вместо него используйте стандартный API Paint Timing."
  },
  "core/lib/deprecations-strings.js | ChromeLoadTimesWasAlternateProtocolAvailable": {
    "message": "Метод `chrome.loadTimes()` больше не поддерживается. Вместо него используйте `nextHopProtocol` в стандартном API Navigation Timing 2."
  },
  "core/lib/deprecations-strings.js | CookieWithTruncatingChar": {
    "message": "Файлы cookie с символом `(0|r|n)` не обрезаются, а отклоняются."
  },
  "core/lib/deprecations-strings.js | CrossOriginAccessBasedOnDocumentDomain": {
    "message": "Ослаблять требования правила ограничения источника за счет изменения `document.domain` не рекомендуется. По умолчанию эта возможность будет отключена. Это предупреждение о прекращении поддержки относится к доступу из другого источника, который включен с помощью `document.domain`."
  },
  "core/lib/deprecations-strings.js | CrossOriginWindowAlert": {
    "message": "Вызов функции window.alert из окон iframe в других источниках больше не поддерживается. В дальнейшем эта возможность будет удалена."
  },
  "core/lib/deprecations-strings.js | CrossOriginWindowConfirm": {
    "message": "Вызов функции window.confirm из окон iframe в других источниках больше не поддерживается. В дальнейшем эта возможность будет удалена."
  },
  "core/lib/deprecations-strings.js | DOMMutationEvents": {
    "message": "События изменения DOM, в том числе `DOMSubtreeModified`, `DOMNodeInserted`, `DOMNodeRemoved`, `DOMNodeRemovedFromDocument`, `DOMNodeInsertedIntoDocument` и `DOMCharacterDataModified`, больше не поддерживаются (https://w3c.github.io/uievents/#legacy-event-types) и будут удалены. Используйте вместо них `MutationObserver`."
  },
  "core/lib/deprecations-strings.js | DataUrlInSvgUse": {
    "message": "URL из элемента <use> в SVG-файле больше не поддерживаются и в дальнейшем будут удалены."
  },
  "core/lib/deprecations-strings.js | DocumentDomainSettingWithoutOriginAgentClusterHeader": {
    "message": "Ослаблять требования правила ограничения источника за счет изменения `document.domain` не рекомендуется. Эта возможность больше не поддерживается и будет отключена по умолчанию. Теперь, чтобы использовать эту функцию, нужно отказаться от применения кластеров агента с ключом источника, отправив заголовок `Origin-Agent-Cluster: ?0` в ответе HTTP для документа и фреймов. Подробнее: https://developer.chrome.com/blog/immutable-document-domain/."
  },
  "core/lib/deprecations-strings.js | ExpectCTHeader": {
    "message": "Заголовок `Expect-CT` больше не поддерживается и будет удален. В Chrome проверка требуется для всех общедоступных доверенных сертификатов, выпущенных после 30 апреля 2018 года."
  },
  "core/lib/deprecations-strings.js | GeolocationInsecureOrigin": {
    "message": "Методы `getCurrentPosition()` и `watchPosition()` больше не работают с небезопасными источниками. Чтобы использовать его, задайте для приложения безопасный источник, например работающий по протоколу HTTPS. Подробнее: https://goo.gle/chrome-insecure-origins."
  },
  "core/lib/deprecations-strings.js | GeolocationInsecureOriginDeprecatedNotRemoved": {
    "message": "Методы `getCurrentPosition()` и `watchPosition()` в небезопасных источниках больше не поддерживаются. Чтобы использовать его, задайте для приложения безопасный источник, например работающий по протоколу HTTPS. Подробнее: https://goo.gle/chrome-insecure-origins."
  },
  "core/lib/deprecations-strings.js | GetUserMediaInsecureOrigin": {
    "message": "Метод `getUserMedia()` больше не работает с небезопасными источниками. Чтобы использовать его, задайте для приложения безопасный источник, например работающий по протоколу HTTPS. Подробнее: https://goo.gle/chrome-insecure-origins."
  },
  "core/lib/deprecations-strings.js | HostCandidateAttributeGetter": {
    "message": "`RTCPeerConnectionIceErrorEvent.hostCandidate` больше не поддерживается. Используйте `RTCPeerConnectionIceErrorEvent.address` или `RTCPeerConnectionIceErrorEvent.port`."
  },
  "core/lib/deprecations-strings.js | IdentityInCanMakePaymentEvent": {
    "message": "Следующие свойства, связанные с источником продавца и произвольными данными из события service worker `canmakepayment`, больше не поддерживаются и будут удалены: `topOrigin`, `paymentRequestOrigin`, `methodData`, `modifiers`."
  },
  "core/lib/deprecations-strings.js | InsecurePrivateNetworkSubresourceRequest": {
    "message": "Сайт запросил подресурс из сети, доступ к которому можно получить только благодаря расширенным сетевым разрешениям пользователей. Такие запросы делают внутренние устройства и серверы доступными через интернет, что повышает риск подделки межсайтовых запросов (CSRF) и утечки информации. Чтобы предотвратить такие ситуации, в Chrome прекращается поддержка запросов к внутренним подресурсам, которые инициируются в небезопасных контекстах. В будущем такие запросы будут блокироваться."
  },
  "core/lib/deprecations-strings.js | InterestGroupDailyUpdateUrl": {
    "message": "Поле `dailyUpdateUrl` в структуре `InterestGroups`, переданное в `joinAdInterestGroup()`, было переименовано в `updateUrl`, чтобы лучше отражать его поведение."
  },
  "core/lib/deprecations-strings.js | LocalCSSFileExtensionRejected": {
    "message": "Загрузить CSS с помощью URL в формате `file:` можно, только если имя файла имеет расширение `.css`."
  },
  "core/lib/deprecations-strings.js | MediaSourceAbortRemove": {
    "message": "Из-за изменений в стандарте не рекомендуется использовать метод `SourceBuffer.abort()` для отмены асинхронного удаления диапазона, выполняемого в `remove()`. В будущем поддержка этого метода будет прекращена. Руководствуйтесь событием `updateend`. Метод `abort()` предназначен только для отмены асинхронного добавления медиаданных или сброса состояния синтаксического анализатора."
  },
  "core/lib/deprecations-strings.js | MediaSourceDurationTruncatingBuffered": {
    "message": "Устанавливать для `MediaSource.duration` значение меньше максимальной временной метки в воспроизводимых медиаданных для любых закодированных фреймов в буфере не рекомендуется из-за изменений стандарта. В будущем поддержка неявного удаления обрезанных медиаданных в буфере будет прекращена. Вместо этого придется явно выполнять метод `remove(newDuration, oldDuration)` для всех объектов `sourceBuffers`, для которых `newDuration < oldDuration`."
  },
  "core/lib/deprecations-strings.js | NoSysexWebMIDIWithoutPermission": {
    "message": "Web MIDI запрашивает разрешение на использование, даже если в объекте `MIDIOptions` не указан параметр sysex."
  },
  "core/lib/deprecations-strings.js | NonStandardDeclarativeShadowDOM": {
    "message": "Устаревший нестандартный атрибут `shadowroot` больше не поддерживается и *перестанет работать* в версии M119. Используйте вместо него новый стандартный атрибут `shadowrootmode`."
  },
  "core/lib/deprecations-strings.js | NotificationInsecureOrigin": {
    "message": "Использовать Notification API из небезопасных источников больше нельзя. Укажите для своего приложения безопасный источник, например HTTPS. Подробнее: https://goo.gle/chrome-insecure-origins."
  },
  "core/lib/deprecations-strings.js | NotificationPermissionRequestedIframe": {
    "message": "Из окон iframe в других источниках больше нельзя запрашивать разрешение на использование Notification API. Запросите разрешение у фрейма верхнего уровня или откройте новое окно."
  },
  "core/lib/deprecations-strings.js | ObsoleteCreateImageBitmapImageOrientationNone": {
    "message": "Для метода createImageBitmap параметр \\{`imageOrientation: 'none'`\\} больше не поддерживается. Используйте этот метод с параметром \\{imageOrientation: 'from-image'\\}."
  },
  "core/lib/deprecations-strings.js | ObsoleteWebRtcCipherSuite": {
    "message": "Ваш партнер обменивается данными с использованием устаревшей версии (D)TLS. Сообщите ему о необходимости это исправить."
  },
  "core/lib/deprecations-strings.js | OverflowVisibleOnReplacedElement": {
    "message": "Если назначить свойство `overflow: visible` тегам img, video или canvas, визуальный контент указанного элемента может выйти за пределы границ. Подробности: https://github.com/WICG/shared-element-transitions/blob/main/debugging_overflow_on_images.md."
  },
  "core/lib/deprecations-strings.js | PaymentInstruments": {
    "message": "`paymentManager.instruments` больше не поддерживается. Используйте актуальный API для обработки платежей."
  },
  "core/lib/deprecations-strings.js | PaymentRequestCSPViolation": {
    "message": "Вызов `PaymentRequest` API нарушает директиву Content-Security-Policy (CSP) `connect-src`. Этот метод обхода директивы больше не поддерживается. Добавьте идентификатор способа оплаты из `PaymentRequest` API (поле `supportedMethods`) в вашу директиву CSP `connect-src`."
  },
  "core/lib/deprecations-strings.js | PersistentQuotaType": {
    "message": "Тип `StorageType.persistent` больше не поддерживается. Используйте стандартный тип `navigator.storage`."
  },
  "core/lib/deprecations-strings.js | PictureSourceSrc": {
    "message": "Элемент `<source src>` с родительским объектом `<picture>` недействителен, поэтому игнорируется. Используйте `<source srcset>`."
  },
  "core/lib/deprecations-strings.js | PrefixedCancelAnimationFrame": {
    "message": "Метод webkitCancelAnimationFrame связан с определенным поставщиком. Используйте вместо него стандартный метод cancelAnimationFrame."
  },
  "core/lib/deprecations-strings.js | PrefixedRequestAnimationFrame": {
    "message": "Метод webkitRequestAnimationFrame связан с определенным поставщиком. Используйте вместо него стандартный метод requestAnimationFrame."
  },
  "core/lib/deprecations-strings.js | PrefixedVideoDisplayingFullscreen": {
    "message": "HTMLVideoElement.webkitDisplayingFullscreen больше не поддерживается. Используйте Document.fullscreenElement."
  },
  "core/lib/deprecations-strings.js | PrefixedVideoEnterFullScreen": {
    "message": "HTMLVideoElement.webkitEnterFullScreen() больше не поддерживается. Используйте Element.requestFullscreen()."
  },
  "core/lib/deprecations-strings.js | PrefixedVideoEnterFullscreen": {
    "message": "HTMLVideoElement.webkitEnterFullscreen() больше не поддерживается. Используйте Element.requestFullscreen()."
  },
  "core/lib/deprecations-strings.js | PrefixedVideoExitFullScreen": {
    "message": "HTMLVideoElement.webkitExitFullScreen() больше не поддерживается. Используйте Document.exitFullscreen()."
  },
  "core/lib/deprecations-strings.js | PrefixedVideoExitFullscreen": {
    "message": "HTMLVideoElement.webkitExitFullscreen() больше не поддерживается. Используйте Document.exitFullscreen()."
  },
  "core/lib/deprecations-strings.js | PrefixedVideoSupportsFullscreen": {
    "message": "HTMLVideoElement.webkitSupportsFullscreen больше не поддерживается. Используйте Document.fullscreenEnabled."
  },
  "core/lib/deprecations-strings.js | PrivacySandboxExtensionsAPI": {
    "message": "Мы прекращаем поддержку `chrome.privacy.websites.privacySandboxEnabled` API. Он будет работать в рамках обратной совместимости до версии M113. Вместо него используйте `chrome.privacy.websites.topicsEnabled`, `chrome.privacy.websites.fledgeEnabled` и `chrome.privacy.websites.adMeasurementEnabled`. Подробнее: https://developer.chrome.com/docs/extensions/reference/privacy/#property-websites-privacySandboxEnabled."
  },
  "core/lib/deprecations-strings.js | RTCConstraintEnableDtlsSrtpFalse": {
    "message": "Ограничение `DtlsSrtpKeyAgreement` удалено. Вы указали для него значение `false`, которое интерпретируется как попытка использовать неподдерживаемый метод `SDES key negotiation`. Эта функция удалена. Используйте сервис, поддерживающий `DTLS key negotiation`."
  },
  "core/lib/deprecations-strings.js | RTCConstraintEnableDtlsSrtpTrue": {
    "message": "Ограничение `DtlsSrtpKeyAgreement` удалено. Вы указали для него значение `true`. Оно ни на что не влияет, поэтому ограничение можно удалить."
  },
  "core/lib/deprecations-strings.js | RTCPeerConnectionGetStatsLegacyNonCompliant": {
    "message": "Функция обратного вызова getStats() больше не поддерживается и будет удалена. Используйте вместо нее соответствующую спецификации функцию getStats()."
  },
  "core/lib/deprecations-strings.js | RangeExpand": {
    "message": "Range.expand() больше не поддерживается. Используйте Selection.modify()."
  },
  "core/lib/deprecations-strings.js | RequestedSubresourceWithEmbeddedCredentials": {
    "message": "Запросы подресурсов, в URL которых содержатся встроенные учетные данные (например, `https://user:pass@host/`), блокируются."
  },
  "core/lib/deprecations-strings.js | RtcpMuxPolicyNegotiate": {
    "message": "Параметр `rtcpMuxPolicy` больше не поддерживается и будет удален."
  },
  "core/lib/deprecations-strings.js | SharedArrayBufferConstructedWithoutIsolation": {
    "message": "Для `SharedArrayBuffer` требуется изоляция от междоменных источников. Подробнее: https://developer.chrome.com/blog/enabling-shared-array-buffer/."
  },
  "core/lib/deprecations-strings.js | TextToSpeech_DisallowedByAutoplay": {
    "message": "Вызов метода `speechSynthesis.speak()` без активации пользователем не поддерживается. В дальнейшем эта возможность будет удалена."
  },
  "core/lib/deprecations-strings.js | V8SharedArrayBufferConstructedInExtensionWithoutIsolation": {
    "message": "Теперь, чтобы использовать объект `SharedArrayBuffer`, в расширениях необходимо включить изоляцию от междоменных источников. Подробнее: https://developer.chrome.com/docs/extensions/mv3/cross-origin-isolation/."
  },
  "core/lib/deprecations-strings.js | WebSQL": {
    "message": "Web SQL больше не поддерживается. Используйте SQLite WebAssembly или индексированную базу данных."
  },
  "core/lib/deprecations-strings.js | WindowPlacementPermissionDescriptorUsed": {
    "message": "Дескриптор разрешения `window-placement` больше не поддерживается. Используйте вместо него `window-management`. Подробнее: https://bit.ly/window-placement-rename."
  },
  "core/lib/deprecations-strings.js | WindowPlacementPermissionPolicyParsed": {
    "message": "Правило `window-placement` больше не поддерживается. Используйте вместо него `window-management`. Подробнее: https://bit.ly/window-placement-rename."
  },
  "core/lib/deprecations-strings.js | XHRJSONEncodingDetection": {
    "message": "В объекте JSON ответа `XMLHttpRequest` не поддерживается UTF-16."
  },
  "core/lib/deprecations-strings.js | XMLHttpRequestSynchronousInNonWorkerOutsideBeforeUnload": {
    "message": "Синхронные вызовы метода `XMLHttpRequest` в основном потоке больше не поддерживаются, так как они отрицательно влияют на удобство работы пользователей. Подробнее: https://xhr.spec.whatwg.org/."
  },
  "core/lib/deprecations-strings.js | XRSupportsSession": {
    "message": "Метод `supportsSession()` больше не поддерживается. Вместо него используйте метод `isSessionSupported()` и получайте результат в виде логического значения."
  },
  "core/lib/i18n/i18n.js | columnBlockingTime": {
    "message": "Время блокировки основного потока"
  },
  "core/lib/i18n/i18n.js | columnCacheTTL": {
    "message": "Время жизни кеша"
  },
  "core/lib/i18n/i18n.js | columnDescription": {
    "message": "Описание"
  },
  "core/lib/i18n/i18n.js | columnDuration": {
    "message": "Длительность"
  },
  "core/lib/i18n/i18n.js | columnElement": {
    "message": "Элемент"
  },
  "core/lib/i18n/i18n.js | columnFailingElem": {
    "message": "Неподходящие элементы"
  },
  "core/lib/i18n/i18n.js | columnLocation": {
    "message": "Расположение"
  },
  "core/lib/i18n/i18n.js | columnName": {
    "message": "Название"
  },
  "core/lib/i18n/i18n.js | columnOverBudget": {
    "message": "Сверх бюджета"
  },
  "core/lib/i18n/i18n.js | columnRequests": {
    "message": "Запросы"
  },
  "core/lib/i18n/i18n.js | columnResourceSize": {
    "message": "Размер файла"
  },
  "core/lib/i18n/i18n.js | columnResourceType": {
    "message": "Тип ресурса"
  },
  "core/lib/i18n/i18n.js | columnSize": {
    "message": "Размер"
  },
  "core/lib/i18n/i18n.js | columnSource": {
    "message": "Источник"
  },
  "core/lib/i18n/i18n.js | columnStartTime": {
    "message": "Время начала"
  },
  "core/lib/i18n/i18n.js | columnTimeSpent": {
    "message": "Потраченное время"
  },
  "core/lib/i18n/i18n.js | columnTransferSize": {
    "message": "Объем переданных данных"
  },
  "core/lib/i18n/i18n.js | columnURL": {
    "message": "URL"
  },
  "core/lib/i18n/i18n.js | columnWastedBytes": {
    "message": "Потенциальная экономия"
  },
  "core/lib/i18n/i18n.js | columnWastedMs": {
    "message": "Потенциальная экономия"
  },
  "core/lib/i18n/i18n.js | cumulativeLayoutShiftMetric": {
    "message": "Cumulative Layout Shift"
  },
  "core/lib/i18n/i18n.js | displayValueByteSavings": {
    "message": "Потенциальная экономия – {wastedBytes, number, bytes} КиБ"
  },
  "core/lib/i18n/i18n.js | displayValueElementsFound": {
    "message": "{nodeCount,plural, =1{Обнаружен 1 элемент}one{Обнаружен # элемент}few{Обнаружено # элемента}many{Обнаружено # элементов}other{Обнаружено # элемента}}"
  },
  "core/lib/i18n/i18n.js | displayValueMsSavings": {
    "message": "Потенциальная экономия – {wastedMs, number, milliseconds} мс"
  },
  "core/lib/i18n/i18n.js | documentResourceType": {
    "message": "Документ"
  },
  "core/lib/i18n/i18n.js | firstContentfulPaintMetric": {
    "message": "First Contentful Paint"
  },
  "core/lib/i18n/i18n.js | firstMeaningfulPaintMetric": {
    "message": "Время загрузки достаточной части контента"
  },
  "core/lib/i18n/i18n.js | fontResourceType": {
    "message": "Шрифт"
  },
  "core/lib/i18n/i18n.js | imageResourceType": {
    "message": "Изображение"
  },
  "core/lib/i18n/i18n.js | interactionToNextPaint": {
    "message": "Взаимодействие до следующей отрисовки"
  },
  "core/lib/i18n/i18n.js | interactiveMetric": {
    "message": "Time to Interactive"
  },
  "core/lib/i18n/i18n.js | itemSeverityHigh": {
    "message": "Высокая"
  },
  "core/lib/i18n/i18n.js | itemSeverityLow": {
    "message": "Низкая"
  },
  "core/lib/i18n/i18n.js | itemSeverityMedium": {
    "message": "Средняя"
  },
  "core/lib/i18n/i18n.js | largestContentfulPaintMetric": {
    "message": "Largest Contentful Paint"
  },
  "core/lib/i18n/i18n.js | maxPotentialFIDMetric": {
    "message": "Макс. потенц. задержка после первого ввода"
  },
  "core/lib/i18n/i18n.js | mediaResourceType": {
    "message": "Медиа"
  },
  "core/lib/i18n/i18n.js | ms": {
    "message": "{timeInMs, number, milliseconds} мс"
  },
  "core/lib/i18n/i18n.js | otherResourceType": {
    "message": "Другой"
  },
  "core/lib/i18n/i18n.js | otherResourcesLabel": {
    "message": "Другие ресурсы"
  },
  "core/lib/i18n/i18n.js | scriptResourceType": {
    "message": "Скрипт"
  },
  "core/lib/i18n/i18n.js | seconds": {
    "message": "{timeInMs, number, seconds} сек."
  },
  "core/lib/i18n/i18n.js | speedIndexMetric": {
    "message": "Speed Index"
  },
  "core/lib/i18n/i18n.js | stylesheetResourceType": {
    "message": "Таблица стилей"
  },
  "core/lib/i18n/i18n.js | thirdPartyResourceType": {
    "message": "Сторонний"
  },
  "core/lib/i18n/i18n.js | totalBlockingTimeMetric": {
    "message": "Total Blocking Time"
  },
  "core/lib/i18n/i18n.js | totalResourceType": {
    "message": "Всего"
  },
  "core/lib/lh-error.js | badTraceRecording": {
    "message": "При записи трассировки для вашей страницы произошла ошибка. Перезапустите Lighthouse. ({errorCode})"
  },
  "core/lib/lh-error.js | criTimeout": {
    "message": "Превышено время ожидания для первичного соединения с протоколом отладчика."
  },
  "core/lib/lh-error.js | didntCollectScreenshots": {
    "message": "При загрузке страницы в Chrome не были сделаны скриншоты. Проверьте, есть ли на странице видимый контент, и перезапустите Lighthouse. ({errorCode})"
  },
  "core/lib/lh-error.js | dnsFailure": {
    "message": "DNS-серверам не удалось определить IP-адрес по указанному домену."
  },
  "core/lib/lh-error.js | erroredRequiredArtifact": {
    "message": "При сборе данных ресурса {artifactName} произошла ошибка ({errorMessage})."
  },
  "core/lib/lh-error.js | internalChromeError": {
    "message": "Произошла внутренняя ошибка. Перезапустите Chrome и Lighthouse."
  },
  "core/lib/lh-error.js | missingRequiredArtifact": {
    "message": "Не удалось собрать данные ресурса {artifactName}."
  },
  "core/lib/lh-error.js | noFcp": {
    "message": "Контент на этой странице не был отрисован. Убедитесь, что окно браузера находится в активном режиме во время загрузки, и повторите попытку. ({errorCode})"
  },
  "core/lib/lh-error.js | noLcp": {
    "message": "На странице не отображается контент, связанный с показателем \"Отрисовка самого крупного контента\" (LCP). Удостоверьтесь, что страница содержит действительный элемент LCP, и повторите попытку. ({errorCode})"
  },
  "core/lib/lh-error.js | notHtml": {
    "message": "Указана страница не в формате HTML (MIME-тип {mimeType})."
  },
  "core/lib/lh-error.js | oldChromeDoesNotSupportFeature": {
    "message": "Текущая версия Chrome не поддерживает функцию \"{featureName}\". Чтобы посмотреть результаты полностью, обновите версию Chrome."
  },
  "core/lib/lh-error.js | pageLoadFailed": {
    "message": "Не удалось загрузить страницу. Убедитесь, что URL введен правильно и сервер отвечает на все запросы."
  },
  "core/lib/lh-error.js | pageLoadFailedHung": {
    "message": "Не удалось загрузить URL, так как страница не отвечает."
  },
  "core/lib/lh-error.js | pageLoadFailedInsecure": {
    "message": "Сертификат безопасности для указанного URL недействителен ({securityMessages})."
  },
  "core/lib/lh-error.js | pageLoadFailedInterstitial": {
    "message": "Браузер Chrome остановил загрузку страницы с межстраничным объявлением. Убедитесь, что URL введен правильно и сервер отвечает на все запросы."
  },
  "core/lib/lh-error.js | pageLoadFailedWithDetails": {
    "message": "Не удалось загрузить страницу. Убедитесь, что URL введен правильно и сервер отвечает на все запросы. Подробнее: {errorDetails}."
  },
  "core/lib/lh-error.js | pageLoadFailedWithStatusCode": {
    "message": "Не удалось загрузить страницу. Убедитесь, что URL введен правильно и сервер отвечает на все запросы. Код статуса: {statusCode}."
  },
  "core/lib/lh-error.js | pageLoadTookTooLong": {
    "message": "Страница загружалась слишком долго. Уменьшите время загрузки, выполнив рекомендации из отчета, а затем перезапустите Lighthouse. ({errorCode})"
  },
  "core/lib/lh-error.js | protocolTimeout": {
    "message": "Истекло время ожидания ответа от протокола DevTools. Метод: {protocolMethod}."
  },
  "core/lib/lh-error.js | requestContentTimeout": {
    "message": "Контент загружался слишком долго. Время ожидания истекло."
  },
  "core/lib/lh-error.js | urlInvalid": {
    "message": "Недействительный URL."
  },
  "core/lib/navigation-error.js | warningXhtml": {
    "message": "Эта страница имеет MIME-тип XHTML. Lighthouse не поддерживает этот тип документов."
  },
  "core/user-flow.js | defaultFlowName": {
    "message": "Путь пользователя ({url})"
  },
  "core/user-flow.js | defaultNavigationName": {
    "message": "Отчет о переходе на страницу ({url})"
  },
  "core/user-flow.js | defaultSnapshotName": {
    "message": "Отчет о состоянии страницы на определенный момент времени ({url})"
  },
  "core/user-flow.js | defaultTimespanName": {
    "message": "Отчет об анализе временного диапазона ({url})"
  },
  "flow-report/src/i18n/ui-strings.js | allReports": {
    "message": "Все отчеты"
  },
  "flow-report/src/i18n/ui-strings.js | categories": {
    "message": "Категории"
  },
  "flow-report/src/i18n/ui-strings.js | categoryAccessibility": {
    "message": "Специальные возможности"
  },
  "flow-report/src/i18n/ui-strings.js | categoryBestPractices": {
    "message": "Рекомендации"
  },
  "flow-report/src/i18n/ui-strings.js | categoryPerformance": {
    "message": "Производительность"
  },
  "flow-report/src/i18n/ui-strings.js | categoryProgressiveWebApp": {
    "message": "Современное веб-приложение"
  },
  "flow-report/src/i18n/ui-strings.js | categorySeo": {
    "message": "Поисковая оптимизация"
  },
  "flow-report/src/i18n/ui-strings.js | desktop": {
    "message": "Версия для компьютера"
  },
  "flow-report/src/i18n/ui-strings.js | helpDialogTitle": {
    "message": "Интерпретация отчета Lighthouse о пути пользователя"
  },
  "flow-report/src/i18n/ui-strings.js | helpLabel": {
    "message": "Узнать о путях"
  },
  "flow-report/src/i18n/ui-strings.js | helpUseCaseInstructionNavigation": {
    "message": "Использовать отчеты о навигации, чтобы…"
  },
  "flow-report/src/i18n/ui-strings.js | helpUseCaseInstructionSnapshot": {
    "message": "Использовать отчеты о состоянии страницы на определенный момент времени, чтобы…"
  },
  "flow-report/src/i18n/ui-strings.js | helpUseCaseInstructionTimespan": {
    "message": "Использовать отчеты об анализе временного диапазона, чтобы…"
  },
  "flow-report/src/i18n/ui-strings.js | helpUseCaseNavigation1": {
    "message": "Получить показатель производительности Lighthouse."
  },
  "flow-report/src/i18n/ui-strings.js | helpUseCaseNavigation2": {
    "message": "Измерить показатели загрузки страницы, например время отрисовки самого крупного контента и индекс скорости загрузки."
  },
  "flow-report/src/i18n/ui-strings.js | helpUseCaseNavigation3": {
    "message": "Оценить возможности современного веб-приложения."
  },
  "flow-report/src/i18n/ui-strings.js | helpUseCaseSnapshot1": {
    "message": "Обнаружить проблемы доступности в одностраничных приложениях и сложных формах."
  },
  "flow-report/src/i18n/ui-strings.js | helpUseCaseSnapshot2": {
    "message": "Оценить рекомендации в отношении меню и элементов интерфейса, участвующих во взаимодействии."
  },
  "flow-report/src/i18n/ui-strings.js | helpUseCaseTimespan1": {
    "message": "Измерить смещения макета и время выполнения JavaScript в ходе серии взаимодействий."
  },
  "flow-report/src/i18n/ui-strings.js | helpUseCaseTimespan2": {
    "message": "Узнать возможности для улучшения взаимодействия со страницами, которые используются в течение длительного времени, и одностраничными приложениями."
  },
  "flow-report/src/i18n/ui-strings.js | highestImpact": {
    "message": "С наибольшим влиянием"
  },
  "flow-report/src/i18n/ui-strings.js | informativeAuditCount": {
    "message": "{numInformative,plural, =1{{numInformative} информационная проверка}one{{numInformative} информационная проверка}few{{numInformative} информационные проверки}many{{numInformative} информационных проверок}other{{numInformative} информационной проверки}}"
  },
  "flow-report/src/i18n/ui-strings.js | mobile": {
    "message": "Мобильная версия"
  },
  "flow-report/src/i18n/ui-strings.js | navigationDescription": {
    "message": "Загрузка страницы"
  },
  "flow-report/src/i18n/ui-strings.js | navigationLongDescription": {
    "message": "В отчетах о навигации представлен анализ загрузки одной страницы, в точности как в исходных отчетах Lighthouse."
  },
  "flow-report/src/i18n/ui-strings.js | navigationReport": {
    "message": "Отчет о навигации"
  },
  "flow-report/src/i18n/ui-strings.js | navigationReportCount": {
    "message": "{numNavigation,plural, =1{{numNavigation} отчет о навигации}one{{numNavigation} отчет о навигации}few{{numNavigation} отчета о навигации}many{{numNavigation} отчетов о навигации}other{{numNavigation} отчета о навигации}}"
  },
  "flow-report/src/i18n/ui-strings.js | passableAuditCount": {
    "message": "{numPassableAudits,plural, =1{Можно пройти {numPassableAudits} проверку}one{Можно пройти {numPassableAudits} проверку}few{Можно пройти {numPassableAudits} проверки}many{Можно пройти {numPassableAudits} проверок}other{Можно пройти {numPassableAudits} проверки}}"
  },
  "flow-report/src/i18n/ui-strings.js | passedAuditCount": {
    "message": "{numPassed,plural, =1{Пройдена {numPassed} проверка}one{Пройдена {numPassed} проверка}few{Пройдено {numPassed} проверки}many{Пройдено {numPassed} проверок}other{Пройдено {numPassed} проверки}}"
  },
  "flow-report/src/i18n/ui-strings.js | ratingAverage": {
    "message": "Средне"
  },
  "flow-report/src/i18n/ui-strings.js | ratingError": {
    "message": "Ошибка"
  },
  "flow-report/src/i18n/ui-strings.js | ratingFail": {
    "message": "Плохо"
  },
  "flow-report/src/i18n/ui-strings.js | ratingPass": {
    "message": "Хорошо"
  },
  "flow-report/src/i18n/ui-strings.js | save": {
    "message": "Сохранить"
  },
  "flow-report/src/i18n/ui-strings.js | snapshotDescription": {
    "message": "Зарегистрированное состояние страницы"
  },
  "flow-report/src/i18n/ui-strings.js | snapshotLongDescription": {
    "message": "В отчетах о состоянии страницы на определенный момент времени представлен анализ конкретного состояния страницы (обычно после взаимодействия с пользователем)."
  },
  "flow-report/src/i18n/ui-strings.js | snapshotReport": {
    "message": "Отчет о состоянии страницы на определенный момент времени"
  },
  "flow-report/src/i18n/ui-strings.js | snapshotReportCount": {
    "message": "{numSnapshot,plural, =1{{numSnapshot} отчет о состоянии страницы на определенный момент времени}one{{numSnapshot} отчет о состоянии страницы на определенный момент времени}few{{numSnapshot} отчета о состоянии страницы на определенный момент времени}many{{numSnapshot} отчетов о состоянии страницы на определенный момент времени}other{{numSnapshot} отчета о состоянии страницы на определенный момент времени}}"
  },
  "flow-report/src/i18n/ui-strings.js | summary": {
    "message": "Сводка"
  },
  "flow-report/src/i18n/ui-strings.js | timespanDescription": {
    "message": "Взаимодействие пользователя"
  },
  "flow-report/src/i18n/ui-strings.js | timespanLongDescription": {
    "message": "В отчетах об анализе временного диапазона приводятся данные за произвольный период, чаще всего о взаимодействии пользователя со страницей."
  },
  "flow-report/src/i18n/ui-strings.js | timespanReport": {
    "message": "Отчет об анализе временного диапазона"
  },
  "flow-report/src/i18n/ui-strings.js | timespanReportCount": {
    "message": "{numTimespan,plural, =1{{numTimespan} отчет об анализе временного диапазона}one{{numTimespan} отчет об анализе временного диапазона}few{{numTimespan} отчета об анализе временного диапазона}many{{numTimespan} отчетов об анализе временного диапазона}other{{numTimespan} отчета об анализе временного диапазона}}"
  },
  "flow-report/src/i18n/ui-strings.js | title": {
    "message": "Отчет Lighthouse о пути пользователя"
  },
  "node_modules/lighthouse-stack-packs/packs/amp.js | efficient-animated-content": {
    "message": "Если на странице есть анимированный контент, используйте [`amp-anim`](https://amp.dev/documentation/components/amp-anim/), чтобы уменьшить нагрузку на процессор, когда контент не отображается на экране."
  },
  "node_modules/lighthouse-stack-packs/packs/amp.js | modern-image-formats": {
    "message": "Рекомендуем показывать все компоненты [`amp-img`](https://amp.dev/documentation/components/amp-img/?format=websites) в форматах WebP при указании соответствующего резервного объявления для других браузеров. [Подробнее…](https://amp.dev/documentation/components/amp-img/#example:-specifying-a-fallback-image)"
  },
  "node_modules/lighthouse-stack-packs/packs/amp.js | offscreen-images": {
    "message": "Используйте [`amp-img`](https://amp.dev/documentation/components/amp-img/?format=websites) для автоматической отложенной загрузки изображений. [Подробнее…](https://amp.dev/documentation/guides-and-tutorials/develop/media_iframes_3p/?format=websites#images)"
  },
  "node_modules/lighthouse-stack-packs/packs/amp.js | render-blocking-resources": {
    "message": "Используйте инструменты, например [AMP Optimizer](https://github.com/ampproject/amp-toolbox/tree/master/packages/optimizer), для [серверного рендеринга страниц AMP](https://amp.dev/documentation/guides-and-tutorials/optimize-and-measure/server-side-rendering/)."
  },
  "node_modules/lighthouse-stack-packs/packs/amp.js | unminified-css": {
    "message": "Проверьте в [документации по AMP](https://amp.dev/documentation/guides-and-tutorials/develop/style_and_layout/style_pages/), все ли стили поддерживаются."
  },
  "node_modules/lighthouse-stack-packs/packs/amp.js | uses-responsive-images": {
    "message": "Атрибут [`srcset`](https://web.dev/use-srcset-to-automatically-choose-the-right-image/) компонента [`amp-img`](https://amp.dev/documentation/components/amp-img/?format=websites) определяет, какие изображения использовать исходя из размера экрана. [Подробнее…](https://amp.dev/documentation/guides-and-tutorials/develop/style_and_layout/art_direction/)"
  },
  "node_modules/lighthouse-stack-packs/packs/angular.js | dom-size": {
    "message": "Для рендеринга очень длинных списков рекомендуем использовать виртуальную прокрутку с помощью набора инструментов Component Dev Kit (CDK). [Подробнее…](https://web.dev/virtualize-lists-with-angular-cdk/)"
  },
  "node_modules/lighthouse-stack-packs/packs/angular.js | total-byte-weight": {
    "message": "Примените [разделение кода на уровне маршрута](https://web.dev/route-level-code-splitting-in-angular/), чтобы уменьшить размер пакетов JavaScript. Рекомендуем также выполнять предварительное кеширование файлов с помощью скрипта [Angular service worker](https://web.dev/precaching-with-the-angular-service-worker/)."
  },
  "node_modules/lighthouse-stack-packs/packs/angular.js | unminified-warning": {
    "message": "Если вы используете Angular CLI, создавайте сборки в рабочем режиме. [Подробнее…](https://angular.io/guide/deployment#enable-runtime-production-mode)"
  },
  "node_modules/lighthouse-stack-packs/packs/angular.js | unused-javascript": {
    "message": "Если вы используете Angular CLI, включите карты исходного кода в рабочую версию сборки, чтобы проверять создаваемые пакеты. [Подробнее…](https://angular.io/guide/deployment#inspect-the-bundles)"
  },
  "node_modules/lighthouse-stack-packs/packs/angular.js | uses-rel-preload": {
    "message": "Чтобы ускорить переход, выполняйте предзагрузку маршрутов. [Подробнее…](https://web.dev/route-preloading-in-angular/)"
  },
  "node_modules/lighthouse-stack-packs/packs/angular.js | uses-responsive-images": {
    "message": "Для управления контрольными точками изображений мы также рекомендуем использовать утилиту `BreakpointObserver` из набора инструментов Component Dev Kit (CDK). [Подробнее…](https://material.angular.io/cdk/layout/overview)"
  },
  "node_modules/lighthouse-stack-packs/packs/drupal.js | efficient-animated-content": {
    "message": "Используйте сервисы, которые позволяют встраивать GIF-файлы на страницы сайта в формате видео HTML5."
  },
  "node_modules/lighthouse-stack-packs/packs/drupal.js | font-display": {
    "message": "Укажите свойство `@font-display` при выборе специальных шрифтов для темы."
  },
  "node_modules/lighthouse-stack-packs/packs/drupal.js | modern-image-formats": {
    "message": "Попробуйте изменить [стиль изображений в формате WebP](https://www.drupal.org/docs/core-modules-and-themes/core-modules/image-module/working-with-images#styles) на своем сайте."
  },
  "node_modules/lighthouse-stack-packs/packs/drupal.js | offscreen-images": {
    "message": "Чтобы применять отложенную загрузку изображений, установите [модуль Drupal](https://www.drupal.org/project/project_module?f%5B0%5D=&f%5B1%5D=&f%5B2%5D=im_vid_3%3A67&f%5B3%5D=&f%5B4%5D=sm_field_project_type%3Afull&f%5B5%5D=&f%5B6%5D=&text=%22lazy+load%22&solrsort=iss_project_release_usage+desc&op=Search). Разрешив загружать скрытые изображения позже, вы ускорите отрисовку сайта."
  },
  "node_modules/lighthouse-stack-packs/packs/drupal.js | render-blocking-resources": {
    "message": "Рекомендуем встраивать критически важный код CSS и JavaScript с помощью модуля, а менее важный код – с использованием атрибута."
  },
  "node_modules/lighthouse-stack-packs/packs/drupal.js | server-response-time": {
    "message": "На время ответа влияют как используемые на сайте темы и модули, так и настройки сервера. Советуем найти более оптимизированную тему, тщательно подобрать модуль для оптимизации и/или обновить версию сервера. Серверы вашего хостинга должны поддерживать кеширование операционного кода PHP, кеширование в памяти для ускорения ответа баз данных (например, Redis или Memcached), а также оптимизированную логику приложения, чтобы быстрее подготавливать страницы к загрузке."
  },
  "node_modules/lighthouse-stack-packs/packs/drupal.js | total-byte-weight": {
    "message": "Чтобы уменьшить размер изображений на странице, используйте [адаптивные стили изображений](https://www.drupal.org/docs/8/mobile-guide/responsive-images-in-drupal-8). Если вы используете Views для показа нескольких материалов на одной странице, рекомендуем применить разбивку на страницы, чтобы ограничить количество показываемых элементов."
  },
  "node_modules/lighthouse-stack-packs/packs/drupal.js | unminified-css": {
    "message": "Убедитесь, что включен параметр \"Объединить файлы CSS\" на странице \"Администрирование > Конфигурация > Разработка\".  Чтобы улучшить поддержку агрегирования ресурсов, используйте для сайта версию Drupal не ниже 10.1."
  },
  "node_modules/lighthouse-stack-packs/packs/drupal.js | unminified-javascript": {
    "message": "Убедитесь, что включен параметр \"Объединить файлы JavaScript\" на странице \"Администрирование > Конфигурация > Разработка\".  Чтобы улучшить поддержку агрегирования ресурсов, используйте для сайта версию Drupal не ниже 10.1."
  },
  "node_modules/lighthouse-stack-packs/packs/drupal.js | unused-css-rules": {
    "message": "Рекомендуем удалять ненужные правила CSS и подключать к страницам и их компонентам только те библиотеки Drupal, которые требуются для их загрузки. Подробные сведения можно прочитать в [документации Drupal](https://www.drupal.org/docs/8/creating-custom-modules/adding-stylesheets-css-and-javascript-js-to-a-drupal-8-module#library). Чтобы найти подключенные библиотеки, которые загружают неиспользуемый код JavaScript, запустите [анализ покрытия кода](https://developers.google.com/web/updates/2017/04/devtools-release-notes#coverage) в Инструментах разработчика Chrome. Если на вашем сайте Drupal выключена агрегация CSS, определить проблемный модуль или тему можно по URL-адресу таблицы стилей. Обращайте внимание на модули и темы с большим количеством таблиц стилей, где при анализе покрытия кода преобладает красный цвет. Таблица стилей должна попадать в очередь, только если она используется на странице."
  },
  "node_modules/lighthouse-stack-packs/packs/drupal.js | unused-javascript": {
    "message": "Рекомендуем удалять ненужные файлы JavaScript и подключать к страницам и их компонентам только те библиотеки Drupal, которые необходимы для их загрузки. Подробные сведения можно прочитать в [документации Drupal](https://www.drupal.org/docs/8/creating-custom-modules/adding-stylesheets-css-and-javascript-js-to-a-drupal-8-module#library). Чтобы найти подключенные библиотеки, которые загружают неиспользуемый код JavaScript, запустите [анализ покрытия кода](https://developers.google.com/web/updates/2017/04/devtools-release-notes#coverage) в инструментах разработчика Chrome. Если на вашем сайте Drupal выключена агрегация JavaScript, определить проблемный модуль или тему можно по URL-адресу скрипта. Обращайте внимание на модули и темы с большим количеством скриптов, где при анализе покрытия кода преобладает красный цвет. Скрипт должен попадать в очередь, только если он используется на странице."
  },
  "node_modules/lighthouse-stack-packs/packs/drupal.js | uses-long-cache-ttl": {
    "message": "Перейдите на страницу \"Администрирование > Конфигурация > Разработка\" и укажите максимальный срок хранения кеша браузера и прокси-сервера. Подробнее о [кеше в Drupal и оптимизации производительности сайта](https://www.drupal.org/docs/7/managing-site-performance-and-scalability/caching-to-improve-performance/caching-overview#s-drupal-performance-resources)…"
  },
  "node_modules/lighthouse-stack-packs/packs/drupal.js | uses-optimized-images": {
    "message": "Чтобы автоматически оптимизировать изображения, загруженные на сайт, и уменьшить их размер, сохранив при этом качество, используйте [специальный модуль](https://www.drupal.org/project/project_module?f%5B0%5D=&f%5B1%5D=&f%5B2%5D=im_vid_3%3A123&f%5B3%5D=&f%5B4%5D=sm_field_project_type%3Afull&f%5B5%5D=&f%5B6%5D=&text=optimize+images&solrsort=iss_project_release_usage+desc&op=Search). Кроме того, убедитесь, что применяете для всех изображений на сайте нативные [адаптивные стили](https://www.drupal.org/docs/8/mobile-guide/responsive-images-in-drupal-8) Drupal (доступны в Drupal 8 и более поздних версий)."
  },
  "node_modules/lighthouse-stack-packs/packs/drupal.js | uses-rel-preconnect": {
    "message": "Чтобы добавить ресурсные подсказки preconnect и dns-prefetch, установите и настройте [модуль](https://www.drupal.org/project/project_module?f%5B0%5D=&f%5B1%5D=&f%5B2%5D=&f%5B3%5D=&f%5B4%5D=sm_field_project_type%3Afull&f%5B5%5D=&f%5B6%5D=&text=dns-prefetch&solrsort=iss_project_release_usage+desc&op=Search), который обеспечивает работу ресурсных подсказок для агента пользователя."
  },
  "node_modules/lighthouse-stack-packs/packs/drupal.js | uses-responsive-images": {
    "message": "Убедитесь, что используете нативные [адаптивные стили изображений](https://www.drupal.org/docs/8/mobile-guide/responsive-images-in-drupal-8) Drupal (доступны в Drupal 8 и более поздних версий). Используйте адаптивные стили при отрисовке полей изображений в режимах просмотра и представлениях, а также при отрисовке изображений, загруженных через редактор WYSIWYG."
  },
  "node_modules/lighthouse-stack-packs/packs/ezoic.js | font-display": {
    "message": "Воспользуйтесь [Ezoic Leap](https://pubdash.ezoic.com/speed) и включите настройку `Optimize Fonts`, чтобы автоматически применять функцию CSS `font-display`. Так пользователи смогут видеть текст, пока загружаются веб-шрифты."
  },
  "node_modules/lighthouse-stack-packs/packs/ezoic.js | modern-image-formats": {
    "message": "Воспользуйтесь [Ezoic Leap](https://pubdash.ezoic.com/speed) и включите настройку `Next-Gen Formats`, чтобы конвертировать изображения в формат WebP."
  },
  "node_modules/lighthouse-stack-packs/packs/ezoic.js | offscreen-images": {
    "message": "Воспользуйтесь [Ezoic Leap](https://pubdash.ezoic.com/speed) и включите настройку `Lazy Load Images`, чтобы откладывать загрузку изображений вне экрана."
  },
  "node_modules/lighthouse-stack-packs/packs/ezoic.js | render-blocking-resources": {
    "message": "Воспользуйтесь [Ezoic Leap](https://pubdash.ezoic.com/speed) и включите настройки `Critical CSS` и `Script Delay`, чтобы откладывать загрузку второстепенного кода JavaScript и CSS."
  },
  "node_modules/lighthouse-stack-packs/packs/ezoic.js | server-response-time": {
    "message": "Воспользуйтесь [Ezoic Cloud Caching](https://pubdash.ezoic.com/speed/caching), чтобы кешировать контент в нашей глобальной сети и уменьшать время до получения первого байта."
  },
  "node_modules/lighthouse-stack-packs/packs/ezoic.js | unminified-css": {
    "message": "Воспользуйтесь [Ezoic Leap](https://pubdash.ezoic.com/speed) и включите настройку `Minify CSS`, чтобы автоматически уменьшать размер кода CSS и снижать нагрузку на сеть."
  },
  "node_modules/lighthouse-stack-packs/packs/ezoic.js | unminified-javascript": {
    "message": "Воспользуйтесь [Ezoic Leap](https://pubdash.ezoic.com/speed) и включите настройку `Minify Javascript`, чтобы автоматически уменьшать размер кода JavaScript и снижать нагрузку на сеть."
  },
  "node_modules/lighthouse-stack-packs/packs/ezoic.js | unused-css-rules": {
    "message": "Воспользуйтесь [Ezoic Leap](https://pubdash.ezoic.com/speed) и включите настройку `Remove Unused CSS`, чтобы устранить эту проблему. Фреймворк будет искать и удалять CSS-классы, которые не применяются на страницах сайта, чтобы уменьшить размер файла."
  },
  "node_modules/lighthouse-stack-packs/packs/ezoic.js | uses-long-cache-ttl": {
    "message": "Воспользуйтесь [Ezoic Leap](https://pubdash.ezoic.com/speed) и включите настройку `Efficient Static Cache Policy`, чтобы задавать рекомендуемые значения в заголовке кеширования для статических ресурсов."
  },
  "node_modules/lighthouse-stack-packs/packs/ezoic.js | uses-optimized-images": {
    "message": "Воспользуйтесь [Ezoic Leap](https://pubdash.ezoic.com/speed) и включите настройку `Next-Gen Formats`, чтобы конвертировать изображения в формат WebP."
  },
  "node_modules/lighthouse-stack-packs/packs/ezoic.js | uses-rel-preconnect": {
    "message": "Воспользуйтесь [Ezoic Leap](https://pubdash.ezoic.com/speed) и включите настройку `Pre-Connect Origins`, чтобы автоматически добавлять ресурсные подсказки `preconnect` и быстро устанавливать соединение с необходимыми сторонними источниками."
  },
  "node_modules/lighthouse-stack-packs/packs/ezoic.js | uses-rel-preload": {
    "message": "Воспользуйтесь [Ezoic Leap](https://pubdash.ezoic.com/speed) и включите настройки `Preload Fonts` и `Preload Background Images`, чтобы добавить ссылки `preload` в код вашего сайта. Так вы сможете откладывать загрузку запрошенных ресурсов."
  },
  "node_modules/lighthouse-stack-packs/packs/ezoic.js | uses-responsive-images": {
    "message": "Воспользуйтесь [Ezoic Leap](https://pubdash.ezoic.com/speed) и включите настройку `Resize Images`, чтобы настраивать размер изображений в зависимости от устройств пользователей. Так вы снизите нагрузку на сеть."
  },
  "node_modules/lighthouse-stack-packs/packs/gatsby.js | modern-image-formats": {
    "message": "Чтобы автоматически оптимизировать формат изображений, используйте вместо `<img>` компонент `gatsby-plugin-image`. [Подробнее…](https://www.gatsbyjs.com/docs/how-to/images-and-media/using-gatsby-plugin-image)"
  },
  "node_modules/lighthouse-stack-packs/packs/gatsby.js | offscreen-images": {
    "message": "Для автоматической отложенной загрузки изображений используйте вместо `<img>` компонент `gatsby-plugin-image`. [Подробнее…](https://www.gatsbyjs.com/docs/how-to/images-and-media/using-gatsby-plugin-image)"
  },
  "node_modules/lighthouse-stack-packs/packs/gatsby.js | prioritize-lcp-image": {
    "message": "Используйте компонент `gatsby-plugin-image` и задавайте для свойств `loading` значение `eager`. [Подробнее…](https://www.gatsbyjs.com/docs/reference/built-in-components/gatsby-plugin-image#shared-props)"
  },
  "node_modules/lighthouse-stack-packs/packs/gatsby.js | render-blocking-resources": {
    "message": "Чтобы откладывать загрузку второстепенных сторонних скриптов, используйте `Gatsby Script API`. [Подробнее…](https://www.gatsbyjs.com/docs/reference/built-in-components/gatsby-script/)"
  },
  "node_modules/lighthouse-stack-packs/packs/gatsby.js | unused-css-rules": {
    "message": "Чтобы удалять неиспользуемые правила из таблиц стилей, настройте плагин `PurgeCSS` в конфигурации `Gatsby`. [Подробнее…](https://purgecss.com/plugins/gatsby.html)"
  },
  "node_modules/lighthouse-stack-packs/packs/gatsby.js | unused-javascript": {
    "message": "Чтобы обнаруживать неиспользуемый код JavaScript, установите `Webpack Bundle Analyzer`. [Подробнее…](https://www.gatsbyjs.com/plugins/gatsby-plugin-webpack-bundle-analyser-v2/)"
  },
  "node_modules/lighthouse-stack-packs/packs/gatsby.js | uses-long-cache-ttl": {
    "message": "Настройте кеширование для неизменяемых объектов. [Подробнее…](https://www.gatsbyjs.com/docs/how-to/previews-deploys-hosting/caching/)"
  },
  "node_modules/lighthouse-stack-packs/packs/gatsby.js | uses-optimized-images": {
    "message": "Чтобы настраивать качество изображений, используйте вместо `<img>` компонент `gatsby-plugin-image`. [Подробнее…](https://www.gatsbyjs.com/docs/how-to/images-and-media/using-gatsby-plugin-image)"
  },
  "node_modules/lighthouse-stack-packs/packs/gatsby.js | uses-responsive-images": {
    "message": "Чтобы задавать подходящие размеры `sizes`, используйте компонент `gatsby-plugin-image`. [Подробнее…](https://www.gatsbyjs.com/docs/how-to/images-and-media/using-gatsby-plugin-image)"
  },
  "node_modules/lighthouse-stack-packs/packs/joomla.js | efficient-animated-content": {
    "message": "Используйте сервисы, которые позволяют встраивать GIF-файлы на страницы сайта в формате видео HTML5."
  },
  "node_modules/lighthouse-stack-packs/packs/joomla.js | modern-image-formats": {
    "message": "Чтобы загружаемые изображения автоматически конвертировались в оптимальный формат, используйте специальный [плагин](https://extensions.joomla.org/instant-search/?jed_live%5Bquery%5D=webp) или сервис."
  },
  "node_modules/lighthouse-stack-packs/packs/joomla.js | offscreen-images": {
    "message": "Чтобы отложить загрузку скрытых изображений, установите [плагин Joomla](https://extensions.joomla.org/instant-search/?jed_live%5Bquery%5D=lazy%20loading) или подберите шаблон, который поддерживает такую возможность. С версии Joomla 4.0 все новые изображения [автоматически](https://github.com/joomla/joomla-cms/pull/30748) получают атрибут `loading`."
  },
  "node_modules/lighthouse-stack-packs/packs/joomla.js | render-blocking-resources": {
    "message": "Используйте один из плагинов Joomla, которые позволяют [встраивать критически важный код](https://extensions.joomla.org/instant-search/?jed_live%5Bquery%5D=performance) или [откладывать загрузку менее важных ресурсов](https://extensions.joomla.org/instant-search/?jed_live%5Bquery%5D=performance). Обратите внимание, что такие плагины могут привести к сбоям в работе других шаблонов и плагинов на сайте, поэтому их понадобится тщательно протестировать."
  },
  "node_modules/lighthouse-stack-packs/packs/joomla.js | server-response-time": {
    "message": "На время ответа влияют как используемые на сайте шаблоны и расширения, так и настройки сервера. Советуем найти более оптимизированный шаблон, тщательно подобрать расширение для оптимизации и/или обновить версию сервера."
  },
  "node_modules/lighthouse-stack-packs/packs/joomla.js | total-byte-weight": {
    "message": "Рекомендуем показывать на страницах категорий только начальные фрагменты материалов (например, со ссылкой \"Подробнее\"). Советуем также сократить количество материалов на одной странице, разбить длинные записи на несколько страниц или использовать плагин для отложенной загрузки комментариев."
  },
  "node_modules/lighthouse-stack-packs/packs/joomla.js | unminified-css": {
    "message": "Чтобы ускорить загрузку сайта, используйте [расширения Joomla](https://extensions.joomla.org/instant-search/?jed_live%5Bquery%5D=performance) или специальные шаблоны, которые позволяют объединять, уменьшать и сжимать таблицы стилей CSS."
  },
  "node_modules/lighthouse-stack-packs/packs/joomla.js | unminified-javascript": {
    "message": "Чтобы ускорить загрузку сайта, используйте [расширения Joomla](https://extensions.joomla.org/instant-search/?jed_live%5Bquery%5D=performance) или специальные шаблоны, которые позволяют объединять, уменьшать и сжимать таблицы стилей CSS."
  },
  "node_modules/lighthouse-stack-packs/packs/joomla.js | unused-css-rules": {
    "message": "Рекомендуем заменить или удалить [расширения Joomla](https://extensions.joomla.org/), которые загружают неиспользуемый код CSS. Чтобы найти такие расширения, запустите [анализ покрытия кода](https://developers.google.com/web/updates/2017/04/devtools-release-notes#coverage) в Инструментах разработчика Chrome. Определить проблемный плагин или тему можно по URL-адресу таблицы стилей. Обращайте внимание на плагины с большим количеством таблиц стилей, где при анализе покрытия кода преобладает красный цвет. Таблица стилей должна попадать в очередь, только если она используется на странице."
  },
  "node_modules/lighthouse-stack-packs/packs/joomla.js | unused-javascript": {
    "message": "Рекомендуем заменить или удалить [расширения Joomla](https://extensions.joomla.org/), которые загружают неиспользуемый код JavaScript. Чтобы найти такие плагины, запустите [анализ покрытия кода](https://developers.google.com/web/updates/2017/04/devtools-release-notes#coverage) в Инструментах разработчика Chrome. Определить проблемное расширение можно по URL-адресу скрипта. Обращайте внимание на расширения с большим количеством скриптов, в которых при анализе покрытия кода преобладает красный цвет. Скрипт должен попадать в очередь, только если он используется на странице."
  },
  "node_modules/lighthouse-stack-packs/packs/joomla.js | uses-long-cache-ttl": {
    "message": "Подробнее о [кешировании в браузере на платформе Joomla](https://docs.joomla.org/Cache)…"
  },
  "node_modules/lighthouse-stack-packs/packs/joomla.js | uses-optimized-images": {
    "message": "Рекомендуем использовать [плагин для сжатия изображений без потери качества](https://extensions.joomla.org/instant-search/?jed_live%5Bquery%5D=performance)."
  },
  "node_modules/lighthouse-stack-packs/packs/joomla.js | uses-responsive-images": {
    "message": "Рекомендуем использовать [плагин для адаптивных изображений](https://extensions.joomla.org/instant-search/?jed_live%5Bquery%5D=responsive%20images)."
  },
  "node_modules/lighthouse-stack-packs/packs/joomla.js | uses-text-compression": {
    "message": "Чтобы включить сжатие текста, разрешите GZIP-сжатие страниц в настройках Joomla (\"Система > Общие настройки > Сервер\")."
  },
  "node_modules/lighthouse-stack-packs/packs/magento.js | critical-request-chains": {
    "message": "Если вы не группируете файлы JavaScript, рекомендуем использовать [модуль пакетирования и предварительной загрузки](https://github.com/magento/baler)."
  },
  "node_modules/lighthouse-stack-packs/packs/magento.js | disable-bundling": {
    "message": "Отключите встроенную функцию [группировки и минификации файлов JavaScript](https://devdocs.magento.com/guides/v2.3/frontend-dev-guide/themes/js-bundling.html) в Magento и используйте вместо нее [модуль пакетирования и предварительной загрузки](https://github.com/magento/baler/)."
  },
  "node_modules/lighthouse-stack-packs/packs/magento.js | font-display": {
    "message": "Укажите свойство `@font-display` при [выборе специальных шрифтов](https://devdocs.magento.com/guides/v2.3/frontend-dev-guide/css-topics/using-fonts.html)."
  },
  "node_modules/lighthouse-stack-packs/packs/magento.js | modern-image-formats": {
    "message": "В [магазине Magento](https://marketplace.magento.com/catalogsearch/result/?q=webp) можно найти множество сторонних расширений для использования новых графических форматов."
  },
  "node_modules/lighthouse-stack-packs/packs/magento.js | offscreen-images": {
    "message": "Рекомендуем изменить шаблоны продукции и каталогов для использования функции [отложенной загрузки](https://web.dev/native-lazy-loading) на веб-платформе."
  },
  "node_modules/lighthouse-stack-packs/packs/magento.js | server-response-time": {
    "message": "Используйте [модуль интеграции с Varnish](https://devdocs.magento.com/guides/v2.3/config-guide/varnish/config-varnish.html) в Magento."
  },
  "node_modules/lighthouse-stack-packs/packs/magento.js | unminified-css": {
    "message": "В настройках для разработчиков своего магазина включите параметр Minify CSS Files (Уменьшать размер файлов CSS). [Подробнее…](https://devdocs.magento.com/guides/v2.3/performance-best-practices/configuration.html?itm_source=devdocs&itm_medium=search_page&itm_campaign=federated_search&itm_term=minify%20css%20files)"
  },
  "node_modules/lighthouse-stack-packs/packs/magento.js | unminified-javascript": {
    "message": "Используйте [Terser](https://www.npmjs.com/package/terser), чтобы уменьшить размер всех файлов JavaScript, загружаемых при развертывании статического контента, и отключите встроенную функцию минификации."
  },
  "node_modules/lighthouse-stack-packs/packs/magento.js | unused-javascript": {
    "message": "Отключите встроенную функцию [группировки файлов JavaScript](https://devdocs.magento.com/guides/v2.3/frontend-dev-guide/themes/js-bundling.html) в Magento."
  },
  "node_modules/lighthouse-stack-packs/packs/magento.js | uses-optimized-images": {
    "message": "В [магазине Magento](https://marketplace.magento.com/catalogsearch/result/?q=optimize%20image) можно найти множество сторонних расширений для оптимизации изображений."
  },
  "node_modules/lighthouse-stack-packs/packs/magento.js | uses-rel-preconnect": {
    "message": "Ресурсные подсказки preconnect или dns-prefetch можно добавить, [изменив разметку темы](https://devdocs.magento.com/guides/v2.3/frontend-dev-guide/layouts/xml-manage.html)."
  },
  "node_modules/lighthouse-stack-packs/packs/magento.js | uses-rel-preload": {
    "message": "Чтобы добавить теги `<link rel=preload>`, [измените разметку темы](https://devdocs.magento.com/guides/v2.3/frontend-dev-guide/layouts/xml-manage.html)."
  },
  "node_modules/lighthouse-stack-packs/packs/next.js | modern-image-formats": {
    "message": "Чтобы автоматически оптимизировать формат изображений, используйте вместо `<img>` компонент `next/image`. [Подробнее…](https://nextjs.org/docs/basic-features/image-optimization)"
  },
  "node_modules/lighthouse-stack-packs/packs/next.js | offscreen-images": {
    "message": "Для автоматической отложенной загрузки изображений используйте вместо `<img>` компонент `next/image`. [Подробнее…](https://nextjs.org/docs/basic-features/image-optimization)"
  },
  "node_modules/lighthouse-stack-packs/packs/next.js | prioritize-lcp-image": {
    "message": "Используйте компонент `next/image` и установите для параметра priority значение True, чтобы выполнять предзагрузку изображения LCP. [Подробнее…](https://nextjs.org/docs/api-reference/next/image#priority)"
  },
  "node_modules/lighthouse-stack-packs/packs/next.js | render-blocking-resources": {
    "message": "Используйте компонент `next/script`, чтобы отложить загрузку несущественных сторонних скриптов. [Подробнее…](https://nextjs.org/docs/basic-features/script)"
  },
  "node_modules/lighthouse-stack-packs/packs/next.js | unsized-images": {
    "message": "Используйте компонент `next/image`, чтобы обеспечить правильный выбор размеров изображений. [Подробнее…](https://nextjs.org/docs/api-reference/next/image#width)"
  },
  "node_modules/lighthouse-stack-packs/packs/next.js | unused-css-rules": {
    "message": "Настройте плагин `PurgeCSS` в конфигурации `Next.js`, чтобы удалить неиспользуемые правила из таблицы стилей. [Подробнее…](https://purgecss.com/guides/next.html)"
  },
  "node_modules/lighthouse-stack-packs/packs/next.js | unused-javascript": {
    "message": "Чтобы обнаруживать неиспользуемый код JavaScript, установите `Webpack Bundle Analyzer`. [Подробнее…](https://github.com/vercel/next.js/tree/canary/packages/next-bundle-analyzer)"
  },
  "node_modules/lighthouse-stack-packs/packs/next.js | user-timings": {
    "message": "Используйте `Next.js Analytics`, чтобы измерять фактическую эффективность приложения. [Подробнее…](https://nextjs.org/docs/advanced-features/measuring-performance)"
  },
  "node_modules/lighthouse-stack-packs/packs/next.js | uses-long-cache-ttl": {
    "message": "Включите кеширование для неизменяемых объектов и страниц `Server-side Rendered` (SSR). [Подробнее…](https://nextjs.org/docs/going-to-production#caching)"
  },
  "node_modules/lighthouse-stack-packs/packs/next.js | uses-optimized-images": {
    "message": "Чтобы настраивать качество изображений, используйте вместо `<img>` компонент `next/image`. [Подробнее…](https://nextjs.org/docs/basic-features/image-optimization)"
  },
  "node_modules/lighthouse-stack-packs/packs/next.js | uses-responsive-images": {
    "message": "Используйте компонент `next/image`, чтобы задавать подходящие размеры `sizes`. [Подробнее…](https://nextjs.org/docs/api-reference/next/image#sizes)"
  },
  "node_modules/lighthouse-stack-packs/packs/next.js | uses-text-compression": {
    "message": "Включите сжатие на сервере Next.js. [Подробнее…](https://nextjs.org/docs/api-reference/next.config.js/compression)"
  },
  "node_modules/lighthouse-stack-packs/packs/nitropack.js | dom-size": {
    "message": "Свяжитесь с менеджером аккаунта, чтобы включить функцию [`HTML Lazy Load`](https://support.nitropack.io/hc/en-us/articles/17144942904337). Настроив ее, вы сможете приоритизировать и оптимизировать отрисовку страницы."
  },
  "node_modules/lighthouse-stack-packs/packs/nitropack.js | font-display": {
    "message": "Установите желаемое значение для правила показа шрифта CSS с помощью функции [`Override Font Rendering Behavior`](https://support.nitropack.io/hc/en-us/articles/16547358865041) в настройках NitroPack."
  },
  "node_modules/lighthouse-stack-packs/packs/nitropack.js | modern-image-formats": {
    "message": "Воспользуйтесь функцией [`Image Optimization`](https://support.nitropack.io/hc/en-us/articles/16547237162513), чтобы автоматически преобразовывать изображения в формат WebP."
  },
  "node_modules/lighthouse-stack-packs/packs/nitropack.js | offscreen-images": {
    "message": "Включите функцию [`Automatic Image Lazy Loading`](https://support.nitropack.io/hc/en-us/articles/12457493524369-NitroPack-Lazy-Loading-Feature-for-Images), чтобы отложить загрузку скрытых изображений."
  },
  "node_modules/lighthouse-stack-packs/packs/nitropack.js | render-blocking-resources": {
    "message": "Включите функцию [`Remove render-blocking resources`](https://support.nitropack.io/hc/en-us/articles/13820893500049-How-to-Deal-with-Render-Blocking-Resources-in-NitroPack) в настройках NitroPack, чтобы сократить время первоначальной загрузки."
  },
  "node_modules/lighthouse-stack-packs/packs/nitropack.js | server-response-time": {
    "message": "Включите функцию [`Instant Load`](https://support.nitropack.io/hc/en-us/articles/16547340617361), чтобы уменьшить время отклика сервера и оптимизировать производительность."
  },
  "node_modules/lighthouse-stack-packs/packs/nitropack.js | unminified-css": {
    "message": "Включите функцию [`Minify resources`](https://support.nitropack.io/hc/en-us/articles/360061059394-Minify-Resources) в настройках кеширования. Это позволит уменьшить размер файлов CSS, HTML и JavaScript, чтобы сократить время первоначальной загрузки."
  },
  "node_modules/lighthouse-stack-packs/packs/nitropack.js | unminified-javascript": {
    "message": "Включите функцию [`Minify resources`](https://support.nitropack.io/hc/en-us/articles/360061059394-Minify-Resources) в настройках кеширования. Это позволит уменьшить размер файлов CSS, HTML и JavaScript, чтобы сократить время первоначальной загрузки."
  },
  "node_modules/lighthouse-stack-packs/packs/nitropack.js | unused-css-rules": {
    "message": "Включите функцию [`Reduce Unused CSS`](https://support.nitropack.io/hc/en-us/articles/360020418457-Reduce-Unused-CSS), чтобы удалить правила CSS, неприменимые к этой странице."
  },
  "node_modules/lighthouse-stack-packs/packs/nitropack.js | unused-javascript": {
    "message": "Настройте функцию [`Delayed Scripts`](https://support.nitropack.io/hc/en-us/articles/1500002600942-Delayed-Scripts) в NitroPack, чтобы откладывать загрузку скриптов до тех пор, пока они не потребуются."
  },
  "node_modules/lighthouse-stack-packs/packs/nitropack.js | uses-long-cache-ttl": {
    "message": "Выберите функцию [`Improve Server Response Time`](https://support.nitropack.io/hc/en-us/articles/1500002321821-Improve-Server-Response-Time) в меню `Caching` и настройте срок действия кеша страниц, чтобы уменьшить время загрузки и повысить удобство использования."
  },
  "node_modules/lighthouse-stack-packs/packs/nitropack.js | uses-optimized-images": {
    "message": "Включите функцию [`Image Optimization`](https://support.nitropack.io/hc/en-us/articles/14177271695121-How-to-serve-images-in-next-gen-formats-using-NitroPack), чтобы автоматически сжимать и оптимизировать изображения, а также преобразовывать их в формат WebP."
  },
  "node_modules/lighthouse-stack-packs/packs/nitropack.js | uses-responsive-images": {
    "message": "Включите функцию [`Adaptive Image Sizing`](https://support.nitropack.io/hc/en-us/articles/10123833029905-How-to-Enable-Adaptive-Image-Sizing-For-Your-Site), чтобы заранее оптимизировать изображения и привести их в соответствие с размерами контейнеров, в которых они показываются, для всех устройств."
  },
  "node_modules/lighthouse-stack-packs/packs/nitropack.js | uses-text-compression": {
    "message": "Воспользуйтесь функцией [`Gzip compression`](https://support.nitropack.io/hc/en-us/articles/13229297479313-Enabling-GZIP-compression) в настройках NitroPack, чтобы уменьшить размер файлов, отправляемых в браузер."
  },
  "node_modules/lighthouse-stack-packs/packs/nuxt.js | modern-image-formats": {
    "message": "Используйте компонент `nuxt/image`, чтобы установить значение `format=\"webp\"`. [Подробнее…](https://image.nuxtjs.org/components/nuxt-img#format)"
  },
  "node_modules/lighthouse-stack-packs/packs/nuxt.js | offscreen-images": {
    "message": "Используйте компонент `nuxt/image`, чтобы установить значение `loading=\"lazy\"` для закадровых изображений. [Подробнее…](https://image.nuxtjs.org/components/nuxt-img#loading)"
  },
  "node_modules/lighthouse-stack-packs/packs/nuxt.js | prioritize-lcp-image": {
    "message": "Используйте компонент `nuxt/image`, чтобы установить значение `preload` для изображения LCP. [Подробнее…](https://image.nuxtjs.org/components/nuxt-img#preload)"
  },
  "node_modules/lighthouse-stack-packs/packs/nuxt.js | unsized-images": {
    "message": "Используйте компонент `nuxt/image`, чтобы явно задать значения для параметров `width` и `height`. [Подробнее…](https://image.nuxtjs.org/components/nuxt-img#width--height)"
  },
  "node_modules/lighthouse-stack-packs/packs/nuxt.js | uses-optimized-images": {
    "message": "Используйте компонент `nuxt/image`, чтобы задать подходящее значение для параметра `quality`. [Подробнее…](https://image.nuxtjs.org/components/nuxt-img#quality)"
  },
  "node_modules/lighthouse-stack-packs/packs/nuxt.js | uses-responsive-images": {
    "message": "Используйте компонент `nuxt/image`, чтобы задать подходящее значение для параметра `sizes`. [Подробнее…](https://image.nuxtjs.org/components/nuxt-img#sizes)"
  },
  "node_modules/lighthouse-stack-packs/packs/octobercms.js | efficient-animated-content": {
    "message": "[Смените анимированные GIF-файлы на видео](https://web.dev/replace-gifs-with-videos/), чтобы ускорить загрузку страниц. Также рекомендуем использовать современные форматы файлов, такие как [WebM](https://web.dev/replace-gifs-with-videos/#create-webm-videos) и [AV1](https://developers.google.com/web/updates/2018/09/chrome-70-media-updates#av1-decoder). Это позволит повысить эффективность сжатия более чем на 30 % по сравнению с показателями новейшего видеокодека VP9."
  },
  "node_modules/lighthouse-stack-packs/packs/octobercms.js | modern-image-formats": {
    "message": "Чтобы загружаемые изображения автоматически конвертировались в оптимальный формат, используйте специальный [плагин](https://octobercms.com/plugins?search=image) или сервис. [Изображения без потери качества в формате WebP](https://developers.google.com/speed/webp) на 26 % меньше по размеру изображений в формате PNG и на 25–34 % меньше изображений в формате JPEG при одинаковом значении индекса структурного сходства. Мы также рекомендуем использовать такой современный формат изображения, как [AVIF](https://jakearchibald.com/2020/avif-has-landed/)."
  },
  "node_modules/lighthouse-stack-packs/packs/octobercms.js | offscreen-images": {
    "message": "Чтобы отложить загрузку скрытых изображений, установите [плагин отложенной загрузки](https://octobercms.com/plugins?search=lazy) или подберите тему, которая поддерживает такую возможность. Мы также рекомендуем [плагин AMP](https://octobercms.com/plugins?search=Accelerated+Mobile+Pages)."
  },
  "node_modules/lighthouse-stack-packs/packs/octobercms.js | render-blocking-resources": {
    "message": "Используйте один из плагинов, которые позволяют [встраивать критически важный код](https://octobercms.com/plugins?search=css). Такие плагины могут привести к сбоям в работе других плагинов на сайте, поэтому перед внедрением тщательно протестируйте их."
  },
  "node_modules/lighthouse-stack-packs/packs/octobercms.js | server-response-time": {
    "message": "Темы, плагины и спецификации сервера – все это влияет на время ответа сервера. Советуем найти более оптимизированную тему, тщательно подобрать плагин для оптимизации и/или обновить сервер. October CMS также позволяет разработчикам использовать [`Queues`](https://octobercms.com/docs/services/queues), чтобы отложить обработку ресурсозатратной задачи, например отправку электронного письма. Это значительно ускоряет веб-запросы."
  },
  "node_modules/lighthouse-stack-packs/packs/octobercms.js | total-byte-weight": {
    "message": "Рекомендуем показывать в списках записей только начальные фрагменты материалов (например, с кнопкой `show more`). Советуем также сократить количество материалов на одной странице, разбить длинные записи на несколько страниц или использовать плагин для отложенной загрузки комментариев."
  },
  "node_modules/lighthouse-stack-packs/packs/octobercms.js | unminified-css": {
    "message": "Существует множество [плагинов](https://octobercms.com/plugins?search=css), которые ускоряют загрузку сайтов, объединяя, уменьшая или сжимая стили. Рекомендуем использовать такие плагины на этапе сборки."
  },
  "node_modules/lighthouse-stack-packs/packs/octobercms.js | unminified-javascript": {
    "message": "Существует множество [плагинов](https://octobercms.com/plugins?search=javascript), которые ускоряют загрузку сайтов, объединяя, уменьшая или сжимая скрипты. Рекомендуем использовать такие плагины на этапе сборки."
  },
  "node_modules/lighthouse-stack-packs/packs/octobercms.js | unused-css-rules": {
    "message": "Рекомендуем проверить [плагины](https://octobercms.com/plugins), которые загружают неиспользуемый код CSS на сайт. Чтобы найти такие плагины, запустите [анализ покрытия кода](https://developers.google.com/web/updates/2017/04/devtools-release-notes#coverage) в Инструментах разработчика Chrome. Определить проблемный плагин или тему можно по URL-адресу таблицы стилей. Обращайте внимание на плагины с большим количеством таблиц стилей, где при анализе покрытия кода преобладает красный цвет. Таблица стилей должна добавляться, только если она используется на странице."
  },
  "node_modules/lighthouse-stack-packs/packs/octobercms.js | unused-javascript": {
    "message": "Проверьте [плагины](https://octobercms.com/plugins?search=javascript), которые загружают неиспользуемый код JavaScript. Чтобы найти такие плагины, запустите [анализ покрытия кода](https://developers.google.com/web/updates/2017/04/devtools-release-notes#coverage) в Инструментах разработчика Chrome. Определить проблемный плагин или тему можно по URL-адресу скрипта. Обращайте внимание на плагины с большим количеством скриптов, в которых при анализе покрытия кода преобладает красный цвет. Плагин должен добавлять скрипт, только если он используется на странице."
  },
  "node_modules/lighthouse-stack-packs/packs/octobercms.js | uses-long-cache-ttl": {
    "message": "Ознакомьтесь с информацией о том, [как предотвратить ненужные сетевые запросы с помощью кеширования HTTP](https://web.dev/http-cache/#caching-checklist). Вы можете использовать [плагины для ускорения скорости кеширования](https://octobercms.com/plugins?search=Caching)."
  },
  "node_modules/lighthouse-stack-packs/packs/octobercms.js | uses-optimized-images": {
    "message": "Рекомендуем использовать [плагин для сжатия изображений без потери качества](https://octobercms.com/plugins?search=image)."
  },
  "node_modules/lighthouse-stack-packs/packs/octobercms.js | uses-responsive-images": {
    "message": "Загружайте изображения напрямую из менеджера медиафайлов, чтобы убедиться, что их размеры соответствуют требованиям. Чтобы обеспечить оптимальный размер изображений, используйте [фильтр](https://octobercms.com/docs/markup/filter-resize) или [плагин](https://octobercms.com/plugins?search=image) для изменения размера."
  },
  "node_modules/lighthouse-stack-packs/packs/octobercms.js | uses-text-compression": {
    "message": "Включите в настройках веб-сервера сжатие текста."
  },
  "node_modules/lighthouse-stack-packs/packs/react.js | dom-size": {
    "message": "Рекомендуем использовать библиотеку для виртуализации списков, например `react-window`, чтобы уменьшить количество создаваемых узлов DOM, если на одной странице выполняется отрисовка множества повторяющихся элементов. [Подробнее…](https://web.dev/virtualize-long-lists-react-window/) Кроме того, если для повышения скорости загрузки применяется обработчик `Effect`, используйте [`shouldComponentUpdate`](https://reactjs.org/docs/optimizing-performance.html#shouldcomponentupdate-in-action), [`PureComponent`](https://reactjs.org/docs/react-api.html#reactpurecomponent) или [`React.memo`](https://reactjs.org/docs/react-api.html#reactmemo), чтобы исключить повторные отрисовки, и [пропускайте эффекты](https://reactjs.org/docs/hooks-effect.html#tip-optimizing-performance-by-skipping-effects), пока не изменятся определенные зависимости."
  },
  "node_modules/lighthouse-stack-packs/packs/react.js | redirects": {
    "message": "Если вы используете React Router, максимально ограничьте применение компонента `<Redirect>` для [перехода по маршрутам](https://reacttraining.com/react-router/web/api/Redirect)."
  },
  "node_modules/lighthouse-stack-packs/packs/react.js | server-response-time": {
    "message": "Если вы применяете серверный рендеринг компонентов React, мы рекомендуем использовать методы `renderToPipeableStream()` или `renderToStaticNodeStream()`. Это позволит отправлять разметку частями, а не целиком и воссоздавать ее на устройстве клиента. [Подробнее…](https://reactjs.org/docs/react-dom-server.html#renderToPipeableStream)"
  },
  "node_modules/lighthouse-stack-packs/packs/react.js | unminified-css": {
    "message": "Если ваша система сборки автоматически уменьшает размер файлов CSS, перед развертыванием приложения убедитесь, что вы используете рабочую версию сборки. Для этого установите расширение \"Инструменты разработчика React\". [Подробнее…](https://reactjs.org/docs/optimizing-performance.html#use-the-production-build)"
  },
  "node_modules/lighthouse-stack-packs/packs/react.js | unminified-javascript": {
    "message": "Если ваша система сборки автоматически уменьшает размер файлов JS, перед развертыванием приложения убедитесь, что вы используете рабочую версию сборки. Для этого установите расширение \"Инструменты разработчика React\". [Подробнее…](https://reactjs.org/docs/optimizing-performance.html#use-the-production-build)"
  },
  "node_modules/lighthouse-stack-packs/packs/react.js | unused-javascript": {
    "message": "Если вы не применяете серверный рендеринг, используйте метод `React.lazy()` для [разделения пакетов JavaScript](https://web.dev/code-splitting-suspense/). Разделить код можно также с помощью сторонней библиотеки, например [loadable-components](https://www.smooth-code.com/open-source/loadable-components/docs/getting-started/)."
  },
  "node_modules/lighthouse-stack-packs/packs/react.js | user-timings": {
    "message": "Используйте подключаемый модуль React DevTools, который с помощью API профилировщика может оценить скорость визуализации ваших компонентов. [Подробнее…](https://reactjs.org/blog/2018/09/10/introducing-the-react-profiler.html)"
  },
  "node_modules/lighthouse-stack-packs/packs/wix.js | efficient-animated-content": {
    "message": "Поместите видео в `VideoBoxes`, настройте их с помощью `Video Masks` или добавьте `Transparent Videos`. [Подробнее…](https://support.wix.com/en/article/wix-video-about-wix-video)"
  },
  "node_modules/lighthouse-stack-packs/packs/wix.js | modern-image-formats": {
    "message": "Загрузите изображения, используя `Wix Media Manager`, чтобы они автоматически преобразовывались в формат WebP. Узнайте [о других способах оптимизации медиаконтента на сайте](https://support.wix.com/en/article/site-performance-optimizing-your-media)."
  },
  "node_modules/lighthouse-stack-packs/packs/wix.js | render-blocking-resources": {
    "message": "Если вы [добавляете сторонний код](https://support.wix.com/en/article/site-performance-using-third-party-code-on-your-site) на вкладке `Custom Code` панели управления сайта, вызывайте или загружайте его в конце кода тела страницы. По возможности встраивайте маркетинговые инструменты в сайт с помощью [интеграций](https://support.wix.com/en/article/about-marketing-integrations) Wix. "
  },
  "node_modules/lighthouse-stack-packs/packs/wix.js | server-response-time": {
    "message": "Wix использует CDN и кеширование, чтобы как можно быстрее обрабатывать ответы для большинства посетителей. Рекомендуем [вручную включить кеширование](https://support.wix.com/en/article/site-performance-caching-pages-to-optimize-loading-speed) для сайта, особенно если вы используете код `Velo`."
  },
  "node_modules/lighthouse-stack-packs/packs/wix.js | unused-javascript": {
    "message": "Просмотрите весь сторонний код, который вы добавили на сайт на вкладке `Custom Code` панели управления, и оставьте только необходимые сервисы. [Подробнее…](https://support.wix.com/en/article/site-performance-removing-unused-javascript)"
  },
  "node_modules/lighthouse-stack-packs/packs/wordpress.js | efficient-animated-content": {
    "message": "Используйте сервисы, которые позволяют встраивать GIF-файлы на страницы сайта в формате видео HTML5."
  },
  "node_modules/lighthouse-stack-packs/packs/wordpress.js | modern-image-formats": {
    "message": "Чтобы автоматически конвертировать загруженные изображения из формата JPEG в WebP (если это поддерживается), используйте плагин [Performance Lab](https://wordpress.org/plugins/performance-lab/)."
  },
  "node_modules/lighthouse-stack-packs/packs/wordpress.js | offscreen-images": {
    "message": "Чтобы отложить загрузку скрытых страниц, установите [плагин WordPress](https://wordpress.org/plugins/search/lazy+load/) или подберите тему, которая поддерживает такую возможность. Мы также рекомендуем [плагин AMP](https://wordpress.org/plugins/amp/)."
  },
  "node_modules/lighthouse-stack-packs/packs/wordpress.js | render-blocking-resources": {
    "message": "Используйте плагины WordPress, которые позволяют [встроить критическую часть данных](https://wordpress.org/plugins/search/critical+css/) или [отложить загрузку менее важных ресурсов](https://wordpress.org/plugins/search/defer+css+javascript/). Обратите внимание, что такие плагины могут привести к сбоям в работе других используемых вами тем или плагинов. Не исключено, что вам потребуется внести изменения в код."
  },
  "node_modules/lighthouse-stack-packs/packs/wordpress.js | server-response-time": {
    "message": "Темы, плагины и спецификации сервера – все это влияет на время ответа сервера. Советуем найти более подходящую тему, тщательно подобрать плагин для оптимизации и/или обновить сервер."
  },
  "node_modules/lighthouse-stack-packs/packs/wordpress.js | total-byte-weight": {
    "message": "Мы рекомендуем включить показ только начального фрагмента записей (например, с помощью тега More). Вы также можете сократить количество записей на одной странице, разбить длинные записи на несколько страниц или использовать отложенную загрузку комментариев."
  },
  "node_modules/lighthouse-stack-packs/packs/wordpress.js | unminified-css": {
    "message": "Ускорьте загрузку сайта с помощью [плагинов WordPress](https://wordpress.org/plugins/search/minify+css/), которые позволяют объединять, уменьшать и сжимать стили. Рекомендуем использовать такие плагины на этапе сборки."
  },
  "node_modules/lighthouse-stack-packs/packs/wordpress.js | unminified-javascript": {
    "message": "Ускорьте загрузку сайта с помощью [плагинов WordPress](https://wordpress.org/plugins/search/minify+javascript/), которые позволяют объединять, уменьшать и сжимать скрипты. Рекомендуем использовать такие плагины на этапе сборки."
  },
  "node_modules/lighthouse-stack-packs/packs/wordpress.js | unused-css-rules": {
    "message": "Рекомендуем заменить или удалить [плагины WordPress](https://wordpress.org/plugins/), которые загружают неиспользуемый код CSS на вашей странице. Чтобы найти такие плагины, запустите [анализ покрытия кода](https://developer.chrome.com/docs/devtools/coverage/) в инструментах разработчика Chrome. Определить нужный плагин или тему можно по URL таблицы стилей. Обращайте внимание на плагины с большим количеством таблиц стилей, в которых при анализе покрытия кода преобладает красный цвет. Таблица стилей должна попадать в очередь, только если она используется на странице."
  },
  "node_modules/lighthouse-stack-packs/packs/wordpress.js | unused-javascript": {
    "message": "Рекомендуем заменить или удалить [плагины WordPress](https://wordpress.org/plugins/), которые загружают неиспользуемый код JavaScript на вашей странице. Чтобы найти такие плагины, запустите [анализ покрытия кода](https://developer.chrome.com/docs/devtools/coverage/) в инструментах разработчика Chrome. Определить нужный плагин или тему можно по URL скрипта. Обращайте внимание на плагины с большим количеством скриптов, в которых при анализе покрытия кода преобладает красный цвет. Скрипт должен попадать в очередь, только если он используется на странице."
  },
  "node_modules/lighthouse-stack-packs/packs/wordpress.js | uses-long-cache-ttl": {
    "message": "Подробнее [о кешировании в браузере на платформе WordPress](https://wordpress.org/support/article/optimization/#browser-caching)…"
  },
  "node_modules/lighthouse-stack-packs/packs/wordpress.js | uses-optimized-images": {
    "message": "Чтобы сжимать изображения без потери качества, используйте [специальный плагин WordPress](https://wordpress.org/plugins/search/optimize+images/)."
  },
  "node_modules/lighthouse-stack-packs/packs/wordpress.js | uses-responsive-images": {
    "message": "Чтобы привести размеры ваших изображений в соответствие с требованиями, загрузите их в [библиотеку файлов](https://wordpress.org/support/article/media-library-screen/). Затем вставьте их на сайт прямо из библиотеки или используйте виджет изображений. Таким образом вы сможете обеспечить оптимальный размер изображений (в том числе для контрольных точек адаптивного дизайна). Старайтесь не использовать для изображения значение `Full Size` без особой необходимости. [Подробнее…](https://wordpress.org/support/article/inserting-images-into-posts-and-pages/)"
  },
  "node_modules/lighthouse-stack-packs/packs/wordpress.js | uses-text-compression": {
    "message": "Включить сжатие текста можно в настройках веб-сервера."
  },
  "node_modules/lighthouse-stack-packs/packs/wp-rocket.js | modern-image-formats": {
    "message": "Чтобы изменить формат изображений на WebP, перейдите на вкладку Image Optimization (Оптимизация изображений) в WP Rocket и включите плагин Imagify."
  },
  "node_modules/lighthouse-stack-packs/packs/wp-rocket.js | offscreen-images": {
    "message": "Чтобы выполнить эту рекомендацию, включите функцию [LazyLoad (Отложенная загрузка)](https://docs.wp-rocket.me/article/1141-lazyload-for-images) в WP Rocket. Изображения начнут загружаться только в тот момент, когда посетитель прокрутит до них страницу."
  },
  "node_modules/lighthouse-stack-packs/packs/wp-rocket.js | render-blocking-resources": {
    "message": "Чтобы применить эту рекомендацию, включите в WP Rocket следующие функции: [Remove Unused CSS (Удалить неиспользуемый код CSS)](https://docs.wp-rocket.me/article/1529-remove-unused-css) и [Load JavaScript deferred (Загрузить отложенный скрипт JavaScript)](https://docs.wp-rocket.me/article/1265-load-javascript-deferred). Эти функции оптимизируют файлы CSS и JavaScript таким образом, что они не будут блокировать отрисовку страницы."
  },
  "node_modules/lighthouse-stack-packs/packs/wp-rocket.js | unminified-css": {
    "message": "Чтобы устранить эту проблему, включите функцию [Minify CSS files (Уменьшить файлы CSS)](https://docs.wp-rocket.me/article/1350-css-minify-combine) в WP Rocket. Пробелы и комментарии в файлах CSS сайта будут удалены. Это позволяет увеличить скорость скачивания файлов, так как их размеры становятся меньше."
  },
  "node_modules/lighthouse-stack-packs/packs/wp-rocket.js | unminified-javascript": {
    "message": "Чтобы устранить эту проблему, включите функцию [Minify JavaScript files (Уменьшить файлы JavaScript)](https://docs.wp-rocket.me/article/1351-javascript-minify-combine) в WP Rocket. Пробелы и комментарии в файлах JavaScript будут удалены. Это позволяет увеличить скорость скачивания файлов, так как их размеры становятся меньше."
  },
  "node_modules/lighthouse-stack-packs/packs/wp-rocket.js | unused-css-rules": {
    "message": "Чтобы устранить эту проблему, включите функцию [Remove Unused CSS (Удалить неиспользуемый код CSS)](https://docs.wp-rocket.me/article/1529-remove-unused-css) в WP Rocket. Она удаляет все неиспользуемые таблицы стилей и фрагменты кода CSS, оставляя для каждой страницы только задействованный код CSS. Благодаря этому размер страницы уменьшается."
  },
  "node_modules/lighthouse-stack-packs/packs/wp-rocket.js | unused-javascript": {
    "message": "Чтобы устранить эту проблему, включите функцию [Delay JavaScript (Отложить выполнение JavaScript)](https://docs.wp-rocket.me/article/1349-delay-javascript-execution) в WP Rocket. Скрипты будут выполняться только после взаимодействия с пользователем, благодаря чему страница станет загружаться быстрее. Если в сайт встроены окна iframe, используйте следующие функции WP Rocket: [LazyLoad for iframes and videos (Отложенная загрузка для окон iframe и видео)](https://docs.wp-rocket.me/article/1674-lazyload-for-iframes-and-videos) и [Replace YouTube iframe with preview image (Замена окна iframe YouTube изображением для предварительного просмотра)](https://docs.wp-rocket.me/article/1488-replace-youtube-iframe-with-preview-image)."
  },
  "node_modules/lighthouse-stack-packs/packs/wp-rocket.js | uses-optimized-images": {
    "message": "Чтобы сжать изображения, перейдите на вкладку Image Optimization (Оптимизация изображений) в WP Rocket, включите плагин Imagify и запустите процесс Bulk Optimization (Массовая оптимизация)."
  },
  "node_modules/lighthouse-stack-packs/packs/wp-rocket.js | uses-rel-preconnect": {
    "message": "Чтобы добавить параметр dns-prefetch и ускорить взаимодействие с внешними доменами, используйте в WP Rocket функцию [Prefetch DNS Requests (Предварительно загружать DNS-запросы)](https://docs.wp-rocket.me/article/1302-prefetch-dns-requests). Кроме того, WP Rocket автоматически добавляет параметр preconnect к [домену Google Fonts](https://docs.wp-rocket.me/article/1312-optimize-google-fonts) и настройкам CNAME, заданным с помощью функции [Enable CDN (Включить CDN)](https://docs.wp-rocket.me/article/42-using-wp-rocket-with-a-cdn)."
  },
  "node_modules/lighthouse-stack-packs/packs/wp-rocket.js | uses-rel-preload": {
    "message": "Чтобы устранить проблему со шрифтами, включите функцию [Remove Unused CSS (Удалить неиспользуемый код CSS)](https://docs.wp-rocket.me/article/1529-remove-unused-css) в WP Rocket. Шрифты, важные для сайта, будут предзагружены в первую очередь."
  },
  "report/renderer/report-utils.js | calculatorLink": {
    "message": "Показать калькулятор"
  },
  "report/renderer/report-utils.js | collapseView": {
    "message": "Свернуть"
  },
  "report/renderer/report-utils.js | crcInitialNavigation": {
    "message": "Начальная навигация"
  },
  "report/renderer/report-utils.js | crcLongestDurationLabel": {
    "message": "Максимальная задержка критического пути:"
  },
  "report/renderer/report-utils.js | dropdownCopyJSON": {
    "message": "Копировать JSON-файл"
  },
  "report/renderer/report-utils.js | dropdownDarkTheme": {
    "message": "Включить/выключить тёмную тему"
  },
  "report/renderer/report-utils.js | dropdownPrintExpanded": {
    "message": "Печать полного отчета"
  },
  "report/renderer/report-utils.js | dropdownPrintSummary": {
    "message": "Печать сводных данных"
  },
  "report/renderer/report-utils.js | dropdownSaveGist": {
    "message": "Сохранить как Gist"
  },
  "report/renderer/report-utils.js | dropdownSaveHTML": {
    "message": "Сохранить как HTML-файл"
  },
  "report/renderer/report-utils.js | dropdownSaveJSON": {
    "message": "Сохранить как JSON-файл"
  },
  "report/renderer/report-utils.js | dropdownViewUnthrottledTrace": {
    "message": "Просмотр исходной трассировки"
  },
  "report/renderer/report-utils.js | dropdownViewer": {
    "message": "Открыть в Viewer"
  },
  "report/renderer/report-utils.js | errorLabel": {
    "message": "Ошибка"
  },
  "report/renderer/report-utils.js | errorMissingAuditInfo": {
    "message": "Ошибка отчета: информация аудита отсутствует"
  },
  "report/renderer/report-utils.js | expandView": {
    "message": "Развернуть"
  },
  "report/renderer/report-utils.js | firstPartyChipLabel": {
    "message": "Собственные"
  },
  "report/renderer/report-utils.js | footerIssue": {
    "message": "Сообщить о проблеме"
  },
  "report/renderer/report-utils.js | hide": {
    "message": "Скрыть"
  },
  "report/renderer/report-utils.js | labDataTitle": {
    "message": "Имитация загрузки страницы"
  },
  "report/renderer/report-utils.js | lsPerformanceCategoryDescription": {
    "message": "Результаты анализа [Lighthouse](https://developers.google.com/web/tools/lighthouse/), проведенного для текущей страницы в эмулированной мобильной сети. Значения приблизительные и могут изменяться."
  },
  "report/renderer/report-utils.js | manualAuditsGroupTitle": {
    "message": "Дополнительные объекты для проверки вручную"
  },
  "report/renderer/report-utils.js | notApplicableAuditsGroupTitle": {
    "message": "Неприменимо"
  },
  "report/renderer/report-utils.js | openInANewTabTooltip": {
    "message": "Открыть в новой вкладке"
  },
  "report/renderer/report-utils.js | opportunityResourceColumnLabel": {
    "message": "Возможности"
  },
  "report/renderer/report-utils.js | opportunitySavingsColumnLabel": {
    "message": "Приблизительная экономия"
  },
  "report/renderer/report-utils.js | passedAuditsGroupTitle": {
    "message": "Успешные аудиты"
  },
  "report/renderer/report-utils.js | runtimeAnalysisWindow": {
    "message": "Начальная загрузка страницы"
  },
  "report/renderer/report-utils.js | runtimeCustom": {
    "message": "Настраиваемое ограничение"
  },
  "report/renderer/report-utils.js | runtimeDesktopEmulation": {
    "message": "Эмуляция компьютера"
  },
  "report/renderer/report-utils.js | runtimeMobileEmulation": {
    "message": "Эмуляция устройства Moto G Power"
  },
  "report/renderer/report-utils.js | runtimeNoEmulation": {
    "message": "Без эмуляции"
  },
  "report/renderer/report-utils.js | runtimeSettingsAxeVersion": {
    "message": "Версия Axe"
  },
  "report/renderer/report-utils.js | runtimeSettingsBenchmark": {
    "message": "Производительность памяти/ЦП без пропуска тактов"
  },
  "report/renderer/report-utils.js | runtimeSettingsCPUThrottling": {
    "message": "Ограничение пропускной способности ЦП"
  },
  "report/renderer/report-utils.js | runtimeSettingsDevice": {
    "message": "Устройство"
  },
  "report/renderer/report-utils.js | runtimeSettingsNetworkThrottling": {
    "message": "Ограничение пропускной способности сети"
  },
  "report/renderer/report-utils.js | runtimeSettingsScreenEmulation": {
    "message": "Эмуляция экрана"
  },
  "report/renderer/report-utils.js | runtimeSettingsUANetwork": {
    "message": "Агент пользователя (сеть)"
  },
  "report/renderer/report-utils.js | runtimeSingleLoad": {
    "message": "Одна загрузка страницы"
  },
  "report/renderer/report-utils.js | runtimeSingleLoadTooltip": {
    "message": "Это данные одной загрузки страницы, а не сводка множества сеансов."
  },
  "report/renderer/report-utils.js | runtimeSlow4g": {
    "message": "Ограничение для сети 4G с низкой скоростью"
  },
  "report/renderer/report-utils.js | runtimeUnknown": {
    "message": "Неизвестно"
  },
  "report/renderer/report-utils.js | show": {
    "message": "Показать"
  },
  "report/renderer/report-utils.js | showRelevantAudits": {
    "message": "Показать аудиты"
  },
  "report/renderer/report-utils.js | snippetCollapseButtonLabel": {
    "message": "Свернуть фрагмент"
  },
  "report/renderer/report-utils.js | snippetExpandButtonLabel": {
    "message": "Развернуть фрагмент"
  },
  "report/renderer/report-utils.js | thirdPartyResourcesLabel": {
    "message": "Показывать сторонние ресурсы"
  },
  "report/renderer/report-utils.js | throttlingProvided": {
    "message": "Предоставлено средой"
  },
  "report/renderer/report-utils.js | toplevelWarningsMessage": {
    "message": "Во время работы Lighthouse возникли следующие проблемы:"
  },
  "report/renderer/report-utils.js | unattributable": {
    "message": "Несвязанные"
  },
  "report/renderer/report-utils.js | varianceDisclaimer": {
    "message": "Значения приблизительные и могут изменяться. [Уровень производительности рассчитывается](https://developer.chrome.com/docs/lighthouse/performance/performance-scoring/) непосредственно на основании этих показателей."
  },
  "report/renderer/report-utils.js | viewTraceLabel": {
    "message": "Посмотреть трассировку"
  },
  "report/renderer/report-utils.js | viewTreemapLabel": {
    "message": "Открыть карту эффективности"
  },
  "report/renderer/report-utils.js | warningAuditsGroupTitle": {
    "message": "Пройденные проверки с предупреждениями"
  },
  "report/renderer/report-utils.js | warningHeader": {
    "message": "Предупреждения: "
  },
  "treemap/app/src/util.js | allLabel": {
    "message": "Все"
  },
  "treemap/app/src/util.js | allScriptsDropdownLabel": {
    "message": "Все скрипты"
  },
  "treemap/app/src/util.js | coverageColumnName": {
    "message": "Доля использования"
  },
  "treemap/app/src/util.js | duplicateModulesLabel": {
    "message": "Повторяющиеся модули"
  },
  "treemap/app/src/util.js | resourceBytesLabel": {
    "message": "Размер в байтах"
  },
  "treemap/app/src/util.js | tableColumnName": {
    "message": "Название"
  },
  "treemap/app/src/util.js | toggleTableButtonLabel": {
    "message": "Показать/скрыть таблицу"
  },
  "treemap/app/src/util.js | unusedBytesLabel": {
    "message": "Неиспользуемые байты"
  }
}<|MERGE_RESOLUTION|>--- conflicted
+++ resolved
@@ -989,8 +989,6 @@
   "core/audits/image-size-responsive.js | title": {
     "message": "Изображения показываются в нужном разрешении"
   },
-<<<<<<< HEAD
-=======
   "core/audits/installable-manifest.js | already-installed": {
     "message": "Приложение уже установлено."
   },
@@ -1087,7 +1085,6 @@
   "core/audits/installable-manifest.js | warn-not-offline-capable": {
     "message": "Эта страница не работает в офлайн-режиме. Она не будет считаться доступной для установки после выхода Chrome 93 в августе 2021 года."
   },
->>>>>>> 772c8f71
   "core/audits/is-on-https.js | allowed": {
     "message": "Разрешено"
   },
