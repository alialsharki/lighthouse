--- conflicted
+++ resolved
@@ -989,8 +989,6 @@
   "core/audits/image-size-responsive.js | title": {
     "message": "Zobrazuje obrázky v príslušnom rozlíšení"
   },
-<<<<<<< HEAD
-=======
   "core/audits/installable-manifest.js | already-installed": {
     "message": "Aplikácia je už nainštalovaná"
   },
@@ -1087,7 +1085,6 @@
   "core/audits/installable-manifest.js | warn-not-offline-capable": {
     "message": "Stránka nefunguje offline. Od stabilnej verzie Chromu 93 (august 2021) už stránku nebude možné inštalovať."
   },
->>>>>>> 772c8f71
   "core/audits/is-on-https.js | allowed": {
     "message": "Povolené"
   },
