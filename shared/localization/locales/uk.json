--- conflicted
+++ resolved
@@ -989,8 +989,6 @@
   "core/audits/image-size-responsive.js | title": {
     "message": "Показує зображення з правильною роздільною здатністю"
   },
-<<<<<<< HEAD
-=======
   "core/audits/installable-manifest.js | already-installed": {
     "message": "Цей додаток уже встановлено"
   },
@@ -1087,7 +1085,6 @@
   "core/audits/installable-manifest.js | warn-not-offline-capable": {
     "message": "Сторінка не працює офлайн. Після випуску Chrome 93 (стабільної версії від серпня 2021 року) сторінка вважатиметься непридатною для встановлення."
   },
->>>>>>> 772c8f71
   "core/audits/is-on-https.js | allowed": {
     "message": "Дозволено"
   },
