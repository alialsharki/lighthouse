--- conflicted
+++ resolved
@@ -989,8 +989,6 @@
   "core/audits/image-size-responsive.js | title": {
     "message": "Zobrazuje obrázky se správným rozlišením"
   },
-<<<<<<< HEAD
-=======
   "core/audits/installable-manifest.js | already-installed": {
     "message": "Aplikace je již nainstalovaná"
   },
@@ -1087,7 +1085,6 @@
   "core/audits/installable-manifest.js | warn-not-offline-capable": {
     "message": "Stránka nefunguje offline. Stránka nebude po vydání stabilní verze Chromu 93 v srpnu 2021 pokládána za instalovatelnou."
   },
->>>>>>> 772c8f71
   "core/audits/is-on-https.js | allowed": {
     "message": "Povoleno"
   },
