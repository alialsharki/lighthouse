--- conflicted
+++ resolved
@@ -989,8 +989,6 @@
   "core/audits/image-size-responsive.js | title": {
     "message": "Приказује слике са одговарајућом резолуцијом"
   },
-<<<<<<< HEAD
-=======
   "core/audits/installable-manifest.js | already-installed": {
     "message": "Апликација је већ инсталирана"
   },
@@ -1087,7 +1085,6 @@
   "core/audits/installable-manifest.js | warn-not-offline-capable": {
     "message": "Страница не ради офлајн. Сматраће се да страница не може да се инсталира после Chrome-а 93, чија стабилна верзија излази у августу 2021."
   },
->>>>>>> 772c8f71
   "core/audits/is-on-https.js | allowed": {
     "message": "Дозвољен"
   },
