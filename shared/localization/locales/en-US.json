--- conflicted
+++ resolved
@@ -2087,7 +2087,6 @@
   "core/lib/lh-error.js | requestContentTimeout": {
     "message": "Fetching resource content has exceeded the allotted time"
   },
-<<<<<<< HEAD
   "lighthouse-core/lib/lh-error.js | targetCrashed": {
     "message": "Browser tab has unexpectedly crashed."
   },
@@ -2095,9 +2094,7 @@
     "message": "Protocol connection to the browser tab has unexpectedly broken."
   },
   "lighthouse-core/lib/lh-error.js | urlInvalid": {
-=======
   "core/lib/lh-error.js | urlInvalid": {
->>>>>>> 6909c6cc
     "message": "The URL you have provided appears to be invalid."
   },
   "core/lib/navigation-error.js | warningXhtml": {
