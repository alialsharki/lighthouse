{
  "core/audits/accessibility/accesskeys.js | description": {
    "message": "Binibigyang-daan ng mga access key ang mga user na mabilis na tumuon sa isang bahagi ng page. Para sa maayos na pag-navigate, natatangi dapat ang bawat access key. [Matuto pa tungkol sa mga access key](https://dequeuniversity.com/rules/axe/4.8/accesskeys)."
  },
  "core/audits/accessibility/accesskeys.js | failureTitle": {
    "message": "Hindi natatangi ang mga value na `[accesskey]`"
  },
  "core/audits/accessibility/accesskeys.js | title": {
    "message": "Natatangi ang mga value ng `[accesskey]`"
  },
  "core/audits/accessibility/aria-allowed-attr.js | description": {
    "message": "Sinusuportahan ng bawat `role` ng ARIA ang isang partikular na subset ng mga attribute na `aria-*`. Kapag hindi pinagtugma ang mga ito, magiging invalid ang mga attribute na `aria-*`. [Alamin kung paano itugma ang mga attribute na ARIA sa kanilang mga tungkulin](https://dequeuniversity.com/rules/axe/4.8/aria-allowed-attr)."
  },
  "core/audits/accessibility/aria-allowed-attr.js | failureTitle": {
    "message": "Hindi tumutugma ang mga attribute na `[aria-*]` sa mga tungkulin ng mga ito"
  },
  "core/audits/accessibility/aria-allowed-attr.js | title": {
    "message": "Tumutugma ang mga attribute na `[aria-*]` sa mga tungkulin ng mga ito"
  },
  "core/audits/accessibility/aria-allowed-role.js | description": {
    "message": "Nagbibigay-daan ang mga `role` ng ARIA para malaman ng mga pantulong na teknolohiya ang tungkulin ng bawat element sa web page. Kung ang mga value ng `role` ay mali ang pagbaybay, hindi value ng umiiral na `role` ng ARIA, o abstract na tungkulin, hindi maipagbibigay-alam ang layunin ng element sa mga user ng mga pantulong na teknolohiya. [Matuto pa tungkol sa mga tungkulin ng ARIA](https://dequeuniversity.com/rules/axe/4.8/aria-allowed-roles)."
  },
  "core/audits/accessibility/aria-allowed-role.js | failureTitle": {
    "message": "Hindi mga valid na tungkulin ng ARIA ang mga value na itinalaga sa `role=\"\"`."
  },
  "core/audits/accessibility/aria-allowed-role.js | title": {
    "message": "Mga valid na tungkulin ng ARIA ang mga value na itinalaga sa `role=\"\"`."
  },
  "core/audits/accessibility/aria-command-name.js | description": {
    "message": "Kapag walang accessible na pangalan ang isang element, iaanunsyo ito ng mga screen reader gamit ang generic na pangalan, kaya hindi ito magagamit ng mga user na umaasa sa mga screen reader. [Alamin kung paano gawing mas accessible ang mga element ng command](https://dequeuniversity.com/rules/axe/4.8/aria-command-name)."
  },
  "core/audits/accessibility/aria-command-name.js | failureTitle": {
    "message": "Walang naa-access na pangalan ang mga element ng `button`, `link`, at `menuitem`."
  },
  "core/audits/accessibility/aria-command-name.js | title": {
    "message": "May mga naa-access na pangalan ang mga element ng `button`, `link`, at `menuitem`"
  },
  "core/audits/accessibility/aria-dialog-name.js | description": {
    "message": "Posibleng mapigilan ng mga element ng dialog ng ARIA na walang accessible na pangalan ang mga user ng screen reader na matukoy ang layunin ng mga element na ito. [Matuto kung paano gagawing mas naa-access ang mga element ng dialog ng ARIA](https://dequeuniversity.com/rules/axe/4.8/aria-dialog-name)."
  },
  "core/audits/accessibility/aria-dialog-name.js | failureTitle": {
    "message": "Walang accessible na pangalan ang mga element na may `role=\"dialog\"` o `role=\"alertdialog\"`."
  },
  "core/audits/accessibility/aria-dialog-name.js | title": {
    "message": "May mga accessible na pangalan ang mga element na may `role=\"dialog\"` o `role=\"alertdialog\"`."
  },
  "core/audits/accessibility/aria-hidden-body.js | description": {
    "message": "Ang mga pantulong na teknolohiya, tulad ng mga screen reader, ay hindi tuloy-tuloy na gumagana kapag nakatakda ang `aria-hidden=\"true\"` sa dokumentong `<body>`. [Alamin kung paano nakakaapekto ang `aria-hidden` sa nilalaman ng dokumento](https://dequeuniversity.com/rules/axe/4.8/aria-hidden-body)."
  },
  "core/audits/accessibility/aria-hidden-body.js | failureTitle": {
    "message": "May `[aria-hidden=\"true\"]` sa dokumentong `<body>`"
  },
  "core/audits/accessibility/aria-hidden-body.js | title": {
    "message": "Walang `[aria-hidden=\"true\"]` sa dokumentong `<body>`"
  },
  "core/audits/accessibility/aria-hidden-focus.js | description": {
    "message": "Pinipigilan ng mga nafo-focus na descendent sa isang element na `[aria-hidden=\"true\"]` na maging available ang mga interactive na element iyon sa mga user ng mga pantulong na teknolohiya tulad ng mga screen reader. [Alamin kung paano nakakaapekto ang `aria-hidden` sa mga nafo-focus na element](https://dequeuniversity.com/rules/axe/4.8/aria-hidden-focus)."
  },
  "core/audits/accessibility/aria-hidden-focus.js | failureTitle": {
    "message": "May mga nafo-focus na descendent ang mga element na `[aria-hidden=\"true\"]`"
  },
  "core/audits/accessibility/aria-hidden-focus.js | title": {
    "message": "Walang nafo-focus na descendent ang mga element na `[aria-hidden=\"true\"]`"
  },
  "core/audits/accessibility/aria-input-field-name.js | description": {
    "message": "Kapag walang accessible na pangalan ang isang field ng input, iaanunsyo ito ng mga screen reader gamit ang generic na pangalan, kaya hindi ito magagamit ng mga user na umaasa sa mga screen reader. [Matuto pa tungkol sa mga label ng field ng input](https://dequeuniversity.com/rules/axe/4.8/aria-input-field-name)."
  },
  "core/audits/accessibility/aria-input-field-name.js | failureTitle": {
    "message": "Walang naa-access na pangalan ang mga field ng input ng ARIA"
  },
  "core/audits/accessibility/aria-input-field-name.js | title": {
    "message": "May mga naa-access na pangalan ang mga field ng input ng ARIA"
  },
  "core/audits/accessibility/aria-meter-name.js | description": {
    "message": "Kapag walang accessible na pangalan ang isang element na meter, iaanunsyo ito ng mga screen reader gamit ang generic na pangalan, kaya hindi ito magagamit ng mga user na umaasa sa mga screen reader. [Alamin kung paano pangalanan ang mga element na `meter`](https://dequeuniversity.com/rules/axe/4.8/aria-meter-name)."
  },
  "core/audits/accessibility/aria-meter-name.js | failureTitle": {
    "message": "Walang naa-access na pangalan ang mga element ng `meter` ng ARIA."
  },
  "core/audits/accessibility/aria-meter-name.js | title": {
    "message": "May mga naa-access na pangalan ang mga element ng `meter` ng ARIA"
  },
  "core/audits/accessibility/aria-progressbar-name.js | description": {
    "message": "Kapag walang accessible na pangalan ang isang `progressbar` element, iaanunsyo ito ng mga screen reader gamit ang generic na pangalan, kaya hindi ito magagamit ng mga user na umaasa sa mga screen reader. [Alamin kung paano maglagay ng label sa mga element na `progressbar`](https://dequeuniversity.com/rules/axe/4.8/aria-progressbar-name)."
  },
  "core/audits/accessibility/aria-progressbar-name.js | failureTitle": {
    "message": "Walang naa-access na pangalan ang mga element ng `progressbar` ng ARIA."
  },
  "core/audits/accessibility/aria-progressbar-name.js | title": {
    "message": "May mga naa-access na pangalan ang mga element ng `progressbar` ng ARIA"
  },
  "core/audits/accessibility/aria-required-attr.js | description": {
    "message": "Ang ilang tungkulin ng ARIA ay may mga kinakailangang attribute na naglalarawan sa status ng element sa mga screen reader. [Matuto pa tungkol sa mga tungkulin at kinakailangang attribute](https://dequeuniversity.com/rules/axe/4.8/aria-required-attr)."
  },
  "core/audits/accessibility/aria-required-attr.js | failureTitle": {
    "message": "May mga kulang na kinakailangang attribute na `[aria-*]` ang mga `[role]`"
  },
  "core/audits/accessibility/aria-required-attr.js | title": {
    "message": "Mayroon ng lahat ng kinakailangang attribute na `[aria-*]` ang mga `[role]`"
  },
  "core/audits/accessibility/aria-required-children.js | description": {
    "message": "Dapat maglaman ang ilang parent role ng ARIA ng mga partikular na child role para maisagawa nito ang mga nilalayong function sa accessibility. [Matuto pa tungkol sa mga tungkulin at kinakailangang child na element](https://dequeuniversity.com/rules/axe/4.8/aria-required-children)."
  },
  "core/audits/accessibility/aria-required-children.js | failureTitle": {
    "message": "Ang mga element na may ARIA na `[role]` na nag-aatas sa mga child na maglaman ng partikular na `[role]` ay kulang ng ilan sa o lahat ng mga kinakailangang child na iyon."
  },
  "core/audits/accessibility/aria-required-children.js | title": {
    "message": "Ang mga element na may ARIA na `[role]` na nag-aatas sa mga child na maglaman ng partikular na `[role]` ay mayroon ng lahat ng kinakailangang child."
  },
  "core/audits/accessibility/aria-required-parent.js | description": {
    "message": "Nakapaloob dapat ang ilang child role ng ARIA sa mga partikular na parent role para maayos na maisagawa ang mga nilalayong function sa accessibility. [Matuto pa tungkol sa mga tungkulin ng ARIA at kinakailangang parent element](https://dequeuniversity.com/rules/axe/4.8/aria-required-parent)."
  },
  "core/audits/accessibility/aria-required-parent.js | failureTitle": {
    "message": "Hindi nakapaloob ang mga `[role]` sa kinakailangang parent element ng mga ito"
  },
  "core/audits/accessibility/aria-required-parent.js | title": {
    "message": "Nakapaloob ang mga `[role]` sa kinakailangang pangunahing element ng mga ito"
  },
  "core/audits/accessibility/aria-roles.js | description": {
    "message": "Dapat may mga valid na value ang mga tungkulin ng ARIA para maisagawa ang mga nilalayong function ng mga ito sa accessibility. [Matuto pa tungkol sa mga valid na tungkulin ng ARIA](https://dequeuniversity.com/rules/axe/4.8/aria-roles)."
  },
  "core/audits/accessibility/aria-roles.js | failureTitle": {
    "message": "Hindi valid ang mga value ng `[role]`"
  },
  "core/audits/accessibility/aria-roles.js | title": {
    "message": "Valid ang mga value ng `[role]`"
  },
  "core/audits/accessibility/aria-text.js | description": {
    "message": "Kapag nagdagdag ng `role=text` sa palibot ng isang text node split sa pamamagitan ng markup, mabibigyang-daan ang VoiceOver na ituring ito bilang isang parirala, pero hindi iaanunsyo ang mga nafo-focus na descendent ng element. [Matuto pa tungkol sa attribute na `role=text`](https://dequeuniversity.com/rules/axe/4.8/aria-text)."
  },
  "core/audits/accessibility/aria-text.js | failureTitle": {
    "message": "May mga nafo-focus na descendent ang mga element na may attribute na `role=text`."
  },
  "core/audits/accessibility/aria-text.js | title": {
    "message": "Walang nafo-focus na descendent ang mga element na may attribute na `role=text`."
  },
  "core/audits/accessibility/aria-toggle-field-name.js | description": {
    "message": "Kapag walang accessible na pangalan ang isang toggle field, iaanunsyo ito ng mga screen reader gamit ang generic na pangalan, kaya hindi ito magagamit ng mga user na umaasa sa mga screen reader. [Matuto pa tungkol sa mga toggle field](https://dequeuniversity.com/rules/axe/4.8/aria-toggle-field-name)."
  },
  "core/audits/accessibility/aria-toggle-field-name.js | failureTitle": {
    "message": "Walang naa-access na pangalan ang mga toggle field ng ARIA"
  },
  "core/audits/accessibility/aria-toggle-field-name.js | title": {
    "message": "May mga naa-access na pangalan ang mga toggle field ng ARIA"
  },
  "core/audits/accessibility/aria-tooltip-name.js | description": {
    "message": "Kapag walang accessible na pangalan ang isang element na tooltip, iaanunsyo ito ng mga screen reader gamit ang generic na pangalan, kaya hindi ito magagamit ng mga user na umaasa sa mga screen reader. [Alamin kung paano pangalanan ang mga element na `tooltip`](https://dequeuniversity.com/rules/axe/4.8/aria-tooltip-name)."
  },
  "core/audits/accessibility/aria-tooltip-name.js | failureTitle": {
    "message": "Walang naa-access na pangalan ang mga element ng `tooltip` ng ARIA."
  },
  "core/audits/accessibility/aria-tooltip-name.js | title": {
    "message": "May mga naa-access na pangalan ang mga element ng `tooltip` ng ARIA"
  },
  "core/audits/accessibility/aria-treeitem-name.js | description": {
    "message": "Kapag walang accessible na pangalan ang isang `treeitem` element, iaanunsyo ito ng mga screen reader gamit ang generic na pangalan, kaya hindi ito magagamit ng mga user na umaasa sa mga screen reader. [Matuto pa tungkol sa paglalagay ng label sa mga element na `treeitem`](https://dequeuniversity.com/rules/axe/4.8/aria-treeitem-name)."
  },
  "core/audits/accessibility/aria-treeitem-name.js | failureTitle": {
    "message": "Walang naa-access na pangalan ang mga element ng `treeitem` ng ARIA."
  },
  "core/audits/accessibility/aria-treeitem-name.js | title": {
    "message": "May mga naa-access na pangalan ang mga element ng `treeitem` ng ARIA"
  },
  "core/audits/accessibility/aria-valid-attr-value.js | description": {
    "message": "Hindi mauunawaan ng mga pantulong na teknolohiya, tulad ng mga screen reader, ang mga attribute ng ARIA na may mga invalid na value. [Matuto pa tungkol sa mga valid na values para sa mga attribute na ARIA](https://dequeuniversity.com/rules/axe/4.8/aria-valid-attr-value)."
  },
  "core/audits/accessibility/aria-valid-attr-value.js | failureTitle": {
    "message": "Walang valid na value ang mga attribute na`[aria-*]`"
  },
  "core/audits/accessibility/aria-valid-attr-value.js | title": {
    "message": "May valid na value ang mga attribute na `[aria-*]`"
  },
  "core/audits/accessibility/aria-valid-attr.js | description": {
    "message": "Hindi mauunawaan ng mga pantulong na teknolohiya, tulad ng mga screen reader, ang mga attribute ng ARIA na may mga invalid na pangalan. [Matuto pa tungkol sa mga valid na attribute na ARIA](https://dequeuniversity.com/rules/axe/4.8/aria-valid-attr)."
  },
  "core/audits/accessibility/aria-valid-attr.js | failureTitle": {
    "message": "Hindi valid o hindi mali ang spelling ng mga attribute na `[aria-*]`"
  },
  "core/audits/accessibility/aria-valid-attr.js | title": {
    "message": "Valid at hindi mali ang spelling ng mga attribute na `[aria-*]`"
  },
  "core/audits/accessibility/axe-audit.js | failingElementsHeader": {
    "message": "Mga Hindi Nakapasang Element"
  },
  "core/audits/accessibility/button-name.js | description": {
    "message": "Kapag walang accessible na pangalan ang isang button, iaanunsyo ito ng mga screen reader bilang \"button,\" kaya naman hindi ito magagamit ng mga user na umaasa sa mga screen reader. [Alamin kung paano gawing mas accessible ang mga button](https://dequeuniversity.com/rules/axe/4.8/button-name)."
  },
  "core/audits/accessibility/button-name.js | failureTitle": {
    "message": "Walang naa-access na pangalan ang mga button"
  },
  "core/audits/accessibility/button-name.js | title": {
    "message": "May naa-access na pangalan ang mga button"
  },
  "core/audits/accessibility/bypass.js | description": {
    "message": "Kapag nagdagdag ng mga paraan para i-bypass ang paulit-ulit na content, mas madaling makakapag-navigate sa page ang mga user ng keyboard. [Matuto pa tungkol sa pag-bypass sa mga pag-block](https://dequeuniversity.com/rules/axe/4.8/bypass)."
  },
  "core/audits/accessibility/bypass.js | failureTitle": {
    "message": "Walang heading, link ng paglaktaw, o rehiyon ng landmark ang page"
  },
  "core/audits/accessibility/bypass.js | title": {
    "message": "Ang page ay naglalaman ng heading, link ng paglaktaw, o rehiyon ng landmark"
  },
  "core/audits/accessibility/color-contrast.js | description": {
    "message": "Mahirap o imposibleng mabasa ng maraming user ang text na mababa ang contrast. [Alamin kung paano magbigay ng sapat na contrast ng kulay](https://dequeuniversity.com/rules/axe/4.8/color-contrast)."
  },
  "core/audits/accessibility/color-contrast.js | failureTitle": {
    "message": "Kulang ang ratio ng contrast ng mga kulay ng background at foreground."
  },
  "core/audits/accessibility/color-contrast.js | title": {
    "message": "May sapat na ratio ng contrast ang mga kulay ng background at foreground"
  },
  "core/audits/accessibility/definition-list.js | description": {
    "message": "Kapag hindi naka-mark up nang maayos ang mga listahan ng kahulugan, puwedeng gumawa ng nakakalito o hindi tumpak na output ang mga screen reader. [Alamin kung paano isaayos nang tama ang mga listahan ng pagpapakahulugan](https://dequeuniversity.com/rules/axe/4.8/definition-list)."
  },
  "core/audits/accessibility/definition-list.js | failureTitle": {
    "message": "Hindi lang mga grupo ng `<dt>` at `<dd>`, at mga element na `<script>`, `<template>` o `<div>` na nakaayos nang tama ang nilalaman ng `<dl>`."
  },
  "core/audits/accessibility/definition-list.js | title": {
    "message": "Mga grupo lang ng `<dt>` at `<dd>`, at mga element na `<script>`, `<template>` o `<div>` na nakaayos nang tama ang nilalaman ng `<dl>`."
  },
  "core/audits/accessibility/dlitem.js | description": {
    "message": "Nakapaloob dapat ang mga item sa listahan ng pagpapakahulugan (`<dt>` at `<dd>`) sa isang parent element na `<dl>` para matiyak na maayos na maiaanunsyo ng mga screen reader ang mga ito. [Alamin kung paano isaayos nang tama ang mga listahan ng pagpapakahulugan](https://dequeuniversity.com/rules/axe/4.8/dlitem)."
  },
  "core/audits/accessibility/dlitem.js | failureTitle": {
    "message": "Hindi nakapaloob sa mga element na `<dl>` ang mga item sa listahan ng kahulugan"
  },
  "core/audits/accessibility/dlitem.js | title": {
    "message": "Nakapaloob sa mga element na `<dl>` ang mga item sa listahan ng kahulugan"
  },
  "core/audits/accessibility/document-title.js | description": {
    "message": "Binibigyan ng pamagat ang mga user ng screen reader ng pangkalahatang-ideya ng page, at lubos na umaasa rito ang mga user ng search engine para matukoy kung may kaugnayan ang isang page sa kanilang paghahanap. [Matuto pa tungkol sa mga pamagat ng dokumento](https://dequeuniversity.com/rules/axe/4.8/document-title)."
  },
  "core/audits/accessibility/document-title.js | failureTitle": {
    "message": "Walang element na `<title>` ang dokumento"
  },
  "core/audits/accessibility/document-title.js | title": {
    "message": "May `<title>` na element ang dokumento"
  },
  "core/audits/accessibility/duplicate-id-active.js | description": {
    "message": "Ang lahat ng nafo-focus na element ay dapat na may natatanging `id` para matiyak na nakikita ang mga ito ng mga pantulong na teknolohiya. [Alamin kung paano mag-ayos ng mga duplicate na `id`](https://dequeuniversity.com/rules/axe/4.8/duplicate-id-active)."
  },
  "core/audits/accessibility/duplicate-id-active.js | failureTitle": {
    "message": "Hindi natatangi ang mga attribute na `[id]` sa aktibo at nafo-focus na element"
  },
  "core/audits/accessibility/duplicate-id-active.js | title": {
    "message": "Natatangi ang mga attribute na `[id]` sa mga aktibo at nafo-focus na element"
  },
  "core/audits/accessibility/duplicate-id-aria.js | description": {
    "message": "Dapat ay natatangi ang value ng isang ARIA ID para hindi makaligtaan ng mga pantulong na teknolohiya ang iba pang instance. [Alamin kung paano ayusin ang mga duplicate na ARIA ID](https://dequeuniversity.com/rules/axe/4.8/duplicate-id-aria)."
  },
  "core/audits/accessibility/duplicate-id-aria.js | failureTitle": {
    "message": "Hindi natatangi ang mga ARIA ID"
  },
  "core/audits/accessibility/duplicate-id-aria.js | title": {
    "message": "Natatangi ang mga ARIA ID"
  },
  "core/audits/accessibility/empty-heading.js | description": {
    "message": "Napipigilan ng heading na walang content o may hindi naa-access na text ang mga user ng screen reader na ma-access ang impormasyon sa structure ng page. [Matuto pa tungkol sa mga heading](https://dequeuniversity.com/rules/axe/4.8/empty-heading)."
  },
  "core/audits/accessibility/empty-heading.js | failureTitle": {
    "message": "Walang lamang content ang mga element ng heading."
  },
  "core/audits/accessibility/empty-heading.js | title": {
    "message": "May lamang content ang lahat ng element ng heading."
  },
  "core/audits/accessibility/form-field-multiple-labels.js | description": {
    "message": "Ang mga field ng form na may maraming label ay puwedeng hindi sinasadyang ianunsyo ng mga pantulong na teknolohiya tulad ng mga screen reader na ginagamit ang una, huli, o lahat ng label. [Alamin kung paano gumamit ng mga label ng form](https://dequeuniversity.com/rules/axe/4.8/form-field-multiple-labels)."
  },
  "core/audits/accessibility/form-field-multiple-labels.js | failureTitle": {
    "message": "May maraming label ang mga field ng form"
  },
  "core/audits/accessibility/form-field-multiple-labels.js | title": {
    "message": "Walang field ng form ang may maraming label"
  },
  "core/audits/accessibility/frame-title.js | description": {
    "message": "Umaasa ang mga user ng screen reader sa mga pamagat ng frame para ilarawan ang mga content ng mga frame. [Matuto pa tungkol sa mga pamagat ng frame](https://dequeuniversity.com/rules/axe/4.8/frame-title)."
  },
  "core/audits/accessibility/frame-title.js | failureTitle": {
    "message": "Walang pamagat ang mga element na`<frame>` o `<iframe>`"
  },
  "core/audits/accessibility/frame-title.js | title": {
    "message": "May pamagat ang mga elemento na`<frame>` o `<iframe>`"
  },
  "core/audits/accessibility/heading-order.js | description": {
    "message": "Ipinaparating ng mga mahusay na nakaayos na heading na hindi lumalaktaw ng mga antas ang semantic na istruktura ng page, na mas pinapadali ang pag-navigate at pag-unawa kapag gumagamit ng mga pantulong na teknolohiya. [Matuto pa tungkol sa pagkakasunod-sunod ng heading](https://dequeuniversity.com/rules/axe/4.8/heading-order)."
  },
  "core/audits/accessibility/heading-order.js | failureTitle": {
    "message": "Hindi sunod-sunod na pababa ang pagkakaayos ng mga heading element"
  },
  "core/audits/accessibility/heading-order.js | title": {
    "message": "Lumalabas ang mga heading element nang sunod-sunod na pababa"
  },
  "core/audits/accessibility/html-has-lang.js | description": {
    "message": "Kung hindi tutukoy ng `lang` attribute ang isang page, ipagpapalagay ng screen reader na ang page ay nasa default na wikang pinili ng user noong sine-set up ang screen reader. Kung wala talaga sa default na wika ang page, puwedeng hindi maianunsyo nang tama ng screen reader ang text ng page. [Matuto pa tungkol sa attribute na `lang`](https://dequeuniversity.com/rules/axe/4.8/html-has-lang)."
  },
  "core/audits/accessibility/html-has-lang.js | failureTitle": {
    "message": "Walang attribute na `[lang]` ang element na `<html>`"
  },
  "core/audits/accessibility/html-has-lang.js | title": {
    "message": "Ang `<html>` na element ay may attribute na `[lang]`"
  },
  "core/audits/accessibility/html-lang-valid.js | description": {
    "message": "Ang pagtukoy ng valid na [wika ng BCP 47](https://www.w3.org/International/questions/qa-choosing-language-tags#question) ay nakakatulong na maianunsyo nang maayos ang text. [Alamin kung paano gamitin ang attribute na `lang`](https://dequeuniversity.com/rules/axe/4.8/html-lang-valid)."
  },
  "core/audits/accessibility/html-lang-valid.js | failureTitle": {
    "message": "Walang valid na value ang element na `<html>` para sa attribute nitong `[lang]`."
  },
  "core/audits/accessibility/html-lang-valid.js | title": {
    "message": "May valid na value ang element na `<html>` para sa `[lang]` na attribute nito"
  },
  "core/audits/accessibility/html-xml-lang-mismatch.js | description": {
    "message": "Kung walang tinutukoy na consistent na wika ang webpage, posibleng hindi maanunsyo nang tama ng screen reader ang text ng page. [Matuto pa tungkol sa attribute na `lang`](https://dequeuniversity.com/rules/axe/4.8/html-xml-lang-mismatch)."
  },
  "core/audits/accessibility/html-xml-lang-mismatch.js | failureTitle": {
    "message": "Ang element na `<html>` ay walang attribute na `[xml:lang]` na may parehong batayang wika tulad ng attribute na `[lang]`."
  },
  "core/audits/accessibility/html-xml-lang-mismatch.js | title": {
    "message": "Ang element na `<html>` ay may attribute na `[xml:lang]` na may parehong batayang wika tulad ng attribute na `[lang]`."
  },
  "core/audits/accessibility/identical-links-same-purpose.js | description": {
    "message": "May iisang paglalarawan dapat ang mga link na may iisang destinasyon, para matulungan ang mga user na maunawaan ang layunin ng link at magdesisyon kung susundan ito. [Matuto pa tungkol sa magkakatulad na link](https://dequeuniversity.com/rules/axe/4.8/identical-links-same-purpose)."
  },
  "core/audits/accessibility/identical-links-same-purpose.js | failureTitle": {
    "message": "Hindi magkakapareho ang layunin ng magkakatulad na link."
  },
  "core/audits/accessibility/identical-links-same-purpose.js | title": {
    "message": "Magkakapareho ang layunin ng magkakatulad na link."
  },
  "core/audits/accessibility/image-alt.js | description": {
    "message": "Layunin dapat ng mga nagbibigay-impormasyong element na magkaroon ng maikli at naglalarawang alternatibong text. Puwedeng balewalain ang mga decorative na element sa pamamagitan ng walang lamang kahaliling attribute. [Matuto pa tungkol sa attribute na `alt`](https://dequeuniversity.com/rules/axe/4.8/image-alt)."
  },
  "core/audits/accessibility/image-alt.js | failureTitle": {
    "message": "Walang attribute na `[alt]` ang mga element ng larawan"
  },
  "core/audits/accessibility/image-alt.js | title": {
    "message": "May mga attribute na `[alt]` ang mga element na larawan"
  },
  "core/audits/accessibility/image-redundant-alt.js | description": {
    "message": "Layunin dapat ng mga nagbibigay-impormasyong element na magkaroon ng maikli at naglalarawang alternatibong text. Potensyal na ikakalito ng mga user ng screen reader ang alternatibong text na parehong-pareho sa text na katabi ng link o larawan, dahil dalawang beses na mababasa ang text. [Matuto pa tungkol sa attribute na `alt`](https://dequeuniversity.com/rules/axe/4.8/image-redundant-alt)."
  },
  "core/audits/accessibility/image-redundant-alt.js | failureTitle": {
    "message": "May mga attribute na `[alt]` na umuulit na text ang mga element na larawan."
  },
  "core/audits/accessibility/image-redundant-alt.js | title": {
    "message": "Walang attribute na `[alt]` na umuulit na text ang mga element na larawan."
  },
  "core/audits/accessibility/input-button-name.js | description": {
    "message": "Kapag nagdagdag ng natutukoy at accessible na text sa mga button ng input, posible nitong matulungan ang mga user ng screen reader na maunawaan ang layunin ng button ng input. [Matuto pa tungkol sa mga button ng input](https://dequeuniversity.com/rules/axe/4.8/input-button-name)."
  },
  "core/audits/accessibility/input-button-name.js | failureTitle": {
    "message": "Walang natutukoy na text ang mga button ng input."
  },
  "core/audits/accessibility/input-button-name.js | title": {
    "message": "May natutukoy na text ang mga button ng input."
  },
  "core/audits/accessibility/input-image-alt.js | description": {
    "message": "Kapag gumagamit ng larawan bilang button na `<input>`, makakatulong sa mga user ng screen reader ang pagbibigay ng alternatibong text na maunawaan kung para saan ang button. [Matuto pa tungkol sa alt text ng input image](https://dequeuniversity.com/rules/axe/4.8/input-image-alt)."
  },
  "core/audits/accessibility/input-image-alt.js | failureTitle": {
    "message": "Walang text na `[alt]` ang mga element na `<input type=\"image\">`"
  },
  "core/audits/accessibility/input-image-alt.js | title": {
    "message": "May text na `[alt]` ang mga element na `<input type=\"image\">`"
  },
  "core/audits/accessibility/label-content-name-mismatch.js | description": {
    "message": "Puwedeng magresulta ang mga nakikitang label na text na hindi tumutugma sa accessible na pangalan sa isang nakakalitong experience para sa mga user ng screen reader. [Matuto pa tungkol sa mga accessible na pangalan](https://dequeuniversity.com/rules/axe/4.8/label-content-name-mismatch)."
  },
  "core/audits/accessibility/label-content-name-mismatch.js | failureTitle": {
    "message": "Ang mga element na may mga nakikitang label na text ay walang katugmang accessible na pangalan."
  },
  "core/audits/accessibility/label-content-name-mismatch.js | title": {
    "message": "Ang mga element na may mga nakikitang label na text ay may mga katugmang accessible na pangalan."
  },
  "core/audits/accessibility/label.js | description": {
    "message": "Tinitiyak ng mga label na maayos na inaanunsyo ang mga kontrol ng form ng mga pantulong na teknolohiya, tulad ng mga screen reader. [Matuto pa tungkol sa mga label ng element ng form](https://dequeuniversity.com/rules/axe/4.8/label)."
  },
  "core/audits/accessibility/label.js | failureTitle": {
    "message": "Walang nauugnay na label ang mga element ng form"
  },
  "core/audits/accessibility/label.js | title": {
    "message": "May mga nauugnay na label ang mga element ng form"
  },
  "core/audits/accessibility/landmark-one-main.js | description": {
    "message": "Nakakatulong ang isang pangunahing landmark para ma-navigate ng mga user ng screen reader ang isang web page. [Matuto pa tungkol sa mga landmark](https://dequeuniversity.com/rules/axe/4.8/landmark-one-main)."
  },
  "core/audits/accessibility/landmark-one-main.js | failureTitle": {
    "message": "Walang pangunahing landmark ang dokumento."
  },
  "core/audits/accessibility/landmark-one-main.js | title": {
    "message": "May pangunahing landmark ang dokumento."
  },
  "core/audits/accessibility/link-in-text-block.js | description": {
    "message": "Mahirap o imposibleng mabasa ng maraming user ang text na mababa ang contrast. Pinapahusay ng text ng link na nakikita ang experience para sa mga user na may malabong paningin. [Matuto kung paano gagawing natutukoy ang mga link](https://dequeuniversity.com/rules/axe/4.8/link-in-text-block)."
  },
  "core/audits/accessibility/link-in-text-block.js | failureTitle": {
    "message": "Umaasa sa kulay para matukoy ang mga link."
  },
  "core/audits/accessibility/link-in-text-block.js | title": {
    "message": "Natutukoy ang mga link nang hindi umaasa sa kulay."
  },
  "core/audits/accessibility/link-name.js | description": {
    "message": "Pinapahusay ng text ng link (at alternatibong text para sa mga larawan, kapag ginamit bilang mga link) na nakikita, natatangi, at nafo-focus ang experience sa navigation para sa mga user ng screen reader. [Alamin kung paano gawing accessible ang mga link](https://dequeuniversity.com/rules/axe/4.8/link-name)."
  },
  "core/audits/accessibility/link-name.js | failureTitle": {
    "message": "Walang nakikitang pangalan ang mga link"
  },
  "core/audits/accessibility/link-name.js | title": {
    "message": "May nakikitang pangalan ang mga link"
  },
  "core/audits/accessibility/list.js | description": {
    "message": "May partikular na paraan ng pag-aanunsyo ng mga listahan ang mga screen reader. Makakatulong sa output ng screen reader ang pagtiyak na maayos ang istruktura ng listahan. [Matuto pa tungkol sa angkop na istruktura ng listahan](https://dequeuniversity.com/rules/axe/4.8/list)."
  },
  "core/audits/accessibility/list.js | failureTitle": {
    "message": "Hindi lang naglalaman ang listahan ng mga element na `<li>` at element na sumusuporta sa script (`<script>` at `<template>`)."
  },
  "core/audits/accessibility/list.js | title": {
    "message": "Naglalaman lang ang mga listahan ng mga element na `<li>` at element na sumusuporta sa script (`<script>` at `<template>`)."
  },
  "core/audits/accessibility/listitem.js | description": {
    "message": "Kailangang nakapaloob sa parent `<ul>`, `<ol>`, o `<menu>` ang mga item sa listahan (`<li>`) para maayos itong maianunsyo ng mga screen reader. [Matuto pa tungkol sa angkop na istruktura ng listahan](https://dequeuniversity.com/rules/axe/4.8/listitem)."
  },
  "core/audits/accessibility/listitem.js | failureTitle": {
    "message": "Hindi nakapaloob ang mga item sa listahan (`<li>`) sa mga parent element na `<ul>`, `<ol>`, o `<menu>`."
  },
  "core/audits/accessibility/listitem.js | title": {
    "message": "Nakapaloob ang mga item sa listahan (`<li>`) sa mga pangunahing element na `<ul>`, `<ol>`, o `<menu>`"
  },
  "core/audits/accessibility/meta-refresh.js | description": {
    "message": "Hindi inaasahan ng mga user na awtomatikong magre-refresh ang isang page, at babalik sa itaas ng page ang focus kapag ginawa ito. Puwede itong gumawa ng nakakainis o nakakalitong experience. [Matuto pa tungkol sa pag-refresh ng meta tag](https://dequeuniversity.com/rules/axe/4.8/meta-refresh)."
  },
  "core/audits/accessibility/meta-refresh.js | failureTitle": {
    "message": "Gumagamit ng `<meta http-equiv=\"refresh\">` ang dokumento"
  },
  "core/audits/accessibility/meta-refresh.js | title": {
    "message": "Hindi gumagamit ng `<meta http-equiv=\"refresh\">` ang dokumento"
  },
  "core/audits/accessibility/meta-viewport.js | description": {
    "message": "Nagdudulot ng problema ang pag-disable ng pag-zoom para sa mga user na malabo ang paningin na umaasa sa pag-magnify ng screen para maayos na makita ang mga content ng isang web page. [Matuto pa tungkol sa viewport meta tag](https://dequeuniversity.com/rules/axe/4.8/meta-viewport)."
  },
  "core/audits/accessibility/meta-viewport.js | failureTitle": {
    "message": "Ginagamit ang `[user-scalable=\"no\"]` sa element na `<meta name=\"viewport\">` o `[maximum-scale]` na attribute na mas mababa sa 5."
  },
  "core/audits/accessibility/meta-viewport.js | title": {
    "message": "Hindi ginagamit ang `[user-scalable=\"no\"]` sa element na `<meta name=\"viewport\">` at hindi mas mababa sa 5 ang attribute na `[maximum-scale]`."
  },
  "core/audits/accessibility/object-alt.js | description": {
    "message": "Hindi makakapagsalin ng hindi text na content ang mga screen reader. Kapag nagdagdag ng alternatibong text sa mga element na `<object>`, matutulungan ang mga screen reader sa pagpaparating ng kahulugan sa mga user. [Matuto pa tungkol sa alt text para sa mga element na `object`](https://dequeuniversity.com/rules/axe/4.8/object-alt)."
  },
  "core/audits/accessibility/object-alt.js | failureTitle": {
    "message": "Walang alternatibong text ang mga element na `<object>`"
  },
  "core/audits/accessibility/object-alt.js | title": {
    "message": "May alternatibong text ang mga element na `<object>`"
  },
  "core/audits/accessibility/select-name.js | description": {
    "message": "Ang mga element ng form na walang epektibong label ay puwedeng magdulot ng mga nakakainis na experience para sa mga user ng screen reader. [Matuto pa tungkol sa element na `select`](https://dequeuniversity.com/rules/axe/4.8/select-name)."
  },
  "core/audits/accessibility/select-name.js | failureTitle": {
    "message": "Ang mga element ng select ay walang nauugnay na element ng label."
  },
  "core/audits/accessibility/select-name.js | title": {
    "message": "Ang mga element ng select ay may mga nauugnay na element ng label."
  },
  "core/audits/accessibility/skip-link.js | description": {
    "message": "Makakatulong ang paglalagay ng link sa paglaktaw para makalaktaw ang mga user sa pangunahing content para makatipid ng oras. [Matuto pa tungkol sa mga link sa paglaktaw](https://dequeuniversity.com/rules/axe/4.8/skip-link)."
  },
  "core/audits/accessibility/skip-link.js | failureTitle": {
    "message": "Hindi nafo-focus ang mga link sa paglaktaw."
  },
  "core/audits/accessibility/skip-link.js | title": {
    "message": "Nafo-focus ang mga link sa paglaktaw."
  },
  "core/audits/accessibility/tabindex.js | description": {
    "message": "Nagpapahiwatig ng explicit na pagsasaayos ng navigation ang value na mas mataas sa 0. Bagama't kung tutuusin ay valid ito, madalas itong nagdudulot ng mga nakakainis na experience para sa mga user na umaasa sa mga pantulong na teknolohiya. [Matuto pa tungkol sa attribute na `tabindex`](https://dequeuniversity.com/rules/axe/4.8/tabindex)."
  },
  "core/audits/accessibility/tabindex.js | failureTitle": {
    "message": "Ang ilang element ay may value ng `[tabindex]` na mas mataas sa 0"
  },
  "core/audits/accessibility/tabindex.js | title": {
    "message": "Walang element na may value na `[tabindex]` na mas mataas sa 0"
  },
  "core/audits/accessibility/table-duplicate-name.js | description": {
    "message": "Dapat na ilarawan ng attribute na buod ang istruktura ng talahanayan, habang nasa `<caption>` dapat ang pamagat sa screen. Nakakatulong ang tumpak na mark-up ng talahanayan sa mga user ng mga screen reader. [Matuto pa tungkol sa buod at caption](https://dequeuniversity.com/rules/axe/4.8/table-duplicate-name)."
  },
  "core/audits/accessibility/table-duplicate-name.js | failureTitle": {
    "message": "Pareho ang content ng mga talahanayan sa attribute na buod at sa `<caption>.`"
  },
  "core/audits/accessibility/table-duplicate-name.js | title": {
    "message": "Magkaiba ang content ng mga talahanayan sa attribute na buod at sa `<caption>`"
  },
  "core/audits/accessibility/table-fake-caption.js | description": {
    "message": "May mga feature ang mga screen reader na mas nagpapadali ng pag-navigate sa mga talahanayan. Kapag tiniyak na ginagamit ng mga talahanayan ang mga aktwal na element ng caption sa halip na ang mga cell na may attribute na `[colspan]`, posibleng mapaganda ang experience para sa mga user ng screen reader. [Matuto pa tungkol sa mga caption](https://dequeuniversity.com/rules/axe/4.8/table-fake-caption)."
  },
  "core/audits/accessibility/table-fake-caption.js | failureTitle": {
    "message": "Hindi gumagamit ng `<caption>` ang mga talahanayan sa halip na mga cell na may attribute na `[colspan]` para magsaad ng caption."
  },
  "core/audits/accessibility/table-fake-caption.js | title": {
    "message": "Gumagamit ang mga talahanayan ng `<caption>` sa halip na mga cell na may attribute na `[colspan]` para magsaad ng caption."
  },
  "core/audits/accessibility/target-size.js | description": {
    "message": "Nakakatulong ang mga pipinduting may sapat na laki at puwang sa mga user na posibleng nahihirapang mag-target ng maliliit na kontrol na i-activate ang mga target. [Matuto pa tungkol sa mga pipindutin](https://dequeuniversity.com/rules/axe/4.8/target-size)."
  },
  "core/audits/accessibility/target-size.js | failureTitle": {
    "message": "Walang sapat na laki o puwang ang mga pipindutin."
  },
  "core/audits/accessibility/target-size.js | title": {
    "message": "May sapat na laki at puwang ang mga pipindutin."
  },
  "core/audits/accessibility/td-has-header.js | description": {
    "message": "May mga feature ang mga screen reader na mas nagpapadali ng pag-navigate sa mga talahanayan. Kapag tiniyak na may nauugnay na header ng talahanayan ang mga element na `<td>` sa isang malaking talahanayan (3 o higit pang cell sa lapad at taas), posibleng mapaganda ang experience para sa mga user ng screen reader. [Matuto pa tungkol sa mga header ng talahanayan](https://dequeuniversity.com/rules/axe/4.8/td-has-header)."
  },
  "core/audits/accessibility/td-has-header.js | failureTitle": {
    "message": "Walang header ng talahanayan ang mga element na `<td>` sa isang malaking `<table>`."
  },
  "core/audits/accessibility/td-has-header.js | title": {
    "message": "May isa o higit pang header ng talahanayan ang mga element na `<td>` sa isang malaking `<table>`."
  },
  "core/audits/accessibility/td-headers-attr.js | description": {
    "message": "May mga feature ang mga screen reader na mas nagpapadali ng pag-navigate sa mga talahanayan. Kapag tiniyak na ang mga cell na `<td>` na gumagamit sa attribute na `[headers]` ay tumutukoy lang sa iba pang cell sa talahanayang ding iyon, puwedeng mapaganda ang experience para sa mga user ng screen reader. [Matuto pa tungkol sa attribute na `headers`](https://dequeuniversity.com/rules/axe/4.8/td-headers-attr)."
  },
  "core/audits/accessibility/td-headers-attr.js | failureTitle": {
    "message": "Tumutukoy sa isang element na `id` na hindi makikita sa parehong talahanayan ang mga cell sa element na `<table>` na gumagamit ng attribute na `[headers]`."
  },
  "core/audits/accessibility/td-headers-attr.js | title": {
    "message": "Tumutukoy sa iba pang cell sa kaparehong talahanayan ang mga cell sa isang element na `<table>` na gumagamit ng attribute na `[headers]`."
  },
  "core/audits/accessibility/th-has-data-cells.js | description": {
    "message": "May mga feature ang mga screen reader na mas nagpapadali ng pag-navigate sa mga talahanayan. Kapag tiniyak na palaging tumutukoy sa ilang hanay ng mga cell ang mga header, puwedeng mapaganda ang experience para sa mga user ng screen reader. [Matuto pa tungkol sa mga header ng talahanayan](https://dequeuniversity.com/rules/axe/4.8/th-has-data-cells)."
  },
  "core/audits/accessibility/th-has-data-cells.js | failureTitle": {
    "message": "Ang mga element na `<th>` at element na may `[role=\"columnheader\"/\"rowheader\"]` ay walang cell ng data na inilalarawan ng mga ito."
  },
  "core/audits/accessibility/th-has-data-cells.js | title": {
    "message": "May mga inilalarawang cell ng data ang mga element na `<th>` at element na may `[role=\"columnheader\"/\"rowheader\"]`."
  },
  "core/audits/accessibility/valid-lang.js | description": {
    "message": "Ang pagtukoy ng valid na [wika ng BCP 47](https://www.w3.org/International/questions/qa-choosing-language-tags#question) sa mga element ay nakakatulong sa pagtiyak na tama ang pagbigkas ng screen reader sa text. [Alamin kung paano gamitin ang attribute na `lang`](https://dequeuniversity.com/rules/axe/4.8/valid-lang)."
  },
  "core/audits/accessibility/valid-lang.js | failureTitle": {
    "message": "Walang valid na value ang mga attribute na `[lang]`"
  },
  "core/audits/accessibility/valid-lang.js | title": {
    "message": "May valid na value ang mga attribute na `[lang]`"
  },
  "core/audits/accessibility/video-caption.js | description": {
    "message": "Kapag nagbigay ng caption ang isang video, mas madaling maa-access ng mga user na bingi at may problema sa pandinig ang impormasyon nito. [Matuto pa tungkol sa mga caption ng video](https://dequeuniversity.com/rules/axe/4.8/video-caption)."
  },
  "core/audits/accessibility/video-caption.js | failureTitle": {
    "message": "Hindi naglalaman ng element na `<track>` na may `[kind=\"captions\"]` ang mga element ng `<video>`"
  },
  "core/audits/accessibility/video-caption.js | title": {
    "message": "Naglalaman ng element na `<track>` na may `[kind=\"captions\"]` ang mga element ng `<video>`"
  },
  "core/audits/autocomplete.js | columnCurrent": {
    "message": "Kasalukuyang Value"
  },
  "core/audits/autocomplete.js | columnSuggestions": {
    "message": "Iminumungkahing Token"
  },
  "core/audits/autocomplete.js | description": {
    "message": "Nakakatulong ang `autocomplete` sa mga user na magsumite ng mga form nang mas mabilis. Para mabawasan ang gawain ng user, pag-isipan ang pag-enable sa pamamagitan ng pagtatakda sa attribute na `autocomplete` sa isang valid na value. [Matuto pa tungkol sa `autocomplete` sa mga form](https://developers.google.com/web/fundamentals/design-and-ux/input/forms#use_metadata_to_enable_auto-complete)"
  },
  "core/audits/autocomplete.js | failureTitle": {
    "message": "Hindi tama ang mga attribute ng mga element ng `<input>` para sa `autocomplete`"
  },
  "core/audits/autocomplete.js | manualReview": {
    "message": "Nangangailangan ng manual na pagsusuri"
  },
  "core/audits/autocomplete.js | reviewOrder": {
    "message": "Suriin ang pagkakasunod-sunod ng mga token"
  },
  "core/audits/autocomplete.js | title": {
    "message": "Tama ang paggamit ng mga element ng `<input>` sa `autocomplete`"
  },
  "core/audits/autocomplete.js | warningInvalid": {
    "message": "(Mga) token ng `autocomplete`: Invalid ang \"{token}\" sa {snippet}"
  },
  "core/audits/autocomplete.js | warningOrder": {
    "message": "Suriin ang pagkakasunod-sunod ng mga token: \"{tokens}\" sa {snippet}"
  },
  "core/audits/bf-cache.js | actionableFailureType": {
    "message": "Maaaksyunan"
  },
  "core/audits/bf-cache.js | description": {
    "message": "Maraming pag-navigate ang isinasagawa sa pamamagitan ng pagbalik sa nakaraang page, o pag-forward ulit. Puwedeng mapabilis ng back/forward cache (bfcache) ang mga return navigation na ito. [Matuto pa tungkol sa bfcache](https://developer.chrome.com/docs/lighthouse/performance/bf-cache/)"
  },
  "core/audits/bf-cache.js | displayValue": {
    "message": "{itemCount,plural, =1{1 dahilan ng pagpalya}one{# dahilan ng pagpalya}other{# na dahilan ng pagpalya}}"
  },
  "core/audits/bf-cache.js | failureReasonColumn": {
    "message": "Dahilan ng pagpalya"
  },
  "core/audits/bf-cache.js | failureTitle": {
    "message": "Pinigilan ng page ang pag-restore ng back/forward cache"
  },
  "core/audits/bf-cache.js | failureTypeColumn": {
    "message": "Uri ng pagpalya"
  },
  "core/audits/bf-cache.js | notActionableFailureType": {
    "message": "Hindi maaaksyunan"
  },
  "core/audits/bf-cache.js | supportPendingFailureType": {
    "message": "Nakabinbing suporta sa browser"
  },
  "core/audits/bf-cache.js | title": {
    "message": "Hindi pinigilan ng page ang pag-restore ng back/forward cache"
  },
  "core/audits/bootup-time.js | chromeExtensionsWarning": {
    "message": "Nagkaroon ng negatibong epekto ang mga extension ng Chrome sa performance ng pag-load ng page na ito. Subukang i-audit ang page sa incognito mode o mula sa isang profile sa Chrome nang walang extension."
  },
  "core/audits/bootup-time.js | columnScriptEval": {
    "message": "Pagsusuri ng Script"
  },
  "core/audits/bootup-time.js | columnScriptParse": {
    "message": "Pag-parse ng Script"
  },
  "core/audits/bootup-time.js | columnTotal": {
    "message": "Kabuuang Oras ng CPU"
  },
  "core/audits/bootup-time.js | description": {
    "message": "Pag-isipang bawasan ang oras na ginugugol sa pag-parse, pag-compile, at pag-execute ng JS. Posibleng mapansin mong nakakatulong dito ang pag-deliver ng mas maliliit na payload ng JS. [Alamin kung paano paikliin ang pag-execute ng Javascript](https://developer.chrome.com/docs/lighthouse/performance/bootup-time/)."
  },
  "core/audits/bootup-time.js | failureTitle": {
    "message": "Pabilisin ang pagpapagana ng JavaScript"
  },
  "core/audits/bootup-time.js | title": {
    "message": "Bilis ng pagpapagana ng JavaScript"
  },
  "core/audits/byte-efficiency/duplicated-javascript.js | description": {
    "message": "Alisin ang mga malaki at duplicate na module ng JavaScript mula sa mga bundle para mabawasan ang mga hindi kinakailangang byte na nakokonsumo ng aktibidad ng network. "
  },
  "core/audits/byte-efficiency/duplicated-javascript.js | title": {
    "message": "Alisin ang mga duplicate na module sa mga bundle ng JavaScript"
  },
  "core/audits/byte-efficiency/efficient-animated-content.js | description": {
    "message": "Hindi mahusay ang malalaking GIF sa pag-deliver ng animated na content. Pag-isipang gumamit ng mga MPEG4/WebM na video para sa mga animation at PNG/WebP para sa mga static na larawan sa halip na GIF para makatipid ng mga byte ng network. [Matuto pa tungkol sa mahuhusay na format ng video](https://developer.chrome.com/docs/lighthouse/performance/efficient-animated-content/)"
  },
  "core/audits/byte-efficiency/efficient-animated-content.js | title": {
    "message": "Gumamit ng mga format ng video para sa animated na content"
  },
  "core/audits/byte-efficiency/legacy-javascript.js | description": {
    "message": "Nagbibigay-daan ang mga polyfill at transform na magamit ng mga legacy na browser ang mga bagong feature ng JavaScript. Gayunpaman, marami ang hindi kinakailangan para sa mga modernong browser. Para sa iyong naka-bundle na JavaScript, gumamit ng modernong diskarte sa deployment ng script gamit ang pag-detect ng feature na module/nomodule para mabawasan ang dami ng code na ipinapadala sa mga modernong browser, habang pinapanatili ang suporta para sa mga legacy na browser. [Alamin kung paano gamitin ang modernong JavaScript](https://web.dev/publish-modern-javascript/)"
  },
  "core/audits/byte-efficiency/legacy-javascript.js | title": {
    "message": "Iwasan ang paghahatid ng legacy na JavaScript sa mga modernong browser"
  },
  "core/audits/byte-efficiency/modern-image-formats.js | description": {
    "message": "Madalas na nakakapagbigay ang mga format ng imahe tulad ng WebP at AVIF ng mas mahusay na pag-compress kaysa sa PNG o JPEG, na nangangahulugang mas mabilis ang mga pag-download at mas kaunti ang magagamit na data. [Matuto pa tungkol sa mga modernong format ng imahe](https://developer.chrome.com/docs/lighthouse/performance/uses-webp-images/)."
  },
  "core/audits/byte-efficiency/modern-image-formats.js | title": {
    "message": "Maghatid ng mga larawan sa mga makabagong format"
  },
  "core/audits/byte-efficiency/offscreen-images.js | description": {
    "message": "Pag-isipang bagalan ang pag-load ng mga offscreen at naka-hide na larawan kapag tapos nang mag-load ang lahat ng mahalagang resource para mapabilis ang oras bago maging interactive. [Alamin kung paano ipagpaliban ang mga offscreen na larawan](https://developer.chrome.com/docs/lighthouse/performance/offscreen-images/)."
  },
  "core/audits/byte-efficiency/offscreen-images.js | title": {
    "message": "Ipagpaliban ang mga larawang wala sa screen"
  },
  "core/audits/byte-efficiency/render-blocking-resources.js | description": {
    "message": "Bina-block ng mga resource ang first paint ng iyong page. Pag-isipang i-deliver ang mahalagang JS/CSS inline at ipagpaliban ang lahat ng hindi mahalagang JS/istilo. [Alamin kung paano alisin ang mga resource na nagba-block ng pag-render](https://developer.chrome.com/docs/lighthouse/performance/render-blocking-resources/)."
  },
  "core/audits/byte-efficiency/render-blocking-resources.js | title": {
    "message": "Alisin ang mga resource na nagba-block ng pag-render"
  },
  "core/audits/byte-efficiency/total-byte-weight.js | description": {
    "message": "Napapagastos ang mga user sa malalaking payload ng network, at malaki ang kaugnayan ng mga ito sa matagal na pag-load. [Alamin kung paano bawasan ang mga laki ng payload](https://developer.chrome.com/docs/lighthouse/performance/total-byte-weight/)."
  },
  "core/audits/byte-efficiency/total-byte-weight.js | displayValue": {
    "message": "Ang kabuuang laki ay {totalBytes, number, bytes} KiB"
  },
  "core/audits/byte-efficiency/total-byte-weight.js | failureTitle": {
    "message": "Iwasan ang malalaking payload ng network"
  },
  "core/audits/byte-efficiency/total-byte-weight.js | title": {
    "message": "Umiiwas sa malalaking payload ng network"
  },
  "core/audits/byte-efficiency/unminified-css.js | description": {
    "message": "Puwedeng bawasan ng pagpapaliit ng mga file ng CSS ang laki ng payload ng network. [Alamin kung paano paliitin ang CSS](https://developer.chrome.com/docs/lighthouse/performance/unminified-css/)."
  },
  "core/audits/byte-efficiency/unminified-css.js | title": {
    "message": "Paliitin ang CSS"
  },
  "core/audits/byte-efficiency/unminified-javascript.js | description": {
    "message": "Kapag pinaliit ang mga JavaScript file, puwedeng mabawasan ang laki ng payload at oras ng pag-parse ng script. [Alamin kung paano paliitin ang JavaScript](https://developer.chrome.com/docs/lighthouse/performance/unminified-javascript/)."
  },
  "core/audits/byte-efficiency/unminified-javascript.js | title": {
    "message": "Paliitin ang JavaScript"
  },
  "core/audits/byte-efficiency/unused-css-rules.js | description": {
    "message": "Bawasan ang mga hindi ginagamit na panuntunan mula sa mga stylesheet at ipagpaliban ang CSS na hindi ginagamit para sa content sa itaas ng fold para mabawasan ang mga byte na kinokonsumo ng aktibidad ng network. [Alamin kung paano bawasan ang mga hindi ginagamit na CSS](https://developer.chrome.com/docs/lighthouse/performance/unused-css-rules/)."
  },
  "core/audits/byte-efficiency/unused-css-rules.js | title": {
    "message": "Bawasan ang hindi ginagamit na CSS"
  },
  "core/audits/byte-efficiency/unused-javascript.js | description": {
    "message": "Bawasan ang hindi ginagamit na JavaScript at ipagpaliban ang pag-load ng mga script hanggang sa kailanganin ang mga ito para mabawasan ang mga byte na kinokonsumo ng aktibidad ng network. [Alamin kung paano bawasan ang hindi ginagamit na JavaScript](https://developer.chrome.com/docs/lighthouse/performance/unused-javascript/)."
  },
  "core/audits/byte-efficiency/unused-javascript.js | title": {
    "message": "Bawasan ang hindi ginagamit na JavaScript"
  },
  "core/audits/byte-efficiency/uses-long-cache-ttl.js | description": {
    "message": "Puwedeng mapabilis ng mahabang lifetime ng cache ang mga umuulit na pagbisita sa iyong page. [Matuto pa tungkol sa mahuhusay na patakaran sa cache](https://developer.chrome.com/docs/lighthouse/performance/uses-long-cache-ttl/)."
  },
  "core/audits/byte-efficiency/uses-long-cache-ttl.js | displayValue": {
    "message": "{itemCount,plural, =1{Nakakita ng 1 resource}one{Nakakita ng # resource}other{Nakakita ng # na resource}}"
  },
  "core/audits/byte-efficiency/uses-long-cache-ttl.js | failureTitle": {
    "message": "Maghatid ng mga static na asset nang may mahusay na patakaran sa cache"
  },
  "core/audits/byte-efficiency/uses-long-cache-ttl.js | title": {
    "message": "Gumagamit ng mahusay na patakaran sa cache sa mga static na asset"
  },
  "core/audits/byte-efficiency/uses-optimized-images.js | description": {
    "message": "Mas mabilis mag-load ang mga na-optimize na larawan at mas kaunti ang nakokonsumong cellular data ng mga ito. [Alamin kung paano mahusay na mag-encode ng mga larawan](https://developer.chrome.com/docs/lighthouse/performance/uses-optimized-images/)."
  },
  "core/audits/byte-efficiency/uses-optimized-images.js | title": {
    "message": "Mahusay na mag-encode ng mga larawan"
  },
  "core/audits/byte-efficiency/uses-responsive-images-snapshot.js | columnActualDimensions": {
    "message": "Mga aktwal na dimensyon"
  },
  "core/audits/byte-efficiency/uses-responsive-images-snapshot.js | columnDisplayedDimensions": {
    "message": "Mga ipinapakitang dimensyon"
  },
  "core/audits/byte-efficiency/uses-responsive-images-snapshot.js | failureTitle": {
    "message": "Mas malaki ang mga larawan kaysa sa ipinapakitang laki ng mga ito"
  },
  "core/audits/byte-efficiency/uses-responsive-images-snapshot.js | title": {
    "message": "Naaangkop ang mga larawan para sa ipinapakitang laki ng mga ito"
  },
  "core/audits/byte-efficiency/uses-responsive-images.js | description": {
    "message": "Maghatid ng mga larawang naaangkop ang laki para makatipid sa cellular data at mapabilis ang pag-load. [Alamin kung paano baguhin ang laki ng mga larawan](https://developer.chrome.com/docs/lighthouse/performance/uses-responsive-images/)."
  },
  "core/audits/byte-efficiency/uses-responsive-images.js | title": {
    "message": "Iangkop ang laki ng mga larawan"
  },
  "core/audits/byte-efficiency/uses-text-compression.js | description": {
    "message": "Dapat ihatid ang mga text-based na resource nang may compression (gzip, deflate, o brotli) para mabawasan ang kabuuang byte ng network. [Matuto pa tungkol sa pag-compress ng text](https://developer.chrome.com/docs/lighthouse/performance/uses-text-compression/)."
  },
  "core/audits/byte-efficiency/uses-text-compression.js | title": {
    "message": "I-enable ang compression ng text"
  },
  "core/audits/critical-request-chains.js | description": {
    "message": "Ipinapakita sa iyo ng Mga Chain ng Mahahalagang Kahilingan kung anong mga resource ang nilo-load nang may mataas na priyoridad. Pag-isipang paikliin ang mga chain, paliitin ang mga dina-download na resource, o ipagpaliban ang pag-download ng mga hindi kinakailangang resource para mapabilis ang pag-load ng page. [Alamin kung paano iwasan ang pagsusunod-sunod ng mahahalagang kahilingan](https://developer.chrome.com/docs/lighthouse/performance/critical-request-chains/)."
  },
  "core/audits/critical-request-chains.js | displayValue": {
    "message": "{itemCount,plural, =1{Nakakita ng 1 chain}one{Nakakita ng # chain}other{Nakakita ng # na chain}}"
  },
  "core/audits/critical-request-chains.js | title": {
    "message": "Iwasan ang pagsusunod-sunod ng mga kritikal na kahilingan"
  },
  "core/audits/csp-xss.js | columnDirective": {
    "message": "Direktiba"
  },
  "core/audits/csp-xss.js | columnSeverity": {
    "message": "Tindi"
  },
  "core/audits/csp-xss.js | description": {
    "message": "Malaki ang nagagawa ng mahigpit na Patakaran sa Seguridad ng Content (Content Security Policy o CSP) para mabawasan ang panganib ng mga cross-site scripting (XSS) na pag-atake. [Alamin kung paano gumamit ng CSP para mapigilan ang XSS](https://developer.chrome.com/docs/lighthouse/best-practices/csp-xss/)"
  },
  "core/audits/csp-xss.js | itemSeveritySyntax": {
    "message": "Syntax"
  },
  "core/audits/csp-xss.js | metaTagMessage": {
    "message": "Naglalaman ang page ng CSP na tinukoy sa isang `<meta>` tag. Pag-isipang ilipat ang CSP sa header ng HTTP o tumukoy ng ibang mahigpit na CSP sa header ng HTTP."
  },
  "core/audits/csp-xss.js | noCsp": {
    "message": "Walang nakitang CSP sa enforcement mode"
  },
  "core/audits/csp-xss.js | title": {
    "message": "Tiyaking epektibo ang CSP laban sa mga XSS na pag-atake"
  },
  "core/audits/deprecations.js | columnDeprecate": {
    "message": "Paghinto sa Paggamit / Babala"
  },
  "core/audits/deprecations.js | columnLine": {
    "message": "Linya"
  },
  "core/audits/deprecations.js | description": {
    "message": "Aalisin sa browser ang mga hindi na ginagamit na API kalauanan. [Matuto pa tungkol sa mga hindi na ginagamit na API](https://developer.chrome.com/docs/lighthouse/best-practices/deprecations/)."
  },
  "core/audits/deprecations.js | displayValue": {
    "message": "{itemCount,plural, =1{May nakitang 1 babala}one{May nakitang # babala}other{May nakitang # na babala}}"
  },
  "core/audits/deprecations.js | failureTitle": {
    "message": "Gumagamit ng mga hindi na ginagamit na API"
  },
  "core/audits/deprecations.js | title": {
    "message": "Iniiwasan ang mga hindi na ginagamit na API"
  },
  "core/audits/dobetterweb/charset.js | description": {
    "message": "Kailangang mag-declare ng pag-encode ng character. Magagawa ito gamit ang isang `<meta>` tag sa unang 1024 na byte ng HTML o sa header ng sagot ng HTTP na Uri ng Content. [Matuto pa tungkol sa pag-declare ng pag-encode ng character](https://developer.chrome.com/docs/lighthouse/best-practices/charset/)."
  },
  "core/audits/dobetterweb/charset.js | failureTitle": {
    "message": "Walang na-declare na charset o sa bandang dulo na ng HTML lumilitaw"
  },
  "core/audits/dobetterweb/charset.js | title": {
    "message": "Maayos na tinutukoy ang charset"
  },
  "core/audits/dobetterweb/doctype.js | description": {
    "message": "Ang pagtukoy ng doctype ay pumipigil sa browser na lumipat sa quirks-mode. [Matuto pa tungkol sa pag-declare ng doctype](https://developer.chrome.com/docs/lighthouse/best-practices/doctype/)."
  },
  "core/audits/dobetterweb/doctype.js | explanationBadDoctype": {
    "message": "Ang string na `html` dapat ang pangalan ng doctype"
  },
  "core/audits/dobetterweb/doctype.js | explanationLimitedQuirks": {
    "message": "Naglalaman ang dokumento ng `doctype` na nagti-trigger ng `limited-quirks-mode`"
  },
  "core/audits/dobetterweb/doctype.js | explanationNoDoctype": {
    "message": "Dapat maglaman ng doctype ang dokumento"
  },
  "core/audits/dobetterweb/doctype.js | explanationPublicId": {
    "message": "Walang lamang string ang inaasahang publicId"
  },
  "core/audits/dobetterweb/doctype.js | explanationSystemId": {
    "message": "Walang lamang string ang inaasahang systemId"
  },
  "core/audits/dobetterweb/doctype.js | explanationWrongDoctype": {
    "message": "Naglalaman ang dokumento ng `doctype` na nagti-trigger ng `quirks-mode`"
  },
  "core/audits/dobetterweb/doctype.js | failureTitle": {
    "message": "Walang HTML na doctype ang page, at dahil dito, na-trigger nito ang quirks-mode"
  },
  "core/audits/dobetterweb/doctype.js | title": {
    "message": "May HTML na doctype ang page"
  },
  "core/audits/dobetterweb/dom-size.js | columnStatistic": {
    "message": "Istatistika"
  },
  "core/audits/dobetterweb/dom-size.js | columnValue": {
    "message": "Value"
  },
  "core/audits/dobetterweb/dom-size.js | description": {
    "message": "Kapag malaki ang DOM, madaragdagan ang paggamit ng memory, magkakaroon ng mas mahahabang [pagkalkula ng istilo](https://developers.google.com/web/fundamentals/performance/rendering/reduce-the-scope-and-complexity-of-style-calculations), at makakagawa ito ng mga magastos na [reflow ng layout](https://developers.google.com/speed/articles/reflow). [Alamin kung paano iwasan ang masyadong malaking DOM](https://developer.chrome.com/docs/lighthouse/performance/dom-size/)."
  },
  "core/audits/dobetterweb/dom-size.js | displayValue": {
    "message": "{itemCount,plural, =1{1 element}one{# element}other{# na element}}"
  },
  "core/audits/dobetterweb/dom-size.js | failureTitle": {
    "message": "Umiwas sa masyadong malaking DOM"
  },
  "core/audits/dobetterweb/dom-size.js | statisticDOMDepth": {
    "message": "Maximum na Lalim ng DOM"
  },
  "core/audits/dobetterweb/dom-size.js | statisticDOMElements": {
    "message": "Kabuuang Element ng DOM"
  },
  "core/audits/dobetterweb/dom-size.js | statisticDOMWidth": {
    "message": "Maximum na Mga Child na Elemento"
  },
  "core/audits/dobetterweb/dom-size.js | title": {
    "message": "Umiiwas sa masyadong malaking DOM"
  },
  "core/audits/dobetterweb/geolocation-on-start.js | description": {
    "message": "Walang tiwala o nalilito ang mga user sa mga site na humihiling ng kanilang lokasyon nang walang konteksto. Sa halip ay pag-isipang iugnay ang kahilingan sa pagkilos ng user. [Matuto pa tungkol sa pahintulot sa geolocation](https://developer.chrome.com/docs/lighthouse/best-practices/geolocation-on-start/)."
  },
  "core/audits/dobetterweb/geolocation-on-start.js | failureTitle": {
    "message": "Humihiling ng pahintulot sa geolocation sa pag-load ng page"
  },
  "core/audits/dobetterweb/geolocation-on-start.js | title": {
    "message": "Iniiwasan ang paghiling ng pahintulot sa geolocation sa pag-load ng page"
  },
  "core/audits/dobetterweb/inspector-issues.js | columnIssueType": {
    "message": "Uri ng isyu"
  },
  "core/audits/dobetterweb/inspector-issues.js | description": {
    "message": "Nagsasaad ng mga hindi naresolbang problema ang mga isyung naka-log sa panel na `Issues`. Puwedeng magmula ang mga ito sa mga hindi naisagawang kahilingan sa network, hindi sapat na kontrol sa seguridad, at iba pang alalahanin sa browser. Buksan ang panel na Mga Isyu sa Chrome DevTools para sa higit pang detalye tungkol sa bawat isyu."
  },
  "core/audits/dobetterweb/inspector-issues.js | failureTitle": {
    "message": "Na-log ang mga isyu sa panel na `Issues` sa Chrome Devtools"
  },
  "core/audits/dobetterweb/inspector-issues.js | issueTypeBlockedByResponse": {
    "message": "Na-block ng patakaran sa cross-origin"
  },
  "core/audits/dobetterweb/inspector-issues.js | issueTypeHeavyAds": {
    "message": "Labis na paggamit ng resource ng mga ad"
  },
  "core/audits/dobetterweb/inspector-issues.js | title": {
    "message": "Walang isyu sa panel na `Issues` sa Chrome Devtools"
  },
  "core/audits/dobetterweb/js-libraries.js | columnVersion": {
    "message": "Bersyon"
  },
  "core/audits/dobetterweb/js-libraries.js | description": {
    "message": "Lahat ng front-end na library ng JavaScript na na-detect sa page. [Matuto pa tungkol sa diagnostic na pag-audit ng pag-detect ng library ng JavaScript](https://developer.chrome.com/docs/lighthouse/best-practices/js-libraries/)."
  },
  "core/audits/dobetterweb/js-libraries.js | title": {
    "message": "Natukoy na mga library ng JavaScript"
  },
  "core/audits/dobetterweb/no-document-write.js | description": {
    "message": "Para sa mga user na may mabagal na koneksyon, puwedeng maantala nang matagal ang pag-load ng page dahil sa mga external na script na dynamic na inilagay sa pamamagitan ng `document.write()`. [Alamin kung paano iwasan ang document.write()](https://developer.chrome.com/docs/lighthouse/best-practices/no-document-write/)."
  },
  "core/audits/dobetterweb/no-document-write.js | failureTitle": {
    "message": "Iwasan ang `document.write()`"
  },
  "core/audits/dobetterweb/no-document-write.js | title": {
    "message": "Umiiwas sa `document.write()`"
  },
  "core/audits/dobetterweb/notification-on-start.js | description": {
    "message": "Walang tiwala o nalilito ang mga user sa mga site na humihiling na magpadala ng mga notification nang walang konteksto. Sa halip ay pag-isipang iugnay ang kahilingan sa mga galaw ng user. [Matuto pa tungkol sa responsableng pagkuha ng pahintulot para sa mga notification](https://developer.chrome.com/docs/lighthouse/best-practices/notification-on-start/)."
  },
  "core/audits/dobetterweb/notification-on-start.js | failureTitle": {
    "message": "Humihiling ng pahintulot sa notification sa pag-load ng page"
  },
  "core/audits/dobetterweb/notification-on-start.js | title": {
    "message": "Iniiwasan ang paghiling ng pahintulot sa notification sa pag-load ng page"
  },
  "core/audits/dobetterweb/paste-preventing-inputs.js | description": {
    "message": "Ang pagpigil sa pag-paste ng input ay hindi magandang gawi para sa UX, at pinapahina nito ang seguridad sa pamamagitan ng pag-block ng mga password manager.[Matuto pa tungkol sa mga user-friendly na field ng input](https://developer.chrome.com/docs/lighthouse/best-practices/paste-preventing-inputs/)."
  },
  "core/audits/dobetterweb/paste-preventing-inputs.js | failureTitle": {
    "message": "Pinipigilan ang mga user na mag-paste sa mga field ng input"
  },
  "core/audits/dobetterweb/paste-preventing-inputs.js | title": {
    "message": "Pinapayagan ang mga user na mag-paste sa mga field ng input"
  },
  "core/audits/dobetterweb/uses-http2.js | columnProtocol": {
    "message": "Protocol"
  },
  "core/audits/dobetterweb/uses-http2.js | description": {
    "message": "Nag-aalok ang HTTP/2 ng mas maraming benepisyo kaysa sa HTTP/1.1, kasama ang mga binary header at multiplexing. [Matuto pa tungkol sa HTTP/2](https://developer.chrome.com/docs/lighthouse/best-practices/uses-http2/)."
  },
  "core/audits/dobetterweb/uses-http2.js | displayValue": {
    "message": "{itemCount,plural, =1{1 kahilingan ang hindi naihatid sa pamamagitan ng HTTP/2}one{# kahilingan ang hindi naihatid sa pamamagitan ng HTTP/2}other{# na kahilingan ang hindi naihatid sa pamamagitan ng HTTP/2}}"
  },
  "core/audits/dobetterweb/uses-http2.js | title": {
    "message": "Gumamit ng HTTP/2"
  },
  "core/audits/dobetterweb/uses-passive-event-listeners.js | description": {
    "message": "Pag-isipang markahan ang iyong mga touch and wheel event listener bilang `passive` para mapahusay ang performance sa pag-scroll ng iyong page. [Matuto pa tungkol sa paggamit ng mga passive na event listener](https://developer.chrome.com/docs/lighthouse/best-practices/uses-passive-event-listeners/)."
  },
  "core/audits/dobetterweb/uses-passive-event-listeners.js | failureTitle": {
    "message": "Hindi gumagamit ng mga passive na listener para pahusayin ang performance sa pag-scroll"
  },
  "core/audits/dobetterweb/uses-passive-event-listeners.js | title": {
    "message": "Gumagamit ng mga passive na listener para pahusayin ang performance sa pag-scroll"
  },
  "core/audits/errors-in-console.js | description": {
    "message": "Nagsasaad ng mga hindi naresolbang problema ang mga error na naka-log sa console Puwedeng magmula ang mga ito sa mga hindi naisagawang kahilingan sa network at iba pang alalahanin sa browser. [Matuto pa tungkol sa mga error na ito sa diagnostic na pag-audit ng console](https://developer.chrome.com/docs/lighthouse/best-practices/errors-in-console/)"
  },
  "core/audits/errors-in-console.js | failureTitle": {
    "message": "Na-log sa console ang mga error sa browser"
  },
  "core/audits/errors-in-console.js | title": {
    "message": "Walang naka-log na mga error sa browser sa console"
  },
  "core/audits/font-display.js | description": {
    "message": "Gamitin ang feature ng CSS na `font-display` para matiyak na makikita ng user ang text habang naglo-load ang mga webfont. [Matuto pa tungkol sa `font-display`](https://developer.chrome.com/docs/lighthouse/performance/font-display/)."
  },
  "core/audits/font-display.js | failureTitle": {
    "message": "Tiyaking patuloy na nakikita ang text sa pag-load ng webfont"
  },
  "core/audits/font-display.js | title": {
    "message": "Patuloy na nakikita ang lahat ng text sa pag-load ng webfont"
  },
  "core/audits/font-display.js | undeclaredFontOriginWarning": {
    "message": "{fontCountForOrigin,plural, =1{Hindi awtomatikong nasuri ng Lighthouse ang `font-display` value para sa pinagmulang {fontOrigin}.}one{Hindi awtomatikong nasuri ng Lighthouse ang `font-display` value para sa pinagmulang {fontOrigin}.}other{Hindi awtomatikong nasuri ng Lighthouse ang `font-display` na value para sa pinagmulang {fontOrigin}.}}"
  },
  "core/audits/image-aspect-ratio.js | columnActual": {
    "message": "Aspect Ratio (Aktwal)"
  },
  "core/audits/image-aspect-ratio.js | columnDisplayed": {
    "message": "Aspect Ratio (Ipinakita)"
  },
  "core/audits/image-aspect-ratio.js | description": {
    "message": "Dapat tumugma ang mga dimensyon ng display ng larawan sa natural na aspect ratio. [Matuto pa tungkol sa aspect ratio ng larawan](https://developer.chrome.com/docs/lighthouse/best-practices/image-aspect-ratio/)."
  },
  "core/audits/image-aspect-ratio.js | failureTitle": {
    "message": "Ipinapakita ang mga larawang may maling aspect ratio"
  },
  "core/audits/image-aspect-ratio.js | title": {
    "message": "Ipinapakita ang mga larawang may tamang aspect ratio"
  },
  "core/audits/image-size-responsive.js | columnActual": {
    "message": "Aktwal na laki"
  },
  "core/audits/image-size-responsive.js | columnDisplayed": {
    "message": "Ipinapakitang laki"
  },
  "core/audits/image-size-responsive.js | columnExpected": {
    "message": "Inaasahang laki"
  },
  "core/audits/image-size-responsive.js | description": {
    "message": "Dapat ay kasukat ng mga natural na dimensyon ng larawan ang laki ng display at ratio ng pixel para ma-maximize ang pagiging malinaw ng larawan. [Alamin kung paano magbigay ng mga responsive na larawan](https://web.dev/serve-responsive-images/)."
  },
  "core/audits/image-size-responsive.js | failureTitle": {
    "message": "Nagpapakita ng mga larawang may mababang resolution"
  },
  "core/audits/image-size-responsive.js | title": {
    "message": "Nagpapakita ng mga larawang may naaangkop na resolution"
  },
<<<<<<< HEAD
=======
  "core/audits/installable-manifest.js | already-installed": {
    "message": "Naka-install na ang app"
  },
  "core/audits/installable-manifest.js | cannot-download-icon": {
    "message": "Hindi ma-download ang kinakailangang icon mula sa manifest"
  },
  "core/audits/installable-manifest.js | columnValue": {
    "message": "Dahilan ng pagpalya"
  },
  "core/audits/installable-manifest.js | description": {
    "message": "Ang service worker ang teknolohiyang nagbibigay-daan sa iyong app na gumamit ng maraming feature ng Progressive Web App, tulad ng offline, pagdaragdag sa homescreen, at mga push notification. Gamit ang naaangkop na service worker at mga pagpapatupad ng manifest, puwedeng proactive na i-prompt ng mga browser ang mga user na idagdag ang iyong app sa kanilang homescreen, na puwedeng magresulta sa mas maraming engagement. [Matuto pa tungkol sa mga requirement sa installability ng manifest](https://developer.chrome.com/docs/lighthouse/pwa/installable-manifest/)."
  },
  "core/audits/installable-manifest.js | displayValue": {
    "message": "{itemCount,plural, =1{1 dahilan}one{# dahilan}other{# na dahilan}}"
  },
  "core/audits/installable-manifest.js | failureTitle": {
    "message": "Hindi natutugunan ng manifest ng web app o service worker ang mga kinakailangan sa installability"
  },
  "core/audits/installable-manifest.js | ids-do-not-match": {
    "message": "Hindi magkatugma ang URL ng app sa Play Store at Play Store ID"
  },
  "core/audits/installable-manifest.js | in-incognito": {
    "message": "Na-load ang page sa incognito window"
  },
  "core/audits/installable-manifest.js | manifest-display-not-supported": {
    "message": "ng property ng manifest na `display` ay dapat na isa sa `standalone`, `fullscreen`, o `minimal-ui`"
  },
  "core/audits/installable-manifest.js | manifest-display-override-not-supported": {
    "message": "Naglalaman ang manifest ng field na 'display_override,' at ang unang sinusuportahang display mode ay dapat isa sa 'standalone,' 'fullscreen,' o 'minimal-ui'"
  },
  "core/audits/installable-manifest.js | manifest-empty": {
    "message": "Hindi ma-fetch, walang laman, o hindi ma-parse ang manifest"
  },
  "core/audits/installable-manifest.js | manifest-location-changed": {
    "message": "Nagbago ang manifest URL habang fine-fetch ang manifest."
  },
  "core/audits/installable-manifest.js | manifest-missing-name-or-short-name": {
    "message": "Walang lamang field na `name` o `short_name` ang manifest"
  },
  "core/audits/installable-manifest.js | manifest-missing-suitable-icon": {
    "message": "Walang lamang naaangkop na icon ang manifest - kinakailangang nasa format na PNG, SVG, o WebP at hindi bababa sa {value0} px dapat nakatakda ang attribute ng mga laki, at kung nakatakda ang attribute ng layunin, may \"any.\""
  },
  "core/audits/installable-manifest.js | no-acceptable-icon": {
    "message": "Walang ibinigay na icon na may sukat na kahit {value0} px square at nasa format na PNG, SVG, o WebP, na may attribute ng layunin na naka-unset o nakatakda sa \"any\""
  },
  "core/audits/installable-manifest.js | no-icon-available": {
    "message": "Walang laman o sira ang na-download na icon"
  },
  "core/audits/installable-manifest.js | no-id-specified": {
    "message": "Walang ibinigay na Play store ID"
  },
  "core/audits/installable-manifest.js | no-manifest": {
    "message": "Walang URL ng manifest <link> ang page"
  },
  "core/audits/installable-manifest.js | no-url-for-service-worker": {
    "message": "Hindi masusuri ang service worker kapag walang field na 'start_url' sa manifest"
  },
  "core/audits/installable-manifest.js | noErrorId": {
    "message": "Hindi natutukoy ang installability error id na '{errorId}'"
  },
  "core/audits/installable-manifest.js | not-from-secure-origin": {
    "message": "Hindi inihahatid ang page mula sa isang secure na pinagmulan"
  },
  "core/audits/installable-manifest.js | not-in-main-frame": {
    "message": "Hindi na-load ang page sa pangunahing frame"
  },
  "core/audits/installable-manifest.js | not-offline-capable": {
    "message": "Hindi gumagana offline ang page"
  },
  "core/audits/installable-manifest.js | pipeline-restarted": {
    "message": "Na-uninstall ang PWA, at nire-reset ang mga pagsusuri sa installability."
  },
  "core/audits/installable-manifest.js | platform-not-supported-on-android": {
    "message": "Hindi sinusuportahan ang tinukoy na platform ng application sa Android"
  },
  "core/audits/installable-manifest.js | prefer-related-applications": {
    "message": "Itinatakda ng manifest ang prefer_related_applications sa: true"
  },
  "core/audits/installable-manifest.js | prefer-related-applications-only-beta-stable": {
    "message": "Sinusuportahan lang ang prefer_related_applications sa Chrome Beta at mga Stable na channel sa Android."
  },
  "core/audits/installable-manifest.js | protocol-timeout": {
    "message": "Hindi matukoy ng Lighthouse kung nai-install ang page. Pakisubukan sa mas bagong bersyon ng Chrome."
  },
  "core/audits/installable-manifest.js | start-url-not-valid": {
    "message": "Hindi valid ang start URL ng manifest"
  },
  "core/audits/installable-manifest.js | title": {
    "message": "Natutugunan ng manifest ng web app at service worker ang mga kinakailangan sa installability"
  },
  "core/audits/installable-manifest.js | url-not-supported-for-webapk": {
    "message": "Naglalaman ang URL sa manifest ng username, password, o port"
  },
  "core/audits/installable-manifest.js | warn-not-offline-capable": {
    "message": "Hindi gumagana offline ang page. Hindi ituturing na nai-install ang page kapag nailunsad na ang stable release ng Chrome 93 sa Agosto 2021."
  },
>>>>>>> 772c8f71
  "core/audits/is-on-https.js | allowed": {
    "message": "Pinapayagan"
  },
  "core/audits/is-on-https.js | blocked": {
    "message": "Naka-block"
  },
  "core/audits/is-on-https.js | columnInsecureURL": {
    "message": "Hindi secure na URL"
  },
  "core/audits/is-on-https.js | columnResolution": {
    "message": "Humiling ng Pasya"
  },
  "core/audits/is-on-https.js | description": {
    "message": "Dapat protektahan gamit ang HTTPS ang lahat ng site, kahit ang mga hindi nangangasiwa ng sensitibong data. Kasama rito ang pag-iwas sa [halo-halong content](https://developers.google.com/web/fundamentals/security/prevent-mixed-content/what-is-mixed-content), kung saan nilo-load ang ilang resource sa pamamagitan ng HTTP kahit na inihahatid ang unang kahilingan sa pamamagitan ng HTTPS. Pinipigilan ng HTTPS ang mga nanghihimasok na makialam o tahimik na makinig sa mga pakikipag-ugnayan sa pagitan ng iyong app at mga user, at isa itong prerequisite para sa HTTP/2 at maraming bagong API ng web platform. [Matuto pa tungkol sa HTTPS](https://developer.chrome.com/docs/lighthouse/pwa/is-on-https/)."
  },
  "core/audits/is-on-https.js | displayValue": {
    "message": "{itemCount,plural, =1{1 hindi secure na kahilingan ang nakita}one{# hindi secure na kahilingan ang nakita}other{# na hindi secure na kahilingan ang nakita}}"
  },
  "core/audits/is-on-https.js | failureTitle": {
    "message": "Hindi gumagamit ng HTTPS"
  },
  "core/audits/is-on-https.js | title": {
    "message": "Gumagamit ng HTTPS"
  },
  "core/audits/is-on-https.js | upgraded": {
    "message": "Awtomatikong na-upgrade sa HTTPS"
  },
  "core/audits/is-on-https.js | warning": {
    "message": "Pinapayagan nang may babala"
  },
  "core/audits/largest-contentful-paint-element.js | columnPercentOfLCP": {
    "message": "% ng LCP"
  },
  "core/audits/largest-contentful-paint-element.js | columnPhase": {
    "message": "Phase"
  },
  "core/audits/largest-contentful-paint-element.js | columnTiming": {
    "message": "Timing"
  },
  "core/audits/largest-contentful-paint-element.js | description": {
    "message": "Ito ang pinakamalaking contentful element na na-paint sa viewport. [Matuto pa tungkol sa element na Largest Contentful Paint](https://developer.chrome.com/docs/lighthouse/performance/lighthouse-largest-contentful-paint/)"
  },
  "core/audits/largest-contentful-paint-element.js | itemLoadDelay": {
    "message": "Pagkaantala sa Pag-load"
  },
  "core/audits/largest-contentful-paint-element.js | itemLoadTime": {
    "message": "Oras ng Pag-load"
  },
  "core/audits/largest-contentful-paint-element.js | itemRenderDelay": {
    "message": "Pagkaantala sa Pag-render"
  },
  "core/audits/largest-contentful-paint-element.js | itemTTFB": {
    "message": "TTFB"
  },
  "core/audits/largest-contentful-paint-element.js | title": {
    "message": "Element na Largest Contentful Paint"
  },
  "core/audits/layout-shift-elements.js | columnContribution": {
    "message": "Kontribusyon sa CLS"
  },
  "core/audits/layout-shift-elements.js | description": {
    "message": "Ang mga DOM element na ito ang may pinakamalaking kontribusyon sa CLS ng page. [Alamin kung paano pahusayin ang CLS](https://web.dev/optimize-cls/)"
  },
  "core/audits/layout-shift-elements.js | title": {
    "message": "Iwasan ang malalaking pagbabago ng layout"
  },
  "core/audits/lcp-lazy-loaded.js | description": {
    "message": "Sa lifecycle ng page, mas nahuhuling ma-render ang mga larawan sa itaas ng fold na mabagal ang pag-load, at puwede nitong maantala ang largest contentful paint. [Matuto pa tungkol sa mahusay na mabagal na pag-load](https://web.dev/lcp-lazy-loading/)."
  },
  "core/audits/lcp-lazy-loaded.js | failureTitle": {
    "message": "Mabagal ang pag-load ng Largest Contentful Paint image"
  },
  "core/audits/lcp-lazy-loaded.js | title": {
    "message": "Hindi mabagal ang pag-load ng Largest Contentful Paint image"
  },
  "core/audits/long-tasks.js | description": {
    "message": "Inililista ang pinakamatatagal na gawain sa pangunahing thread, na kapaki-pakinabang para sa pagtukoy ng mga pinakanakakapagpatagal ng input delay. [Alamin kung paano iwasan ang matatagal na gawain sa pangunahing thread](https://web.dev/long-tasks-devtools/)"
  },
  "core/audits/long-tasks.js | displayValue": {
    "message": "{itemCount,plural, =1{# matagal na gawain ang nakita}one{# matagal na gawain ang nakita}other{# na matagal na gawain ang nakita}}"
  },
  "core/audits/long-tasks.js | title": {
    "message": "Iwasan ang matatagal na gawain sa pangunahing thread"
  },
  "core/audits/mainthread-work-breakdown.js | columnCategory": {
    "message": "Kategorya"
  },
  "core/audits/mainthread-work-breakdown.js | description": {
    "message": "Pag-isipang bawasan ang oras na ginugugol sa pag-parse, pag-compile, at pag-execute ng JS. Posibleng mapansin mong nakakatulong dito ang pag-deliver ng mas maliliit na payload ng JS. [Alamin kung paano bawasan ang pangunahing thread na gawain](https://developer.chrome.com/docs/lighthouse/performance/mainthread-work-breakdown/)"
  },
  "core/audits/mainthread-work-breakdown.js | failureTitle": {
    "message": "Bawasan ang gawain sa pangunahing thread"
  },
  "core/audits/mainthread-work-breakdown.js | title": {
    "message": "Binabawasan ang gawain sa pangunahing thread"
  },
  "core/audits/metrics/cumulative-layout-shift.js | description": {
    "message": "Sinusukat ng Cumulative Layout Shift ang paggalaw ng mga nakikitang element sa loob ng viewport. [Matuto pa tungkol sa sukatang Cumulative Layout Shift](https://web.dev/cls/)."
  },
  "core/audits/metrics/first-contentful-paint.js | description": {
    "message": "Minamarkahan ng First Contentful Paint ang tagal bago ma-paint ang unang text o larawan. [Matuto pa tungkol sa sukatang First Contentful Paint](https://developer.chrome.com/docs/lighthouse/performance/first-contentful-paint/)."
  },
  "core/audits/metrics/first-meaningful-paint.js | description": {
    "message": "Sinusukat ng First Meaningful Paint ang bilis ng pagpapakita ng pangunahing content ng isang page. [Matuto pa tungkol sa sukatang First Meaningful Paint](https://developer.chrome.com/docs/lighthouse/performance/first-meaningful-paint/)."
  },
  "core/audits/metrics/interaction-to-next-paint.js | description": {
    "message": "Sinusukat ng Interaction to Next Paint ang pagiging responsive ng page, kung gaano katagal bago makitang tumutugon ang page sa input ng user. [Matuto pa tungkol sa sukatang Interaction to Next Paint](https://web.dev/inp/)."
  },
  "core/audits/metrics/interactive.js | description": {
    "message": "Ang Oras bago maging Interactive ay ang panahon bago maging ganap na interactive ang page. [Matuto pa tungkol sa sukatang Oras bago maging Interactive](https://developer.chrome.com/docs/lighthouse/performance/interactive/)."
  },
  "core/audits/metrics/largest-contentful-paint.js | description": {
    "message": "Minamarkahan ng Largest Contentful Paint ang tagal bago ma-paint ang pinakamalaking text o larawan. [Matuto pa tungkol sa sukatang Largest Contentful Paint](https://developer.chrome.com/docs/lighthouse/performance/lighthouse-largest-contentful-paint/)"
  },
  "core/audits/metrics/max-potential-fid.js | description": {
    "message": "Ang maximum na potensyal na First Input Delay na puwedeng maranasan ng iyong mga user ay ang tagal ng pinakamatagal na gawain. [Matuto pa tungkol sa sukatang Maximum na Potensyal na First Input Delay](https://developer.chrome.com/docs/lighthouse/performance/lighthouse-max-potential-fid/)."
  },
  "core/audits/metrics/speed-index.js | description": {
    "message": "Ipinapakita ng Speed Index kung gaano kabilis na napo-populate ang mga content ng page. [Matuto pa tungkol sa sukatang Speed Index](https://developer.chrome.com/docs/lighthouse/performance/speed-index/)."
  },
  "core/audits/metrics/total-blocking-time.js | description": {
    "message": "Kabuuan ng lahat ng yugto ng panahon sa pagitan ng FCP at Oras bago maging Interactive, kapag lumampas ang haba ng gawain sa 50ms, na ipinapahayag sa milliseconds. [Matuto pa tungkol sa sukatang Kabuuang Tagal ng Pag-block](https://developer.chrome.com/docs/lighthouse/performance/lighthouse-total-blocking-time/)."
  },
  "core/audits/network-rtt.js | description": {
    "message": "Malaki ang epekto ng mga round trip time (RTT) ng network sa performance. Kung mataas ang RTT sa isang origin, isa itong palatandaan na mapapahusay ng mga server na mas malapit sa user ang performance. [Matuto pa tungkol sa Round Trip Time](https://hpbn.co/primer-on-latency-and-bandwidth/)."
  },
  "core/audits/network-rtt.js | title": {
    "message": "Mga Round Trip Time ng Network"
  },
  "core/audits/network-server-latency.js | description": {
    "message": "Puwedeng makaapekto sa performance sa web ang mga latency ng server. Kung mataas ang latency ng server ng isang origin, palatandaan itong na-overload ang server o hindi mahusay ang performance nito sa backend. [Matuto pa tungkol sa tagal ng pagtugon ng server](https://hpbn.co/primer-on-web-performance/#analyzing-the-resource-waterfall)."
  },
  "core/audits/network-server-latency.js | title": {
    "message": "Mga Latency sa Backend ng Server"
  },
  "core/audits/no-unload-listeners.js | description": {
    "message": "Hindi palaging gumagana nang maayos ang event na `unload` at puwedeng mapigilan ng paghihintay rito ang mga pag-optimize ng browser tulad ng Back-Forward Cache. Gamitin na lang ang event na `pagehide` o `visibilitychange`. [Matuto pa tungkol sa pag-unload ng mga event listener](https://web.dev/bfcache/#never-use-the-unload-event)"
  },
  "core/audits/no-unload-listeners.js | failureTitle": {
    "message": "Nagrerehistro ng listener na `unload`"
  },
  "core/audits/no-unload-listeners.js | title": {
    "message": "Umiiwas sa mga event listener na `unload`"
  },
  "core/audits/non-composited-animations.js | description": {
    "message": "Kapag hindi na-composite ang animation, posibleng hindi maganda ang kalidad ng mga ito at posible ring mapataas ng mga ito ang CLS. [Alamin kung paano iwasan ang mga hindi na-composite na animation](https://developer.chrome.com/docs/lighthouse/performance/non-composited-animations/)"
  },
  "core/audits/non-composited-animations.js | displayValue": {
    "message": "{itemCount,plural, =1{# animated na element ang nakita}one{# animated na element ang nakita}other{# na animated na element ang nakita}}"
  },
  "core/audits/non-composited-animations.js | filterMayMovePixels": {
    "message": "Posibleng mapagalaw ng property na nauugnay sa filter ang mga pixel"
  },
  "core/audits/non-composited-animations.js | incompatibleAnimations": {
    "message": "May isa pang animation ang target na hindi compatible"
  },
  "core/audits/non-composited-animations.js | nonReplaceCompositeMode": {
    "message": "May composite mode ang effect na bukod pa sa \"replace\""
  },
  "core/audits/non-composited-animations.js | title": {
    "message": "Iwasan ang mga hindi na-composite na animation"
  },
  "core/audits/non-composited-animations.js | transformDependsBoxSize": {
    "message": "Nakadepende sa laki ng box ang property na nauugnay sa pag-transform"
  },
  "core/audits/non-composited-animations.js | unsupportedCSSProperty": {
    "message": "{propertyCount,plural, =1{Hindi Sinusuportahang Property ng CSS: {properties}}one{Mga Hindi Sinusuportahang Property ng CSS: {properties}}other{Mga Hindi Sinusuportahang Property ng CSS: {properties}}}"
  },
  "core/audits/non-composited-animations.js | unsupportedTimingParameters": {
    "message": "May mga hindi sinusuportahang parameter ng timing ang effect"
  },
  "core/audits/performance-budget.js | description": {
    "message": "Panatilihin ang dami at laki ng mga kahilingan sa network sa ilalim ng mga target na itinakda ng ibinigay na badyet sa performance. [Matuto pa tungkol sa mga badyet sa performance](https://developers.google.com/web/tools/lighthouse/audits/budgets)."
  },
  "core/audits/performance-budget.js | requestCountOverBudget": {
    "message": "{count,plural, =1{1 kahilingan}one{# kahilingan}other{# na kahilingan}}"
  },
  "core/audits/performance-budget.js | title": {
    "message": "Badyet sa performance"
  },
  "core/audits/preload-fonts.js | description": {
    "message": "Mag-preload ng mga `optional` na font para magamit ng mga unang beses na bisita ang mga ito. [Matuto pa tungkol sa pag-preload ng mga font](https://web.dev/preload-optional-fonts/)"
  },
  "core/audits/preload-fonts.js | failureTitle": {
    "message": "Hindi na-preload ang mga font na may `font-display: optional`"
  },
  "core/audits/preload-fonts.js | title": {
    "message": "Na-preload ang mga font na may `font-display: optional`"
  },
  "core/audits/prioritize-lcp-image.js | description": {
    "message": "Kung dynamic na idaragdag sa page ang element ng LCP, dapat mong i-preload ang larawan para pahusayin ang LCP. [Matuto pa tungkol sa pag-preload ng mga element ng LCP](https://web.dev/optimize-lcp/#optimize-when-the-resource-is-discovered)."
  },
  "core/audits/prioritize-lcp-image.js | title": {
    "message": "I-preload ang larawan ng Largest Contentful Paint"
  },
  "core/audits/redirects.js | description": {
    "message": "Nagpapasimula ang mga pag-redirect ng mga karagdagang pagkaantala bago ma-load ang page. [Alamin kung paano iwasan ang mga pag-redirect ng page](https://developer.chrome.com/docs/lighthouse/performance/redirects/)."
  },
  "core/audits/redirects.js | title": {
    "message": "Iwasan ang mga pag-redirect sa maraming page"
  },
  "core/audits/seo/canonical.js | description": {
    "message": "Iminumungkahi ng mga canonical na link kung aling URL ang ipapakita sa mga resulta ng paghahanap. [Matuto pa tungkol sa mga canonical na link](https://developer.chrome.com/docs/lighthouse/seo/canonical/)."
  },
  "core/audits/seo/canonical.js | explanationConflict": {
    "message": "Maraming URL ang hindi magkakatugma ({urlList})"
  },
  "core/audits/seo/canonical.js | explanationInvalid": {
    "message": "Invalid na URL ({url})"
  },
  "core/audits/seo/canonical.js | explanationPointsElsewhere": {
    "message": "Tumuturo sa ibang lokasyon ng `hreflang` ({url})"
  },
  "core/audits/seo/canonical.js | explanationRelative": {
    "message": "Ay hindi isang buong URL ({url})"
  },
  "core/audits/seo/canonical.js | explanationRoot": {
    "message": "Tumuturo sa root URL ng domain (ang homepage), sa halip na sa katumbas na page ng content"
  },
  "core/audits/seo/canonical.js | failureTitle": {
    "message": "Walang valid na `rel=canonical` ang dokumento"
  },
  "core/audits/seo/canonical.js | title": {
    "message": "May valid na `rel=canonical` ang dokumento"
  },
  "core/audits/seo/crawlable-anchors.js | columnFailingLink": {
    "message": "Hindi Nako-crawl na Link"
  },
  "core/audits/seo/crawlable-anchors.js | description": {
    "message": "Puwedeng gumamit ng mga attribute na `href` ang mga search engine sa mga link para mag-crawl ng mga website. Tiyaking naka-link ang attribute na `href` ng mga anchor element sa isang naaangkop na destinasyon, para mas marami pang page ng site ang matuklasan. [Alamin kung paano gawing nako-crawl ang mga link](https://support.google.com/webmasters/answer/9112205)"
  },
  "core/audits/seo/crawlable-anchors.js | failureTitle": {
    "message": "Hindi nako-crawl ang mga link"
  },
  "core/audits/seo/crawlable-anchors.js | title": {
    "message": "Nako-crawl ang mga link"
  },
  "core/audits/seo/font-size.js | additionalIllegibleText": {
    "message": "Karagdagang hindi nababasang text"
  },
  "core/audits/seo/font-size.js | columnFontSize": {
    "message": "Laki ng Font"
  },
  "core/audits/seo/font-size.js | columnPercentPageText": {
    "message": "% ng Text ng Page"
  },
  "core/audits/seo/font-size.js | columnSelector": {
    "message": "Selector"
  },
  "core/audits/seo/font-size.js | description": {
    "message": "Ang mga laki ng font na mas mababa sa 12px ay masyadong maliit para mabasa at kinakailangan ng mga bisita sa mobile na “mag-pinch para mag-zoom” para mabasa ito. Subukang gawing ≥12px ang >60% ng text sa page. [Matuto pa tungkol sa mga nababasang laki ng font](https://developer.chrome.com/docs/lighthouse/seo/font-size/)."
  },
  "core/audits/seo/font-size.js | displayValue": {
    "message": "{decimalProportion, number, extendedPercent} nababasang text"
  },
  "core/audits/seo/font-size.js | explanationViewport": {
    "message": "Hindi nababasa ang text dahil walang viewport meta tag na naka-optimize para sa mga screen ng mobile."
  },
  "core/audits/seo/font-size.js | failureTitle": {
    "message": "Hindi gumagamit ng mga nababasang laki ng font ang dokumento"
  },
  "core/audits/seo/font-size.js | legibleText": {
    "message": "Nababasang text"
  },
  "core/audits/seo/font-size.js | title": {
    "message": "Gumagamit ng mga nababasang laki ng font ang dokumento"
  },
  "core/audits/seo/hreflang.js | description": {
    "message": "Sinasabi ng mga link na hreflang sa mga search engine kung anong bersyon ng isang page ang dapat ilista ng mga ito sa mga resulta ng paghahanap para sa isang partikular na wika o rehiyon. [Matuto pa tungkol sa `hreflang`](https://developer.chrome.com/docs/lighthouse/seo/hreflang/)."
  },
  "core/audits/seo/hreflang.js | failureTitle": {
    "message": "Walang valid na `hreflang` ang dokumento"
  },
  "core/audits/seo/hreflang.js | notFullyQualified": {
    "message": "Kaugnay na value ng href"
  },
  "core/audits/seo/hreflang.js | title": {
    "message": "May valid na `hreflang` ang dokumento"
  },
  "core/audits/seo/hreflang.js | unexpectedLanguage": {
    "message": "Hindi inaasahang code ng wika"
  },
  "core/audits/seo/http-status-code.js | description": {
    "message": "Puwedeng hindi ma-index nang maayos ang mga page na may mga hindi matagumpay na status code ng HTTP. [Matuto pa tungkol sa mga status code ng HTTP](https://developer.chrome.com/docs/lighthouse/seo/http-status-code/)."
  },
  "core/audits/seo/http-status-code.js | failureTitle": {
    "message": "Hindi matagumpay ang status code ng HTML ng page"
  },
  "core/audits/seo/http-status-code.js | title": {
    "message": "Matagumpay ang status code ng HTTP ng page"
  },
  "core/audits/seo/is-crawlable.js | description": {
    "message": "Hindi maisasama ng mga search engine ang iyong mga page sa mga resulta ng paghahanap kung walang pahintulot ang mga ito na i-crawl ang mga iyon. [Matuto pa tungkol sa mga direktiba ng crawler](https://developer.chrome.com/docs/lighthouse/seo/is-crawlable/)."
  },
  "core/audits/seo/is-crawlable.js | failureTitle": {
    "message": "Naka-block ang page mula sa pag-index"
  },
  "core/audits/seo/is-crawlable.js | title": {
    "message": "Hindi naka-block ang page mula sa pag-index"
  },
  "core/audits/seo/link-text.js | description": {
    "message": "Nakakatulong ang naglalarawang text ng link para maunawaan ng mga search engine ang iyong content. [Alamin kung paano gawing mas accessible ang mga link](https://developer.chrome.com/docs/lighthouse/seo/link-text/)."
  },
  "core/audits/seo/link-text.js | displayValue": {
    "message": "{itemCount,plural, =1{May nakitang 1 link}one{May nakitang # link}other{May nakitang # na link}}"
  },
  "core/audits/seo/link-text.js | failureTitle": {
    "message": "Walang naglalarawang text ang mga link"
  },
  "core/audits/seo/link-text.js | title": {
    "message": "May naglalarawang text ang mga link"
  },
  "core/audits/seo/manual/structured-data.js | description": {
    "message": "Patakbuhin ang [Tool sa Pag-test ng Structured Data](https://search.google.com/structured-data/testing-tool/) at ang [Structured Data Linter](http://linter.structured-data.org/) para i-validate ang structured data. [Matuto pa tungkol sa Structured Data](https://developer.chrome.com/docs/lighthouse/seo/structured-data/)."
  },
  "core/audits/seo/manual/structured-data.js | title": {
    "message": "Valid ang structured data"
  },
  "core/audits/seo/meta-description.js | description": {
    "message": "Puwedeng magsama ng mga paglalarawan ng meta sa mga resulta ng paghahanap para makapagbigay ng maikling buod ng content ng page. [Matuto pa tungkol sa paglalarawan ng meta](https://developer.chrome.com/docs/lighthouse/seo/meta-description/)."
  },
  "core/audits/seo/meta-description.js | explanation": {
    "message": "Walang laman ang text ng paglalarawan."
  },
  "core/audits/seo/meta-description.js | failureTitle": {
    "message": "Walang paglalarawan ng meta ang dokumento"
  },
  "core/audits/seo/meta-description.js | title": {
    "message": "May paglalarawan ng meta ang dokumento"
  },
  "core/audits/seo/plugins.js | description": {
    "message": "Hindi nai-index ng mga search engine ang content ng plugin, at maraming device ang naglilimita sa mga plugin o hindi sumusuporta sa mga ito. [Matuto pa tungkol sa pag-iwas sa mga plugin](https://developer.chrome.com/docs/lighthouse/seo/plugins/)."
  },
  "core/audits/seo/plugins.js | failureTitle": {
    "message": "Gumagamit ng mga plugin ang dokumento"
  },
  "core/audits/seo/plugins.js | title": {
    "message": "Iniiwasan ng dokumento ang mga plugin"
  },
  "core/audits/seo/robots-txt.js | description": {
    "message": "Kung sira ang iyong robots.txt, puwedeng hindi maunawaan ng mga crawler kung paano mo gustong ma-crawl o ma-index ang iyong website. [Matuto pa tungkol sa robots.txt](https://developer.chrome.com/docs/lighthouse/seo/invalid-robots-txt/)."
  },
  "core/audits/seo/robots-txt.js | displayValueHttpBadCode": {
    "message": "Ang kahilingan para sa robots.txt ay nagbalik ng status ng HTTP na: {statusCode}"
  },
  "core/audits/seo/robots-txt.js | displayValueValidationError": {
    "message": "{itemCount,plural, =1{May nakitang 1 error}one{May nakitang # error}other{May nakitang # na error}}"
  },
  "core/audits/seo/robots-txt.js | explanation": {
    "message": "Hindi nakapag-download ng robots.txt file ang Lighthouse"
  },
  "core/audits/seo/robots-txt.js | failureTitle": {
    "message": "Hindi valid ang robots.txt"
  },
  "core/audits/seo/robots-txt.js | title": {
    "message": "Valid ang robots.txt"
  },
  "core/audits/seo/tap-targets.js | description": {
    "message": "Sapat dapat ang laki (48x48px) o mayroon dapat sapat na espasyo sa paligid ang mga interactive na element tulad ng mga button at link, para madaling ma-tap ang mga ito nang hindi nag-o-overlap sa iba pang element. [Matuto pa tungkol sa mga target ng pag-tap](https://developer.chrome.com/docs/lighthouse/seo/tap-targets/)."
  },
  "core/audits/seo/tap-targets.js | displayValue": {
    "message": "{decimalProportion, number, percent} ng mga target sa pag-tap ang may angkop na laki"
  },
  "core/audits/seo/tap-targets.js | explanationViewportMetaNotOptimized": {
    "message": "Masyadong maliit ang mga target ng pag-tap dahil walang viewport meta tag na naka-optimize para sa mga screen ng mobile"
  },
  "core/audits/seo/tap-targets.js | failureTitle": {
    "message": "Hindi angkop ang laki ng mga target ng pag-tap"
  },
  "core/audits/seo/tap-targets.js | overlappingTargetHeader": {
    "message": "Nag-o-overlap na Target"
  },
  "core/audits/seo/tap-targets.js | tapTargetHeader": {
    "message": "Target ng Pag-tap"
  },
  "core/audits/seo/tap-targets.js | title": {
    "message": "Angkop ang laki ng mga target ng pag-tap"
  },
  "core/audits/server-response-time.js | description": {
    "message": "Panatilihing mabilis ang pagtugon ng server para sa pangunahing dokumento dahil nakadepende rito ang lahat ng iba pang kahilingan. [Matuto pa tungkol sa sukatang Time to First Byte](https://developer.chrome.com/docs/lighthouse/performance/time-to-first-byte/)."
  },
  "core/audits/server-response-time.js | displayValue": {
    "message": "Inabot nang {timeInMs, number, milliseconds} ms ang root na dokumento"
  },
  "core/audits/server-response-time.js | failureTitle": {
    "message": "Pabilisin ang unang pagtugon ng server"
  },
  "core/audits/server-response-time.js | title": {
    "message": "Mabilis ang unang pagtugon ng server"
  },
  "core/audits/themed-omnibox.js | description": {
    "message": "Puwedeng lagyan ng tema ang address bar ng browser para tumugma sa iyong site. [Matuto pa tungkol sa pagtatakda ng tema ng address bar](https://developer.chrome.com/docs/lighthouse/pwa/themed-omnibox/)."
  },
  "core/audits/themed-omnibox.js | failureTitle": {
    "message": "Hindi nagtatakda ng kulay ng tema para sa address bar."
  },
  "core/audits/themed-omnibox.js | title": {
    "message": "Nagtatakda ng kulay ng tema para sa address bar."
  },
  "core/audits/third-party-facades.js | categoryCustomerSuccess": {
    "message": "{productName} (Tagumpay ng Customer)"
  },
  "core/audits/third-party-facades.js | categoryMarketing": {
    "message": "{productName} (Marketing)"
  },
  "core/audits/third-party-facades.js | categorySocial": {
    "message": "{productName} (Social)"
  },
  "core/audits/third-party-facades.js | categoryVideo": {
    "message": "{productName} (Video)"
  },
  "core/audits/third-party-facades.js | columnProduct": {
    "message": "Produkto"
  },
  "core/audits/third-party-facades.js | description": {
    "message": "Puwedeng bagalan ang pag-load ng ilang third-party na embed. Pag-isipang palitan ang mga ito ng facade hanggang sa kailanganin na ang mga ito. [Alamin kung paano ipagpaliban ang mga third party gamit ang isang facade](https://developer.chrome.com/docs/lighthouse/performance/third-party-facades/)."
  },
  "core/audits/third-party-facades.js | displayValue": {
    "message": "{itemCount,plural, =1{# alternatibo sa facade ang available}one{# alternatibo sa facade ang available}other{# na alternatibo sa facade ang available}}"
  },
  "core/audits/third-party-facades.js | failureTitle": {
    "message": "Puwedeng mag-lazy load ng facade sa ilang third-party na resource"
  },
  "core/audits/third-party-facades.js | title": {
    "message": "Mag-lazy load ng mga facade sa mga third-party na resource"
  },
  "core/audits/third-party-summary.js | columnThirdParty": {
    "message": "Third-Party"
  },
  "core/audits/third-party-summary.js | description": {
    "message": "Puwedeng lubos na makaapekto ang third-party na code sa performance ng pag-load. Limitahan ang bilang ng mga paulit-ulit na third-party na provider at subukang i-load ang third-party na code pagkatapos ng pangunahing pag-load ng iyong page. [Alamin kung paano bawasan ang epekto ng third party](https://developers.google.com/web/fundamentals/performance/optimizing-content-efficiency/loading-third-party-javascript/)."
  },
  "core/audits/third-party-summary.js | displayValue": {
    "message": "Na-block ng code ng third party ang pangunahing thread sa loob ng {timeInMs, number, milliseconds} ms"
  },
  "core/audits/third-party-summary.js | failureTitle": {
    "message": "Bawasan ang epekto ng code ng third party"
  },
  "core/audits/third-party-summary.js | title": {
    "message": "Bawasan ang paggamit ng third-party"
  },
  "core/audits/timing-budget.js | columnMeasurement": {
    "message": "Pagsukat"
  },
  "core/audits/timing-budget.js | columnTimingMetric": {
    "message": "Sukatan"
  },
  "core/audits/timing-budget.js | description": {
    "message": "Magtakda ng badyet sa timing para matulungan kang subaybayan ang performance ng iyong site. Mabilis na naglo-load ang mga site na maayos na gumagana at mabilis na tumutugon ang mga ito sa mga input event ng user. [Matuto pa tungkol sa mga badyet sa performance](https://developers.google.com/web/tools/lighthouse/audits/budgets)."
  },
  "core/audits/timing-budget.js | title": {
    "message": "Badyet sa timing"
  },
  "core/audits/unsized-images.js | description": {
    "message": "Magtakda ng malinaw na lapad at taas sa mga element na larawan para mabawasan ang mga pagbabago sa layout at mapahusay ang CLS. [Alamin kung paano magtakda ng mga dimensyon ng larawan](https://web.dev/optimize-cls/#images-without-dimensions)"
  },
  "core/audits/unsized-images.js | failureTitle": {
    "message": "Walang tahasang `width` at `height` ang mga element na larawan"
  },
  "core/audits/unsized-images.js | title": {
    "message": "May tahasang `width` at `height`ang mga element na larawan"
  },
  "core/audits/user-timings.js | columnType": {
    "message": "Uri"
  },
  "core/audits/user-timings.js | description": {
    "message": "Pag-isipang gamitin ang User Timing API sa iyong app para sukatin ang aktwal na performance ng app mo sa mahahalagang experience ng user. [Matuto pa tungkol sa mga marka ng Timing ng User](https://developer.chrome.com/docs/lighthouse/performance/user-timings/)."
  },
  "core/audits/user-timings.js | displayValue": {
    "message": "{itemCount,plural, =1{1 timing ng user}one{# timing ng user}other{# na timing ng user}}"
  },
  "core/audits/user-timings.js | title": {
    "message": "Mga marka at sukat ng User Timing"
  },
  "core/audits/uses-rel-preconnect.js | crossoriginWarning": {
    "message": "May nakitang `<link rel=preconnect>` para sa \"{securityOrigin}\" pero hindi ito ginamit ng browser. Tingnan kung ginagamit mo nang tama ang attribute na `crossorigin`."
  },
  "core/audits/uses-rel-preconnect.js | description": {
    "message": "Pag-isipang magdagdag ng mga hint ng resource na `preconnect` o `dns-prefetch` para magtakda ng mga paunang koneksyon sa mahahalagang third-party na origin. [Alamin kung paano mag-preconnect sa mga kinakailangang origin](https://developer.chrome.com/docs/lighthouse/performance/uses-rel-preconnect/)."
  },
  "core/audits/uses-rel-preconnect.js | title": {
    "message": "Mag-preconnect sa mga kinakailangang origin"
  },
  "core/audits/uses-rel-preconnect.js | tooManyPreconnectLinksWarning": {
    "message": "Mahigit 2 koneksyong `<link rel=preconnect>` ang nakita. Bihira lang dapat gamitin ang mga ito at tanging sa mga pinakamahalagang pinagmulan lang."
  },
  "core/audits/uses-rel-preconnect.js | unusedWarning": {
    "message": "May nakitang `<link rel=preconnect>` para sa \"{securityOrigin}\" pero hindi ito ginamit ng browser. Gamitin lang ang `preconnect` para sa mahahalagang pinagmulan na tiyak na hihilingin ng page."
  },
  "core/audits/uses-rel-preload.js | crossoriginWarning": {
    "message": "May nakitang preload na `<link>` para sa \"{preloadURL}\" pero hindi ito ginamit ng browser. Tingnan kung ginagamit mo nang tama ang attribute na `crossorigin`."
  },
  "core/audits/uses-rel-preload.js | description": {
    "message": "Pag-isipang gumamit ng `<link rel=preload>` para mabigyang-priyoridad ang pagkuha ng mga resource na kasalukuyang hinihiling sa huling bahagi ng pag-load ng page. [Alamin kung paano mag-preload ng mahahalagang kahilingan](https://developer.chrome.com/docs/lighthouse/performance/uses-rel-preload/)."
  },
  "core/audits/uses-rel-preload.js | title": {
    "message": "I-preload ang mahahalagang kahilingan"
  },
  "core/audits/valid-source-maps.js | columnMapURL": {
    "message": "URL ng Map"
  },
  "core/audits/valid-source-maps.js | description": {
    "message": "Tina-translate ng mga source map ang pinaliit na code sa orihinal na source code. Nakakatulong ito sa mga developer na mag-debug sa produksyon. Dagdag pa rito, nakakapagbigay ang Lighthouse ng higit pang insight. Pag-isipang mag-deploy ng mga source map para masulit ang mga benepisyong ito. [Matuto pa tungkol sa mga source map](https://developer.chrome.com/docs/devtools/javascript/source-maps/)."
  },
  "core/audits/valid-source-maps.js | failureTitle": {
    "message": "Nawawala ang mga source map para sa malaking first-party na JavaScript"
  },
  "core/audits/valid-source-maps.js | missingSourceMapErrorMessage": {
    "message": "May nawawalang source map sa malaking JavaScript file"
  },
  "core/audits/valid-source-maps.js | missingSourceMapItemsWarningMesssage": {
    "message": "{missingItems,plural, =1{Babala: may nawawalang 1 item sa `.sourcesContent`}one{Babala: may nawawalang # item sa `.sourcesContent`}other{Babala: may nawawalang # na item sa `.sourcesContent`}}"
  },
  "core/audits/valid-source-maps.js | title": {
    "message": "May mga valid na source map ang page"
  },
  "core/audits/viewport.js | description": {
    "message": "Hindi lang ino-optimize ng `<meta name=\"viewport\">` ang iyong app para sa mga laki ng mobile screen, pinipigilan din nito ang [300 millisecond na pagkaantala sa input ng user](https://developer.chrome.com/blog/300ms-tap-delay-gone-away/). [Matuto pa tungkol sa paggamit ng viewport meta tag](https://developer.chrome.com/docs/lighthouse/pwa/viewport/)."
  },
  "core/audits/viewport.js | explanationNoTag": {
    "message": "Walang nahanap na tag na `<meta name=\"viewport\">`"
  },
  "core/audits/viewport.js | failureTitle": {
    "message": "Walang tag na `<meta name=\"viewport\">` na may `width` o `initial-scale`"
  },
  "core/audits/viewport.js | title": {
    "message": "May tag na `<meta name=\"viewport\">` na may `width` o `initial-scale`"
  },
  "core/audits/work-during-interaction.js | description": {
    "message": "Ito ang pag-block ng thread na nangyayari sa panahon ng pagsukat sa Interaction to Next Paint. [Matuto pa tungkol sa sukatang Interaction to Next Paint](https://web.dev/inp/)."
  },
  "core/audits/work-during-interaction.js | displayValue": {
    "message": "{timeInMs, number, milliseconds} ms ang ginugol sa event '{interactionType}'"
  },
  "core/audits/work-during-interaction.js | eventTarget": {
    "message": "Tina-target na event"
  },
  "core/audits/work-during-interaction.js | failureTitle": {
    "message": "Bawasan ang gawain sa panahon ng mahalagang interaction"
  },
  "core/audits/work-during-interaction.js | inputDelay": {
    "message": "Pagkaantala ng input"
  },
  "core/audits/work-during-interaction.js | presentationDelay": {
    "message": "Pagkaantala ng presentation"
  },
  "core/audits/work-during-interaction.js | processingTime": {
    "message": "Tagal ng pagpoproseso"
  },
  "core/audits/work-during-interaction.js | title": {
    "message": "Binabawasan ang gawain sa panahon ng mahalagang interaction"
  },
  "core/config/default-config.js | a11yAriaGroupDescription": {
    "message": "Mga pagkakataon ito na pahusayin ang paggamit ng ARIA sa iyong application na maaaring mapahusay ang karanasan para sa mga user ng nakakatulong na teknolohiya, tulad ng screen reader."
  },
  "core/config/default-config.js | a11yAriaGroupTitle": {
    "message": "ARIA"
  },
  "core/config/default-config.js | a11yAudioVideoGroupDescription": {
    "message": "Ito ay mga pagkakataong magbigay ng alternatibong content para sa audio at video. Puwede nitong mapaganda ang karanasan para sa mga user na may mga problema sa paningin o pandinig."
  },
  "core/config/default-config.js | a11yAudioVideoGroupTitle": {
    "message": "Audio at video"
  },
  "core/config/default-config.js | a11yBestPracticesGroupDescription": {
    "message": "Hina-highlight ng mga item na ito ang mga karaniwang pinakamahusay na kagawian sa pagiging accessible."
  },
  "core/config/default-config.js | a11yBestPracticesGroupTitle": {
    "message": "Pinakamahuhusay na kagawian"
  },
  "core/config/default-config.js | a11yCategoryDescription": {
    "message": "Hina-highlight ng mga pagsusuring ito ang mga pagkakataong [pahusayin ang accessibility ng iyong web app](https://developer.chrome.com/docs/lighthouse/accessibility/). Isang subset lang ng mga isyu ang made-detect ng awtomatikong pag-detect at hindi nito magagarantiya ang accessibility ng web app mo, kaya hinihikayat din ang [manual na pagsusuri](https://web.dev/how-to-review/)."
  },
  "core/config/default-config.js | a11yCategoryManualDescription": {
    "message": "Tinutugunan ng mga item na ito ang mga bahaging hindi masasakop ng naka-automate na tool sa pagsusuri. Matuto pa sa aming gabay sa [pagsasagawa ng pagsusuri sa pagiging accessible](https://web.dev/how-to-review/)."
  },
  "core/config/default-config.js | a11yCategoryTitle": {
    "message": "Pagiging accessible"
  },
  "core/config/default-config.js | a11yColorContrastGroupDescription": {
    "message": "Mga pagkakataon ito na pahusayin ang pagiging nababasa ng iyong content."
  },
  "core/config/default-config.js | a11yColorContrastGroupTitle": {
    "message": "Contrast"
  },
  "core/config/default-config.js | a11yLanguageGroupDescription": {
    "message": "Mga pagkakataon ito na pahusayin ang pagsasalin ng mga user sa iyong content sa iba't ibang lokal."
  },
  "core/config/default-config.js | a11yLanguageGroupTitle": {
    "message": "Pag-internationalize at pag-localize"
  },
  "core/config/default-config.js | a11yNamesLabelsGroupDescription": {
    "message": "Mga pagkakataon ito ng pahusayin ang mga semantic ng mga kontrol sa iyong application. Maaari nitong pahusayin ang karanasan para sa mga user ng nakakatulong na teknolohiya, tulad ng screen reader."
  },
  "core/config/default-config.js | a11yNamesLabelsGroupTitle": {
    "message": "Mga pangalan at label"
  },
  "core/config/default-config.js | a11yNavigationGroupDescription": {
    "message": "Ito ay mga pagkakataong pahusayin ang pag-navigate gamit ang keyboard sa iyong application."
  },
  "core/config/default-config.js | a11yNavigationGroupTitle": {
    "message": "Navigation"
  },
  "core/config/default-config.js | a11yTablesListsVideoGroupDescription": {
    "message": "Ang mga ito ay mga pagkakataong mapahusay ang karanasan ng pagbabasa ng data na nasa talahanayan o listahan gamit ang pantulong na teknolohiya, gaya ng screen reader."
  },
  "core/config/default-config.js | a11yTablesListsVideoGroupTitle": {
    "message": "Mga talahanayan at listahan"
  },
  "core/config/default-config.js | bestPracticesBrowserCompatGroupTitle": {
    "message": "Compatibility ng Browser"
  },
  "core/config/default-config.js | bestPracticesCategoryTitle": {
    "message": "Pinakamahuhusay na Kagawian"
  },
  "core/config/default-config.js | bestPracticesGeneralGroupTitle": {
    "message": "Pangkalahatan"
  },
  "core/config/default-config.js | bestPracticesTrustSafetyGroupTitle": {
    "message": "Tiwala at Kaligtasan"
  },
  "core/config/default-config.js | bestPracticesUXGroupTitle": {
    "message": "Karanasan ng User"
  },
  "core/config/default-config.js | budgetsGroupDescription": {
    "message": "Nagtatakda ng mga pamantayan para sa performance ng iyong site ang mga badyet ng performance."
  },
  "core/config/default-config.js | budgetsGroupTitle": {
    "message": "Mga Badyet"
  },
  "core/config/default-config.js | diagnosticsGroupDescription": {
    "message": "Higit pang impormasyon tungkol sa performance ng iyong application. Ang mga numerong ito ay hindi [direktang makakaapekto ](https://developer.chrome.com/docs/lighthouse/performance/performance-scoring/) sa score sa Performance."
  },
  "core/config/default-config.js | diagnosticsGroupTitle": {
    "message": "Mga Diagnostic"
  },
  "core/config/default-config.js | firstPaintImprovementsGroupDescription": {
    "message": "Ang pinakamahalagang aspeto ng performance ay ang bilis ng pag-render ng mga pixel sa screen. Mahahalagang sukatan: First Contentful Paint, First Meaningful Paint"
  },
  "core/config/default-config.js | firstPaintImprovementsGroupTitle": {
    "message": "Mga Pagpapahusay sa First Paint"
  },
  "core/config/default-config.js | loadOpportunitiesGroupDescription": {
    "message": "Puwedeng makatulong ang mga suhestyon na ito na mapabilis ang pag-load ng iyong page. Hindi [direktang nakakaapekto](https://developer.chrome.com/docs/lighthouse/performance/performance-scoring/) ang mga ito sa score sa Performance."
  },
  "core/config/default-config.js | loadOpportunitiesGroupTitle": {
    "message": "Mga Pagkakataon"
  },
  "core/config/default-config.js | metricGroupTitle": {
    "message": "Mga Sukatan"
  },
  "core/config/default-config.js | overallImprovementsGroupDescription": {
    "message": "Pagandahin ang pangkalahatang karanasan sa pag-load para bumilis ang pagtugon ng page at magamit ito kaagad. Mahahalagang sukatan: Time to Interactive, Speed Index"
  },
  "core/config/default-config.js | overallImprovementsGroupTitle": {
    "message": "Mga Pangkalahatang Pagpapahusay"
  },
  "core/config/default-config.js | performanceCategoryTitle": {
    "message": "Performance"
  },
  "core/config/default-config.js | pwaCategoryDescription": {
    "message": "Vina-validate ng mga pagsusuring ito ang mga aspeto ng isang Progressive Web App. [Alamin kung ano ang mayroon sa isang Progressive Web App](https://web.dev/pwa-checklist/)."
  },
  "core/config/default-config.js | pwaCategoryManualDescription": {
    "message": "Kinakailangan ang mga pagsusuring ito ng baseline na [Checklist ng PWA ](https://web.dev/pwa-checklist/) pero hindi ito awtomatikong sinusuri ng Lighthouse. Hindi nakakaapekto ang mga ito sa iyong score pero mahalagang ma-verify mo ang mga ito nang manual."
  },
  "core/config/default-config.js | pwaCategoryTitle": {
    "message": "PWA"
  },
  "core/config/default-config.js | pwaInstallableGroupTitle": {
    "message": "Nai-install"
  },
  "core/config/default-config.js | pwaOptimizedGroupTitle": {
    "message": "Na-optimize ang PWA"
  },
  "core/config/default-config.js | seoCategoryDescription": {
    "message": "Tinitiyak ng mga pagsusuring ito na nakakasunod ang iyong page sa pangunahing payo sa pag-optimize sa search engine. Marami pang karagdagang salik na hindi minamarkahan ng Lighthouse dito na posibleng makaapekto sa iyong ranking sa paghahanap, kabilang ang performance sa [Core Web Vitals](https://web.dev/learn-core-web-vitals/). [Matuto pa tungkol sa Google Search Essentials](https://support.google.com/webmasters/answer/35769)."
  },
  "core/config/default-config.js | seoCategoryManualDescription": {
    "message": "Paganahin ang mga karagdagang validator na ito sa iyong site para tingnan ang karagdagang pinakamahuhusay na kagawian sa SEO."
  },
  "core/config/default-config.js | seoCategoryTitle": {
    "message": "SEO"
  },
  "core/config/default-config.js | seoContentGroupDescription": {
    "message": "I-format ang iyong HTML sa paraang nag-e-enable sa mga crawler na mas maunawaan ang content ng app mo."
  },
  "core/config/default-config.js | seoContentGroupTitle": {
    "message": "Pinakamahuhusay na Kagawian sa Content"
  },
  "core/config/default-config.js | seoCrawlingGroupDescription": {
    "message": "Para lumabas sa mga resulta ng paghahanap, kailangan ng mga crawler ng access sa iyong app."
  },
  "core/config/default-config.js | seoCrawlingGroupTitle": {
    "message": "Pag-crawl at Pag-index"
  },
  "core/config/default-config.js | seoMobileGroupDescription": {
    "message": "Tiyaking pang-mobile ang iyong mga page para hindi na kailangang mag-pinch o mag-zoom in ng mga user para mabasa ang mga page ng content. [Alamin kung paano gawing pang-mobile ang mga page](https://developers.google.com/search/mobile-sites/)."
  },
  "core/config/default-config.js | seoMobileGroupTitle": {
    "message": "Pang-mobile"
  },
  "core/gather/driver/environment.js | warningSlowHostCpu": {
    "message": "Mukhang mas mabagal ang CPU ng tine-test na device kaysa sa inaasahan ng Lighthouse. Puwede itong magkaroon ng negatibong epekto sa score ng iyong performance. Matuto pa tungkol sa [pag-calibrate ng naaangkop na CPU slowdown multiplier](https://github.com/GoogleChrome/lighthouse/blob/main/docs/throttling.md#cpu-throttling)."
  },
  "core/gather/driver/navigation.js | warningRedirected": {
    "message": "Posibleng hindi naglo-load ang page gaya ng inaasahan dahil na-redirect ang iyong pansubok na URL ({requested}) sa {final}. Direktang subukan ang pangalawang URL."
  },
  "core/gather/driver/navigation.js | warningTimeout": {
    "message": "Masyadong matagal ang pag-load ng page para matapos sa inilaang limitasyon sa oras. Posibleng hindi kumpleto ang mga resulta."
  },
  "core/gather/driver/storage.js | warningCacheTimeout": {
    "message": "Nag-time out ang pag-clear sa cache ng browser. Subukang i-audit ulit ang page na ito at mag-file ng bug kung magpapatuloy ang isyu."
  },
  "core/gather/driver/storage.js | warningData": {
    "message": "{locationCount,plural, =1{Posibleng may naka-store na data na nakakaapekto sa bilis ng pag-load sa lokasyong ito: {locations}. I-audit ang page na ito sa incognito window para hindi maapektuhan ng mga resource na iyon ang iyong mga score.}one{Posibleng may naka-store na data na nakakaapekto sa bilis ng pag-load sa mga lokasyong ito: {locations}. I-audit ang page na ito sa incognito window para hindi maapektuhan ng mga resource na iyon ang iyong mga score.}other{Posibleng may naka-store na data na nakakaapekto sa bilis ng pag-load sa mga lokasyong ito: {locations}. I-audit ang page na ito sa incognito window para hindi maapektuhan ng mga resource na iyon ang iyong mga score.}}"
  },
  "core/gather/driver/storage.js | warningOriginDataTimeout": {
    "message": "Nag-time out ang pag-clear sa data ng origin. Subukang i-audit ulit ang page na ito at mag-file ng bug kung magpapatuloy ang isyu."
  },
  "core/gather/gatherers/link-elements.js | headerParseWarning": {
    "message": "Error sa pag-parse ng `link` header ({error}): `{header}`"
  },
  "core/gather/timespan-runner.js | warningNavigationDetected": {
    "message": "May na-detect na nabigasyon ng page habang gumagana. Hindi inirerekomenda ang paggamit ng timespan mode para mag-audit ng mga nabigasyon ng page. Gamitin ang navigation mode para mag-audit ng mga nabigasyon ng page para sa mas mahusay na third-party na attribution at pag-detect ng pangunahing thread."
  },
  "core/lib/bf-cache-strings.js | HTTPMethodNotGET": {
    "message": "Ang mga page lang na nag-load sa pamamagitan ng request gamit ang GET ang kwalipikado para sa back/forward cache."
  },
  "core/lib/bf-cache-strings.js | HTTPStatusNotOK": {
    "message": "Ang mga page lang na may status code na 2XX ang puwedeng i-cache."
  },
  "core/lib/bf-cache-strings.js | JavaScriptExecution": {
    "message": "Naka-detect ang Chrome ng pagsubok na i-execute ang JavaScript habang nasa cache."
  },
  "core/lib/bf-cache-strings.js | appBanner": {
    "message": "Kasalukuyang hindi kwalipikado para sa back/forward cache ang mga page na nag-request ng AppBanner."
  },
  "core/lib/bf-cache-strings.js | authorizationHeader": {
    "message": "Naka-disable ang back/forward cache dahil sa isang keepalive na request."
  },
  "core/lib/bf-cache-strings.js | backForwardCacheDisabled": {
    "message": "Dini-disable ng mga pag-flag ang back/forward cache. Bumisita sa chrome://flags/#back-forward-cache para lokal itong i-enable sa device na ito."
  },
  "core/lib/bf-cache-strings.js | backForwardCacheDisabledByCommandLine": {
    "message": "Dini-disable ng command line ang back/forward cache."
  },
  "core/lib/bf-cache-strings.js | backForwardCacheDisabledByLowMemory": {
    "message": "Naka-disable ang back/forward cache dahil sa hindi sapat na memory."
  },
  "core/lib/bf-cache-strings.js | backForwardCacheDisabledForDelegate": {
    "message": "Hindi sinusuportahan ng pag-delegate ang back/forward cache."
  },
  "core/lib/bf-cache-strings.js | backForwardCacheDisabledForPrerender": {
    "message": "Naka-disable ang back/forward cache para sa prerenderer."
  },
  "core/lib/bf-cache-strings.js | broadcastChannel": {
    "message": "Hindi puwedeng i-cache ang page dahil mayroon itong instance na BroadcastChannel na may mga nakarehistrong listener."
  },
  "core/lib/bf-cache-strings.js | cacheControlNoStore": {
    "message": "Hindi puwedeng pumasok sa back/forward cache ang mga page na may header na cache-control:no-store."
  },
  "core/lib/bf-cache-strings.js | cacheFlushed": {
    "message": "Sadyang na-clear ang cache."
  },
  "core/lib/bf-cache-strings.js | cacheLimit": {
    "message": "Inalis sa cache ang page para mapayagang ma-cache ang isa pang page."
  },
  "core/lib/bf-cache-strings.js | containsPlugins": {
    "message": "Kasalukuyang hindi kwalipikado para sa back/forward cache ang mga page na naglalaman ng mga plugin."
  },
  "core/lib/bf-cache-strings.js | contentFileChooser": {
    "message": "Hindi kwalipikado para sa back/forward cache ang mga page na gumagamit ng FileChooser API."
  },
  "core/lib/bf-cache-strings.js | contentFileSystemAccess": {
    "message": "Hindi kwalipikado para sa back/forward cache ang mga page na gumagamit ng File System Access API."
  },
  "core/lib/bf-cache-strings.js | contentMediaDevicesDispatcherHost": {
    "message": "Hindi kwalipikado para sa back/forward cache ang mga page na gumagamit ng Dispatcher ng Media Device."
  },
  "core/lib/bf-cache-strings.js | contentMediaPlay": {
    "message": "May nagpe-play na media player noong nag-navigate paalis."
  },
  "core/lib/bf-cache-strings.js | contentMediaSession": {
    "message": "Kasalukuyang hindi kwalipikado para sa back/forward cache ang mga page na gumagamit ng MediaSession API at nagtakda ng status ng pag-playback."
  },
  "core/lib/bf-cache-strings.js | contentMediaSessionService": {
    "message": "Kasalukuyang hindi kwalipikado para sa back/forward cache ang mga page na gumagamit ng MediaSession API at nagtakda ng mga tagapangasiwa ng pagkilos."
  },
  "core/lib/bf-cache-strings.js | contentScreenReader": {
    "message": "Naka-disable ang back/forward cache dahil sa screen reader."
  },
  "core/lib/bf-cache-strings.js | contentSecurityHandler": {
    "message": "Hindi kwalipikado para sa back/forward cache ang mga page na gumagamit ng SecurityHandler."
  },
  "core/lib/bf-cache-strings.js | contentSerial": {
    "message": "Hindi kwalipikado para sa back/forward cache ang mga page na gumagamit ng Serial API."
  },
  "core/lib/bf-cache-strings.js | contentWebAuthenticationAPI": {
    "message": "Hindi kwalipikado para sa back/forward cache ang mga page na gumagamit ng WebAuthentication API."
  },
  "core/lib/bf-cache-strings.js | contentWebBluetooth": {
    "message": "Hindi kwalipikado para sa back/forward cache ang mga page na gumagamit ng WebBluetooth API."
  },
  "core/lib/bf-cache-strings.js | contentWebUSB": {
    "message": "Hindi kwalipikado para sa back/forward cache ang mga page na gumagamit ng WebUSB API."
  },
  "core/lib/bf-cache-strings.js | cookieDisabled": {
    "message": "Naka-disable ang back/forward cache dahil naka-disable ang cookies sa isang page na gumagamit ng `Cache-Control: no-store`."
  },
  "core/lib/bf-cache-strings.js | dedicatedWorkerOrWorklet": {
    "message": "Kasalukuyang hindi kwalipikado para sa back/forward cache ang mga page na gumagamit ng nakalaang worker o worklet."
  },
  "core/lib/bf-cache-strings.js | documentLoaded": {
    "message": "Hindi natapos mag-load ang dokumento bago nag-navigate paalis dito."
  },
  "core/lib/bf-cache-strings.js | embedderAppBannerManager": {
    "message": "May App Banner noong nag-navigate paalis."
  },
  "core/lib/bf-cache-strings.js | embedderChromePasswordManagerClientBindCredentialManager": {
    "message": "May Password Manager ng Chrome noong nag-navigate paalis."
  },
  "core/lib/bf-cache-strings.js | embedderDomDistillerSelfDeletingRequestDelegate": {
    "message": "Isinasagawa ang DOM distillation noong nag-navigate paalis."
  },
  "core/lib/bf-cache-strings.js | embedderDomDistillerViewerSource": {
    "message": "May DOM Distiller Viewer noong nag-navigate paalis."
  },
  "core/lib/bf-cache-strings.js | embedderExtensionMessaging": {
    "message": "Naka-disable ang back/forward cache dahil gumagamit ang mga extension ng messaging API."
  },
  "core/lib/bf-cache-strings.js | embedderExtensionMessagingForOpenPort": {
    "message": "Dapat isara ng mga extension na may long-lived na koneksyon ang koneksyon bago pumasok sa back/forward cache."
  },
  "core/lib/bf-cache-strings.js | embedderExtensionSentMessageToCachedFrame": {
    "message": "Sinubukang magpadala ng mga extension na may long-lived na koneksyon ng mga mensahe sa mga frame sa back/forward cache."
  },
  "core/lib/bf-cache-strings.js | embedderExtensions": {
    "message": "Naka-disable ang back/forward cache dahil sa mga extension."
  },
  "core/lib/bf-cache-strings.js | embedderModalDialog": {
    "message": "Ipinakita ang modal dialog, gaya ng dialog para sa pagsusumite ulit ng form o http password, para sa page noong nag-navigate paalis."
  },
  "core/lib/bf-cache-strings.js | embedderOfflinePage": {
    "message": "Ipinakita ang offline na page noong nag-navigate paalis."
  },
  "core/lib/bf-cache-strings.js | embedderOomInterventionTabHelper": {
    "message": "May Out-Of-Memory Intervention bar noong nag-navigate paalis."
  },
  "core/lib/bf-cache-strings.js | embedderPermissionRequestManager": {
    "message": "May mga request sa pahintulot noong nag-navigate paalis."
  },
  "core/lib/bf-cache-strings.js | embedderPopupBlockerTabHelper": {
    "message": "May popup blocker noong nag-navigate paalis."
  },
  "core/lib/bf-cache-strings.js | embedderSafeBrowsingThreatDetails": {
    "message": "Ipinakita ang mga detalye ng Ligtas na Pag-browse noong nag-navigate paalis."
  },
  "core/lib/bf-cache-strings.js | embedderSafeBrowsingTriggeredPopupBlocker": {
    "message": "Tinukoy ng Ligtas na Pag-browse ang page na ito bilang mapang-abuso at nag-block ito ng popup."
  },
  "core/lib/bf-cache-strings.js | enteredBackForwardCacheBeforeServiceWorkerHostAdded": {
    "message": "May service worker na na-activate habang nasa back/forward cache ang page."
  },
  "core/lib/bf-cache-strings.js | errorDocument": {
    "message": "Naka-disable ang back/forward cache dahil sa isang error sa dokumento."
  },
  "core/lib/bf-cache-strings.js | fencedFramesEmbedder": {
    "message": "Hindi puwedeng i-store sa bfcache ang mga page na gumagamit ng FencedFrames."
  },
  "core/lib/bf-cache-strings.js | foregroundCacheLimit": {
    "message": "Inalis sa cache ang page para mapayagang ma-cache ang isa pang page."
  },
  "core/lib/bf-cache-strings.js | grantedMediaStreamAccess": {
    "message": "Kasalukuyang hindi kwalipikado para sa back/forward cache ang mga page na nagbigay ng access sa pag-stream ng media."
  },
  "core/lib/bf-cache-strings.js | haveInnerContents": {
    "message": "Kasalukuyang hindi kwalipikado para sa back/forward cache ang mga page na gumagamit ng mga portal."
  },
  "core/lib/bf-cache-strings.js | idleManager": {
    "message": "Kasalukuyang hindi kwalipikado para sa back/forward cache ang mga page na gumagamit ng IdleManager."
  },
  "core/lib/bf-cache-strings.js | indexedDBConnection": {
    "message": "Kasalukuyang hindi kwalipikado para sa back/forward cache ang mga page na may bukas na IndexedDBConnection."
  },
  "core/lib/bf-cache-strings.js | indexedDBEvent": {
    "message": "Naka-disable ang back/forward cache dahil sa event na IndexedDB."
  },
  "core/lib/bf-cache-strings.js | ineligibleAPI": {
    "message": "May ginamit na mga hindi kwalipikadong API."
  },
  "core/lib/bf-cache-strings.js | injectedJavascript": {
    "message": "Kasalukuyang hindi kwalipikado para sa back/forward cache ang mga page kung saan na-inject ng mga extension ang `JavaScript`."
  },
  "core/lib/bf-cache-strings.js | injectedStyleSheet": {
    "message": "Kasalukuyang hindi kwalipikado para sa back/forward cache ang mga page kung saan na-inject ng mga extension ang `StyleSheet`."
  },
  "core/lib/bf-cache-strings.js | internalError": {
    "message": "Internal na error."
  },
  "core/lib/bf-cache-strings.js | keepaliveRequest": {
    "message": "Naka-disable ang back/forward cache dahil sa isang keepalive na request."
  },
  "core/lib/bf-cache-strings.js | keyboardLock": {
    "message": "Kasalukuyang hindi available para sa back/forward cache ang mga page na gumagamit ng KeyboardLock."
  },
  "core/lib/bf-cache-strings.js | loading": {
    "message": "Hindi natapos mag-load ang page bago nag-navigate paalis dito."
  },
  "core/lib/bf-cache-strings.js | mainResourceHasCacheControlNoCache": {
    "message": "Hindi puwedeng pumasok sa back/forward cache ang mga page na may pangunahing resource na may cache-control:no-cache."
  },
  "core/lib/bf-cache-strings.js | mainResourceHasCacheControlNoStore": {
    "message": "Hindi puwedeng pumasok sa back/forward cache ang mga page na may pangunahing resource na may cache-control:no-store."
  },
  "core/lib/bf-cache-strings.js | navigationCancelledWhileRestoring": {
    "message": "Kinansela ang pag-navigate bago ma-restore ang page mula sa back/forward cache."
  },
  "core/lib/bf-cache-strings.js | networkExceedsBufferLimit": {
    "message": "Inalis sa cache ang page dahil may aktibong koneksyon ng network na nakatanggap ng masyadong maraming data. Nililimitahan ng Chrome ang dami ng data na puwedeng matanggap ng page habang naka-cache."
  },
  "core/lib/bf-cache-strings.js | networkRequestDatapipeDrainedAsBytesConsumer": {
    "message": "Kasalukuyang hindi kwalipikado para sa back/forward cache ang mga page na may inflight na fetch() o XHR)."
  },
  "core/lib/bf-cache-strings.js | networkRequestRedirected": {
    "message": "Inalis sa back/forward cache ang page dahil may pag-redirect ang isang request sa aktibong network."
  },
  "core/lib/bf-cache-strings.js | networkRequestTimeout": {
    "message": "Inalis sa cache ang page dahil masyadong matagal na nakabukas ang isang koneksyon ng network. Nililimitahan ng Chrome ang haba ng oras na puwedeng makatanggap ng data ang isa page habang naka-cache."
  },
  "core/lib/bf-cache-strings.js | noResponseHead": {
    "message": "Hindi puwedeng pumasok sa back/forward cache ang mga page na walang valid na header ng sagot."
  },
  "core/lib/bf-cache-strings.js | notMainFrame": {
    "message": "Nangyari ang pag-navigate sa frame bukod pa sa pangunahing frame."
  },
  "core/lib/bf-cache-strings.js | outstandingIndexedDBTransaction": {
    "message": "Kasalukuyang hindi kwalipikado para sa back/forward cache ang page na may mga kasalukuyang naka-index na transaksyon sa DB."
  },
  "core/lib/bf-cache-strings.js | outstandingNetworkRequestDirectSocket": {
    "message": "Kasalukuyang hindi available para sa back/forward cache ang mga page na may in-flight na request sa network."
  },
  "core/lib/bf-cache-strings.js | outstandingNetworkRequestFetch": {
    "message": "Kasalukuyang hindi kwalipikado para sa back/forward cache ang mga page na may in-flight na request sa fetch network."
  },
  "core/lib/bf-cache-strings.js | outstandingNetworkRequestOthers": {
    "message": "Kasalukuyang hindi available para sa back/forward cache ang mga page na may in-flight na request sa network."
  },
  "core/lib/bf-cache-strings.js | outstandingNetworkRequestXHR": {
    "message": "Kasalukuyang hindi available para sa back/forward cache ang mga page na may in-flight na request sa network gamit ang XHR."
  },
  "core/lib/bf-cache-strings.js | paymentManager": {
    "message": "Kasalukuyang hindi kwalipikado para sa back/forward cache ang mga page na gumagamit ng PaymentManager."
  },
  "core/lib/bf-cache-strings.js | pictureInPicture": {
    "message": "Kasalukuyang hindi kwalipikado para sa back/forward cache ang mga page na gumagamit ng Picture-in-Picture."
  },
  "core/lib/bf-cache-strings.js | portal": {
    "message": "Kasalukuyang hindi kwalipikado para sa back/forward cache ang mga page na gumagamit ng mga portal."
  },
  "core/lib/bf-cache-strings.js | printing": {
    "message": "Kasalukuyang hindi kwalipikado para sa back/forward cache ang mga page na nagpapakita ng UI sa Pag-print."
  },
  "core/lib/bf-cache-strings.js | relatedActiveContentsExist": {
    "message": "Binuksan ang page gamit ang '`window.open()`' at may ibang tab na tumutukoy rito, o may window na binuksan ang page."
  },
  "core/lib/bf-cache-strings.js | rendererProcessCrashed": {
    "message": "Nag-crash ang proseso ng pag-render para sa page sa back/forward cache."
  },
  "core/lib/bf-cache-strings.js | rendererProcessKilled": {
    "message": "Inihinto ang proseso ng pag-render para sa page na nasa back/forward cache."
  },
  "core/lib/bf-cache-strings.js | requestedAudioCapturePermission": {
    "message": "Kasalukuyang hindi kwalipikado para sa back/forward cache ang mga page na nag-request ng mga pahintulot sa pag-capture ng audio."
  },
  "core/lib/bf-cache-strings.js | requestedBackForwardCacheBlockedSensors": {
    "message": "Kasalukuyang hindi kwalipikado para sa back/forward cache ang mga page na nag-request ng mga pahintulot sa sensor."
  },
  "core/lib/bf-cache-strings.js | requestedBackgroundWorkPermission": {
    "message": "Kasalukuyang hindi kwalipikado para sa back/forward cache ang mga page na nag-request ng mga pahintulot sa pag-sync o pag-fetch sa background."
  },
  "core/lib/bf-cache-strings.js | requestedMIDIPermission": {
    "message": "Kasalukuyang hindi kwalipikado para sa back/forward cache ang mga page na nag-request ng mga pahintulot sa MIDI."
  },
  "core/lib/bf-cache-strings.js | requestedNotificationsPermission": {
    "message": "Kasalukuyang hindi kwalipikado para sa back/forward cache ang mga page na nag-request ng mga pahintulot sa mga notification."
  },
  "core/lib/bf-cache-strings.js | requestedStorageAccessGrant": {
    "message": "Kasalukuyang hindi kwalipikado para sa back/forward cache ang mga page na nag-request ng access sa storage."
  },
  "core/lib/bf-cache-strings.js | requestedVideoCapturePermission": {
    "message": "Kasalukuyang hindi kwalipikado para sa back/forward cache ang mga page na nag-request ng mga pahintulot sa pag-capture ng video."
  },
  "core/lib/bf-cache-strings.js | schemeNotHTTPOrHTTPS": {
    "message": "Ang mga page lang na may scheme ng URL na HTTP / HTTPS ang puwedeng i-cache."
  },
  "core/lib/bf-cache-strings.js | serviceWorkerClaim": {
    "message": "Na-claim ng service worker ang page habang nasa back/forward cache ito."
  },
  "core/lib/bf-cache-strings.js | serviceWorkerPostMessage": {
    "message": "May service worker na sumubok na magpadala ng `MessageEvent` sa page na nasa back/forward cache."
  },
  "core/lib/bf-cache-strings.js | serviceWorkerUnregistration": {
    "message": "Na-unregister ang ServiceWorker habang nasa back/forward cache ang isang page."
  },
  "core/lib/bf-cache-strings.js | serviceWorkerVersionActivation": {
    "message": "Inalis sa back/forward cache ang page dahil sa pag-activate ng service worker."
  },
  "core/lib/bf-cache-strings.js | sessionRestored": {
    "message": "Ni-restart at na-clear ng Chrome ang mga entry sa back/forward cache."
  },
  "core/lib/bf-cache-strings.js | sharedWorker": {
    "message": "Kasalukuyang hindi kwalipikado para sa back/forward cache ang mga page na gumagamit ng SharedWorker."
  },
  "core/lib/bf-cache-strings.js | speechRecognizer": {
    "message": "Kasalukuyang hindi kwalipikado para sa back/forward cache ang mga page na gumagamit ng SpeechRecognizer."
  },
  "core/lib/bf-cache-strings.js | speechSynthesis": {
    "message": "Kasalukuyang hindi kwalipikado para sa back/forward cache ang mga page na gumagamit ng SpeechSynthesis."
  },
  "core/lib/bf-cache-strings.js | subframeIsNavigating": {
    "message": "May iframe sa page na nagsimula ng pag-navigate na hindi natapos."
  },
  "core/lib/bf-cache-strings.js | subresourceHasCacheControlNoCache": {
    "message": "Hindi puwedeng pumasok sa back/forward cache ang mga page na may subresource na may cache-control:no-cache."
  },
  "core/lib/bf-cache-strings.js | subresourceHasCacheControlNoStore": {
    "message": "Hindi puwedeng pumasok sa back/forward cache ang mga page na may subresource na may cache-control:no-store."
  },
  "core/lib/bf-cache-strings.js | timeout": {
    "message": "Lumampas ang page sa maximum na oras sa back/forward cache at nag-expire na ito."
  },
  "core/lib/bf-cache-strings.js | timeoutPuttingInCache": {
    "message": "Nag-time out ang page habang pumapasok sa back/forward cache (malamang na dahil sa mga matagal na tumatakbong tagapangasiwa ng pagehide)."
  },
  "core/lib/bf-cache-strings.js | unloadHandlerExistsInMainFrame": {
    "message": "Ang page ay may tagapangasiwa ng pag-unload sa pangunahing frame."
  },
  "core/lib/bf-cache-strings.js | unloadHandlerExistsInSubFrame": {
    "message": "Ang page ay may tagapangasiwa ng pag-unload sa sub frame."
  },
  "core/lib/bf-cache-strings.js | userAgentOverrideDiffers": {
    "message": "Binago ng browser ang header ng override ng user agent."
  },
  "core/lib/bf-cache-strings.js | wasGrantedMediaAccess": {
    "message": "Kasalukuyang hindi kwalipikado para sa back/forward cache ang mga page na nagbigay ng access sa pag-record ng video o audio."
  },
  "core/lib/bf-cache-strings.js | webDatabase": {
    "message": "Kasalukuyang hindi kwalipikado para sa back/forward cache ang mga page na gumagamit ng WebDatabase."
  },
  "core/lib/bf-cache-strings.js | webHID": {
    "message": "Kasalukuyang hindi kwalipikado para sa back/forward cache ang mga page na gumagamit ng WebHID."
  },
  "core/lib/bf-cache-strings.js | webLocks": {
    "message": "Kasalukuyang hindi kwalipikado para sa back/forward cache ang mga page na gumagamit ng WebLocks."
  },
  "core/lib/bf-cache-strings.js | webNfc": {
    "message": "Kasalukuyang hindi kwalipikado para sa back/forward cache ang mga page na gumagamit ng WebNfc."
  },
  "core/lib/bf-cache-strings.js | webOTPService": {
    "message": "Kasalukuyang hindi kwalipikado para sa bfcache ang mga page na gumagamit ng WebOTPService."
  },
  "core/lib/bf-cache-strings.js | webRTC": {
    "message": "Hindi puwedeng pumasok sa back/forward cache ang mga page na may WebRTC."
  },
  "core/lib/bf-cache-strings.js | webShare": {
    "message": "Kasalukuyang hindi kwalipikado para sa back/forward cache ang mga page na gumagamit ng WebShare."
  },
  "core/lib/bf-cache-strings.js | webSocket": {
    "message": "Hindi puwedeng pumasok sa back/forward cache ang mga page na may WebSocket."
  },
  "core/lib/bf-cache-strings.js | webTransport": {
    "message": "Hindi puwedeng pumasok sa back/forward cache ang mga page na may WebTransport."
  },
  "core/lib/bf-cache-strings.js | webXR": {
    "message": "Kasalukuyang hindi kwalipikado para sa back/forward cache ang mga page na gumagamit ng WebXR."
  },
  "core/lib/csp-evaluator.js | allowlistFallback": {
    "message": "Pag-isipang magdagdag ng https: at http: na URL scheme (binabalewala ng mga browser na sumusuporta sa `'strict-dynamic'`) para maging backward compatible sa mga lumang browser."
  },
  "core/lib/csp-evaluator.js | deprecatedDisownOpener": {
    "message": "Hindi na ginagamit ang `disown-opener` simula sa CSP3. Pakigamit na lang ang header na Cross-Origin-Opener-Policy."
  },
  "core/lib/csp-evaluator.js | deprecatedReferrer": {
    "message": "Hindi na ginagamit ang `referrer` simula sa CSP2. Pakigamit na lang ang header na Referrer-Policy."
  },
  "core/lib/csp-evaluator.js | deprecatedReflectedXSS": {
    "message": "Hindi na ginagamit ang `reflected-xss` simula sa CSP2. Pakigamit na lang ang header na X-XSS-Protection."
  },
  "core/lib/csp-evaluator.js | missingBaseUri": {
    "message": "Binibigyang-daan ng nawawalang `base-uri` ang mga na-inject na `<base>` na tag na itakda ang base na URL para sa lahat ng relative URL (hal. mga script) sa isang domain na kinokontrol ng attacker. Pag-isipang itakda ang `base-uri` sa `'none'` o `'self'`."
  },
  "core/lib/csp-evaluator.js | missingObjectSrc": {
    "message": "Pinapayagan ng kulang na `object-src` ang pag-inject ng mga plugin na nag-e-execute ng mga hindi ligtas na script. Pag-isipang itakda ang `object-src` sa `'none'` kung magagawa mo."
  },
  "core/lib/csp-evaluator.js | missingScriptSrc": {
    "message": "Nawawala ang direktibang `script-src`. Puwede nitong bigyang-daan ang pag-execute ng mga hindi ligtas na script."
  },
  "core/lib/csp-evaluator.js | missingSemicolon": {
    "message": "Nakalimutan mo ba ang semicolon? Mukhang direktiba ang {keyword} at hindi isang keyword."
  },
  "core/lib/csp-evaluator.js | nonceCharset": {
    "message": "Dapat gamitin ng mga nonce ang base64 na charset."
  },
  "core/lib/csp-evaluator.js | nonceLength": {
    "message": "Dapat ay hindi bababa sa 8 character ang haba ng mga nonce."
  },
  "core/lib/csp-evaluator.js | plainUrlScheme": {
    "message": "Iwasang gumamit ng mga plain na URL scheme ({keyword}) sa direktibang ito. Pinapayagan ng mga plain na URL scheme na ma-source ang mga script mula sa hindi ligtas na domain."
  },
  "core/lib/csp-evaluator.js | plainWildcards": {
    "message": "Iwasang gumamit ng mga plain na wildcard ({keyword}) sa direktibang ito. Pinapayagan ng mga plain na wildcard na ma-source ang mga script mula sa hindi ligtas na domain."
  },
  "core/lib/csp-evaluator.js | reportToOnly": {
    "message": "Nako-configure lang ang destinasyon ng pag-uulat sa pamamagitan ng report-to na direktiba. Sinusuportahan lang ang direktibang ito sa mga browser na batay sa Chromium kung kaya inirerekomendang gumamit din ng `report-uri` na direktiba."
  },
  "core/lib/csp-evaluator.js | reportingDestinationMissing": {
    "message": "Walang CSP na nagko-configure ng destinasyon ng pag-uulat. Pinapahirap nitong mapanatili ang CSP sa paglipas ng panahon at masubaybayan ang anumang pagkasira."
  },
  "core/lib/csp-evaluator.js | strictDynamic": {
    "message": "Puwedeng madalas na ma-bypass ang mga allowlist ng host. Pag-isipang gumamit ng mga CSP nonce o hash sa halip, kasama ng `'strict-dynamic'` kung kinakailangan."
  },
  "core/lib/csp-evaluator.js | unknownDirective": {
    "message": "Hindi kilalang direktiba ng CSP."
  },
  "core/lib/csp-evaluator.js | unknownKeyword": {
    "message": "Mukhang invalid na keyword ang {keyword}."
  },
  "core/lib/csp-evaluator.js | unsafeInline": {
    "message": "Nagbibigay-daan ang `'unsafe-inline'` sa pag-execute ng mga hindi ligtas na in-page na script at tagapangasiwa ng event. Pag-isipang gumamit ng mga CSP nonce o hash para indibidwal na payagan ang mga script."
  },
  "core/lib/csp-evaluator.js | unsafeInlineFallback": {
    "message": "Pag-isipang magdagdag ng `'unsafe-inline'` (binabalewala ng mga browser na sumusuporta sa mga nonce/hash) para maging backward compatible sa mga lumang browser."
  },
  "core/lib/deprecation-description.js | feature": {
    "message": "Tingnan ang page ng status ng feature para sa higit pang detalye."
  },
  "core/lib/deprecation-description.js | milestone": {
    "message": "Magkakaroon ng bisa ang pagbabagong ito sa milestone na {milestone}."
  },
  "core/lib/deprecation-description.js | title": {
    "message": "Gumagamit ng Hindi na Ginagamit na Feature"
  },
  "core/lib/deprecations-strings.js | AuthorizationCoveredByWildcard": {
    "message": "Hindi sasaklawin ang pagpapahintulot ng simbolong wildcard (*) sa pangangasiwa ng `Access-Control-Allow-Headers` sa CORS."
  },
  "core/lib/deprecations-strings.js | CSSSelectorInternalMediaControlsOverlayCastButton": {
    "message": "Dapat gamitin ang attribute na `disableRemotePlayback` para i-disable ang default na integration ng Cast sa halip na gamitin ang selector na `-internal-media-controls-overlay-cast-button`."
  },
  "core/lib/deprecations-strings.js | CanRequestURLHTTPContainingNewline": {
    "message": "Naka-block ang mga kahiligan sa resource na may mga URL na naglalaman ng mga inalis na whitespace `(n|r|t)` character at less-than character (`<`). Pakialis ang mga newline at i-encode ang mga less-than character mula sa mga lugar tulad ng mga value na attribute ng element para ma-load ang mga resource na ito."
  },
  "core/lib/deprecations-strings.js | ChromeLoadTimesConnectionInfo": {
    "message": "Hindi na ginagamit ang `chrome.loadTimes()`, standardized na API: Navigation Timing 2 na lang ang gamitin."
  },
  "core/lib/deprecations-strings.js | ChromeLoadTimesFirstPaintAfterLoadTime": {
    "message": "Hindi na ginagamit ang `chrome.loadTimes()`, standardized na API: Paint Timing na lang ang gamitin."
  },
  "core/lib/deprecations-strings.js | ChromeLoadTimesWasAlternateProtocolAvailable": {
    "message": "Hindi na ginagamit ang `chrome.loadTimes()`, standardized na API: `nextHopProtocol` sa Navigation Timing 2 na lang ang gamitin."
  },
  "core/lib/deprecations-strings.js | CookieWithTruncatingChar": {
    "message": "Tatanggihan sa halip na puputulin ang cookies na naglalaman ng `(0|r|n)` character."
  },
  "core/lib/deprecations-strings.js | CrossOriginAccessBasedOnDocumentDomain": {
    "message": "Hindi na ginagamit, at madi-disable nang default ang pagpapahinga ng patakaran sa iisang origin sa pamamagitan ng pagtatakda sa `document.domain`. Ang babalang ito sa paghinto sa paggamit ay para sa isang cross-origin na access na na-enable sa pamamagitan ng pagtatakda sa `document.domain`."
  },
  "core/lib/deprecations-strings.js | CrossOriginWindowAlert": {
    "message": "Hindi na ginagamit ang pag-trigger ng window.alert mula sa mga cross origin na iframe at aalisin na ito sa hinaharap."
  },
  "core/lib/deprecations-strings.js | CrossOriginWindowConfirm": {
    "message": "Hindi na ginagamit ang pag-trigger ng window.confirm mula sa mga cross origin na iframe at aalisin na ito sa hinaharap."
  },
  "core/lib/deprecations-strings.js | DOMMutationEvents": {
    "message": "Hindi na ginagamit at aalisin na ang Mga Event ng DOM Mutation, kasama ang `DOMSubtreeModified`, `DOMNodeInserted`, `DOMNodeRemoved`, `DOMNodeRemovedFromDocument`, `DOMNodeInsertedIntoDocument`, at `DOMCharacterDataModified` (https://w3c.github.io/uievents/#legacy-event-types). `MutationObserver` na lang ang gamitin."
  },
  "core/lib/deprecations-strings.js | DataUrlInSvgUse": {
    "message": "Suporta para sa data: Hindi na ginagamit ang mga URL sa SVG <use> na element at aalisin na ito sa hinaharap."
  },
  "core/lib/deprecations-strings.js | DocumentDomainSettingWithoutOriginAgentClusterHeader": {
    "message": "Hindi na ginagamit, at madi-disable nang default ang pagpapahinga ng patakaran sa iisang origin sa pamamagitan ng pagtatakda sa `document.domain`. Para patuloy na magamit ang feature na ito, mag-opt out sa mga origin-keyed agent cluster sa pamamagitan ng pagpapadala ng header na `Origin-Agent-Cluster: ?0` kasama ng sagot ng HTTP para sa dokumento at mga frame. Tingnan ang https://developer.chrome.com/blog/immutable-document-domain/ para sa higit pang detalye."
  },
  "core/lib/deprecations-strings.js | ExpectCTHeader": {
    "message": "Hindi na ginagamit at aalisin na ang `Expect-CT` na header. Iniaatas ng Chrome ang Transparency ng Certificate para sa lahat ng pampublikong pinagkakatiwalaang certificate na ibinigay pagkalipas ng Abril 30, 2018."
  },
  "core/lib/deprecations-strings.js | GeolocationInsecureOrigin": {
    "message": "Hindi na gumagana ang `getCurrentPosition()` at `watchPosition()` sa mga hindi secure na origin. Para magamit ang feature na ito, pag-isipang ilipat ang iyong application sa isang secure na origin, tulad ng HTTPS. Tingnan ang https://goo.gle/chrome-insecure-origins para sa higit pang detalye."
  },
  "core/lib/deprecations-strings.js | GeolocationInsecureOriginDeprecatedNotRemoved": {
    "message": "Hindi na ginagamit ang `getCurrentPosition()` at `watchPosition()` sa mga hindi secure na origin. Para magamit ang feature na ito, pag-isipang ilipat ang iyong application sa isang secure na origin, tulad ng HTTPS. Tingnan ang https://goo.gle/chrome-insecure-origins para sa higit pang detalye."
  },
  "core/lib/deprecations-strings.js | GetUserMediaInsecureOrigin": {
    "message": "Hindi na gumagana ang `getUserMedia()` sa mga hindi secure na origin. Para magamit ang feature na ito, pag-isipang ilipat ang iyong application sa isang secure na origin, tulad ng HTTPS. Tingnan ang https://goo.gle/chrome-insecure-origins para sa higit pang detalye."
  },
  "core/lib/deprecations-strings.js | HostCandidateAttributeGetter": {
    "message": "Hindi na ginagamit ang `RTCPeerConnectionIceErrorEvent.hostCandidate`. `RTCPeerConnectionIceErrorEvent.address` o `RTCPeerConnectionIceErrorEvent.port` na lang ang gamitin."
  },
  "core/lib/deprecations-strings.js | IdentityInCanMakePaymentEvent": {
    "message": "Ang origin ng merchant at arbitrary na data mula sa `canmakepayment` na event ng service worker ay hindi na ginagamit at aalisin: `topOrigin`, `paymentRequestOrigin`, `methodData`, `modifiers`."
  },
  "core/lib/deprecations-strings.js | InsecurePrivateNetworkSubresourceRequest": {
    "message": "Humiling ang website ng subresource mula sa isang network na maa-access lang nito dahil sa privileged na posisyon ng network ng mga user nito. Ine-expose ng mga kahilingang ito ang mga hindi pampublikong device at server sa internet, na nagpapataas sa panganib ng cross-site request forgery (CSRF) na pag-atake, at/o pag-leak ng impormasyon. Para mapigilan ang mga panganib na ito, hindi na gagamitin ng Chrome ang mga kahilingan sa mga hindi pampublikong subresource kapag sinimulan mula sa mga hindi secure na konteksto, at magsisimula itong i-block ang mga iyon."
  },
  "core/lib/deprecations-strings.js | InterestGroupDailyUpdateUrl": {
    "message": "Na-rename sa `updateUrl` ang field ng `dailyUpdateUrl` ng `InterestGroups` na ipinasa sa `joinAdInterestGroup()`, para mas tumpak na maipakita ang gawi nito."
  },
  "core/lib/deprecations-strings.js | LocalCSSFileExtensionRejected": {
    "message": "Hindi ma-load ang CSS mula sa mga URL ng `file:` maliban na lang kung nagtatapos ang mga ito sa file extension na `.css`."
  },
  "core/lib/deprecations-strings.js | MediaSourceAbortRemove": {
    "message": "Hindi na ginagamit ang paggamit ng `SourceBuffer.abort()` para i-abort ang asynchronous na pag-aalis ng sakop ng `remove()` dahil sa pagbabago ng detalye. Aalisin ang suporta sa hinaharap. Dapat mong pakinggan na lang ang `updateend`. Nilalayon lang ng `abort()` na i-abort ang asynchronous na pagdaragdag ng media o i-reset ang status ng pang-parse."
  },
  "core/lib/deprecations-strings.js | MediaSourceDurationTruncatingBuffered": {
    "message": "Hindi na ginagamit ang pagtatakda ng `MediaSource.duration` sa ibaba ng pinakamataas na timestamp ng presentation ng anumang naka-buffer at naka-code na frame dahil sa pagbabago ng detalye. Aalisin ang suporta para sa direktang pag-aalis ng naputol at naka-buffer na media sa hinaharap. Sa halip, dapat kang magsagawa ng direktang `remove(newDuration, oldDuration)` sa lahat ng `sourceBuffers`, kung saan `newDuration < oldDuration`."
  },
  "core/lib/deprecations-strings.js | NoSysexWebMIDIWithoutPermission": {
    "message": "Hihingi ng pahintulot ang Web MIDI sa paggamit kahit na hindi tinukoy ang sysex sa `MIDIOptions`."
  },
  "core/lib/deprecations-strings.js | NonStandardDeclarativeShadowDOM": {
    "message": "Hindi na ginagamit ang luma at hindi standardized na attribute na `shadowroot` at *hindi na ito gagana* sa M119. Pakigamit na lang ang bago at standardized na attribute na `shadowrootmode`."
  },
  "core/lib/deprecations-strings.js | NotificationInsecureOrigin": {
    "message": "Posibleng hindi na magamit ang Notification API mula sa mga hindi secure na origin. Pag-isipang ilipat ang iyong application sa isang secure na origin, tulad ng HTTPS. Tingnan ang https://goo.gle/chrome-insecure-origins para sa higit pang detalye."
  },
  "core/lib/deprecations-strings.js | NotificationPermissionRequestedIframe": {
    "message": "Posibleng hindi na humiling ng pahintulot para sa Notification API mula sa isang cross-origin na iframe. Pag-isipang humiling ng pahintulot mula sa isang top-level na frame o magbukas na lang ng bagong window."
  },
  "core/lib/deprecations-strings.js | ObsoleteCreateImageBitmapImageOrientationNone": {
    "message": "Hindi na ginagamit ang opsyong `imageOrientation: 'none'` sa createImageBitmap. Pakigamit na lang ang createImageBitmap na may opsyong \\{imageOrientation: 'from-image'\\}."
  },
  "core/lib/deprecations-strings.js | ObsoleteWebRtcCipherSuite": {
    "message": "Nagne-negotiate ang iyong partner ng lumang bersyon ng (D)TLS. Sumangguni sa iyong partner para maayos ito."
  },
  "core/lib/deprecations-strings.js | OverflowVisibleOnReplacedElement": {
    "message": "Kapag tinukoy ang `overflow: visible` sa mga tag ng img, video, at canvas, posibleng gumawa ang mga ito ng visual na content sa labas ng mga hangganan ng element. Tingnan ang https://github.com/WICG/shared-element-transitions/blob/main/debugging_overflow_on_images.md."
  },
  "core/lib/deprecations-strings.js | PaymentInstruments": {
    "message": "Hindi na ginagamit ang `paymentManager.instruments`. Gumamit na lang ng just-in-time na pag-install para sa mga tagapangasiwa ng pagbabayad."
  },
  "core/lib/deprecations-strings.js | PaymentRequestCSPViolation": {
    "message": "Na-bypass ng iyong call na `PaymentRequest` ang direktibang `connect-src` ng Content-Security-Policy (CSP). Hindi na ginagamit ang pag-bypass na ito. Magdagdag ng identifier ng paraan ng pagbabayad mula sa `PaymentRequest` API (sa field na `supportedMethods`) sa iyong direktibang `connect-src` ng CSP."
  },
  "core/lib/deprecations-strings.js | PersistentQuotaType": {
    "message": "Hindi na ginagamit ang `StorageType.persistent`. Pakigamit na lang ang standardized na `navigator.storage`."
  },
  "core/lib/deprecations-strings.js | PictureSourceSrc": {
    "message": "Invalid at binabalewala ang `<source src>` na may parent na `<picture>`. `<source srcset>` na lang ang gamitin."
  },
  "core/lib/deprecations-strings.js | PrefixedCancelAnimationFrame": {
    "message": "Partikular sa vendor ang webkitCancelAnimationFrame. Pakigamit na lang ang karaniwang cancelAnimationFrame."
  },
  "core/lib/deprecations-strings.js | PrefixedRequestAnimationFrame": {
    "message": "Partikular sa vendor ang webkitRequestAnimationFrame. Pakigamit na lang ang karaniwang requestAnimationFrame."
  },
  "core/lib/deprecations-strings.js | PrefixedVideoDisplayingFullscreen": {
    "message": "Hindi na ginagamit ang HTMLVideoElement.webkitDisplayingFullscreen. Pakigamit na lang ang Document.fullscreenElement."
  },
  "core/lib/deprecations-strings.js | PrefixedVideoEnterFullScreen": {
    "message": "Hindi na ginagamit ang HTMLVideoElement.webkitEnterFullScreen(). Pakigamit na lang ang Element.requestFullscreen()."
  },
  "core/lib/deprecations-strings.js | PrefixedVideoEnterFullscreen": {
    "message": "Hindi na ginagamit ang HTMLVideoElement.webkitEnterFullscreen(). Pakigamit na lang ang Element.requestFullscreen()."
  },
  "core/lib/deprecations-strings.js | PrefixedVideoExitFullScreen": {
    "message": "Hindi na ginagamit ang HTMLVideoElement.webkitExitFullScreen(). Pakigamit na lang ang Document.exitFullscreen()."
  },
  "core/lib/deprecations-strings.js | PrefixedVideoExitFullscreen": {
    "message": "Hindi na ginagamit ang HTMLVideoElement.webkitExitFullscreen(). Pakigamit na lang ang Document.exitFullscreen()."
  },
  "core/lib/deprecations-strings.js | PrefixedVideoSupportsFullscreen": {
    "message": "Hindi na ginagamit ang HTMLVideoElement.webkitSupportsFullscreen. Pakigamit na lang ang Document.fullscreenEnabled."
  },
  "core/lib/deprecations-strings.js | PrivacySandboxExtensionsAPI": {
    "message": "Hindi na namin gagamitin ang API na `chrome.privacy.websites.privacySandboxEnabled`, pero mananatili itong aktibo para sa backward compatibility hanggang sa pag-release ng M113. Sa halip, pakigamit ang `chrome.privacy.websites.topicsEnabled`, `chrome.privacy.websites.fledgeEnabled`, at `chrome.privacy.websites.adMeasurementEnabled`. Tingnan ang https://developer.chrome.com/docs/extensions/reference/privacy/#property-websites-privacySandboxEnabled."
  },
  "core/lib/deprecations-strings.js | RTCConstraintEnableDtlsSrtpFalse": {
    "message": "Inalis ang paghihigpit na `DtlsSrtpKeyAgreement`. Tinukoy mo ang isang `false` na value para sa paghihigpit na ito, na itinuturing na pagsubok na gamitin ang inalis na paraan ng `SDES key negotiation`. Inalis ang functionality na ito; isang serbisyong sumusuporta sa `DTLS key negotiation` na lang ang gamitin."
  },
  "core/lib/deprecations-strings.js | RTCConstraintEnableDtlsSrtpTrue": {
    "message": "Inalis ang paghihigpit na `DtlsSrtpKeyAgreement`. Tinukoy mo ang isang `true` na value para sa paghihigpit na ito, na walang epekto, pero puwede mong alisin ang paghihigpit na ito para sa kaayusan."
  },
  "core/lib/deprecations-strings.js | RTCPeerConnectionGetStatsLegacyNonCompliant": {
    "message": "Hindi na ginagamit at aalisin na ang nakabatay sa callback na getStats(). Gamitin na lang ang sumusunod sa spec na getStats()."
  },
  "core/lib/deprecations-strings.js | RangeExpand": {
    "message": "Hindi na ginagamit ang Range.expand(). Pakigamit na lang ang Selection.modify()."
  },
  "core/lib/deprecations-strings.js | RequestedSubresourceWithEmbeddedCredentials": {
    "message": "Naka-block ang mga kahilingan sa subresource na may mga URL na naglalaman ng mga naka-embed na kredensyal (hal. `https://user:pass@host/`)."
  },
  "core/lib/deprecations-strings.js | RtcpMuxPolicyNegotiate": {
    "message": "Hindi na ginagamit at aalisin na ang opsyong `rtcpMuxPolicy`."
  },
  "core/lib/deprecations-strings.js | SharedArrayBufferConstructedWithoutIsolation": {
    "message": "Mangangailangan ang `SharedArrayBuffer` ng pag-isolate ng cross-origin. Tingnan ang https://developer.chrome.com/blog/enabling-shared-array-buffer/ para sa higit pang detalye."
  },
  "core/lib/deprecations-strings.js | TextToSpeech_DisallowedByAutoplay": {
    "message": "Hindi na ginagamit at aalisin ang `speechSynthesis.speak()` nang walang pag-activate ng user."
  },
  "core/lib/deprecations-strings.js | V8SharedArrayBufferConstructedInExtensionWithoutIsolation": {
    "message": "Dapat mag-opt in ang mga extension sa mga pag-isolate ng cross-origin para patuloy na magamit ang `SharedArrayBuffer`. Tingnan ang https://developer.chrome.com/docs/extensions/mv3/cross-origin-isolation/."
  },
  "core/lib/deprecations-strings.js | WebSQL": {
    "message": "Hindi na ginagamit ang Web SQL. Gumamit ng SQLite WebAssembly o Indexed Database"
  },
  "core/lib/deprecations-strings.js | WindowPlacementPermissionDescriptorUsed": {
    "message": "Hindi na ginagamit ang `window-placement` na descriptor ng pahintulot. `window-management` na lang ang gamitin. Para sa higit pang tulong, tingnan ang https://bit.ly/window-placement-rename."
  },
  "core/lib/deprecations-strings.js | WindowPlacementPermissionPolicyParsed": {
    "message": "Hindi na ginagamit ang `window-placement` na patakaran sa pahintulot. `window-management` na lang ang gamitin. Para sa higit pang tulong, tingnan ang https://bit.ly/window-placement-rename."
  },
  "core/lib/deprecations-strings.js | XHRJSONEncodingDetection": {
    "message": "Hindi sinusuportahan ang UTF-16 ng sagot na json sa `XMLHttpRequest`"
  },
  "core/lib/deprecations-strings.js | XMLHttpRequestSynchronousInNonWorkerOutsideBeforeUnload": {
    "message": "Hindi na ginagamit ang synchronous na `XMLHttpRequest` sa pangunahing thread dahil sa mga nakakapinsalang epekto nito sa experience ng end user. Para sa higit pang tulong, tingnan ang https://xhr.spec.whatwg.org/."
  },
  "core/lib/deprecations-strings.js | XRSupportsSession": {
    "message": "Hindi na ginagamit ang `supportsSession()`. Sa halip, pakigamit ang `isSessionSupported()` at tingnan ang nalutas na boolean value."
  },
  "core/lib/i18n/i18n.js | columnBlockingTime": {
    "message": "Oras ng Pag-block ng Pangunahing Thread"
  },
  "core/lib/i18n/i18n.js | columnCacheTTL": {
    "message": "TTL ng Cache"
  },
  "core/lib/i18n/i18n.js | columnDescription": {
    "message": "Paglalarawan"
  },
  "core/lib/i18n/i18n.js | columnDuration": {
    "message": "Tagal"
  },
  "core/lib/i18n/i18n.js | columnElement": {
    "message": "Elemento"
  },
  "core/lib/i18n/i18n.js | columnFailingElem": {
    "message": "Mga Hindi Nakapasang Element"
  },
  "core/lib/i18n/i18n.js | columnLocation": {
    "message": "Lokasyon"
  },
  "core/lib/i18n/i18n.js | columnName": {
    "message": "Pangalan"
  },
  "core/lib/i18n/i18n.js | columnOverBudget": {
    "message": "Lampas sa Badyet"
  },
  "core/lib/i18n/i18n.js | columnRequests": {
    "message": "Mga Kahilingan"
  },
  "core/lib/i18n/i18n.js | columnResourceSize": {
    "message": "Laki ng Resource"
  },
  "core/lib/i18n/i18n.js | columnResourceType": {
    "message": "Uri ng Resource"
  },
  "core/lib/i18n/i18n.js | columnSize": {
    "message": "Laki"
  },
  "core/lib/i18n/i18n.js | columnSource": {
    "message": "Pinagmulan"
  },
  "core/lib/i18n/i18n.js | columnStartTime": {
    "message": "Oras ng Pagsisimula"
  },
  "core/lib/i18n/i18n.js | columnTimeSpent": {
    "message": "Oras na Ginugol"
  },
  "core/lib/i18n/i18n.js | columnTransferSize": {
    "message": "Laki ng Paglipat"
  },
  "core/lib/i18n/i18n.js | columnURL": {
    "message": "URL"
  },
  "core/lib/i18n/i18n.js | columnWastedBytes": {
    "message": "Puwedeng Matipid"
  },
  "core/lib/i18n/i18n.js | columnWastedMs": {
    "message": "Puwedeng Matipid"
  },
  "core/lib/i18n/i18n.js | cumulativeLayoutShiftMetric": {
    "message": "Cumulative Layout Shift"
  },
  "core/lib/i18n/i18n.js | displayValueByteSavings": {
    "message": "Puwedeng makatipid ng {wastedBytes, number, bytes} KiB"
  },
  "core/lib/i18n/i18n.js | displayValueElementsFound": {
    "message": "{nodeCount,plural, =1{1 element ang nakita}one{# element ang nakita}other{# na element ang nakita}}"
  },
  "core/lib/i18n/i18n.js | displayValueMsSavings": {
    "message": "Puwedeng makatipid ng {wastedMs, number, milliseconds} ms"
  },
  "core/lib/i18n/i18n.js | documentResourceType": {
    "message": "Dokumento"
  },
  "core/lib/i18n/i18n.js | firstContentfulPaintMetric": {
    "message": "First Contentful Paint"
  },
  "core/lib/i18n/i18n.js | firstMeaningfulPaintMetric": {
    "message": "First Meaningful Paint"
  },
  "core/lib/i18n/i18n.js | fontResourceType": {
    "message": "Font"
  },
  "core/lib/i18n/i18n.js | imageResourceType": {
    "message": "Larawan"
  },
  "core/lib/i18n/i18n.js | interactionToNextPaint": {
    "message": "Interaction to Next Paint"
  },
  "core/lib/i18n/i18n.js | interactiveMetric": {
    "message": "Time to Interactive"
  },
  "core/lib/i18n/i18n.js | itemSeverityHigh": {
    "message": "Mataas"
  },
  "core/lib/i18n/i18n.js | itemSeverityLow": {
    "message": "Mababa"
  },
  "core/lib/i18n/i18n.js | itemSeverityMedium": {
    "message": "Katamtaman"
  },
  "core/lib/i18n/i18n.js | largestContentfulPaintMetric": {
    "message": "Largest Contentful Paint"
  },
  "core/lib/i18n/i18n.js | maxPotentialFIDMetric": {
    "message": "Max na Potensyal na First Input Delay"
  },
  "core/lib/i18n/i18n.js | mediaResourceType": {
    "message": "Media"
  },
  "core/lib/i18n/i18n.js | ms": {
    "message": "{timeInMs, number, milliseconds} ms"
  },
  "core/lib/i18n/i18n.js | otherResourceType": {
    "message": "Iba pa"
  },
  "core/lib/i18n/i18n.js | otherResourcesLabel": {
    "message": "Iba pang resource"
  },
  "core/lib/i18n/i18n.js | scriptResourceType": {
    "message": "Script"
  },
  "core/lib/i18n/i18n.js | seconds": {
    "message": "{timeInMs, number, seconds} s"
  },
  "core/lib/i18n/i18n.js | speedIndexMetric": {
    "message": "Speed Index"
  },
  "core/lib/i18n/i18n.js | stylesheetResourceType": {
    "message": "Stylesheet"
  },
  "core/lib/i18n/i18n.js | thirdPartyResourceType": {
    "message": "Third-party"
  },
  "core/lib/i18n/i18n.js | totalBlockingTimeMetric": {
    "message": "Total Blocking Time"
  },
  "core/lib/i18n/i18n.js | totalResourceType": {
    "message": "Kabuuan"
  },
  "core/lib/lh-error.js | badTraceRecording": {
    "message": "Nagkaroon ng problema sa pag-record ng trace sa pag-load ng iyong page. Paganahin ulit ang Lighthouse. ({errorCode})"
  },
  "core/lib/lh-error.js | criTimeout": {
    "message": "Nag-timeout habang naghihintay para sa paunang koneksyon sa Protocol ng Debugger."
  },
  "core/lib/lh-error.js | didntCollectScreenshots": {
    "message": "Hindi nangolekta ang Chrome ng anumang screenshot habang nilo-load ang page. Pakitiyak na may nakikitang content sa page, at pagkatapos ay subukang paganahin ulit ang Lighthouse. ({errorCode})"
  },
  "core/lib/lh-error.js | dnsFailure": {
    "message": "Hindi malutas ng mga DNS server ang ibinigay na domain."
  },
  "core/lib/lh-error.js | erroredRequiredArtifact": {
    "message": "Ang kinakailangang gatherer na {artifactName} ay nagkaroon ng error: {errorMessage}"
  },
  "core/lib/lh-error.js | internalChromeError": {
    "message": "Nagkaroon ng internal na error sa Chrome. Paki-restart ang Chrome at subukan ulit na paganahin ang Lighthouse."
  },
  "core/lib/lh-error.js | missingRequiredArtifact": {
    "message": "Hindi tumakbo ang kinakailangang gatherer na {artifactName}."
  },
  "core/lib/lh-error.js | noFcp": {
    "message": "Hindi nag-paint ang page ng anumang content. Pakitiyak na papanatilihin mong nasa foreground ang window ng browser habang naglo-load at subukan ulit. ({errorCode})"
  },
  "core/lib/lh-error.js | noLcp": {
    "message": "Hindi nagpakita ang page ng content na kwalipikado bilang Largest Contentful Paint (LCP). Tiyaking may valid na element ng LCP ang page at pagkatapos ay subukan ulit. ({errorCode})"
  },
  "core/lib/lh-error.js | notHtml": {
    "message": "Hindi HTML ang ibinigay na page (inihatid bilang uri ng MIME {mimeType})."
  },
  "core/lib/lh-error.js | oldChromeDoesNotSupportFeature": {
    "message": "Masyadong luma ang bersyong ito ng Chrome para suportahan ang '{featureName}.' Gumamit ng mas bagong bersyon para makita ang mga buong resulta."
  },
  "core/lib/lh-error.js | pageLoadFailed": {
    "message": "Hindi na-load nang maayos ng Lighthouse ang page na hiniling mo. Tiyaking tamang URL ang sinusubukan mo at tumutugon nang maayos ang server sa lahat ng kahilingan."
  },
  "core/lib/lh-error.js | pageLoadFailedHung": {
    "message": "Hindi na-load nang maayos ng Lighthouse ang URL na hiniling mo dahil huminto sa pagtugon ang page."
  },
  "core/lib/lh-error.js | pageLoadFailedInsecure": {
    "message": "Walang valid na panseguridad na certificate ang URL na ibinigay mo. {securityMessages}"
  },
  "core/lib/lh-error.js | pageLoadFailedInterstitial": {
    "message": "Pinigilan ng Chrome ang pag-load ng page gamit ang interstitial. Tiyaking tamang URL ang sinusubukan mo at tumutugon nang maayos ang server sa lahat ng kahilingan."
  },
  "core/lib/lh-error.js | pageLoadFailedWithDetails": {
    "message": "Hindi na-load nang maayos ng Lighthouse ang page na hiniling mo. Tiyaking tamang URL ang sinusubukan mo at tumutugon nang maayos ang server sa lahat ng kahilingan. (Mga Detalye: {errorDetails})"
  },
  "core/lib/lh-error.js | pageLoadFailedWithStatusCode": {
    "message": "Hindi na-load nang maayos ng Lighthouse ang page na hiniling mo. Tiyaking tamang URL ang sinusubukan mo at tumutugon nang maayos ang server sa lahat ng kahilingan. (Status code: {statusCode})"
  },
  "core/lib/lh-error.js | pageLoadTookTooLong": {
    "message": "Masyadong matagal na na-load ang iyong page. Pakisunod ang mga pagkakataon sa ulat para mabawasan ang tagal ng pag-load ng iyong page, at pagkatapos ay paganahin ulit ang Lighthouse. ({errorCode})"
  },
  "core/lib/lh-error.js | protocolTimeout": {
    "message": "Lumampas na sa nakalaang oras ang paghihintay ng tugon ng DevTools protocol. (Pamamaraan: {protocolMethod})"
  },
  "core/lib/lh-error.js | requestContentTimeout": {
    "message": "Lumampas na sa nakalaang panahon ang pag-fetch ng content ng resource"
  },
  "core/lib/lh-error.js | urlInvalid": {
    "message": "Mukhang invalid ang URL na ibinigay mo."
  },
  "core/lib/navigation-error.js | warningXhtml": {
    "message": "XHTML ang uri ng MIME ng page: Hindi explicit na sinusuportahan ng Lighthouse ang uri ng dokumentong ito"
  },
  "core/user-flow.js | defaultFlowName": {
    "message": "Daloy ng user ({url})"
  },
  "core/user-flow.js | defaultNavigationName": {
    "message": "Ulat ng pag-navigate ({url})"
  },
  "core/user-flow.js | defaultSnapshotName": {
    "message": "Ulat ng snapshot ({url})"
  },
  "core/user-flow.js | defaultTimespanName": {
    "message": "Ulat ng tagal ng panahon ({url})"
  },
  "flow-report/src/i18n/ui-strings.js | allReports": {
    "message": "Lahat ng Ulat"
  },
  "flow-report/src/i18n/ui-strings.js | categories": {
    "message": "Mga Kategorya"
  },
  "flow-report/src/i18n/ui-strings.js | categoryAccessibility": {
    "message": "Pagiging accessible"
  },
  "flow-report/src/i18n/ui-strings.js | categoryBestPractices": {
    "message": "Pinakamahuhusay na Kagawian"
  },
  "flow-report/src/i18n/ui-strings.js | categoryPerformance": {
    "message": "Performance"
  },
  "flow-report/src/i18n/ui-strings.js | categoryProgressiveWebApp": {
    "message": "Progressive Web App"
  },
  "flow-report/src/i18n/ui-strings.js | categorySeo": {
    "message": "SEO"
  },
  "flow-report/src/i18n/ui-strings.js | desktop": {
    "message": "Desktop"
  },
  "flow-report/src/i18n/ui-strings.js | helpDialogTitle": {
    "message": "Pag-unawa sa Ulat ng Daloy ng Lighthouse"
  },
  "flow-report/src/i18n/ui-strings.js | helpLabel": {
    "message": "Pag-unawa sa Mga Daloy"
  },
  "flow-report/src/i18n/ui-strings.js | helpUseCaseInstructionNavigation": {
    "message": "Gamitin ang Mga ulat ng pag-navigate para..."
  },
  "flow-report/src/i18n/ui-strings.js | helpUseCaseInstructionSnapshot": {
    "message": "Gamitin ang Mga ulat ng snapshot para..."
  },
  "flow-report/src/i18n/ui-strings.js | helpUseCaseInstructionTimespan": {
    "message": "Gamitin ang Mga ulat ng tagal ng panahon para..."
  },
  "flow-report/src/i18n/ui-strings.js | helpUseCaseNavigation1": {
    "message": "Makakuha ng score sa Performance sa Lighthouse."
  },
  "flow-report/src/i18n/ui-strings.js | helpUseCaseNavigation2": {
    "message": "Sukatin ang mga sukatan ng Performance ng pag-load ng page gaya ng Largest Contentful Paint at Speed Index."
  },
  "flow-report/src/i18n/ui-strings.js | helpUseCaseNavigation3": {
    "message": "Suriin ang mga kakayahan ng Progressive Web App."
  },
  "flow-report/src/i18n/ui-strings.js | helpUseCaseSnapshot1": {
    "message": "Maghanap ng mga isyu sa accessibility sa mga single page application o kumplikadong form."
  },
  "flow-report/src/i18n/ui-strings.js | helpUseCaseSnapshot2": {
    "message": "Suriin ang mga pinakamahuhusay na kagawian ng mga menu at element ng UI na nakatago sa likod ng pakikipag-ugnayan."
  },
  "flow-report/src/i18n/ui-strings.js | helpUseCaseTimespan1": {
    "message": "Sukatin ang mga pagbabago sa layout at tagal ng pag-execute sa JavaScript sa isang serye ng mga pakikipag-ugnayan."
  },
  "flow-report/src/i18n/ui-strings.js | helpUseCaseTimespan2": {
    "message": "Tumuklas ng mga pagkakataon sa performance para pagandahin ang karanasan para sa mga long-lived na page at single-page application."
  },
  "flow-report/src/i18n/ui-strings.js | highestImpact": {
    "message": "Pinakamalaking epekto"
  },
  "flow-report/src/i18n/ui-strings.js | informativeAuditCount": {
    "message": "{numInformative,plural, =1{{numInformative} nagbibigay impormasyong audit}one{{numInformative} nagbibigay impormasyong audit}other{{numInformative} na nagbibigay impormasyong audit}}"
  },
  "flow-report/src/i18n/ui-strings.js | mobile": {
    "message": "Mobile"
  },
  "flow-report/src/i18n/ui-strings.js | navigationDescription": {
    "message": "Pag-load ng page"
  },
  "flow-report/src/i18n/ui-strings.js | navigationLongDescription": {
    "message": "Nagsusuri ang mga ulat ng pag-navigate ng isang pag-load ng page, na eksaktong kagaya ng mga orihinal na ulat ng Lighthouse."
  },
  "flow-report/src/i18n/ui-strings.js | navigationReport": {
    "message": "Ulat ng pag-navigate"
  },
  "flow-report/src/i18n/ui-strings.js | navigationReportCount": {
    "message": "{numNavigation,plural, =1{{numNavigation} ulat ng pag-navigate}one{{numNavigation} ulat ng pag-navigate}other{{numNavigation} na ulat ng pag-navigate}}"
  },
  "flow-report/src/i18n/ui-strings.js | passableAuditCount": {
    "message": "{numPassableAudits,plural, =1{{numPassableAudits} maipapasang audit}one{{numPassableAudits} maipapasang audit}other{{numPassableAudits} na maipapasang audit}}"
  },
  "flow-report/src/i18n/ui-strings.js | passedAuditCount": {
    "message": "{numPassed,plural, =1{{numPassed} audit ang pumasa}one{{numPassed} audit ang pumasa}other{{numPassed} na audit ang pumasa}}"
  },
  "flow-report/src/i18n/ui-strings.js | ratingAverage": {
    "message": "Average"
  },
  "flow-report/src/i18n/ui-strings.js | ratingError": {
    "message": "Error"
  },
  "flow-report/src/i18n/ui-strings.js | ratingFail": {
    "message": "Pangit"
  },
  "flow-report/src/i18n/ui-strings.js | ratingPass": {
    "message": "Maganda"
  },
  "flow-report/src/i18n/ui-strings.js | save": {
    "message": "I-save"
  },
  "flow-report/src/i18n/ui-strings.js | snapshotDescription": {
    "message": "Na-capture na status ng page"
  },
  "flow-report/src/i18n/ui-strings.js | snapshotLongDescription": {
    "message": "Sinusuri ng mga ulat ng snapshot ang page sa isang partikular na status, na karaniwang pagkatapos ng mga pakikipag-ugnayan ng user."
  },
  "flow-report/src/i18n/ui-strings.js | snapshotReport": {
    "message": "Ulat ng snapshot"
  },
  "flow-report/src/i18n/ui-strings.js | snapshotReportCount": {
    "message": "{numSnapshot,plural, =1{{numSnapshot} ulat ng snapshot}one{{numSnapshot} ulat ng snapshot}other{{numSnapshot} na ulat ng snapshot}}"
  },
  "flow-report/src/i18n/ui-strings.js | summary": {
    "message": "Buod"
  },
  "flow-report/src/i18n/ui-strings.js | timespanDescription": {
    "message": "Mga pakikipag-ugnayan ng user"
  },
  "flow-report/src/i18n/ui-strings.js | timespanLongDescription": {
    "message": "Nagsusuri ang mga ulat ng tagal ng panahon ng abitrary na yugto ng panahon, na karaniwang naglalaman ng mga pakikipag-ugnayan ng user."
  },
  "flow-report/src/i18n/ui-strings.js | timespanReport": {
    "message": "Ulat ng tagal ng panahon"
  },
  "flow-report/src/i18n/ui-strings.js | timespanReportCount": {
    "message": "{numTimespan,plural, =1{{numTimespan} ulat ng tagal ng panahon}one{{numTimespan} ulat ng tagal ng panahon}other{{numTimespan} na ulat ng tagal ng panahon}}"
  },
  "flow-report/src/i18n/ui-strings.js | title": {
    "message": "Ulat ng Daloy ng User ng Lighthouse"
  },
  "node_modules/lighthouse-stack-packs/packs/amp.js | efficient-animated-content": {
    "message": "Para sa animated na content, gamitin ang [`amp-anim`](https://amp.dev/documentation/components/amp-anim/) para mabawasan ang paggamit ng CPU kapag offscreen ang content."
  },
  "node_modules/lighthouse-stack-packs/packs/amp.js | modern-image-formats": {
    "message": "Pag-isipang ipakita ang lahat ng bahagi ng [`amp-img`](https://amp.dev/documentation/components/amp-img/?format=websites) sa mga WebP na format habang tumutukoy ng naaangkop na fallback para sa iba pang browser. [Matuto pa](https://amp.dev/documentation/components/amp-img/#example:-specifying-a-fallback-image)."
  },
  "node_modules/lighthouse-stack-packs/packs/amp.js | offscreen-images": {
    "message": "Tiyaking ginagamit mo ang [`amp-img`](https://amp.dev/documentation/components/amp-img/?format=websites) para sa mga larawan para awtomatikong mag-lazy load. [Matuto pa](https://amp.dev/documentation/guides-and-tutorials/develop/media_iframes_3p/?format=websites#images)."
  },
  "node_modules/lighthouse-stack-packs/packs/amp.js | render-blocking-resources": {
    "message": "Gumamit ng mga tool na gaya ng [Optimizer ng AMP](https://github.com/ampproject/amp-toolbox/tree/master/packages/optimizer) para [ma-render sa server-side ang mga layout ng AMP](https://amp.dev/documentation/guides-and-tutorials/optimize-and-measure/server-side-rendering/)."
  },
  "node_modules/lighthouse-stack-packs/packs/amp.js | unminified-css": {
    "message": "Sumangguni sa [dokumentasyon ng AMP](https://amp.dev/documentation/guides-and-tutorials/develop/style_and_layout/style_pages/) para matiyak na sinusuportahan ang lahat ng istilo."
  },
  "node_modules/lighthouse-stack-packs/packs/amp.js | uses-responsive-images": {
    "message": "Sinusuportahan ng bahaging [`amp-img`](https://amp.dev/documentation/components/amp-img/?format=websites) ang attribute na [`srcset`](https://web.dev/use-srcset-to-automatically-choose-the-right-image/) para tukuyin kung aling mga asset na larawan ang gagamitin batay sa laki ng screen. [Matuto pa](https://amp.dev/documentation/guides-and-tutorials/develop/style_and_layout/art_direction/)."
  },
  "node_modules/lighthouse-stack-packs/packs/angular.js | dom-size": {
    "message": "Pag-isipan ang virtual na pag-scroll sa Component Dev Kit (CDK) kung napakalaki ng mga listahang nire-render. [Matuto pa](https://web.dev/virtualize-lists-with-angular-cdk/)."
  },
  "node_modules/lighthouse-stack-packs/packs/angular.js | total-byte-weight": {
    "message": "Ilapat ang [paghati ng code sa antas ng ruta](https://web.dev/route-level-code-splitting-in-angular/) para mabawasan ang laki ng iyong mga bundle ng JavaScript. Gayundin, pag-isipang i-precache ang mga asset sa pamamagitan ng [service worker sa Angular](https://web.dev/precaching-with-the-angular-service-worker/)."
  },
  "node_modules/lighthouse-stack-packs/packs/angular.js | unminified-warning": {
    "message": "Kung gumagamit ka ng Angular CLI, tiyaking binubuo ang mga build sa production mode. [Matuto pa](https://angular.io/guide/deployment#enable-runtime-production-mode)."
  },
  "node_modules/lighthouse-stack-packs/packs/angular.js | unused-javascript": {
    "message": "Kung gumagamit ka ng Angular CLI, magsama ng mga mapa ng source sa build ng iyong produksyon para masuri ang mga bundle mo. [Matuto pa](https://angular.io/guide/deployment#inspect-the-bundles)."
  },
  "node_modules/lighthouse-stack-packs/packs/angular.js | uses-rel-preload": {
    "message": "I-preload ang mga ruta nang maaga para mapabilis ang pag-navigate. [Matuto pa](https://web.dev/route-preloading-in-angular/)."
  },
  "node_modules/lighthouse-stack-packs/packs/angular.js | uses-responsive-images": {
    "message": "Pag-isipang gamitin ang utility na `BreakpointObserver` sa Component Dev Kit (CDK) para pamahalaan ang mga breakpoint ng imahe. [Matuto pa](https://material.angular.io/cdk/layout/overview)."
  },
  "node_modules/lighthouse-stack-packs/packs/drupal.js | efficient-animated-content": {
    "message": "Pag-isipang i-upload ang iyong GIF sa isang serbisyo kung saan gagawin itong available para i-embed bilang HTML5 video."
  },
  "node_modules/lighthouse-stack-packs/packs/drupal.js | font-display": {
    "message": "Tukuyin ang `@font-display` kapag nagtuturo ng mga custom na font sa iyong tema."
  },
  "node_modules/lighthouse-stack-packs/packs/drupal.js | modern-image-formats": {
    "message": "Subukang mag-configure ng [mga WebP na format ng larawan gamit ang Convert na istilo ng larawan](https://www.drupal.org/docs/core-modules-and-themes/core-modules/image-module/working-with-images#styles) sa iyong site."
  },
  "node_modules/lighthouse-stack-packs/packs/drupal.js | offscreen-images": {
    "message": "Mag-install [ng module ng Drupal](https://www.drupal.org/project/project_module?f%5B0%5D=&f%5B1%5D=&f%5B2%5D=im_vid_3%3A67&f%5B3%5D=&f%5B4%5D=sm_field_project_type%3Afull&f%5B5%5D=&f%5B6%5D=&text=%22lazy+load%22&solrsort=iss_project_release_usage+desc&op=Search) na puwedeng mag-lazy load ng mga larawan. Nagbibigay ang mga module na iyon ng kakayahang ipagpaliban ang anumang offscreen na larawan para mapahusay ang performance."
  },
  "node_modules/lighthouse-stack-packs/packs/drupal.js | render-blocking-resources": {
    "message": "Pag-isipang gumamit ng module para i-inline ang critical na CSS at JavaScript, at gamitin ang attribute na ipagpaliban para sa non-critical na CSS o JavaScript."
  },
  "node_modules/lighthouse-stack-packs/packs/drupal.js | server-response-time": {
    "message": "Nakakaapekto ang mga tema, module, at detalye ng server sa oras ng pagtugon ng server. Pag-isipang maghanap ng mas naka-optimize na tema, maingat na pumili ng module sa pag-optimize, at/o i-upgrade ang iyong server. Dapat gamitin ng iyong mga nagho-host na server ang pag-cache ng PHP opcode at pag-cache ng memory para mabawasan ang mga oras ng query sa database gaya ng Redis o Memcached, pati na ang naka-optimize na logic ng application para mas mabilis na maihanda ang mga page."
  },
  "node_modules/lighthouse-stack-packs/packs/drupal.js | total-byte-weight": {
    "message": "Pag-isipang gumamit ng [Mga Istilo ng Responsive na Larawan](https://www.drupal.org/docs/8/mobile-guide/responsive-images-in-drupal-8) para mabawasan ang laki ng mga larawang nilo-load sa iyong page. Kung gumagamit ka ng Views para magpakita ng maraming item ng content sa isang page, pag-isipang magpatupad ng pagination para limitahan ang bilang ng mga item ng content na ipinapakita sa isang page."
  },
  "node_modules/lighthouse-stack-packs/packs/drupal.js | unminified-css": {
    "message": "Tiyaking na-enable mo ang \"I-aggregate ang mga CSS file\" sa page na \"Pangangasiwa » Configuration » Pag-develop.\"  Tiyaking gumagamit ang iyong Drupal site ng kahit man lang Drupal 10.1 para sa pinahusay na suporta sa pag-aggregate ng asset."
  },
  "node_modules/lighthouse-stack-packs/packs/drupal.js | unminified-javascript": {
    "message": "Tiyaking na-enable mo ang \"I-aggregate ang mga JavaScript file\" sa page na \"Pangangasiwa » Configuration » Pag-develop.\"  Tiyaking gumagamit ang iyong Drupal site ng kahit man lang Drupal 10.1 para sa pinahusay na suporta sa pag-aggregate ng asset."
  },
  "node_modules/lighthouse-stack-packs/packs/drupal.js | unused-css-rules": {
    "message": "Pag-isipang alisin ang mga hindi ginagamit na panuntunan sa CSS at i-attach lang ang mga kinakailangang library ng Drupal sa kaugnay na page o component sa isang page. Tingnan ang [link ng dokumentasyon ng Drupal](https://www.drupal.org/docs/8/creating-custom-modules/adding-stylesheets-css-and-javascript-js-to-a-drupal-8-module#library) para sa mga detalye. Para tukuyin ang mga naka-attach na library na nagdaragdag ng hindi nauugnay na CSS, subukang patakbuhin ang [sakop ng code](https://developers.google.com/web/updates/2017/04/devtools-release-notes#coverage) sa Chrome DevTools. Puwede mong tukuyin ang tema/module na responsable mula sa URL ng stylesheet kapag naka-disable ang pagsasama-sama sa CSS sa iyong site ng Drupal. Abangan ang mga tema/module na maraming stylesheet sa listahang mayroong maraming pula sa sakop ng code. Dapat lang i-enqueue ng tema/module ang isang stylesheet kung talagang ginagamit ito sa page."
  },
  "node_modules/lighthouse-stack-packs/packs/drupal.js | unused-javascript": {
    "message": "Pag-isipang alisin ang mga hindi ginagamit na JavaScript asset at i-attach lang ang mga kinakailangang library ng Drupal sa kaugnay na page o bahagi sa isang page. Tingnan ang [link ng dokumentasyon ng Drupal](https://www.drupal.org/docs/8/creating-custom-modules/adding-stylesheets-css-and-javascript-js-to-a-drupal-8-module#library) para sa mga detalye. Para tukuyin ang mga naka-attach na library na nagdaragdag ng hindi nauugnay na JavaScript, subukang patakbuhin ang [sakop ng code](https://developers.google.com/web/updates/2017/04/devtools-release-notes#coverage) sa Chrome DevTools. Puwede mong tukuyin ang tema/module na responsable mula sa URL ng script kapag naka-disable ang pagsasama-sama ng JavaScript sa iyong site ng Drupal. Abangan ang mga tema/module na maraming script sa listahang mayroong maraming pula sa sakop ng code. Dapat lang i-enqueue ng tema/module ang isang script kung talagang ginagamit ito sa page."
  },
  "node_modules/lighthouse-stack-packs/packs/drupal.js | uses-long-cache-ttl": {
    "message": "Itakda ang \"Maximum na tagal ng cache ng browser at proxy\" sa page na \"Pangangasiwa » Configuration » Pag-develop.\" Magbasa tungkol sa [Cache ng Drupal at pag-optimize para sa performance](https://www.drupal.org/docs/7/managing-site-performance-and-scalability/caching-to-improve-performance/caching-overview#s-drupal-performance-resources)."
  },
  "node_modules/lighthouse-stack-packs/packs/drupal.js | uses-optimized-images": {
    "message": "Pag-isipang gumamit [ng module](https://www.drupal.org/project/project_module?f%5B0%5D=&f%5B1%5D=&f%5B2%5D=im_vid_3%3A123&f%5B3%5D=&f%5B4%5D=sm_field_project_type%3Afull&f%5B5%5D=&f%5B6%5D=&text=optimize+images&solrsort=iss_project_release_usage+desc&op=Search) na awtomatikong nag-o-optimize at nagbabawas sa laki ng mga larawang na-upload sa pamamagitan ng site habang pinapanatili ang kalidad. Tiyakin ding ginagamit mo ang native na [Mga Istilo ng Responsive na Larawan](https://www.drupal.org/docs/8/mobile-guide/responsive-images-in-drupal-8) na inihahatid mula sa Drupal (available sa Drupal 8 at mas bago) para sa lahat ng larawang na-render sa site."
  },
  "node_modules/lighthouse-stack-packs/packs/drupal.js | uses-rel-preconnect": {
    "message": "Puwedeng idagdag ang mga hint sa resource na preconnect o dns-prefetch resource sa pamamagitan ng pag-install at pag-configure [ng module](https://www.drupal.org/project/project_module?f%5B0%5D=&f%5B1%5D=&f%5B2%5D=&f%5B3%5D=&f%5B4%5D=sm_field_project_type%3Afull&f%5B5%5D=&f%5B6%5D=&text=dns-prefetch&solrsort=iss_project_release_usage+desc&op=Search) na nagbibigay ng mga pasilidad para sa mga hint sa resource ng user agent."
  },
  "node_modules/lighthouse-stack-packs/packs/drupal.js | uses-responsive-images": {
    "message": "Tiyaking ginagamit mo ang native na [Mga Istilo ng Responsive na Larawan](https://www.drupal.org/docs/8/mobile-guide/responsive-images-in-drupal-8) na inihahatid mula sa Drupal (available sa Drupal 8 at mas bago). Gamitin ang Mga Istilo ng Responsive na Larawan kapag nagre-render ng mga field ng larawan sa pamamagitan ng mga view mode, view, o larawang na-upload sa pamamagitan ng WYSIWYG editor."
  },
  "node_modules/lighthouse-stack-packs/packs/ezoic.js | font-display": {
    "message": "Gamitin ang [Ezoic Leap](https://pubdash.ezoic.com/speed) at i-enable ang `Optimize Fonts` para awtomatikong magamit ang feature na `font-display` ng CSS para matiyak na nakikita ng user ang text habang nilo-load ang mga webfont."
  },
  "node_modules/lighthouse-stack-packs/packs/ezoic.js | modern-image-formats": {
    "message": "Gamiton ang [Ezoic Leap](https://pubdash.ezoic.com/speed) at i-enable ang `Next-Gen Formats` para mag-convert ng mga larawan sa WebP."
  },
  "node_modules/lighthouse-stack-packs/packs/ezoic.js | offscreen-images": {
    "message": "Gamitin ang [Ezoic Leap](https://pubdash.ezoic.com/speed) at i-enable ang `Lazy Load Images` para ipagpaliban ang pag-load ng mga off-screen na larawan hanggang sa kailanganin ang mga ito."
  },
  "node_modules/lighthouse-stack-packs/packs/ezoic.js | render-blocking-resources": {
    "message": "Gamitin ang [Ezoic Leap](https://pubdash.ezoic.com/speed) at i-enable ang `Critical CSS` at `Script Delay` para ipagpaliban ang hindi mahalagang JS/CSS."
  },
  "node_modules/lighthouse-stack-packs/packs/ezoic.js | server-response-time": {
    "message": "Gamitin ang [Ezoic Cloud Caching](https://pubdash.ezoic.com/speed/caching) para i-cache ang iyong content sa aming network kahit saan sa mundo, na nagpapahusay sa oras sa unang byte."
  },
  "node_modules/lighthouse-stack-packs/packs/ezoic.js | unminified-css": {
    "message": "Gamitin ang [Ezoic Leap](https://pubdash.ezoic.com/speed) at i-enable ang `Minify CSS` para awtomatikong paliitin ang iyong CSS para mabawasan ang mga laki ng payload ng network."
  },
  "node_modules/lighthouse-stack-packs/packs/ezoic.js | unminified-javascript": {
    "message": "Gamitin ang [Ezoic Leap](https://pubdash.ezoic.com/speed) at i-enable ang `Minify Javascript` para awtomatikong paliitin ang iyong JS para mabawasan ang mga laki ng payload ng network."
  },
  "node_modules/lighthouse-stack-packs/packs/ezoic.js | unused-css-rules": {
    "message": "Gamitin ang [Ezoic Leap](https://pubdash.ezoic.com/speed) at i-enable ang `Remove Unused CSS` para makatulong sa isyung ito. Tutukuyin nito ang mga klase ng CSS na talagang ginagamit sa bawat page ng iyong site, at alisin ang anupaman para mapanatiling maliit ang laki ng file."
  },
  "node_modules/lighthouse-stack-packs/packs/ezoic.js | uses-long-cache-ttl": {
    "message": "Gamitin ang [Ezoic Leap](https://pubdash.ezoic.com/speed) at i-enable ang `Efficient Static Cache Policy` para itakda ang mga inirerekomendang value sa header ng pag-cache para sa mga static na asset."
  },
  "node_modules/lighthouse-stack-packs/packs/ezoic.js | uses-optimized-images": {
    "message": "Gamiton ang [Ezoic Leap](https://pubdash.ezoic.com/speed) at i-enable ang `Next-Gen Formats` para mag-convert ng mga larawan sa WebP."
  },
  "node_modules/lighthouse-stack-packs/packs/ezoic.js | uses-rel-preconnect": {
    "message": "Gamitin ang [Ezoic Leap](https://pubdash.ezoic.com/speed) at i-enable ang `Pre-Connect Origins` para awtomatikong magdagdag ng mga hint sa resource na `preconnect` para magkaroon ng maaagang koneksyon sa mahahalagang third-party na pinagmulan."
  },
  "node_modules/lighthouse-stack-packs/packs/ezoic.js | uses-rel-preload": {
    "message": "Gamitin ang [Ezoic Leap](https://pubdash.ezoic.com/speed) at i-enable ang `Preload Fonts` at `Preload Background Images` para magdagdag ng mga link na `preload` para bigyang-priyoridad ang pag-fetch ng mga resource na kasalukuyang hinihiling sa ibang pagkakataon sa pag-load ng page."
  },
  "node_modules/lighthouse-stack-packs/packs/ezoic.js | uses-responsive-images": {
    "message": "Gamitin ang [Ezoic Leap](https://pubdash.ezoic.com/speed) at i-enable ang `Resize Images` para i-resize ang mga larawan sa laking naaangkop sa device, na nagbabawas sa mga laki ng payload ng network."
  },
  "node_modules/lighthouse-stack-packs/packs/gatsby.js | modern-image-formats": {
    "message": "Gamitin ang bahaging `gatsby-plugin-image` sa halip na `<img>` para awtomatikong i-optimize ang format ng larawan. [Matuto pa](https://www.gatsbyjs.com/docs/how-to/images-and-media/using-gatsby-plugin-image)."
  },
  "node_modules/lighthouse-stack-packs/packs/gatsby.js | offscreen-images": {
    "message": "Gamitin ang bahaging `gatsby-plugin-image` sa halip na `<img>` para awtomatikong i-load nang mabagal ang mga larawan. [Matuto pa](https://www.gatsbyjs.com/docs/how-to/images-and-media/using-gatsby-plugin-image)."
  },
  "node_modules/lighthouse-stack-packs/packs/gatsby.js | prioritize-lcp-image": {
    "message": "Gamitin ang bahaging `gatsby-plugin-image` at itakda sa `eager` ang prop na `loading`. [Matuto pa](https://www.gatsbyjs.com/docs/reference/built-in-components/gatsby-plugin-image#shared-props)."
  },
  "node_modules/lighthouse-stack-packs/packs/gatsby.js | render-blocking-resources": {
    "message": "Gamitin ang `Gatsby Script API` para ipagpaliban ang pag-load ng hindi mahahalagang third-party na script. [Matuto pa](https://www.gatsbyjs.com/docs/reference/built-in-components/gatsby-script/)."
  },
  "node_modules/lighthouse-stack-packs/packs/gatsby.js | unused-css-rules": {
    "message": "Gamitin ang plugin na `PurgeCSS` `Gatsby` para alisin sa mga stylesheet ang mga hindi ginagamit na panuntunan. [Matuto pa](https://purgecss.com/plugins/gatsby.html)."
  },
  "node_modules/lighthouse-stack-packs/packs/gatsby.js | unused-javascript": {
    "message": "Gamitin ang `Webpack Bundle Analyzer` para mag-detect ng hindi ginagamit na JavaScript code. [Matuto pa](https://www.gatsbyjs.com/plugins/gatsby-plugin-webpack-bundle-analyser-v2/)"
  },
  "node_modules/lighthouse-stack-packs/packs/gatsby.js | uses-long-cache-ttl": {
    "message": "I-configure ang pag-cache para sa mga hindi nababagong asset. [Matuto pa](https://www.gatsbyjs.com/docs/how-to/previews-deploys-hosting/caching/)."
  },
  "node_modules/lighthouse-stack-packs/packs/gatsby.js | uses-optimized-images": {
    "message": "Gamitin ang bahaging `gatsby-plugin-image` sa halip na `<img>` para i-adjust ang kalidad ng larawan. [Matuto pa](https://www.gatsbyjs.com/docs/how-to/images-and-media/using-gatsby-plugin-image)."
  },
  "node_modules/lighthouse-stack-packs/packs/gatsby.js | uses-responsive-images": {
    "message": "Gamitin ang bahaging `gatsby-plugin-image` para itakda ang naaangkop na `sizes`. [Matuto pa](https://www.gatsbyjs.com/docs/how-to/images-and-media/using-gatsby-plugin-image)."
  },
  "node_modules/lighthouse-stack-packs/packs/joomla.js | efficient-animated-content": {
    "message": "Pag-isipang i-upload ang iyong GIF sa isang serbisyo kung saan gagawin itong available para i-embed bilang HTML5 video."
  },
  "node_modules/lighthouse-stack-packs/packs/joomla.js | modern-image-formats": {
    "message": "Pag-isipang gumamit ng [plugin](https://extensions.joomla.org/instant-search/?jed_live%5Bquery%5D=webp) o serbisyong awtomatikong magko-convert ng iyong mga na-upload na larawan sa mga optimal na format."
  },
  "node_modules/lighthouse-stack-packs/packs/joomla.js | offscreen-images": {
    "message": "Mag-install ng [lazy-load na plugin sa Joomla](https://extensions.joomla.org/instant-search/?jed_live%5Bquery%5D=lazy%20loading) na nagbibigay ng kakayahang ipagpaliban ang anumang offscreen na larawan, o lumipat sa isang template na nagbibigay ng functionality na iyon. Simula sa Joomla 4.0, [awtomatikong](https://github.com/joomla/joomla-cms/pull/30748) kukunin ng lahat ng bagong larawan ang attribute na `loading` mula sa core."
  },
  "node_modules/lighthouse-stack-packs/packs/joomla.js | render-blocking-resources": {
    "message": "May ilang plugin sa Joomla na makakatulong sa iyong [i-inline ang mahahalagang asset](https://extensions.joomla.org/instant-search/?jed_live%5Bquery%5D=performance) o [ipagpaliban ang hindi masyadong mahahalagang resource](https://extensions.joomla.org/instant-search/?jed_live%5Bquery%5D=performance). Tandaang puwedeng makasira sa mga feature ng iyong mga template o plugin ang mga pag-optimize na mula sa mga plugin na ito, kaya kakailanganin mong subukang mabuti ang mga ito."
  },
  "node_modules/lighthouse-stack-packs/packs/joomla.js | server-response-time": {
    "message": "Nakakaapekto ang mga template, extension, at detalye ng server sa oras ng pagtugon ng server. Pag-isipang maghanap ng mas naka-optimize na template, maingat na pumili ng extension sa pag-optimize, at/o i-upgrade ang iyong server."
  },
  "node_modules/lighthouse-stack-packs/packs/joomla.js | total-byte-weight": {
    "message": "Pag-isipang magpakita ng mga sipi sa iyong mga kategorya ng artikulo (hal. sa pamamagitan ng link ng magbasa pa), bawasan ang bilang ng mga artikulong ipinapakita sa isang page, hatiin ang mahahaba mong post sa maraming page, o gumamit ng plugin para sa mga mag-lazy load na komento."
  },
  "node_modules/lighthouse-stack-packs/packs/joomla.js | unminified-css": {
    "message": "Mapapabilis ng ilang [extension ng Joomla](https://extensions.joomla.org/instant-search/?jed_live%5Bquery%5D=performance) ang iyong site sa pamamagitan ng pag-concatenate, pagpapaliit, at pag-compress sa mga css style mo. Mayroon ding mga template na nagbibigay ng functionality na ito."
  },
  "node_modules/lighthouse-stack-packs/packs/joomla.js | unminified-javascript": {
    "message": "Mapapabilis ng ilang [extension ng Joomla](https://extensions.joomla.org/instant-search/?jed_live%5Bquery%5D=performance) ang iyong site sa pamamagitan ng pag-concatenate, pagpapaliit, at pag-compress sa mga script mo. Mayroon ding mga template na nagbibigay ng functionality na ito."
  },
  "node_modules/lighthouse-stack-packs/packs/joomla.js | unused-css-rules": {
    "message": "Pag-isipang bawasan, o baguhin, ang bilang ng [mga extension ng Joomla](https://extensions.joomla.org/) na naglo-load ng hindi ginagamit na CSS sa iyong page. Para tukuyin ang mga extension na nagdaragdag ng hindi nauugnay na CSS, subukang patakbuhin ang [sakop ng code](https://developers.google.com/web/updates/2017/04/devtools-release-notes#coverage) sa Chrome DevTools. Puwede mong tukuyin ang tema/plugin na responsable mula sa URL ng stylesheet. Abangan ang mga plugin na maraming stylesheet sa listahang mayroong maraming pula sa sakop ng code. Dapat lang i-enqueue ng plugin ang isang stylesheet kung talagang ginagamit ito sa page."
  },
  "node_modules/lighthouse-stack-packs/packs/joomla.js | unused-javascript": {
    "message": "Pag-isipang bawasan, o baguhin, ang bilang ng [mga extension ng Joomla](https://extensions.joomla.org/) na naglo-load ng hindi ginagamit na JavaScript sa iyong page. Para tukuyin ang mga plugin na nagdaragdag ng hindi nauugnay na JS, subukang patakbuhin ang [sakop ng code](https://developers.google.com/web/updates/2017/04/devtools-release-notes#coverage) sa Chrome DevTools. Puwede mong tukuyin ang extension na responsable mula sa URL ng script. Abangan ang mga extension na maraming script sa listahang mayroong maraming pula sa sakop ng code. Dapat lang i-enqueue ng extension ang isang script kung talagang ginagamit ito sa page."
  },
  "node_modules/lighthouse-stack-packs/packs/joomla.js | uses-long-cache-ttl": {
    "message": "Magbasa tungkol sa [Pag-cache ng Browser sa Joomla](https://docs.joomla.org/Cache)."
  },
  "node_modules/lighthouse-stack-packs/packs/joomla.js | uses-optimized-images": {
    "message": "Pag-isipang gumamit ng [plugin para sa pag-optimize ng larawan](https://extensions.joomla.org/instant-search/?jed_live%5Bquery%5D=performance) na nagko-compress ng iyong mga larawan habang pinapanatili ang kalidad."
  },
  "node_modules/lighthouse-stack-packs/packs/joomla.js | uses-responsive-images": {
    "message": "Pag-isipang gumamit ng [plugin para sa mga responsive na larawan](https://extensions.joomla.org/instant-search/?jed_live%5Bquery%5D=responsive%20images) para makagamit ng mga responsive na larawan sa iyong content."
  },
  "node_modules/lighthouse-stack-packs/packs/joomla.js | uses-text-compression": {
    "message": "Puwede mong i-enable ang pag-compress ng text sa pamamagitan ng pag-enable sa Pag-compress ng Page ng Gzip sa Joomla (System > Pangkalahatang configuration > Server)."
  },
  "node_modules/lighthouse-stack-packs/packs/magento.js | critical-request-chains": {
    "message": "Kung hindi mo iba-bundle ang iyong mga asset ng JavaScript, pag-isipang gamitin ang [baler](https://github.com/magento/baler)."
  },
  "node_modules/lighthouse-stack-packs/packs/magento.js | disable-bundling": {
    "message": "I-disable ang built-in na [pag-bundle at pagpapaliit ng JavaScript](https://devdocs.magento.com/guides/v2.3/frontend-dev-guide/themes/js-bundling.html) ng Magento, at pag-isipang gamitin na lang ang [baler](https://github.com/magento/baler/)."
  },
  "node_modules/lighthouse-stack-packs/packs/magento.js | font-display": {
    "message": "Tukuyin ang `@font-display` kapag [tumutukoy ng mga custom na font](https://devdocs.magento.com/guides/v2.3/frontend-dev-guide/css-topics/using-fonts.html)."
  },
  "node_modules/lighthouse-stack-packs/packs/magento.js | modern-image-formats": {
    "message": "Pag-isipang maghanap sa [Marketplace ng Magento](https://marketplace.magento.com/catalogsearch/result/?q=webp) para sa iba't ibang third-party na extension para magamit ang mga mas bagong format ng imahe."
  },
  "node_modules/lighthouse-stack-packs/packs/magento.js | offscreen-images": {
    "message": "Pag-isipang baguhin ang iyong mga template ng produkto at catalog para magamit ang feature na [pag-lazy load](https://web.dev/native-lazy-loading) ng web platform."
  },
  "node_modules/lighthouse-stack-packs/packs/magento.js | server-response-time": {
    "message": "Gamitin ang [pagsasama ng Varnish](https://devdocs.magento.com/guides/v2.3/config-guide/varnish/config-varnish.html) ng Magento."
  },
  "node_modules/lighthouse-stack-packs/packs/magento.js | unminified-css": {
    "message": "I-enable ang opsyong \"Paliitin ang Mga CSS File\" sa mga setting ng Developer ng iyong store. [Matuto pa](https://devdocs.magento.com/guides/v2.3/performance-best-practices/configuration.html?itm_source=devdocs&itm_medium=search_page&itm_campaign=federated_search&itm_term=minify%20css%20files)."
  },
  "node_modules/lighthouse-stack-packs/packs/magento.js | unminified-javascript": {
    "message": "Gamitin ang [Terser](https://www.npmjs.com/package/terser) para mapaliit ang lahat ng asset ng JavaScript mula sa deployment ng static na content, at i-disable ang built-in na feature ng pagpapaliit."
  },
  "node_modules/lighthouse-stack-packs/packs/magento.js | unused-javascript": {
    "message": "I-disable ang built-in na [pag-bundle ng JavaScript](https://devdocs.magento.com/guides/v2.3/frontend-dev-guide/themes/js-bundling.html) ng Magento."
  },
  "node_modules/lighthouse-stack-packs/packs/magento.js | uses-optimized-images": {
    "message": "Pag-isipang maghanap sa [Marketplace ng Magento](https://marketplace.magento.com/catalogsearch/result/?q=optimize%20image) para sa iba't ibang third party na extension para ma-optimize ang mga imahe."
  },
  "node_modules/lighthouse-stack-packs/packs/magento.js | uses-rel-preconnect": {
    "message": "Maidaragdag ang mga hint sa resource na preconnect o dns-prefetch sa pamamagitan ng [pagbabago ng layout ng tema](https://devdocs.magento.com/guides/v2.3/frontend-dev-guide/layouts/xml-manage.html)."
  },
  "node_modules/lighthouse-stack-packs/packs/magento.js | uses-rel-preload": {
    "message": "Maidaragdag ang mga tag ng `<link rel=preload>` sa pamamagitan ng [pagbabago ng layout ng tema](https://devdocs.magento.com/guides/v2.3/frontend-dev-guide/layouts/xml-manage.html)."
  },
  "node_modules/lighthouse-stack-packs/packs/next.js | modern-image-formats": {
    "message": "Gamitin ang bahaging `next/image` sa halip na `<img>` para awtomatikong i-optimize ang format ng larawan. [Matuto pa](https://nextjs.org/docs/basic-features/image-optimization)."
  },
  "node_modules/lighthouse-stack-packs/packs/next.js | offscreen-images": {
    "message": "Gamitin ang bahaging `next/image` sa halip na `<img>` para awtomatikong i-load nang mabagal ang mga larawan. [Matuto pa](https://nextjs.org/docs/basic-features/image-optimization)."
  },
  "node_modules/lighthouse-stack-packs/packs/next.js | prioritize-lcp-image": {
    "message": "Gamitin ang bahaging `next/image` at itakda ang \"priyoridad\" sa true para i-preload ang larawan ng LCP. [Matuto pa](https://nextjs.org/docs/api-reference/next/image#priority)."
  },
  "node_modules/lighthouse-stack-packs/packs/next.js | render-blocking-resources": {
    "message": "Gamitin ang bahaging `next/script` para ipagpaliban ang pag-load ng hindi mahahalagang third-party na script. [Matuto pa](https://nextjs.org/docs/basic-features/script)."
  },
  "node_modules/lighthouse-stack-packs/packs/next.js | unsized-images": {
    "message": "Gamitin ang bahaging `next/image` para tiyaking palaging naaangkop ang laki ng mga larawan. [Matuto pa](https://nextjs.org/docs/api-reference/next/image#width)."
  },
  "node_modules/lighthouse-stack-packs/packs/next.js | unused-css-rules": {
    "message": "Pag-isipang i-set up ang `PurgeCSS` sa configuration ng `Next.js` para mag-alis ng mga hindi ginagamit na panuntunan sa mga stylesheet. [Matuto pa](https://purgecss.com/guides/next.html)."
  },
  "node_modules/lighthouse-stack-packs/packs/next.js | unused-javascript": {
    "message": "Gamitin ang `Webpack Bundle Analyzer` para mag-detect ng hindi ginagamit na JavaScript code. [Matuto pa](https://github.com/vercel/next.js/tree/canary/packages/next-bundle-analyzer)"
  },
  "node_modules/lighthouse-stack-packs/packs/next.js | user-timings": {
    "message": "Pag-isipang gamitin ang `Next.js Analytics` para sukatin ang aktwal na performance ng iyong app. [Matuto pa](https://nextjs.org/docs/advanced-features/measuring-performance)."
  },
  "node_modules/lighthouse-stack-packs/packs/next.js | uses-long-cache-ttl": {
    "message": "I-configure ang pag-cache para sa mga hindi nababagong asset at `Server-side Rendered` (SSR) page. [Matuto pa](https://nextjs.org/docs/going-to-production#caching)."
  },
  "node_modules/lighthouse-stack-packs/packs/next.js | uses-optimized-images": {
    "message": "Gamitin ang bahaging `next/image` sa halip na `<img>` para i-adjust ang kalidad ng larawan. [Matuto pa](https://nextjs.org/docs/basic-features/image-optimization)."
  },
  "node_modules/lighthouse-stack-packs/packs/next.js | uses-responsive-images": {
    "message": "Gamitin ang bahaging `next/image` para itakda ang naaangkop na `sizes`. [Matuto pa](https://nextjs.org/docs/api-reference/next/image#sizes)."
  },
  "node_modules/lighthouse-stack-packs/packs/next.js | uses-text-compression": {
    "message": "I-enable ang pag-compress sa iyong Next.js server. [Matuto pa](https://nextjs.org/docs/api-reference/next.config.js/compression)."
  },
  "node_modules/lighthouse-stack-packs/packs/nitropack.js | dom-size": {
    "message": "Makipag-ugnayan sa iyong account manager para i-enable ang [`HTML Lazy Load`](https://support.nitropack.io/hc/en-us/articles/17144942904337). Mabibigyang-priyoridad at mao-optimize ng pag-configure nito ang performance sa pag-render ng iyong page."
  },
  "node_modules/lighthouse-stack-packs/packs/nitropack.js | font-display": {
    "message": "Gamitin ang opsyong [`Override Font Rendering Behavior`](https://support.nitropack.io/hc/en-us/articles/16547358865041) sa NitroPack para magtakda ng gustong value para sa panuntunan ng font-display ng CSS."
  },
  "node_modules/lighthouse-stack-packs/packs/nitropack.js | modern-image-formats": {
    "message": "Gamitin ang [`Image Optimization`](https://support.nitropack.io/hc/en-us/articles/16547237162513) para awtomatikong i-convert ang iyong mga larawan sa WebP."
  },
  "node_modules/lighthouse-stack-packs/packs/nitropack.js | offscreen-images": {
    "message": "Ipagpaliban ang mga offscreen na larawan sa pamamagitan ng pag-enable sa [`Automatic Image Lazy Loading`](https://support.nitropack.io/hc/en-us/articles/12457493524369-NitroPack-Lazy-Loading-Feature-for-Images)."
  },
  "node_modules/lighthouse-stack-packs/packs/nitropack.js | render-blocking-resources": {
    "message": "I-enable ang [`Remove render-blocking resources`](https://support.nitropack.io/hc/en-us/articles/13820893500049-How-to-Deal-with-Render-Blocking-Resources-in-NitroPack) sa NitroPack para sa mas mabibilis na paunang oras ng pag-load."
  },
  "node_modules/lighthouse-stack-packs/packs/nitropack.js | server-response-time": {
    "message": "Pahusayin ang bilis ng pagtugon ng server at i-optimize ang nakikitang performance sa pamamagitan ng pag-activate sa [`Instant Load`](https://support.nitropack.io/hc/en-us/articles/16547340617361)."
  },
  "node_modules/lighthouse-stack-packs/packs/nitropack.js | unminified-css": {
    "message": "I-enable ang [`Minify resources`](https://support.nitropack.io/hc/en-us/articles/360061059394-Minify-Resources) sa mga setting ng Caching mo para mabawasan ang laki ng iyong mga CSS, HTML, at JavaScript file para sa mas mabibilis na oras ng pag-load."
  },
  "node_modules/lighthouse-stack-packs/packs/nitropack.js | unminified-javascript": {
    "message": "I-enable ang [`Minify resources`](https://support.nitropack.io/hc/en-us/articles/360061059394-Minify-Resources) sa mga setting ng Caching mo para mabawasan ang laki ng iyong mga JS, HTML, at CSS file para sa mas mabibilis na oras ng pag-load."
  },
  "node_modules/lighthouse-stack-packs/packs/nitropack.js | unused-css-rules": {
    "message": "I-enable ang [`Reduce Unused CSS`](https://support.nitropack.io/hc/en-us/articles/360020418457-Reduce-Unused-CSS) para alisin ang mga panuntunan sa CSS na hindi naaangkop sa page na ito."
  },
  "node_modules/lighthouse-stack-packs/packs/nitropack.js | unused-javascript": {
    "message": "I-configure ang [`Delayed Scripts`](https://support.nitropack.io/hc/en-us/articles/1500002600942-Delayed-Scripts) sa NitroPack para maantala ang pag-load ng mga script hangga't hindi pa kailangan ang mga ito."
  },
  "node_modules/lighthouse-stack-packs/packs/nitropack.js | uses-long-cache-ttl": {
    "message": "Pumunta sa feature na [`Improve Server Response Time`](https://support.nitropack.io/hc/en-us/articles/1500002321821-Improve-Server-Response-Time) sa menu ng `Caching` at i-adjust ang tagal bago mag-expire ng cache ng page mo para pahusayin ang mga oras ng pag-load at experience ng user."
  },
  "node_modules/lighthouse-stack-packs/packs/nitropack.js | uses-optimized-images": {
    "message": "Awtomatikong i-compress, i-optimize, at i-convert ang iyong mga larawan sa WebP sa pamamagitan ng pag-enable sa setting ng [`Image Optimization`](https://support.nitropack.io/hc/en-us/articles/14177271695121-How-to-serve-images-in-next-gen-formats-using-NitroPack)."
  },
  "node_modules/lighthouse-stack-packs/packs/nitropack.js | uses-responsive-images": {
    "message": "I-enable ang [`Adaptive Image Sizing`](https://support.nitropack.io/hc/en-us/articles/10123833029905-How-to-Enable-Adaptive-Image-Sizing-For-Your-Site) para preemptive na i-optimize ang iyong mga larawan at maitugma ang mga ito sa mga dimensyon ng mga container kung saan ipinapakita ang mga ito sa lahat ng device."
  },
  "node_modules/lighthouse-stack-packs/packs/nitropack.js | uses-text-compression": {
    "message": "Gamitin ang [`Gzip compression`](https://support.nitropack.io/hc/en-us/articles/13229297479313-Enabling-GZIP-compression) sa NitroPack para mabawasan ang laki ng mga file na ipinapadala sa browser."
  },
  "node_modules/lighthouse-stack-packs/packs/nuxt.js | modern-image-formats": {
    "message": "Gamitin ang bahaging `nuxt/image` at itakda ang `format=\"webp\"`. [Matuto pa](https://image.nuxtjs.org/components/nuxt-img#format)."
  },
  "node_modules/lighthouse-stack-packs/packs/nuxt.js | offscreen-images": {
    "message": "Gamitin ang bahaging `nuxt/image` at itakda ang `loading=\"lazy\"` para sa mga offscreen na larawan. [Matuto pa](https://image.nuxtjs.org/components/nuxt-img#loading)."
  },
  "node_modules/lighthouse-stack-packs/packs/nuxt.js | prioritize-lcp-image": {
    "message": "Gamitin ang bahaging `nuxt/image` at tukuyin ang `preload` para sa larawan ng LCP. [Matuto pa](https://image.nuxtjs.org/components/nuxt-img#preload)."
  },
  "node_modules/lighthouse-stack-packs/packs/nuxt.js | unsized-images": {
    "message": "Gamitin ang bahaging `nuxt/image` at tukuyin ang partikular na `width` at `height`. [Matuto pa](https://image.nuxtjs.org/components/nuxt-img#width--height)."
  },
  "node_modules/lighthouse-stack-packs/packs/nuxt.js | uses-optimized-images": {
    "message": "Gamitin ang bahaging `nuxt/image` at itakda ang naaangkop na `quality`. [Matuto pa](https://image.nuxtjs.org/components/nuxt-img#quality)."
  },
  "node_modules/lighthouse-stack-packs/packs/nuxt.js | uses-responsive-images": {
    "message": "Gamitin ang bahaging `nuxt/image` at itakda ang naaangkop na `sizes`. [Matuto pa](https://image.nuxtjs.org/components/nuxt-img#sizes)."
  },
  "node_modules/lighthouse-stack-packs/packs/octobercms.js | efficient-animated-content": {
    "message": "[Palitan ang mga animated na GIF ng video](https://web.dev/replace-gifs-with-videos/) para sa mas mabibilis na pag-load ng web page at pag-isipang gumamit ng mga modernong format ng file gaya ng [WebM](https://web.dev/replace-gifs-with-videos/#create-webm-videos) o [AV1](https://developers.google.com/web/updates/2018/09/chrome-70-media-updates#av1-decoder) para mapahusay ang efficiency ng pag-compress nang mahigit 30% kaysa sa kasalukuyang state-of-the-art na video codec na VP9."
  },
  "node_modules/lighthouse-stack-packs/packs/octobercms.js | modern-image-formats": {
    "message": "Pag-isipang gumamit ng [plugin](https://octobercms.com/plugins?search=image) o serbisyong awtomatikong magko-convert ng mga na-upload na larawan sa mga pinakamagandang format. Mas maliit nang 26% ang [mga WebP lossless na larawan](https://developers.google.com/speed/webp) kaysa sa mga PNG at 25-34% mas maliit kaysa sa mga JPEG na larawan sa katumbas ng index ng kalidad ng SSIM. Ang isa pang next-gen na format ng larawan na dapat pag-isipang gamitin ay ang [AVIF](https://jakearchibald.com/2020/avif-has-landed/)."
  },
  "node_modules/lighthouse-stack-packs/packs/octobercms.js | offscreen-images": {
    "message": "Pag-isipang mag-install ng [plugin sa pag-lazy load ng larawan](https://octobercms.com/plugins?search=lazy) na nagbibigay ng kakayahang ipagpaliban ang anumang offscreen na larawan, o lumipat sa isang temang nagbibigay ng naturang functionality. Pag-isipan ding gamitin [ang AMP na plugin](https://octobercms.com/plugins?search=Accelerated+Mobile+Pages)."
  },
  "node_modules/lighthouse-stack-packs/packs/octobercms.js | render-blocking-resources": {
    "message": "Maraming plugin ang makakatulong na [i-inline ang mahahalagang asset](https://octobercms.com/plugins?search=css). Puwedeng masira ng mga plugin na ito ang iba pang plugin, kaya dapat kang mag-test nang masinsinan."
  },
  "node_modules/lighthouse-stack-packs/packs/octobercms.js | server-response-time": {
    "message": "Nakakaapekto ang mga tema, plugin, at detalye ng server sa tagal ng pagtugon ng server. Pag-isipang maghanap ng mas naka-optimize na tema, maingat na pumili ng plugin sa pag-optimize, at/o i-upgrade ang server. Binibigyang-daan din ng October CMS ang mga developer na gamitin ang [`Queues`](https://octobercms.com/docs/services/queues) para ipagpaliban ang pagpoproseso ng gawaing nakakaubos ng oras, gaya ng pagpapadala ng e-mail. Talagang pinapabilis nito ang mga kahilingan sa web."
  },
  "node_modules/lighthouse-stack-packs/packs/octobercms.js | total-byte-weight": {
    "message": "Pag-isipang magpakita ng mga sipi sa mga listahan ng post (hal. gamit ang button na `show more`), bawasan ang bilang ng mga post na ipinapakita sa isang web page, o gumamit ng plugin para mag-lazy load ng mga komento."
  },
  "node_modules/lighthouse-stack-packs/packs/octobercms.js | unminified-css": {
    "message": "Maraming [plugin](https://octobercms.com/plugins?search=css) na makakapagpabilis ng website sa pamamagitan ng pag-concatenate, pagpapaliit, at pag-compress sa mga istilo. Kapag gumamit ng proseso ng build para gawin ang pagpapaliit na ito nang mas maaga, puwedeng mapabilis ang pag-develop."
  },
  "node_modules/lighthouse-stack-packs/packs/octobercms.js | unminified-javascript": {
    "message": "Maraming [plugin](https://octobercms.com/plugins?search=javascript) na makakapagpabilis ng website sa pamamagitan ng pag-concatenate, pagpapaliit, at pag-compress sa mga script. Kapag gumamit ng proseso ng build para gawin ang pagpapaliit na ito nang mas maaga, puwedeng mapabilis ang pag-develop."
  },
  "node_modules/lighthouse-stack-packs/packs/octobercms.js | unused-css-rules": {
    "message": "Pag-isipang suriin ang [mga plugin](https://octobercms.com/plugins) na naglo-load ng hindi ginagamit na CSS sa website. Para matukoy ang mga plugin na nagdaragdag ng hindi kinakailangang CSS, patakbuhin ang [code coverage](https://developers.google.com/web/updates/2017/04/devtools-release-notes#coverage) sa Chrome DevTools. Tukuyin ang tema/plugin na responsable mula sa URL ng stylesheet. Hanapin ang mga plugin na maraming stylesheet na may napakaraming pula sa code coverage. Dapat lang magdagdag ang isang plugin ng stylesheet kung talagang ginagamit ito sa web page."
  },
  "node_modules/lighthouse-stack-packs/packs/octobercms.js | unused-javascript": {
    "message": "Pag-isipang suriin ang [mga plugin](https://octobercms.com/plugins?search=javascript) na naglo-load ng hindi ginagamit na JavaScript sa web page. Para matukoy ang mga plugin na nagdaragdag ng hindi kinakailangang JavaScript, patakbuhin ang [code coverage](https://developers.google.com/web/updates/2017/04/devtools-release-notes#coverage) sa Chrome DevTools. Tukuyin ang tema/plugin na responsable mula sa URL ng script. Hanapin ang mga plugin na maraming script na may napakaraming pula sa code coverage. Dapat lang magdagdag ang isang plugin ng script kung talagang ginagamit ito sa web page."
  },
  "node_modules/lighthouse-stack-packs/packs/octobercms.js | uses-long-cache-ttl": {
    "message": "Magbasa tungkol sa [pagpigil sa mga hindi kinakailangang kahilingan sa network gamit ang HTTP Cache](https://web.dev/http-cache/#caching-checklist). Maraming [plugin](https://octobercms.com/plugins?search=Caching) na magagamit para mapabilis ang pag-cache."
  },
  "node_modules/lighthouse-stack-packs/packs/octobercms.js | uses-optimized-images": {
    "message": "Pag-isipang gumamit ng [plugin sa pag-optimize ng larawan](https://octobercms.com/plugins?search=image) para mag-compress ng mga larawan habang pinapanatili ang kalidad."
  },
  "node_modules/lighthouse-stack-packs/packs/octobercms.js | uses-responsive-images": {
    "message": "Direktang i-upload ang mga larawan sa media manager para matiyak na available ang mga kinakailangang laki ng larawan. Pag-isipang gumamit ng [filter na i-resize](https://octobercms.com/docs/markup/filter-resize) o [plugin sa pag-resize ng larawan](https://octobercms.com/plugins?search=image) para matiyak na ginagamit ang mga pinakanaaangkop na laki ng larawan."
  },
  "node_modules/lighthouse-stack-packs/packs/octobercms.js | uses-text-compression": {
    "message": "I-enable ang pag-compress ng text sa configuration ng server sa web."
  },
  "node_modules/lighthouse-stack-packs/packs/react.js | dom-size": {
    "message": "Pag-isipang gumamit ng \"windowing\" library tulad ng `react-window` para mabawasan ang bilang ng mga node ng DOM na nagagawa kung nagre-render ka ng maraming umuulit na element sa page. [Matuto pa](https://web.dev/virtualize-long-lists-react-window/). Gayundin, bawasan ang mga hindi kinakailangang pag-render ulit gamit ang [`shouldComponentUpdate`](https://reactjs.org/docs/optimizing-performance.html#shouldcomponentupdate-in-action), [`PureComponent`](https://reactjs.org/docs/react-api.html#reactpurecomponent), o [`React.memo`](https://reactjs.org/docs/react-api.html#reactmemo) at [laktawan lang ang mga effect](https://reactjs.org/docs/hooks-effect.html#tip-optimizing-performance-by-skipping-effects) hanggang sa may ilang partikular na dependency na magbago kung ginagamit mo ang hook na `Effect` para mapahusay ang performance sa runtime."
  },
  "node_modules/lighthouse-stack-packs/packs/react.js | redirects": {
    "message": "Kung gumagamit ka ng Router ng React, bawasan ang paggamit ng bahaging `<Redirect>` para sa [mga pag-navigate sa ruta](https://reacttraining.com/react-router/web/api/Redirect)."
  },
  "node_modules/lighthouse-stack-packs/packs/react.js | server-response-time": {
    "message": "Kung may nire-render ka sa server-side na anumang bahagi ng React, pag-isipang gamitin ang `renderToPipeableStream()` o `renderToStaticNodeStream()` para payagan ang client na makatanggap at mag-hydrate ng iba't ibang bahagi ng markup sa halip na sabay-sabay. [Matuto pa](https://reactjs.org/docs/react-dom-server.html#renderToPipeableStream)."
  },
  "node_modules/lighthouse-stack-packs/packs/react.js | unminified-css": {
    "message": "Kung awtomatikong pinapaliit ng iyong system ng build ang mga CSS file, tiyaking ide-deploy mo ang build ng produksyon ng iyong application. Puwede mo itong suriin sa pamamagitan ng extension na Mga Tool ng Developer ng React. [Matuto pa](https://reactjs.org/docs/optimizing-performance.html#use-the-production-build)."
  },
  "node_modules/lighthouse-stack-packs/packs/react.js | unminified-javascript": {
    "message": "Kung awtomatikong pinapaliit ng iyong system ng build ang mga JS file, tiyaking ide-deploy mo ang build ng produksyon ng iyong application. Puwede mo itong suriin sa pamamagitan ng extension na Mga Tool ng Developer ng React. [Matuto pa](https://reactjs.org/docs/optimizing-performance.html#use-the-production-build)."
  },
  "node_modules/lighthouse-stack-packs/packs/react.js | unused-javascript": {
    "message": "Kung hindi ka nagre-render sa server-side, [hatiin ang iyong mga bundle ng JavaScript](https://web.dev/code-splitting-suspense/) gamit ang `React.lazy()`. Kung hindi naman, hatiin ang code gamit ang isang third-party na library na gaya ng [loadable-components](https://www.smooth-code.com/open-source/loadable-components/docs/getting-started/)."
  },
  "node_modules/lighthouse-stack-packs/packs/react.js | user-timings": {
    "message": "Gamitin ang React DevTools Profiler, na gumagamit ng Profiler API para sukatin ang performance sa pag-render ng iyong mga bahagi. [Matuto pa.](https://reactjs.org/blog/2018/09/10/introducing-the-react-profiler.html)"
  },
  "node_modules/lighthouse-stack-packs/packs/wix.js | efficient-animated-content": {
    "message": "Maglagay ng mga video sa loob ng `VideoBoxes`, i-customize ang mga ito gamit ang `Video Masks`, o magdagdag ng `Transparent Videos`. [Matuto pa](https://support.wix.com/en/article/wix-video-about-wix-video)."
  },
  "node_modules/lighthouse-stack-packs/packs/wix.js | modern-image-formats": {
    "message": "Mag-upload ng mga larawan gamit ang `Wix Media Manager` para matiyak na awtomatikong maihahatid ang mga ito bilang WebP. Makahanap ng [higit pang paraan para i-optimize](https://support.wix.com/en/article/site-performance-optimizing-your-media) ang media ng iyong site."
  },
  "node_modules/lighthouse-stack-packs/packs/wix.js | render-blocking-resources": {
    "message": "Kapag [nagdaragdag ng third-party na code](https://support.wix.com/en/article/site-performance-using-third-party-code-on-your-site) sa tab na `Custom Code` ng dashboard ng iyong site, tiyaking naka-defer o naka-load ito sa dulo ng body ng code. Kapag posible, gamitin ang [mga pag-integrate](https://support.wix.com/en/article/about-marketing-integrations) ng Wix para mag-embed ng mga tool sa marketing sa iyong site. "
  },
  "node_modules/lighthouse-stack-packs/packs/wix.js | server-response-time": {
    "message": "Gumagamit ang Wix ng mga CDN at pag-cache para maghatid ng mga sagot nang mabilis hangga't posible para sa karamihan ng mga bisita. Pag-isipang [manual na i-enable ang pag-cache](https://support.wix.com/en/article/site-performance-caching-pages-to-optimize-loading-speed) para sa iyong site, lalo na kung gumagamit ng `Velo`."
  },
  "node_modules/lighthouse-stack-packs/packs/wix.js | unused-javascript": {
    "message": "Suriin ang anumang third-party na code na idinagdag mo sa iyong site sa tab na `Custom Code` ng dashboard ng site mo at panatilihin lang ang mga serbisyong kailangan sa iyong site. [Alamin ang higit pa](https://support.wix.com/en/article/site-performance-removing-unused-javascript)."
  },
  "node_modules/lighthouse-stack-packs/packs/wordpress.js | efficient-animated-content": {
    "message": "Pag-isipang i-upload ang iyong GIF sa isang serbisyo kung saan gagawin itong available para i-embed bilang HTML5 video."
  },
  "node_modules/lighthouse-stack-packs/packs/wordpress.js | modern-image-formats": {
    "message": "Pag-isipang gamitin ang plugin na [Performance Lab](https://wordpress.org/plugins/performance-lab/) para awtomatikong i-convert ang iyong mga na-upload na larawang JPEG sa WebP, saanman ito sinusuportahan."
  },
  "node_modules/lighthouse-stack-packs/packs/wordpress.js | offscreen-images": {
    "message": "Mag-install ng [lazy-load na plugin sa WordPress](https://wordpress.org/plugins/search/lazy+load/) na nagbibigay ng kakayahang ipagpaliban ang anumang offscreen na larawan, o lumipat sa isang temang nagbibigay ng functionality. Pag-isipan ding gamiting [ang AMP na plugin](https://wordpress.org/plugins/amp/)."
  },
  "node_modules/lighthouse-stack-packs/packs/wordpress.js | render-blocking-resources": {
    "message": "May ilang plugin sa WordPress na makakatulong sa iyong [i-inline ang mahahalagang asset](https://wordpress.org/plugins/search/critical+css/) o [ipagpaliban ang hindi masyadong mahahalagang resource](https://wordpress.org/plugins/search/defer+css+javascript/). Tandaang puwedeng makasira sa mga feature ng iyong tema o mga plugin ang mga pag-optimize na mula sa mga plugin na ito, kaya malamang na kakailanganin mong gumawa ng mga pagbabago sa code."
  },
  "node_modules/lighthouse-stack-packs/packs/wordpress.js | server-response-time": {
    "message": "Nakakaapekto ang mga tema, plugin, at detalye ng server sa oras ng pagtugon ng server. Pag-isipang maghanap ng mas naka-optimize na tema, maingat na pumili ng plugin sa pag-optimize, at/o i-upgrade ang iyong server."
  },
  "node_modules/lighthouse-stack-packs/packs/wordpress.js | total-byte-weight": {
    "message": "Pag-isipang magpakita ng mga sipi sa iyong mga listahan ng post (hal. sa pamamagitan ng tag na higit pa), bawasan ang bilang ng post na ipinapakita sa isang page, hatiin ang mahahaba mong post sa maraming page, o gumamit ng plugin sa mga lazy-load na komento."
  },
  "node_modules/lighthouse-stack-packs/packs/wordpress.js | unminified-css": {
    "message": "Puwedeng pabilisin ng ilang [plugin sa WordPress](https://wordpress.org/plugins/search/minify+css/) ang iyong site sa pamamagitan ng pagsasama-sama, pagpapaliit, at pagko-compress ng mga istilo mo. Puwede ka ring gumamit ng proseso ng pagbuo para gawin ang pagpapaliit na ito nang mas maaga kung posible."
  },
  "node_modules/lighthouse-stack-packs/packs/wordpress.js | unminified-javascript": {
    "message": "Puwedeng pabilisin ng ilang [plugin sa WordPress](https://wordpress.org/plugins/search/minify+javascript/) ang iyong site sa pamamagitan ng pagsasama-sama, pagpapaliit, at pagko-compress ng mga script mo. Puwede ka ring gumamit ng proseso ng pagbuo para gawin ang pagpapaliit na ito nang mas maaga kung posible."
  },
  "node_modules/lighthouse-stack-packs/packs/wordpress.js | unused-css-rules": {
    "message": "Pag-isipang bawasan, o baguhin, ang bilang ng [mga plugin sa WordPress](https://wordpress.org/plugins/) na naglo-load ng mga hindi ginagamit na CSS sa iyong page. Para tukuyin ang mga plugin na nagdaragdag ng mga hindi nauugnay na CSS, subukang patakbuhin ang [sakop ng code](https://developer.chrome.com/docs/devtools/coverage/) sa Chrome DevTools. Puwede mong tukuyin ang tema/plugin na sanhi nito mula sa URL ng stylesheet. Abangan ang mga plugin na maraming stylesheet sa listahang maraming pula sa sakop ng code. Dapat lang i-enqueue ng plugin ang isang stylesheet kung talagang ginagamit ito sa page."
  },
  "node_modules/lighthouse-stack-packs/packs/wordpress.js | unused-javascript": {
    "message": "Pag-isipang bawasan, o baguhin, ang bilang ng [mga plugin sa WordPress](https://wordpress.org/plugins/) na naglo-load ng mga hindi ginagamit na JavaScript sa iyong page. Para tukuyin ang mga plugin na nagdaragdag ng mga hindi nauugnay na JS, subukang patakbuhin ang [sakop ng code](https://developer.chrome.com/docs/devtools/coverage/) sa Chrome DevTools. Puwede mong tukuyin ang tema/plugin na sanhi nito mula sa URL ng script. Abangan ang mga plugin na maraming script sa listahang may maraming pula sa sakop ng code. Dapat lang i-enqueue ng plugin ang isang script kung talagang ginagamit ito sa page."
  },
  "node_modules/lighthouse-stack-packs/packs/wordpress.js | uses-long-cache-ttl": {
    "message": "Magbasa tungkol sa [Pag-cache ng Browser sa WordPress](https://wordpress.org/support/article/optimization/#browser-caching)."
  },
  "node_modules/lighthouse-stack-packs/packs/wordpress.js | uses-optimized-images": {
    "message": "Pag-isipang gumamit ng [plugin sa WordPress para sa pag-optimize ng larawan](https://wordpress.org/plugins/search/optimize+images/) na nagko-compress ng iyong mga larawan habang pinapanatili ang kalidad."
  },
  "node_modules/lighthouse-stack-packs/packs/wordpress.js | uses-responsive-images": {
    "message": "Direktang i-upload ang mga larawan sa pamamagitan ng [library ng media](https://wordpress.org/support/article/media-library-screen/) para tiyaking available ang mga kinakailangang laki ng larawan, at pagkatapos ay ilagay ang mga ito mula sa library ng media o gamitin ang widget ng larawan para tiyaking ginagamit ang mga pinakaangkop na laki ng larawan (kabilang ang para sa mga tumutugong breakpoint). Iwasang gamitin ang mga larawang nasa `Full Size` maliban kung sapat ang mga dimensyon para sa paggamit ng mga ito. [Matuto Pa](https://wordpress.org/support/article/inserting-images-into-posts-and-pages/)."
  },
  "node_modules/lighthouse-stack-packs/packs/wordpress.js | uses-text-compression": {
    "message": "Puwede mong i-enable ang pag-compress ng text sa configuration ng iyong server sa web."
  },
  "node_modules/lighthouse-stack-packs/packs/wp-rocket.js | modern-image-formats": {
    "message": "I-enable ang 'Imagify' mula sa tab na Pag-optimize ng Larawan sa 'WP Rocket' para i-convert ang iyong mga larawan sa WebP."
  },
  "node_modules/lighthouse-stack-packs/packs/wp-rocket.js | offscreen-images": {
    "message": "I-enable ang [LazyLoad](https://docs.wp-rocket.me/article/1141-lazyload-for-images) sa WP Rocket para ayusin ang rekomendasyong ito. Inaantala ng feature na ito ang pag-load ng mga larawan hanggang sa mag-scroll pababa ang bisita sa page at talagang kailangan na niyang makita ang mga ito."
  },
  "node_modules/lighthouse-stack-packs/packs/wp-rocket.js | render-blocking-resources": {
    "message": "I-enable ang [Alisin ang Hindi Ginagamit na CSS](https://docs.wp-rocket.me/article/1529-remove-unused-css) at [I-load nang naka-defer ang JavaScript](https://docs.wp-rocket.me/article/1265-load-javascript-deferred) sa 'WP Rocket' para matugunan ang rekomendasyong ito. Io-optimize ng mga feature na ito ang mga CSS at JavaScript file para hindi ma-block ng mga ito ang pag-render ng iyong page."
  },
  "node_modules/lighthouse-stack-packs/packs/wp-rocket.js | unminified-css": {
    "message": "I-enable ang [Paliitin ang mga CSS file](https://docs.wp-rocket.me/article/1350-css-minify-combine) sa 'WP Rocket' para ayusin ang isyung ito. Aalisin ang anumang espasyo at komento sa mga CSS file ng iyong site para mas mapaliit ang file at mas mapabilis ang pag-download nito."
  },
  "node_modules/lighthouse-stack-packs/packs/wp-rocket.js | unminified-javascript": {
    "message": "I-enable ang [Paliitin ang mga JavaScript file](https://docs.wp-rocket.me/article/1351-javascript-minify-combine) sa 'WP Rocket' para ayusin ang isyung ito. Aalisin ang mga bakanteng espasyo at komento sa mga JavaScript file para mas mapaliit ang mga ito at mas mapabilis ang pag-download ng mga ito."
  },
  "node_modules/lighthouse-stack-packs/packs/wp-rocket.js | unused-css-rules": {
    "message": "I-enable ang [Alisin ang Hindi Ginagamit na CSS](https://docs.wp-rocket.me/article/1529-remove-unused-css) sa 'WP Rocket' para ayusin ang isyung ito. Binabawasan nito ang laki ng page sa pamamagitan ng pag-aalis ng lahat ng CSS at stylesheet na hindi ginagamit habang pinapanatili lang ang ginagamit na CSS para sa bawat page."
  },
  "node_modules/lighthouse-stack-packs/packs/wp-rocket.js | unused-javascript": {
    "message": "I-enable ang [Iantala ang pag-execute ng JavaScript](https://docs.wp-rocket.me/article/1349-delay-javascript-execution) sa 'WP Rocket' para ayusin ang problemang ito. Papahusayin nito ang pag-load ng iyong page sa pamamagitan ng pag-aantala sa pag-execute ng mga script hanggang sa interaction ng user. Kung may mga iframe ang iyong site, puwede mong gamtin ang [LazyLoad para sa mga iframe at video](https://docs.wp-rocket.me/article/1674-lazyload-for-iframes-and-videos) at puwede mo ring [Palitan ng preview image ang iframe ng YouTube](https://docs.wp-rocket.me/article/1488-replace-youtube-iframe-with-preview-image)."
  },
  "node_modules/lighthouse-stack-packs/packs/wp-rocket.js | uses-optimized-images": {
    "message": "I-enable ang 'Imagify' mula sa tab na Pag-optimize ng larawan sa 'WP Rocket' at patakbuhin ang Maramihang Pag-optimize para i-compress ang iyong mga larawan."
  },
  "node_modules/lighthouse-stack-packs/packs/wp-rocket.js | uses-rel-preconnect": {
    "message": "Gamitin ang [Mga Request para I-prefetch ang DNS](https://docs.wp-rocket.me/article/1302-prefetch-dns-requests) sa 'WP Rocket' para maidagdag ang \"dns-prefetch\" at mapabilis ang koneksyon sa mga external na domain. Awtomatiko ring idinaragdag ng 'WP Rocket' ang \"preconnect\" sa [domain ng Google Fonts](https://docs.wp-rocket.me/article/1312-optimize-google-fonts) at anumang CNAME na idinagdag sa pamamagitan ng feature na [I-enable ang CDN](https://docs.wp-rocket.me/article/42-using-wp-rocket-with-a-cdn)."
  },
  "node_modules/lighthouse-stack-packs/packs/wp-rocket.js | uses-rel-preload": {
    "message": "Para ayusin ang isyung ito para sa mga font, i-enable ang [Alisin ang Hindi Ginagamit na CSS](https://docs.wp-rocket.me/article/1529-remove-unused-css) sa 'WP Rocket'. Uunahing i-preload ang mahahalagang font ng iyong site."
  },
  "report/renderer/report-utils.js | calculatorLink": {
    "message": "Tingnan ang calculator."
  },
  "report/renderer/report-utils.js | collapseView": {
    "message": "I-collapse ang view"
  },
  "report/renderer/report-utils.js | crcInitialNavigation": {
    "message": "Unang Navigation"
  },
  "report/renderer/report-utils.js | crcLongestDurationLabel": {
    "message": "Maximum na latency ng critical path:"
  },
  "report/renderer/report-utils.js | dropdownCopyJSON": {
    "message": "Kopyahin ang JSON"
  },
  "report/renderer/report-utils.js | dropdownDarkTheme": {
    "message": "I-toggle ang Madilim na Tema"
  },
  "report/renderer/report-utils.js | dropdownPrintExpanded": {
    "message": "Pinalawak ang Pag-print"
  },
  "report/renderer/report-utils.js | dropdownPrintSummary": {
    "message": "Buod sa Pag-print"
  },
  "report/renderer/report-utils.js | dropdownSaveGist": {
    "message": "I-save bilang Gist"
  },
  "report/renderer/report-utils.js | dropdownSaveHTML": {
    "message": "I-save bilang HTML"
  },
  "report/renderer/report-utils.js | dropdownSaveJSON": {
    "message": "I-save bilang JSON"
  },
  "report/renderer/report-utils.js | dropdownViewUnthrottledTrace": {
    "message": "Tingnan ang Unthrottled na Trace"
  },
  "report/renderer/report-utils.js | dropdownViewer": {
    "message": "Buksan sa Viewer"
  },
  "report/renderer/report-utils.js | errorLabel": {
    "message": "Nagka-error!"
  },
  "report/renderer/report-utils.js | errorMissingAuditInfo": {
    "message": "Error sa ulat: walang impormasyon sa pag-audit"
  },
  "report/renderer/report-utils.js | expandView": {
    "message": "Palawakin ang view"
  },
  "report/renderer/report-utils.js | firstPartyChipLabel": {
    "message": "1st party"
  },
  "report/renderer/report-utils.js | footerIssue": {
    "message": "Mag-file ng isyu"
  },
  "report/renderer/report-utils.js | hide": {
    "message": "Itago"
  },
  "report/renderer/report-utils.js | labDataTitle": {
    "message": "Data ng Lab"
  },
  "report/renderer/report-utils.js | lsPerformanceCategoryDescription": {
    "message": "Ang pagsusuri ng [Lighthouse](https://developers.google.com/web/tools/lighthouse/) ng kasalukuyang page sa isang na-emulate na mobile network. Tinantya at puwedeng mag-iba ang mga value."
  },
  "report/renderer/report-utils.js | manualAuditsGroupTitle": {
    "message": "Mga karagdagang item na manual na susuriin"
  },
  "report/renderer/report-utils.js | notApplicableAuditsGroupTitle": {
    "message": "Hindi naaangkop"
  },
  "report/renderer/report-utils.js | openInANewTabTooltip": {
    "message": "Buksan sa bagong tab"
  },
  "report/renderer/report-utils.js | opportunityResourceColumnLabel": {
    "message": "Pagkakataon"
  },
  "report/renderer/report-utils.js | opportunitySavingsColumnLabel": {
    "message": "Tinatayang Matitipid"
  },
  "report/renderer/report-utils.js | passedAuditsGroupTitle": {
    "message": "Mga pumasang pag-audit"
  },
  "report/renderer/report-utils.js | runtimeAnalysisWindow": {
    "message": "Paunang pag-load ng page"
  },
  "report/renderer/report-utils.js | runtimeCustom": {
    "message": "Custom na pag-throttle"
  },
  "report/renderer/report-utils.js | runtimeDesktopEmulation": {
    "message": "Na-emulate na Desktop"
  },
  "report/renderer/report-utils.js | runtimeMobileEmulation": {
    "message": "Naka-emulate na Moto G Power"
  },
  "report/renderer/report-utils.js | runtimeNoEmulation": {
    "message": "Walang pag-emulate"
  },
  "report/renderer/report-utils.js | runtimeSettingsAxeVersion": {
    "message": "Bersyon ng Axe"
  },
  "report/renderer/report-utils.js | runtimeSettingsBenchmark": {
    "message": "Hindi Na-throttle na Power ng CPU/Memory"
  },
  "report/renderer/report-utils.js | runtimeSettingsCPUThrottling": {
    "message": "Pag-throttle ng CPU"
  },
  "report/renderer/report-utils.js | runtimeSettingsDevice": {
    "message": "Device"
  },
  "report/renderer/report-utils.js | runtimeSettingsNetworkThrottling": {
    "message": "Pag-throttle ng network"
  },
  "report/renderer/report-utils.js | runtimeSettingsScreenEmulation": {
    "message": "Pag-emulate ng screen"
  },
  "report/renderer/report-utils.js | runtimeSettingsUANetwork": {
    "message": "User agent (network)"
  },
  "report/renderer/report-utils.js | runtimeSingleLoad": {
    "message": "Isang pag-load ng page"
  },
  "report/renderer/report-utils.js | runtimeSingleLoadTooltip": {
    "message": "Kinuha ang data na ito mula sa isang pag-load ng page, kumpara sa data ng field na nagbubuod sa maraming session."
  },
  "report/renderer/report-utils.js | runtimeSlow4g": {
    "message": "Pag-throttle sa mabagal na 4G"
  },
  "report/renderer/report-utils.js | runtimeUnknown": {
    "message": "Hindi alam"
  },
  "report/renderer/report-utils.js | show": {
    "message": "Ipakita"
  },
  "report/renderer/report-utils.js | showRelevantAudits": {
    "message": "Ipakita ang mga audit na may kaugnayan sa:"
  },
  "report/renderer/report-utils.js | snippetCollapseButtonLabel": {
    "message": "I-collapse ang snippet"
  },
  "report/renderer/report-utils.js | snippetExpandButtonLabel": {
    "message": "I-expand ang snippet"
  },
  "report/renderer/report-utils.js | thirdPartyResourcesLabel": {
    "message": "Ipakita ang mga resource ng 3rd party"
  },
  "report/renderer/report-utils.js | throttlingProvided": {
    "message": "Ibinigay ng environment"
  },
  "report/renderer/report-utils.js | toplevelWarningsMessage": {
    "message": "May mga isyung nakakaapekto sa pagpapatakbong ito ng Lighthouse:"
  },
  "report/renderer/report-utils.js | unattributable": {
    "message": "Hindi ma-attribute"
  },
  "report/renderer/report-utils.js | varianceDisclaimer": {
    "message": "Tinantya at puwedeng mag-iba ang mga value. [Kinakalkula ang score ng performance](https://developer.chrome.com/docs/lighthouse/performance/performance-scoring/) nang direkta mula sa mga sukatang ito."
  },
  "report/renderer/report-utils.js | viewTraceLabel": {
    "message": "Tingnan ang Trace"
  },
  "report/renderer/report-utils.js | viewTreemapLabel": {
    "message": "Tingnan ang Treemap"
  },
  "report/renderer/report-utils.js | warningAuditsGroupTitle": {
    "message": "Pumasa sa mga pag-audit ngunit may mga babala"
  },
  "report/renderer/report-utils.js | warningHeader": {
    "message": "Mga Babala: "
  },
  "treemap/app/src/util.js | allLabel": {
    "message": "Lahat"
  },
  "treemap/app/src/util.js | allScriptsDropdownLabel": {
    "message": "Lahat ng Script"
  },
  "treemap/app/src/util.js | coverageColumnName": {
    "message": "Sakop"
  },
  "treemap/app/src/util.js | duplicateModulesLabel": {
    "message": "Mga Duplicate na Module"
  },
  "treemap/app/src/util.js | resourceBytesLabel": {
    "message": "Mga Byte ng Resource"
  },
  "treemap/app/src/util.js | tableColumnName": {
    "message": "Pangalan"
  },
  "treemap/app/src/util.js | toggleTableButtonLabel": {
    "message": "I-toggle ang Talahanayan"
  },
  "treemap/app/src/util.js | unusedBytesLabel": {
    "message": "Mga Hindi Nagamit na Byte"
  }
}<|MERGE_RESOLUTION|>--- conflicted
+++ resolved
@@ -989,8 +989,6 @@
   "core/audits/image-size-responsive.js | title": {
     "message": "Nagpapakita ng mga larawang may naaangkop na resolution"
   },
-<<<<<<< HEAD
-=======
   "core/audits/installable-manifest.js | already-installed": {
     "message": "Naka-install na ang app"
   },
@@ -1087,7 +1085,6 @@
   "core/audits/installable-manifest.js | warn-not-offline-capable": {
     "message": "Hindi gumagana offline ang page. Hindi ituturing na nai-install ang page kapag nailunsad na ang stable release ng Chrome 93 sa Agosto 2021."
   },
->>>>>>> 772c8f71
   "core/audits/is-on-https.js | allowed": {
     "message": "Pinapayagan"
   },
