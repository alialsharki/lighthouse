--- conflicted
+++ resolved
@@ -989,8 +989,6 @@
   "core/audits/image-size-responsive.js | title": {
     "message": "Muestra imágenes con una resolución adecuada"
   },
-<<<<<<< HEAD
-=======
   "core/audits/installable-manifest.js | already-installed": {
     "message": "La aplicación ya está instalada"
   },
@@ -1087,7 +1085,6 @@
   "core/audits/installable-manifest.js | warn-not-offline-capable": {
     "message": "La página no funciona sin conexión. La página no se considerará instalable a partir de Chrome 93, la versión estable de agosto del 2021."
   },
->>>>>>> 772c8f71
   "core/audits/is-on-https.js | allowed": {
     "message": "Permitida"
   },
