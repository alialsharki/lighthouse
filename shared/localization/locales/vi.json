{
  "core/audits/accessibility/accesskeys.js | description": {
    "message": "Các khoá truy cập cho phép người dùng chuyển nhanh đến một phần của trang. Để điều hướng đúng cách, mỗi khoá truy cập phải là duy nhất. [Tìm hiểu thêm về khoá truy cập](https://dequeuniversity.com/rules/axe/4.8/accesskeys)."
  },
  "core/audits/accessibility/accesskeys.js | failureTitle": {
    "message": "Các giá trị của `[accesskey]` không phải là duy nhất"
  },
  "core/audits/accessibility/accesskeys.js | title": {
    "message": "Các giá trị của `[accesskey]` là duy nhất"
  },
  "core/audits/accessibility/aria-allowed-attr.js | description": {
    "message": "Mỗi `role` của Ứng dụng Internet phong phú dễ dùng (ARIA) hỗ trợ một tập hợp con cụ thể các thuộc tính `aria-*`. Nếu không trùng khớp, các thuộc tính `aria-*` sẽ bị vô hiệu. [Tìm hiểu cách khớp các thuộc tính của Ứng dụng Internet phong phú dễ dùng (ARIA) với vai trò của những thuộc tính này](https://dequeuniversity.com/rules/axe/4.8/aria-allowed-attr)."
  },
  "core/audits/accessibility/aria-allowed-attr.js | failureTitle": {
    "message": "Các thuộc tính `[aria-*]` không khớp với vai trò tương ứng"
  },
  "core/audits/accessibility/aria-allowed-attr.js | title": {
    "message": "Các thuộc tính `[aria-*]` khớp với vai trò tương ứng"
  },
  "core/audits/accessibility/aria-allowed-role.js | description": {
    "message": "`role` ARIA cho phép công nghệ hỗ trợ biết vai trò của từng phần tử trên trang web. Nếu các giá trị `role` bị sai chính tả, là vai trò trừu tượng hoặc không phải giá trị ARIA `role` hiện có, thì mục đích của phần tử này sẽ không được thông báo cho người dùng công nghệ hỗ trợ. [Tìm hiểu thêm về các vai trò ARIA](https://dequeuniversity.com/rules/axe/4.8/aria-allowed-roles)."
  },
  "core/audits/accessibility/aria-allowed-role.js | failureTitle": {
    "message": "Giá trị được chỉ định cho `role=\"\"` không phải là vai trò ARIA hợp lệ."
  },
  "core/audits/accessibility/aria-allowed-role.js | title": {
    "message": "Giá trị được chỉ định cho `role=\"\"` là vai trò ARIA hợp lệ."
  },
  "core/audits/accessibility/aria-command-name.js | description": {
    "message": "Khi một phần tử không có tên thành phần hỗ trợ tiếp cận, trình đọc màn hình sẽ gọi phần tử đó bằng một tên gọi chung, dẫn đến việc người dùng trình đọc màn hình không sử dụng được phần tử này. [Tìm hiểu cách giúp các phần tử lệnh dễ tiếp cận hơn](https://dequeuniversity.com/rules/axe/4.8/aria-command-name)."
  },
  "core/audits/accessibility/aria-command-name.js | failureTitle": {
    "message": "Các phần tử `button`, `link` và `menuitem` không có tên dễ đọc."
  },
  "core/audits/accessibility/aria-command-name.js | title": {
    "message": "Các phần tử `button`, `link` và `menuitem` có tên dễ đọc"
  },
  "core/audits/accessibility/aria-dialog-name.js | description": {
    "message": "Các phần tử hộp thoại của ARIA không có tên thành phần hỗ trợ tiếp cận có thể khiến người dùng trình đọc màn hình không phân biệt được mục đích của các phần tử này. [Tìm hiểu cách giúp các phần tử hộp thoại của ARIA dễ tiếp cận hơn](https://dequeuniversity.com/rules/axe/4.8/aria-dialog-name)."
  },
  "core/audits/accessibility/aria-dialog-name.js | failureTitle": {
    "message": "Các phần tử có `role=\"dialog\"` hoặc `role=\"alertdialog\"` không có tên thành phần hỗ trợ tiếp cận."
  },
  "core/audits/accessibility/aria-dialog-name.js | title": {
    "message": "Các phần tử có `role=\"dialog\"` hoặc `role=\"alertdialog\"` có tên thành phần hỗ trợ tiếp cận."
  },
  "core/audits/accessibility/aria-hidden-body.js | description": {
    "message": "Các công nghệ hỗ trợ, chẳng hạn như trình đọc màn hình, sẽ hoạt động không nhất quán khi đặt `aria-hidden=\"true\"` trên tài liệu `<body>`. [Tìm hiểu ảnh hưởng của `aria-hidden` đối với phần nội dung của tài liệu](https://dequeuniversity.com/rules/axe/4.8/aria-hidden-body)."
  },
  "core/audits/accessibility/aria-hidden-body.js | failureTitle": {
    "message": "Hiện có `[aria-hidden=\"true\"]` trên tài liệu `<body>`"
  },
  "core/audits/accessibility/aria-hidden-body.js | title": {
    "message": "Hiện không có `[aria-hidden=\"true\"]` trên tài liệu `<body>`"
  },
  "core/audits/accessibility/aria-hidden-focus.js | description": {
    "message": "Các phần tử theo thứ tự giảm dần có thể lấy tiêu điểm bên trong một phần tử `[aria-hidden=\"true\"]` sẽ giúp ngăn người dùng công nghệ hỗ trợ, chẳng hạn như trình đọc màn hình, tiếp cận với các phần tử tương tác đó. [Tìm hiểu ảnh hưởng của `aria-hidden` đối với các phần tử có thể lấy tiêu điểm](https://dequeuniversity.com/rules/axe/4.8/aria-hidden-focus)."
  },
  "core/audits/accessibility/aria-hidden-focus.js | failureTitle": {
    "message": "Các phần tử `[aria-hidden=\"true\"]` có chứa các phần tử theo thứ tự giảm dần có thể lấy tiêu điểm"
  },
  "core/audits/accessibility/aria-hidden-focus.js | title": {
    "message": "Các phần tử `[aria-hidden=\"true\"]` không chứa các phần tử theo thứ tự giảm dần có thể lấy tiêu điểm"
  },
  "core/audits/accessibility/aria-input-field-name.js | description": {
    "message": "Khi một trường nhập dữ liệu không có tên thành phần hỗ trợ tiếp cận, thì trình đọc màn hình sẽ gọi trường đó bằng tên gọi chung, khiến người dùng trình đọc màn hình không dùng được trường này. [Tìm hiểu thêm về nhãn của trường nhập dữ liệu](https://dequeuniversity.com/rules/axe/4.8/aria-input-field-name)."
  },
  "core/audits/accessibility/aria-input-field-name.js | failureTitle": {
    "message": "Tên các trường nhập của ARIA ở trạng thái không thể tiếp cận"
  },
  "core/audits/accessibility/aria-input-field-name.js | title": {
    "message": "Tên các trường nhập của ARIA ở trạng thái có thể tiếp cận"
  },
  "core/audits/accessibility/aria-meter-name.js | description": {
    "message": "Khi một phần tử thước đo không có tên thành phần hỗ trợ tiếp cận, trình đọc màn hình sẽ gọi phần tử đó bằng một tên gọi chung, dẫn đến việc người dùng trình đọc màn hình không sử dụng được phần tử này. [Tìm hiểu cách đặt tên các phần tử `meter`](https://dequeuniversity.com/rules/axe/4.8/aria-meter-name)."
  },
  "core/audits/accessibility/aria-meter-name.js | failureTitle": {
    "message": "Các phần tử `meter` của ARIA không có tên dễ đọc."
  },
  "core/audits/accessibility/aria-meter-name.js | title": {
    "message": "Các phần tử `meter` của ARIA có tên dễ đọc"
  },
  "core/audits/accessibility/aria-progressbar-name.js | description": {
    "message": "Khi một phần tử `progressbar` không có tên thành phần hỗ trợ tiếp cận, trình đọc màn hình sẽ gọi phần tử đó bằng một tên gọi chung, dẫn đến việc người dùng trình đọc màn hình không sử dụng được phần tử này. [Tìm hiểu cách gắn nhãn phần tử `progressbar`](https://dequeuniversity.com/rules/axe/4.8/aria-progressbar-name)."
  },
  "core/audits/accessibility/aria-progressbar-name.js | failureTitle": {
    "message": "Các phần tử `progressbar` của ARIA không có tên dễ đọc."
  },
  "core/audits/accessibility/aria-progressbar-name.js | title": {
    "message": "Các phần tử `progressbar` của ARIA có tên dễ đọc"
  },
  "core/audits/accessibility/aria-required-attr.js | description": {
    "message": "Một số vai trò ARIA có các thuộc tính bắt buộc mô tả trạng thái của phần tử cho trình đọc màn hình. [Tìm hiểu thêm về các vai trò và thuộc tính bắt buộc](https://dequeuniversity.com/rules/axe/4.8/aria-required-attr)."
  },
  "core/audits/accessibility/aria-required-attr.js | failureTitle": {
    "message": "`[role]` không có tất cả các thuộc tính `[aria-*]` bắt buộc"
  },
  "core/audits/accessibility/aria-required-attr.js | title": {
    "message": "`[role]` có tất cả các thuộc tính `[aria-*]` bắt buộc"
  },
  "core/audits/accessibility/aria-required-children.js | description": {
    "message": "Một số vai trò mẹ của Ứng dụng Internet phong phú dễ dùng (ARIA) phải chứa vai trò con cụ thể để thực hiện các chức năng hỗ trợ tiếp cận chủ định tương ứng. [Tìm hiểu thêm về các vai trò và phần tử con bắt buộc](https://dequeuniversity.com/rules/axe/4.8/aria-required-children)."
  },
  "core/audits/accessibility/aria-required-children.js | failureTitle": {
    "message": "Các phần tử có `[role]` ARIA yêu cầu phần tử con phải chứa một `[role]` cụ thể hiện đang thiếu một số hoặc tất cả các phần tử con bắt buộc đó."
  },
  "core/audits/accessibility/aria-required-children.js | title": {
    "message": "Các phần tử có `[role]` ARIA yêu cầu phần tử con phải chứa một `[role]` cụ thể có tất cả các phần tử con bắt buộc."
  },
  "core/audits/accessibility/aria-required-parent.js | description": {
    "message": "Các vai trò mẹ cụ thể phải chứa một số vai trò con của Ứng dụng Internet phong phú dễ dùng (ARIA) để thực hiện đúng cách các chức năng hỗ trợ tiếp cận chủ định tương ứng. [Tìm hiểu thêm về các vai trò của Ứng dụng Internet phong phú dễ dùng (ARIA) và phần tử mẹ bắt buộc](https://dequeuniversity.com/rules/axe/4.8/aria-required-parent)."
  },
  "core/audits/accessibility/aria-required-parent.js | failureTitle": {
    "message": "`[role]` không có trong phần tử mẹ bắt buộc tương ứng"
  },
  "core/audits/accessibility/aria-required-parent.js | title": {
    "message": "`[role]` có trong phần tử mẹ bắt buộc tương ứng"
  },
  "core/audits/accessibility/aria-roles.js | description": {
    "message": "Các vai trò của Ứng dụng Internet phong phú dễ dùng (ARIA) phải có giá trị hợp lệ để thực hiện những chức năng hỗ trợ tiếp cận chủ định tương ứng. [Tìm hiểu thêm về các vai trò của Ứng dụng Internet phong phú dễ dùng (ARIA)](https://dequeuniversity.com/rules/axe/4.8/aria-roles)."
  },
  "core/audits/accessibility/aria-roles.js | failureTitle": {
    "message": "Các giá trị của `[role]` là không hợp lệ"
  },
  "core/audits/accessibility/aria-roles.js | title": {
    "message": "Các giá trị của `[role]` là hợp lệ"
  },
  "core/audits/accessibility/aria-text.js | description": {
    "message": "Nếu bạn thêm `role=text` quanh một nút văn bản được phân tách bằng thẻ đánh dấu, VoiceOver có thể coi nút đó là một cụm từ, nhưng con cháu có thể làm tâm điểm của phần tử này sẽ không được công bố. [Tìm hiểu thêm về thuộc tính `role=text`](https://dequeuniversity.com/rules/axe/4.8/aria-text)."
  },
  "core/audits/accessibility/aria-text.js | failureTitle": {
    "message": "Các phần tử có thuộc tính `role=text` có con cháu có thể làm tâm điểm."
  },
  "core/audits/accessibility/aria-text.js | title": {
    "message": "Các phần tử có thuộc tính `role=text` không có con cháu có thể làm tâm điểm."
  },
  "core/audits/accessibility/aria-toggle-field-name.js | description": {
    "message": "Khi một trường chuyển đổi không có tên thành phần hỗ trợ tiếp cận, thì trình đọc màn hình sẽ gọi trường đó bằng tên gọi chung, khiến người dùng trình đọc màn hình không dùng được trường này. [Tìm hiểu thêm về trường chuyển đổi](https://dequeuniversity.com/rules/axe/4.8/aria-toggle-field-name)."
  },
  "core/audits/accessibility/aria-toggle-field-name.js | failureTitle": {
    "message": "Tên các trường chuyển đổi của ARIA ở trạng thái không thể tiếp cận"
  },
  "core/audits/accessibility/aria-toggle-field-name.js | title": {
    "message": "Tên các trường chuyển đổi của ARIA ở trạng thái có thể tiếp cận"
  },
  "core/audits/accessibility/aria-tooltip-name.js | description": {
    "message": "Khi một phần tử chú giải công cụ không có tên thành phần hỗ trợ tiếp cận, trình đọc màn hình sẽ gọi phần tử đó bằng một tên gọi chung, dẫn đến việc người dùng trình đọc màn hình không sử dụng được phần tử này. [Tìm hiểu cách đặt tên các phần tử `tooltip`](https://dequeuniversity.com/rules/axe/4.8/aria-tooltip-name)."
  },
  "core/audits/accessibility/aria-tooltip-name.js | failureTitle": {
    "message": "Các phần tử `tooltip` của ARIA không có tên dễ đọc."
  },
  "core/audits/accessibility/aria-tooltip-name.js | title": {
    "message": "Các phần tử `tooltip` của ARIA có tên dễ đọc"
  },
  "core/audits/accessibility/aria-treeitem-name.js | description": {
    "message": "Khi một phần tử `treeitem` không có tên thành phần hỗ trợ tiếp cận, trình đọc màn hình sẽ gọi phần tử đó bằng một tên gọi chung, dẫn đến việc người dùng trình đọc màn hình không sử dụng được phần tử này. [Tìm hiểu thêm về cách gắn nhãn phần tử `treeitem`](https://dequeuniversity.com/rules/axe/4.8/aria-treeitem-name)."
  },
  "core/audits/accessibility/aria-treeitem-name.js | failureTitle": {
    "message": "Các phần tử `treeitem` của ARIA không có tên dễ đọc."
  },
  "core/audits/accessibility/aria-treeitem-name.js | title": {
    "message": "Các phần tử `treeitem` của ARIA có tên dễ đọc"
  },
  "core/audits/accessibility/aria-valid-attr-value.js | description": {
    "message": "Các công nghệ hỗ trợ, chẳng hạn như trình đọc màn hình, không thể diễn giải thuộc tính của Ứng dụng Internet phong phú dễ dùng (ARIA) có giá trị không hợp lệ. [Tìm hiểu thêm về giá trị hợp lệ cho thuộc tính của Ứng dụng Internet phong phú dễ dùng (ARIA)](https://dequeuniversity.com/rules/axe/4.8/aria-valid-attr-value)."
  },
  "core/audits/accessibility/aria-valid-attr-value.js | failureTitle": {
    "message": "Giá trị của các thuộc tính `[aria-*]` là không hợp lệ"
  },
  "core/audits/accessibility/aria-valid-attr-value.js | title": {
    "message": "Các thuộc tính `[aria-*]` có giá trị hợp lệ"
  },
  "core/audits/accessibility/aria-valid-attr.js | description": {
    "message": "Các công nghệ hỗ trợ, chẳng hạn như trình đọc màn hình, không thể diễn giải các thuộc tính của Ứng dụng Internet phong phú dễ dùng (ARIA) có tên không hợp lệ. [Tìm hiểu thêm về các thuộc tính hợp lệ của Ứng dụng Internet phong phú dễ dùng (ARIA)](https://dequeuniversity.com/rules/axe/4.8/aria-valid-attr)."
  },
  "core/audits/accessibility/aria-valid-attr.js | failureTitle": {
    "message": "Các thuộc tính `[aria-*]` là không hợp lệ hoặc bị sai chính tả"
  },
  "core/audits/accessibility/aria-valid-attr.js | title": {
    "message": "Các thuộc tính `[aria-*]` là hợp lệ và không bị sai chính tả"
  },
  "core/audits/accessibility/axe-audit.js | failingElementsHeader": {
    "message": "Các phần tử không đạt"
  },
  "core/audits/accessibility/button-name.js | description": {
    "message": "Khi một nút không có tên thành phần hỗ trợ tiếp cận, trình đọc màn hình sẽ thông báo đó là \"nút\", khiến người dùng trình đọc màn hình không sử dụng được nút này. [Tìm hiểu cách giúp các nút dễ tiếp cận hơn](https://dequeuniversity.com/rules/axe/4.8/button-name)."
  },
  "core/audits/accessibility/button-name.js | failureTitle": {
    "message": "Các nút không có tên có thể tiếp cận được"
  },
  "core/audits/accessibility/button-name.js | title": {
    "message": "Các nút có tên tiếp cận được"
  },
  "core/audits/accessibility/bypass.js | description": {
    "message": "Bằng việc thêm các cách bỏ qua nội dung lặp lại, người dùng bàn phím có thể khám phá trang một cách hiệu quả hơn. [Tìm hiểu thêm về cách tránh bị chặn](https://dequeuniversity.com/rules/axe/4.8/bypass)."
  },
  "core/audits/accessibility/bypass.js | failureTitle": {
    "message": "Trang này không chứa tiêu đề, đường liên kết bỏ qua hoặc vùng mốc"
  },
  "core/audits/accessibility/bypass.js | title": {
    "message": "Trang này chứa tiêu đề, phần tử liên kết bỏ qua hoặc vùng mốc"
  },
  "core/audits/accessibility/color-contrast.js | description": {
    "message": "Nhiều người dùng gặp khó khăn khi đọc hoặc không thể đọc được văn bản có độ tương phản thấp. [Tìm hiểu cách cung cấp độ tương phản màu vừa đủ](https://dequeuniversity.com/rules/axe/4.8/color-contrast)."
  },
  "core/audits/accessibility/color-contrast.js | failureTitle": {
    "message": "Màu nền trước và nền sau không có đủ tỷ lệ tương phản."
  },
  "core/audits/accessibility/color-contrast.js | title": {
    "message": "Màu nền trước và nền sau có đủ tỷ lệ tương phản"
  },
  "core/audits/accessibility/definition-list.js | description": {
    "message": "Khi danh sách định nghĩa không được đánh dấu đúng cách, thì trình đọc màn hình có thể tạo ra thông báo gây nhầm lẫn hoặc không chính xác. [Tìm hiểu cách định cấu trúc danh sách định nghĩa đúng cách](https://dequeuniversity.com/rules/axe/4.8/definition-list)."
  },
  "core/audits/accessibility/definition-list.js | failureTitle": {
    "message": "`<dl>` không chỉ chứa các nhóm `<dt>` và `<dd>` được sắp xếp đúng cách, các phần tử `<script>`, `<template>` hoặc `<div>`."
  },
  "core/audits/accessibility/definition-list.js | title": {
    "message": "`<dl>` chỉ chứa các nhóm `<dt>` và `<dd>` được sắp xếp đúng cách, các phần tử `<script>`, `<template>` hoặc `<div>`."
  },
  "core/audits/accessibility/dlitem.js | description": {
    "message": "Các mục trong danh sách định nghĩa (`<dt>` và `<dd>`) phải được đưa vào một phần tử `<dl>` mẹ để đảm bảo rằng trình đọc màn hình có thể thông báo đúng cách các mục này. [Tìm hiểu cách định cấu trúc danh sách định nghĩa đúng cách](https://dequeuniversity.com/rules/axe/4.8/dlitem)."
  },
  "core/audits/accessibility/dlitem.js | failureTitle": {
    "message": "Các phần tử `<dl>` không bao gồm những mục trong danh sách định nghĩa"
  },
  "core/audits/accessibility/dlitem.js | title": {
    "message": "Các phần tử `<dl>` chứa mục trong danh sách định nghĩa"
  },
  "core/audits/accessibility/document-title.js | description": {
    "message": "Tiêu đề giúp người dùng trình đọc màn hình nắm được thông tin tổng quan về trang và giúp người dùng công cụ tìm kiếm chủ yếu dựa vào tiêu đề này xác định xem một trang có liên quan đến nội dung tìm kiếm của họ hay không. [Tìm hiểu thêm về tiêu đề tài liệu](https://dequeuniversity.com/rules/axe/4.8/document-title)."
  },
  "core/audits/accessibility/document-title.js | failureTitle": {
    "message": "Tài liệu không có phần tử `<title>`"
  },
  "core/audits/accessibility/document-title.js | title": {
    "message": "Tài liệu có phần tử `<title>`"
  },
  "core/audits/accessibility/duplicate-id-active.js | description": {
    "message": "Để có thể hiển thị với các công nghệ hỗ trợ, `id` của các phần tử có thể lấy tiêu điểm không được trùng nhau. [Tìm hiểu cách khắc phục các `id` trùng lặp](https://dequeuniversity.com/rules/axe/4.8/duplicate-id-active)."
  },
  "core/audits/accessibility/duplicate-id-active.js | failureTitle": {
    "message": "Các thuộc tính `[id]` trên những phần tử có thể lấy tiêu điểm đang hoạt động bị trùng nhau"
  },
  "core/audits/accessibility/duplicate-id-active.js | title": {
    "message": "Các thuộc tính `[id]` trên những phần tử có thể lấy tiêu điểm đang hoạt động là duy nhất"
  },
  "core/audits/accessibility/duplicate-id-aria.js | description": {
    "message": "Để các công nghệ hỗ trợ không bỏ qua các phiên bản khác, giá trị mã nhận dạng của Ứng dụng Internet phong phú dễ dùng (ARIA) không được trùng nhau. [Tìm hiểu cách khắc phục mã nhận dạng trùng lặp của Ứng dụng Internet phong phú dễ dùng (ARIA)](https://dequeuniversity.com/rules/axe/4.8/duplicate-id-aria)."
  },
  "core/audits/accessibility/duplicate-id-aria.js | failureTitle": {
    "message": "Mã nhận dạng của ARIA bị trùng lặp"
  },
  "core/audits/accessibility/duplicate-id-aria.js | title": {
    "message": "Mã nhận dạng của Ứng dụng Internet phong phú dễ dùng (ARIA) là duy nhất"
  },
  "core/audits/accessibility/empty-heading.js | description": {
    "message": "Tiêu đề không có nội dung hoặc có văn bản khó đọc sẽ khiến người dùng trình đọc màn hình không thể truy cập thông tin trên cấu trúc của trang. [Tìm hiểu thêm về tiêu đề](https://dequeuniversity.com/rules/axe/4.8/empty-heading)."
  },
  "core/audits/accessibility/empty-heading.js | failureTitle": {
    "message": "Phần tử tiêu đề không chứa nội dung."
  },
  "core/audits/accessibility/empty-heading.js | title": {
    "message": "Tất cả phần tử tiêu đề đều chứa nội dung."
  },
  "core/audits/accessibility/form-field-multiple-labels.js | description": {
    "message": "Các công nghệ hỗ trợ, chẳng hạn như trình đọc màn hình, sử dụng nhãn đầu tiên, nhãn cuối cùng hoặc tất cả các nhãn có thể thông báo nhầm các trường biểu mẫu có nhiều nhãn. [Tìm hiểu cách sử dụng nhãn của biểu mẫu](https://dequeuniversity.com/rules/axe/4.8/form-field-multiple-labels)."
  },
  "core/audits/accessibility/form-field-multiple-labels.js | failureTitle": {
    "message": "Các trường biểu mẫu có nhiều nhãn"
  },
  "core/audits/accessibility/form-field-multiple-labels.js | title": {
    "message": "Không có trường biểu mẫu nào có nhiều nhãn"
  },
  "core/audits/accessibility/frame-title.js | description": {
    "message": "Người dùng trình đọc màn hình dựa vào tiêu đề khung để mô tả nội dung của khung. [Tìm hiểu thêm về tiêu đề khung](https://dequeuniversity.com/rules/axe/4.8/frame-title)."
  },
  "core/audits/accessibility/frame-title.js | failureTitle": {
    "message": "Phần tử `<frame>` hoặc `<iframe>` không có tiêu đề"
  },
  "core/audits/accessibility/frame-title.js | title": {
    "message": "Các phần tử `<frame>` hoặc `<iframe>` có tiêu đề"
  },
  "core/audits/accessibility/heading-order.js | description": {
    "message": "Nhờ cách thức sắp xếp tiêu đề sao cho không bỏ qua các cấp độ thể hiện cấu trúc ngữ nghĩa của trang, người dùng dễ dàng hiểu được nội dung và thực hiện thao tác bằng công nghệ hỗ trợ hơn. [Tìm hiểu thêm về trình tự tiêu đề](https://dequeuniversity.com/rules/axe/4.8/heading-order)."
  },
  "core/audits/accessibility/heading-order.js | failureTitle": {
    "message": "Các phần tử tiêu đề không tuân theo trình tự giảm dần"
  },
  "core/audits/accessibility/heading-order.js | title": {
    "message": "Các phần tử tiêu đề xuất hiện theo trình tự giảm dần"
  },
  "core/audits/accessibility/html-has-lang.js | description": {
    "message": "Nếu một trang chưa chỉ định thuộc tính `lang`, thì trình đọc màn hình sẽ xem như trang đó đang hiển thị bằng ngôn ngữ mặc định mà người dùng chọn khi thiết lập trình đọc màn hình. Nếu trên thực tế, trang đó không hiển thị bằng ngôn ngữ mặc định, thì trình đọc màn hình có thể không thông báo văn bản của trang đó một cách chính xác. [Tìm hiểu thêm về thuộc tính `lang`](https://dequeuniversity.com/rules/axe/4.8/html-has-lang)."
  },
  "core/audits/accessibility/html-has-lang.js | failureTitle": {
    "message": "Phần tử `<html>` chưa có thuộc tính `[lang]`"
  },
  "core/audits/accessibility/html-has-lang.js | title": {
    "message": "Phần tử `<html>` có thuộc tính `[lang]`"
  },
  "core/audits/accessibility/html-lang-valid.js | description": {
    "message": "Việc chỉ định [ngôn ngữ BCP 47](https://www.w3.org/International/questions/qa-choosing-language-tags#question) hợp lệ sẽ giúp trình đọc màn hình thông báo văn bản đúng cách. [Tìm hiểu cách sử dụng thuộc tính `lang`](https://dequeuniversity.com/rules/axe/4.8/html-lang-valid)."
  },
  "core/audits/accessibility/html-lang-valid.js | failureTitle": {
    "message": "Thuộc tính `[lang]` của phần tử `<html>` không có giá trị hợp lệ."
  },
  "core/audits/accessibility/html-lang-valid.js | title": {
    "message": "Thuộc tính `[lang]` của phần tử `<html>` có giá trị hợp lệ"
  },
  "core/audits/accessibility/html-xml-lang-mismatch.js | description": {
    "message": "Nếu trang web không chỉ định một ngôn ngữ nhất quán thì trình đọc màn hình có thể không thông báo chính xác văn bản trong trang. [Tìm hiểu thêm về thuộc tính `lang`](https://dequeuniversity.com/rules/axe/4.8/html-xml-lang-mismatch)."
  },
  "core/audits/accessibility/html-xml-lang-mismatch.js | failureTitle": {
    "message": "Phần tử `<html>` không sở hữu thuộc tính `[xml:lang]` có cùng ngôn ngữ cơ sở như thuộc tính `[lang]`."
  },
  "core/audits/accessibility/html-xml-lang-mismatch.js | title": {
    "message": "Phần tử `<html>` sở hữu thuộc tính `[xml:lang]` có cùng ngôn ngữ cơ sở như thuộc tính `[lang]`."
  },
  "core/audits/accessibility/identical-links-same-purpose.js | description": {
    "message": "Các đường liên kết có cùng một đích đến phải có cùng nội dung mô tả để giúp người dùng hiểu mục đích của đường liên kết và quyết định có nên truy cập hay không. [Tìm hiểu thêm về các đường liên kết giống hệt nhau](https://dequeuniversity.com/rules/axe/4.8/identical-links-same-purpose)."
  },
  "core/audits/accessibility/identical-links-same-purpose.js | failureTitle": {
    "message": "Các đường liên kết giống hệt nhau không có cùng mục đích."
  },
  "core/audits/accessibility/identical-links-same-purpose.js | title": {
    "message": "Các đường liên kết giống hệt nhau có cùng mục đích."
  },
  "core/audits/accessibility/image-alt.js | description": {
    "message": "Các phần tử thông tin nên là đoạn văn bản thay thế ngắn, có tính mô tả. Có thể bỏ qua phần tử trang trí bằng một thuộc tính alt trống. [Tìm hiểu thêm về thuộc tính `alt`](https://dequeuniversity.com/rules/axe/4.8/image-alt)."
  },
  "core/audits/accessibility/image-alt.js | failureTitle": {
    "message": "Phần tử hình ảnh không có thuộc tính `[alt]`"
  },
  "core/audits/accessibility/image-alt.js | title": {
    "message": "Các phần tử hình ảnh có thuộc tính `[alt]`"
  },
  "core/audits/accessibility/image-redundant-alt.js | description": {
    "message": "Các phần tử thông tin nên là đoạn văn bản thay thế ngắn, có tính mô tả. Văn bản thay thế giống hệt với văn bản bên cạnh đường liên kết hoặc hình ảnh có thể khiến người dùng trình đọc màn hình bối rối vì văn bản sẽ được đọc hai lần. [Tìm hiểu thêm về thuộc tính `alt`](https://dequeuniversity.com/rules/axe/4.8/image-redundant-alt)."
  },
  "core/audits/accessibility/image-redundant-alt.js | failureTitle": {
    "message": "Các phần tử hình ảnh có thuộc tính `[alt]` là văn bản thừa."
  },
  "core/audits/accessibility/image-redundant-alt.js | title": {
    "message": "Các phần tử hình ảnh không có thuộc tính `[alt]` là văn bản thừa."
  },
  "core/audits/accessibility/input-button-name.js | description": {
    "message": "Bạn nên thêm văn bản rõ ràng và dễ đọc vào các nút nhập để giúp người dùng trình đọc màn hình hiểu mục đích của nút nhập. [Tìm hiểu thêm về các nút nhập](https://dequeuniversity.com/rules/axe/4.8/input-button-name)."
  },
  "core/audits/accessibility/input-button-name.js | failureTitle": {
    "message": "Các nút nhập không có văn bản rõ ràng."
  },
  "core/audits/accessibility/input-button-name.js | title": {
    "message": "Các nút nhập có văn bản rõ ràng."
  },
  "core/audits/accessibility/input-image-alt.js | description": {
    "message": "Khi dùng một hình ảnh làm nút `<input>`, thì việc cung cấp văn bản thay thế có thể giúp người dùng trình đọc màn hình hiểu rõ mục đích của nút đó. [Tìm hiểu về văn bản thay thế hình ảnh đầu vào](https://dequeuniversity.com/rules/axe/4.8/input-image-alt)."
  },
  "core/audits/accessibility/input-image-alt.js | failureTitle": {
    "message": "Các thành phần `<input type=\"image\">` không có văn bản `[alt]`"
  },
  "core/audits/accessibility/input-image-alt.js | title": {
    "message": "Các thành phần `<input type=\"image\">` có văn bản `[alt]`"
  },
  "core/audits/accessibility/label-content-name-mismatch.js | description": {
    "message": "Nhãn văn bản hiển thị không khớp với tên thành phần hỗ trợ tiếp cận có thể gây ra trải nghiệm khó hiểu đối với người dùng trình đọc màn hình. [Tìm hiểu thêm về tên thành phần hỗ trợ tiếp cận](https://dequeuniversity.com/rules/axe/4.8/label-content-name-mismatch)."
  },
  "core/audits/accessibility/label-content-name-mismatch.js | failureTitle": {
    "message": "Các phần tử gắn nhãn văn bản hiển thị không có tên thành phần hỗ trợ tiếp cận trùng khớp."
  },
  "core/audits/accessibility/label-content-name-mismatch.js | title": {
    "message": "Phần tử gắn nhãn văn bản hiển thị có tên thành phần hỗ trợ tiếp cận trùng khớp."
  },
  "core/audits/accessibility/label.js | description": {
    "message": "Các nhãn đảm bảo rằng những công nghệ hỗ trợ, chẳng hạn như trình đọc màn hình, thông báo các biện pháp kiểm soát biểu mẫu đúng cách. [Tìm hiểu thêm về nhãn phần tử biểu mẫu](https://dequeuniversity.com/rules/axe/4.8/label)."
  },
  "core/audits/accessibility/label.js | failureTitle": {
    "message": "Các phần tử biểu mẫu không có nhãn liên kết"
  },
  "core/audits/accessibility/label.js | title": {
    "message": "Các phần tử biểu mẫu có nhãn liên quan"
  },
  "core/audits/accessibility/landmark-one-main.js | description": {
    "message": "Điểm mốc chính giúp người dùng trình đọc màn hình dễ dàng thao tác trên trang web. [Tìm hiểu thêm về điểm mốc](https://dequeuniversity.com/rules/axe/4.8/landmark-one-main)."
  },
  "core/audits/accessibility/landmark-one-main.js | failureTitle": {
    "message": "Tài liệu không có điểm mốc chính."
  },
  "core/audits/accessibility/landmark-one-main.js | title": {
    "message": "Tài liệu có một điểm mốc chính."
  },
  "core/audits/accessibility/link-in-text-block.js | description": {
    "message": "Nhiều người dùng gặp khó khăn khi đọc hoặc không thể đọc được văn bản có độ tương phản thấp. Văn bản liên kết rõ ràng sẽ giúp người dùng có thị lực kém dễ đọc hơn. [Tìm hiểu cách giúp các đường liên kết dễ phân biệt](https://dequeuniversity.com/rules/axe/4.8/link-in-text-block)."
  },
  "core/audits/accessibility/link-in-text-block.js | failureTitle": {
    "message": "Bạn cần dựa vào màu sắc để phân biệt các đường liên kết."
  },
  "core/audits/accessibility/link-in-text-block.js | title": {
    "message": "Bạn có thể phân biệt được các đường liên kết mà không cần dựa vào màu sắc."
  },
  "core/audits/accessibility/link-name.js | description": {
    "message": "Văn bản liên kết (và văn bản thay thế cho hình ảnh, khi dùng làm phần tử liên kết) có thể thấy rõ, là duy nhất và có thể lấy tiêu điểm sẽ cải thiện trải nghiệm khám phá cho người dùng trình đọc màn hình. [Tìm hiểu cách giúp các phần tử liên kết trở nên dễ tiếp cận](https://dequeuniversity.com/rules/axe/4.8/link-name)."
  },
  "core/audits/accessibility/link-name.js | failureTitle": {
    "message": "Các phần tử liên kết không có tên có thể nhận rõ"
  },
  "core/audits/accessibility/link-name.js | title": {
    "message": "Các phần tử liên kết có tên có thể nhận rõ"
  },
  "core/audits/accessibility/list.js | description": {
    "message": "Các trình đọc màn hình có các cách riêng để thông báo danh sách. Khi danh sách có cấu trúc phù hợp, trình đọc màn hình sẽ thông báo về danh sách chính xác hơn. [Tìm hiểu thêm về cấu trúc phù hợp của danh sách](https://dequeuniversity.com/rules/axe/4.8/list)."
  },
  "core/audits/accessibility/list.js | failureTitle": {
    "message": "Danh sách không chỉ chứa các phần tử `<li>` và phần tử hỗ trợ tập lệnh (`<script>` và `<template>`)."
  },
  "core/audits/accessibility/list.js | title": {
    "message": "Danh sách chỉ chứa các phần tử `<li>` và phần tử hỗ trợ tập lệnh (`<script>` và `<template>`)."
  },
  "core/audits/accessibility/listitem.js | description": {
    "message": "Trình đọc màn hình yêu cầu các mục danh sách (`<li>`) phải có trong một `<ul>` `<ol>` hoặc `<menu>` mẹ để được thông báo đúng cách. [Tìm hiểu thêm về cấu trúc phù hợp của danh sách](https://dequeuniversity.com/rules/axe/4.8/listitem)."
  },
  "core/audits/accessibility/listitem.js | failureTitle": {
    "message": "Các mục trong danh sách (`<li>`) không có trong phần tử `<ul>` `<ol>` hoặc `<menu>` mẹ."
  },
  "core/audits/accessibility/listitem.js | title": {
    "message": "Các mục trong danh sách (`<li>`) có trong phần tử mẹ `<ul>`, `<ol>` hoặc `<menu>`"
  },
  "core/audits/accessibility/meta-refresh.js | description": {
    "message": "Người dùng không muốn một trang tự động làm mới và việc trang tự động làm mới sẽ chuyển tiêu điểm quay về đầu trang. Người dùng có thể cảm thấy khó chịu hoặc bị nhầm lẫn nếu gặp trường hợp này. [Tìm hiểu thêm về thẻ làm mới meta](https://dequeuniversity.com/rules/axe/4.8/meta-refresh)."
  },
  "core/audits/accessibility/meta-refresh.js | failureTitle": {
    "message": "Tài liệu này sử dụng `<meta http-equiv=\"refresh\">`"
  },
  "core/audits/accessibility/meta-refresh.js | title": {
    "message": "Tài liệu này không dùng `<meta http-equiv=\"refresh\">`"
  },
  "core/audits/accessibility/meta-viewport.js | description": {
    "message": "Việc tắt tính năng thu phóng sẽ gây trở ngại cho những người dùng có thị lực kém bị lệ thuộc vào chức năng phóng to màn hình để thấy rõ nội dung trang web. [Tìm hiểu thêm về thẻ meta cửa sổ xem](https://dequeuniversity.com/rules/axe/4.8/meta-viewport)."
  },
  "core/audits/accessibility/meta-viewport.js | failureTitle": {
    "message": "`[user-scalable=\"no\"]` được dùng trong phần tử `<meta name=\"viewport\">` hoặc thuộc tính `[maximum-scale]` nhỏ hơn 5."
  },
  "core/audits/accessibility/meta-viewport.js | title": {
    "message": "`[user-scalable=\"no\"]` không được sử dụng trong phần tử `<meta name=\"viewport\">` và thuộc tính `[maximum-scale]` không nhỏ hơn 5."
  },
  "core/audits/accessibility/object-alt.js | description": {
    "message": "Trình đọc màn hình không dịch được nội dung không ở dạng văn bản. Bằng việc thêm văn bản thay thế vào các phần tử `<object>`, bạn có thể giúp trình đọc màn hình truyền đạt ý nghĩa cho người dùng. [Tìm hiểu thêm về văn bản thay thế cho `object` phần tử](https://dequeuniversity.com/rules/axe/4.8/object-alt)."
  },
  "core/audits/accessibility/object-alt.js | failureTitle": {
    "message": "Các thành phần `<object>` không có văn bản thay thế"
  },
  "core/audits/accessibility/object-alt.js | title": {
    "message": "Các thành phần `<object>` có văn bản thay thế"
  },
  "core/audits/accessibility/select-name.js | description": {
    "message": "Các phần tử biểu mẫu không có nhãn hữu ích có thể khiến người dùng trình đọc màn hình cảm thấy khó chịu. [Tìm hiểu thêm về phần tử `select`](https://dequeuniversity.com/rules/axe/4.8/select-name)."
  },
  "core/audits/accessibility/select-name.js | failureTitle": {
    "message": "Các phần tử lựa chọn không có phần tử nhãn đi kèm."
  },
  "core/audits/accessibility/select-name.js | title": {
    "message": "Các phần tử lựa chọn có phần tử nhãn liên kết."
  },
  "core/audits/accessibility/skip-link.js | description": {
    "message": "Nếu có đường liên kết bỏ qua, người dùng có thể chuyển ngay đến nội dung chính để tiết kiệm thời gian. [Tìm hiểu thêm về đường liên kết bỏ qua](https://dequeuniversity.com/rules/axe/4.8/skip-link)."
  },
  "core/audits/accessibility/skip-link.js | failureTitle": {
    "message": "Đường liên kết bỏ qua không thể làm tâm điểm."
  },
  "core/audits/accessibility/skip-link.js | title": {
    "message": "Đường liên kết bỏ qua có thể làm tâm điểm."
  },
  "core/audits/accessibility/tabindex.js | description": {
    "message": "Giá trị lớn hơn 0 ngụ ý thứ tự điều hướng rõ ràng. Mặc dù hợp lệ về mặt kỹ thuật nhưng điều này thường tạo ra trải nghiệm khó chịu cho những người dùng bị lệ thuộc vào công nghệ hỗ trợ. [Tìm hiểu thêm về thuộc tính `tabindex`](https://dequeuniversity.com/rules/axe/4.8/tabindex)."
  },
  "core/audits/accessibility/tabindex.js | failureTitle": {
    "message": "Một số phần tử có giá trị `[tabindex]` lớn hơn 0"
  },
  "core/audits/accessibility/tabindex.js | title": {
    "message": "Không phần tử nào có giá trị `[tabindex]` lớn hơn 0"
  },
  "core/audits/accessibility/table-duplicate-name.js | description": {
    "message": "Thuộc tính tóm tắt phải mô tả cấu trúc bảng, còn `<caption>` phải có tiêu đề trên màn hình. Việc đánh dấu bảng chính xác giúp ích cho người dùng trình đọc màn hình. [Tìm hiểu thêm về tóm tắt và chú thích](https://dequeuniversity.com/rules/axe/4.8/table-duplicate-name)."
  },
  "core/audits/accessibility/table-duplicate-name.js | failureTitle": {
    "message": "Các bảng có nội dung giống nhau trong thuộc tính tóm tắt và `<caption>.`"
  },
  "core/audits/accessibility/table-duplicate-name.js | title": {
    "message": "Các bảng có nội dung khác nhau trong thuộc tính tóm tắt và `<caption>`."
  },
  "core/audits/accessibility/table-fake-caption.js | description": {
    "message": "Trình đọc màn hình có các tính năng giúp người dùng dễ dàng sử dụng bảng hơn. Các bảng cần sử dụng phần tử chú thích thực tế thay vì các ô có thuộc tính `[colspan]` để người dùng trình đọc màn hình có trải nghiệm tốt hơn. [Tìm hiểu thêm về chú thích](https://dequeuniversity.com/rules/axe/4.8/table-fake-caption)."
  },
  "core/audits/accessibility/table-fake-caption.js | failureTitle": {
    "message": "Bảng không sử dụng `<caption>` thay cho các ô có thuộc tính `[colspan]` để biểu thị chú thích."
  },
  "core/audits/accessibility/table-fake-caption.js | title": {
    "message": "Bảng sử dụng `<caption>` thay vì các ô có thuộc tính `[colspan]` để biểu thị chú thích."
  },
  "core/audits/accessibility/target-size.js | description": {
    "message": "Đích chạm có kích thước và khoảng giãn cách phù hợp sẽ giúp người dùng kích hoạt mục tiêu nếu họ gặp khó khăn với việc chọn các thành phần điều khiển nhỏ. [Tìm hiểu thêm về đích chạm](https://dequeuniversity.com/rules/axe/4.8/target-size)."
  },
  "core/audits/accessibility/target-size.js | failureTitle": {
    "message": "Đích chạm có kích thước hoặc khoảng giãn cách chưa phù hợp."
  },
  "core/audits/accessibility/target-size.js | title": {
    "message": "Đích chạm có kích thước và khoảng giãn cách phù hợp."
  },
  "core/audits/accessibility/td-has-header.js | description": {
    "message": "Trình đọc màn hình có các tính năng giúp người dùng dễ dàng sử dụng bảng hơn. Các phần tử `<td>` trong bảng lớn (chiều rộng và chiều cao từ 3 ô trở lên) cần có tiêu đề bảng liên kết để người dùng trình đọc màn hình có trải nghiệm tốt hơn. [Tìm hiểu thêm về tiêu đề bảng](https://dequeuniversity.com/rules/axe/4.8/td-has-header)."
  },
  "core/audits/accessibility/td-has-header.js | failureTitle": {
    "message": "Các phần tử `<td>` trong `<table>` lớn không có tiêu đề bảng."
  },
  "core/audits/accessibility/td-has-header.js | title": {
    "message": "Các phần tử `<td>` trong `<table>` lớn có một hoặc nhiều tiêu đề bảng."
  },
  "core/audits/accessibility/td-headers-attr.js | description": {
    "message": "Trình đọc màn hình có các tính năng giúp người dùng dễ dàng sử dụng bảng hơn. Việc đảm bảo các ô `<td>` sử dụng thuộc tính `[headers]` chỉ tham chiếu các ô khác trong cùng bảng có thể cải thiện trải nghiệm của người dùng trình đọc màn hình. [Tìm hiểu thêm về thuộc tính `headers`](https://dequeuniversity.com/rules/axe/4.8/td-headers-attr)."
  },
  "core/audits/accessibility/td-headers-attr.js | failureTitle": {
    "message": "Các ô trong phần tử `<table>` sử dụng thuộc tính `[headers]` tham chiếu đến một phần tử `id` không tìm thấy trong cùng một bảng."
  },
  "core/audits/accessibility/td-headers-attr.js | title": {
    "message": "Các ô trong phần tử `<table>` sử dụng thuộc tính `[headers]` tham chiếu đến các ô trong cùng một bảng."
  },
  "core/audits/accessibility/th-has-data-cells.js | description": {
    "message": "Trình đọc màn hình có các tính năng giúp người dùng dễ dàng sử dụng bảng hơn. Việc đảm bảo tiêu đề bảng luôn tham chiếu đến một nhóm ô nào đó có thể cải thiện trải nghiệm của người dùng trình đọc màn hình. [Tìm hiểu thêm về tiêu đề bảng](https://dequeuniversity.com/rules/axe/4.8/th-has-data-cells)."
  },
  "core/audits/accessibility/th-has-data-cells.js | failureTitle": {
    "message": "Các phần tử `<th>` và phần tử có `[role=\"columnheader\"/\"rowheader\"]` không chứa các ô dữ liệu mà các phần tử đó mô tả."
  },
  "core/audits/accessibility/th-has-data-cells.js | title": {
    "message": "Các phần tử `<th>` và phần tử có `[role=\"columnheader\"/\"rowheader\"]` chứa các ô dữ liệu mà các phần tử này mô tả."
  },
  "core/audits/accessibility/valid-lang.js | description": {
    "message": "Việc chỉ định một [ngôn ngữ BCP 47](https://www.w3.org/International/questions/qa-choosing-language-tags#question) hợp lệ cho các phần tử sẽ giúp trình đọc màn hình phát âm văn bản chính xác. [Tìm hiểu cách sử dụng thuộc tính `lang`](https://dequeuniversity.com/rules/axe/4.8/valid-lang)."
  },
  "core/audits/accessibility/valid-lang.js | failureTitle": {
    "message": "Các thuộc tính `[lang]` không có giá trị hợp lệ"
  },
  "core/audits/accessibility/valid-lang.js | title": {
    "message": "Các thuộc tính `[lang]` có giá trị hợp lệ"
  },
  "core/audits/accessibility/video-caption.js | description": {
    "message": "Khi video có chú thích, người dùng khiếm thính và người dùng bị suy giảm thính lực có thể tiếp cận thông tin trên video đó dễ dàng hơn. [Tìm hiểu thêm về chú thích của video](https://dequeuniversity.com/rules/axe/4.8/video-caption)."
  },
  "core/audits/accessibility/video-caption.js | failureTitle": {
    "message": "Các phần tử `<video>` không chứa phần tử `<track>` có `[kind=\"captions\"]`."
  },
  "core/audits/accessibility/video-caption.js | title": {
    "message": "Các phần tử `<video>` chứa phần tử `<track>` có `[kind=\"captions\"]`"
  },
  "core/audits/autocomplete.js | columnCurrent": {
    "message": "Giá trị hiện tại"
  },
  "core/audits/autocomplete.js | columnSuggestions": {
    "message": "Mã thông báo đề xuất"
  },
  "core/audits/autocomplete.js | description": {
    "message": "`autocomplete` giúp người dùng gửi biểu mẫu nhanh hơn. Để thuận tiện cho người dùng, hãy cân nhắc cho phép thuộc tính trên bằng cách đặt một giá trị hợp lệ cho `autocomplete`. [Tìm hiểu thêm về `autocomplete` trong các biểu mẫu](https://developers.google.com/web/fundamentals/design-and-ux/input/forms#use_metadata_to_enable_auto-complete)"
  },
  "core/audits/autocomplete.js | failureTitle": {
    "message": "Thuộc tính `autocomplete` của các phần tử `<input>` là không chính xác"
  },
  "core/audits/autocomplete.js | manualReview": {
    "message": "Yêu cầu xem xét thủ công"
  },
  "core/audits/autocomplete.js | reviewOrder": {
    "message": "Xem xét thứ tự của các mã thông báo"
  },
  "core/audits/autocomplete.js | title": {
    "message": "Các phần tử `<input>` sử dụng `autocomplete` đúng cách"
  },
  "core/audits/autocomplete.js | warningInvalid": {
    "message": "(Các) mã thông báo `autocomplete`: \"{token}\" là không hợp lệ trong {snippet}"
  },
  "core/audits/autocomplete.js | warningOrder": {
    "message": "Xem xét thứ tự của các mã thông báo: \"{tokens}\" trong {snippet}"
  },
  "core/audits/bf-cache.js | actionableFailureType": {
    "message": "Có thể thực hiện"
  },
  "core/audits/bf-cache.js | description": {
    "message": "Nhiều thao tác di chuyển được thực hiện bằng cách quay lại trang trước hoặc tiếp tục tiến. Bộ nhớ đệm cho thao tác tiến/lùi (bfcache) có thể đẩy nhanh các thao tác quay lại này. [Tìm hiểu thêm về bfcache](https://developer.chrome.com/docs/lighthouse/performance/bf-cache/)"
  },
  "core/audits/bf-cache.js | displayValue": {
    "message": "{itemCount,plural, =1{1 lý do xảy ra lỗi}other{# lý do xảy ra lỗi}}"
  },
  "core/audits/bf-cache.js | failureReasonColumn": {
    "message": "Lý do xảy ra lỗi"
  },
  "core/audits/bf-cache.js | failureTitle": {
    "message": "Trang ngăn chặn việc khôi phục bộ nhớ đệm cho thao tác tiến/lùi"
  },
  "core/audits/bf-cache.js | failureTypeColumn": {
    "message": "Loại lỗi"
  },
  "core/audits/bf-cache.js | notActionableFailureType": {
    "message": "Không thể thực hiện"
  },
  "core/audits/bf-cache.js | supportPendingFailureType": {
    "message": "Đang chờ trình duyệt hỗ trợ"
  },
  "core/audits/bf-cache.js | title": {
    "message": "Trang không ngăn việc khôi phục bộ nhớ đệm cho thao tác tiến/lùi"
  },
  "core/audits/bootup-time.js | chromeExtensionsWarning": {
    "message": "Các tiện ích của Chrome ảnh hưởng tiêu cực đến hiệu suất tải của trang này. Hãy thử kiểm tra trang ở chế độ ẩn danh hoặc từ một hồ sơ trên Chrome không có tiện ích."
  },
  "core/audits/bootup-time.js | columnScriptEval": {
    "message": "Đánh giá tập lệnh"
  },
  "core/audits/bootup-time.js | columnScriptParse": {
    "message": "Phân tích cú pháp tập lệnh"
  },
  "core/audits/bootup-time.js | columnTotal": {
    "message": "Tổng thời gian của CPU"
  },
  "core/audits/bootup-time.js | description": {
    "message": "Hãy cân nhắc giảm thời gian dùng để phân tích cú pháp, biên soạn và thực thi JS. Bạn có thể giải quyết vấn đề này bằng cách phân phối các tải trọng JS nhỏ hơn. [Tìm hiểu cách giảm thời gian thực thi JavaScript](https://developer.chrome.com/docs/lighthouse/performance/bootup-time/)."
  },
  "core/audits/bootup-time.js | failureTitle": {
    "message": "Giảm thời gian thực thi JavaScript"
  },
  "core/audits/bootup-time.js | title": {
    "message": "Thời gian thực thi JavaScript"
  },
  "core/audits/byte-efficiency/duplicated-javascript.js | description": {
    "message": "Xóa các mô-đun JavaScript lớn, trùng lặp khỏi gói để giảm số byte mà hoạt động mạng tiêu thụ một cách không cần thiết. "
  },
  "core/audits/byte-efficiency/duplicated-javascript.js | title": {
    "message": "Xóa các mô-đun trùng lặp trong gói JavaScript"
  },
  "core/audits/byte-efficiency/efficient-animated-content.js | description": {
    "message": "Ảnh GIF lớn không có hiệu quả trong việc phân phối nội dung động. Hãy cân nhắc sử dụng video MPEG4/WebM cho ảnh động và PNG/WebP cho ảnh tĩnh thay vì ảnh GIF để tiết kiệm dữ liệu mạng. [Tìm hiểu thêm về định dạng video hiệu quả](https://developer.chrome.com/docs/lighthouse/performance/efficient-animated-content/)"
  },
  "core/audits/byte-efficiency/efficient-animated-content.js | title": {
    "message": "Sử dụng các định dạng video cho nội dung động"
  },
  "core/audits/byte-efficiency/legacy-javascript.js | description": {
    "message": "Mã Polyfill và Transform cho phép trình duyệt cũ dùng các tính năng mới của JavaScript. Tuy nhiên, nhiều tính năng không cần thiết cho trình duyệt hiện đại. Đối với JavaScript trong gói của bạn, hãy áp dụng chiến lược triển khai tập lệnh hiện đại bằng cách dùng cơ chế phát hiện tính năng theo mô-đun/không theo mô-đun để giảm số lượng mã gửi đến trình duyệt hiện đại trong khi vẫn tiếp tục hỗ trợ cho trình duyệt cũ. [Tìm hiểu cách sử dụng JavaScript hiện đại](https://web.dev/publish-modern-javascript/)"
  },
  "core/audits/byte-efficiency/legacy-javascript.js | title": {
    "message": "Tránh phân phối JavaScript cũ tới các trình duyệt hiện đại"
  },
  "core/audits/byte-efficiency/modern-image-formats.js | description": {
    "message": "Các định dạng hình ảnh như WebP và AVIF thường nén tốt hơn so với các định dạng PNG hoặc JPEG. Điều này có nghĩa là tốc độ tải hình ảnh xuống sẽ nhanh hơn và tiêu tốn ít dữ liệu hơn. [Tìm hiểu thêm về định dạng hình ảnh mới](https://developer.chrome.com/docs/lighthouse/performance/uses-webp-images/)."
  },
  "core/audits/byte-efficiency/modern-image-formats.js | title": {
    "message": "Phân phối hình ảnh ở định dạng mới và hiệu quả hơn"
  },
  "core/audits/byte-efficiency/offscreen-images.js | description": {
    "message": "Hãy cân nhắc tải từng phần các hình ảnh ẩn và nằm ngoài màn hình sau khi tải xong tất cả tài nguyên quan trọng nhằm giảm thời gian tương tác. [Tìm hiểu cách trì hoãn hình ảnh ngoài màn hình](https://developer.chrome.com/docs/lighthouse/performance/offscreen-images/)."
  },
  "core/audits/byte-efficiency/offscreen-images.js | title": {
    "message": "Trì hoãn tải các hình ảnh ngoài màn hình"
  },
  "core/audits/byte-efficiency/render-blocking-resources.js | description": {
    "message": "Các tài nguyên đang chặn lần hiển thị đầu tiên của trang. Hãy cân nhắc phân phối nội dòng JS/Biểu định kiểu xếp chồng (CSS) quan trọng và trì hoãn mọi JS/kiểu không quan trọng. [Tìm hiểu cách loại bỏ các tài nguyên chặn hiển thị](https://developer.chrome.com/docs/lighthouse/performance/render-blocking-resources/)."
  },
  "core/audits/byte-efficiency/render-blocking-resources.js | title": {
    "message": "Loại bỏ các tài nguyên chặn hiển thị"
  },
  "core/audits/byte-efficiency/total-byte-weight.js | description": {
    "message": "Tải trọng mạng lớn gây tốn kém cho người dùng và thường khiến thời gian tải kéo dài. [Tìm hiểu cách giảm kích thước tải trọng](https://developer.chrome.com/docs/lighthouse/performance/total-byte-weight/)."
  },
  "core/audits/byte-efficiency/total-byte-weight.js | displayValue": {
    "message": "Tổng kích thước là {totalBytes, number, bytes} KiB"
  },
  "core/audits/byte-efficiency/total-byte-weight.js | failureTitle": {
    "message": "Tránh các tài nguyên lớn trên mạng"
  },
  "core/audits/byte-efficiency/total-byte-weight.js | title": {
    "message": "Tránh tài nguyên lớn trên mạng"
  },
  "core/audits/byte-efficiency/unminified-css.js | description": {
    "message": "Việc giảm thiểu kích thước tệp Biểu định kiểu xếp chồng (CSS) có thể giảm kích thước tải trọng mạng. [Tìm hiểu cách giảm thiểu kích thước tệp Biểu định kiểu xếp chồng (CSS)](https://developer.chrome.com/docs/lighthouse/performance/unminified-css/)."
  },
  "core/audits/byte-efficiency/unminified-css.js | title": {
    "message": "Rút gọn CSS"
  },
  "core/audits/byte-efficiency/unminified-javascript.js | description": {
    "message": "Việc giảm thiểu kích thước tệp JavaScript có thể giảm kích thước tải trọng và thời gian phân tích cú pháp tập lệnh. [Tìm hiểu cách giảm thiểu kích thước tệp JavaScript](https://developer.chrome.com/docs/lighthouse/performance/unminified-javascript/)."
  },
  "core/audits/byte-efficiency/unminified-javascript.js | title": {
    "message": "Rút gọn JavaScript"
  },
  "core/audits/byte-efficiency/unused-css-rules.js | description": {
    "message": "Giảm những quy tắc không dùng đến trong các biểu định kiểu và trì hoãn CSS chưa sử dụng cho nội dung trong màn hình đầu tiên để giảm số byte mà hoạt động mạng sử dụng. [Tìm hiểu cách giảm CSS không dùng đến](https://developer.chrome.com/docs/lighthouse/performance/unused-css-rules/)."
  },
  "core/audits/byte-efficiency/unused-css-rules.js | title": {
    "message": "Giảm CSS không dùng đến"
  },
  "core/audits/byte-efficiency/unused-javascript.js | description": {
    "message": "Giảm JavaScript không dùng đến và trì hoãn việc tải các tập lệnh cho tới khi cần có các tập lệnh này để giảm số byte mà hoạt động mạng sử dụng. [Tìm hiểu cách giảm JavaScript không dùng đến](https://developer.chrome.com/docs/lighthouse/performance/unused-javascript/)."
  },
  "core/audits/byte-efficiency/unused-javascript.js | title": {
    "message": "Giảm JavaScript không dùng đến"
  },
  "core/audits/byte-efficiency/uses-long-cache-ttl.js | description": {
    "message": "Bộ nhớ đệm có thời gian hữu dụng dài có thể giúp tăng tốc số lượt truy cập lặp lại vào trang của bạn. [Tìm hiểu thêm về chính sách bộ nhớ đệm hiệu quả](https://developer.chrome.com/docs/lighthouse/performance/uses-long-cache-ttl/)."
  },
  "core/audits/byte-efficiency/uses-long-cache-ttl.js | displayValue": {
    "message": "{itemCount,plural, =1{Đã tìm thấy 1 tài nguyên}other{Đã tìm thấy # tài nguyên}}"
  },
  "core/audits/byte-efficiency/uses-long-cache-ttl.js | failureTitle": {
    "message": "Phân phối các nội dung tĩnh bằng chính sách bộ nhớ đệm hiệu quả"
  },
  "core/audits/byte-efficiency/uses-long-cache-ttl.js | title": {
    "message": "Sử dụng chính sách bộ nhớ đệm hiệu quả cho các nội dung tĩnh"
  },
  "core/audits/byte-efficiency/uses-optimized-images.js | description": {
    "message": "Hình ảnh được tối ưu hoá sẽ tải nhanh hơn và tiêu tốn ít dữ liệu di động hơn. [Tìm hiểu cách mã hoá hình ảnh hiệu quả](https://developer.chrome.com/docs/lighthouse/performance/uses-optimized-images/)."
  },
  "core/audits/byte-efficiency/uses-optimized-images.js | title": {
    "message": "Mã hóa hình ảnh hiệu quả"
  },
  "core/audits/byte-efficiency/uses-responsive-images-snapshot.js | columnActualDimensions": {
    "message": "Kích thước thực"
  },
  "core/audits/byte-efficiency/uses-responsive-images-snapshot.js | columnDisplayedDimensions": {
    "message": "Kích thước hiển thị"
  },
  "core/audits/byte-efficiency/uses-responsive-images-snapshot.js | failureTitle": {
    "message": "Hình ảnh có kích thước lớn hơn kích thước hiển thị"
  },
  "core/audits/byte-efficiency/uses-responsive-images-snapshot.js | title": {
    "message": "Hình ảnh có kích thước hiển thị phù hợp"
  },
  "core/audits/byte-efficiency/uses-responsive-images.js | description": {
    "message": "Phân phát hình ảnh có kích thước phù hợp để tiết kiệm dữ liệu di động và cải thiện thời gian tải. [Tìm hiểu cách định cỡ hình ảnh](https://developer.chrome.com/docs/lighthouse/performance/uses-responsive-images/)."
  },
  "core/audits/byte-efficiency/uses-responsive-images.js | title": {
    "message": "Thay đổi kích thước hình ảnh cho phù hợp"
  },
  "core/audits/byte-efficiency/uses-text-compression.js | description": {
    "message": "Phải phân phát các tài nguyên dựa trên văn bản ở định dạng nén (gzip, deflate hoặc brotli) để giảm thiểu tổng số byte mạng. [Tìm hiểu thêm về việc nén văn bản](https://developer.chrome.com/docs/lighthouse/performance/uses-text-compression/)."
  },
  "core/audits/byte-efficiency/uses-text-compression.js | title": {
    "message": "Bật tính năng nén văn bản"
  },
  "core/audits/critical-request-chains.js | description": {
    "message": "Các Chuỗi yêu cầu quan trọng dưới đây cho bạn biết những tài nguyên được tải ở mức độ ưu tiên cao. Hãy cân nhắc giảm độ dài chuỗi, giảm kích thước tài nguyên tải xuống hoặc trì hoãn tải xuống các tài nguyên không cần thiết để cải thiện tốc độ tải trang. [Tìm hiểu cách tránh tạo chuỗi yêu cầu quan trọng](https://developer.chrome.com/docs/lighthouse/performance/critical-request-chains/)."
  },
  "core/audits/critical-request-chains.js | displayValue": {
    "message": "{itemCount,plural, =1{Đã tìm thấy 1 chuỗi}other{Đã tìm thấy # chuỗi}}"
  },
  "core/audits/critical-request-chains.js | title": {
    "message": "Tránh tạo chuỗi các yêu cầu quan trọng"
  },
  "core/audits/csp-xss.js | columnDirective": {
    "message": "Lệnh"
  },
  "core/audits/csp-xss.js | columnSeverity": {
    "message": "Mức độ nghiêm trọng"
  },
  "core/audits/csp-xss.js | description": {
    "message": "Một Chính sách bảo mật nội dung (CSP) mạnh sẽ làm giảm đáng kể nguy cơ bị tấn công thông qua tập lệnh trên nhiều trang web (XSS). [Tìm hiểu cách sử dụng Chính sách bảo mật nội dung (CSP) để ngăn chặn XSS](https://developer.chrome.com/docs/lighthouse/best-practices/csp-xss/)"
  },
  "core/audits/csp-xss.js | itemSeveritySyntax": {
    "message": "Cú pháp"
  },
  "core/audits/csp-xss.js | metaTagMessage": {
    "message": "Trang này chứa một CSP được xác định trong thẻ `<meta>`. Hãy cân nhắc di chuyển CSP đó sang tiêu đề HTTP hoặc xác định một CSP nghiêm ngặt khác trong tiêu đề HTTP."
  },
  "core/audits/csp-xss.js | noCsp": {
    "message": "Không tìm thấy CSP nào ở chế độ thực thi"
  },
  "core/audits/csp-xss.js | title": {
    "message": "Đảm bảo CSP có khả năng chống lại hình thức tấn công thông qua XSS"
  },
  "core/audits/deprecations.js | columnDeprecate": {
    "message": "Không dùng nữa/Cảnh báo"
  },
  "core/audits/deprecations.js | columnLine": {
    "message": "Dòng"
  },
  "core/audits/deprecations.js | description": {
    "message": "Cuối cùng, các API không dùng nữa sẽ bị xoá khỏi trình duyệt. [Tìm hiểu thêm về các API không dùng nữa](https://developer.chrome.com/docs/lighthouse/best-practices/deprecations/)."
  },
  "core/audits/deprecations.js | displayValue": {
    "message": "{itemCount,plural, =1{Tìm thấy 1 cảnh báo}other{Tìm thấy # cảnh báo}}"
  },
  "core/audits/deprecations.js | failureTitle": {
    "message": "Sử dụng các API không dùng nữa"
  },
  "core/audits/deprecations.js | title": {
    "message": "Tránh các API không dùng nữa"
  },
  "core/audits/dobetterweb/charset.js | description": {
    "message": "Cần khai báo hệ thống mã hoá ký tự. Bạn có thể thực hiện việc này bằng thẻ `<meta>` trong 1024 byte đầu tiên của HTML hoặc trong tiêu đề phản hồi HTTP Loại–Nội dung. [Tìm hiểu thêm về cách khai báo hệ thống mã hoá ký tự](https://developer.chrome.com/docs/lighthouse/best-practices/charset/)."
  },
  "core/audits/dobetterweb/charset.js | failureTitle": {
    "message": "Thiếu thông tin khai báo về bộ ký tự hoặc khai báo quá muộn trong HTML"
  },
  "core/audits/dobetterweb/charset.js | title": {
    "message": "Xác định đúng bộ ký tự"
  },
  "core/audits/dobetterweb/doctype.js | description": {
    "message": "Khi bạn chỉ định loại tài liệu, trình duyệt sẽ không chuyển sang chế độ tương thích ngược. [Tìm hiểu thêm về việc khai báo loại tài liệu](https://developer.chrome.com/docs/lighthouse/best-practices/doctype/)."
  },
  "core/audits/dobetterweb/doctype.js | explanationBadDoctype": {
    "message": "Tên loại tài liệu phải là chuỗi `html`"
  },
  "core/audits/dobetterweb/doctype.js | explanationLimitedQuirks": {
    "message": "Tài liệu chứa `doctype` kích hoạt `limited-quirks-mode`"
  },
  "core/audits/dobetterweb/doctype.js | explanationNoDoctype": {
    "message": "Tài liệu phải chứa một loại tài liệu"
  },
  "core/audits/dobetterweb/doctype.js | explanationPublicId": {
    "message": "publicId lẽ ra phải là một chuỗi trống"
  },
  "core/audits/dobetterweb/doctype.js | explanationSystemId": {
    "message": "systemId lẽ ra phải là một chuỗi trống"
  },
  "core/audits/dobetterweb/doctype.js | explanationWrongDoctype": {
    "message": "Tài liệu chứa `doctype` kích hoạt `quirks-mode`"
  },
  "core/audits/dobetterweb/doctype.js | failureTitle": {
    "message": "Trang thiếu loại tài liệu HTML nên đã kích hoạt chế độ tương thích ngược"
  },
  "core/audits/dobetterweb/doctype.js | title": {
    "message": "Trang có loại tài liệu HTML"
  },
  "core/audits/dobetterweb/dom-size.js | columnStatistic": {
    "message": "Thống kê"
  },
  "core/audits/dobetterweb/dom-size.js | columnValue": {
    "message": "Giá trị"
  },
  "core/audits/dobetterweb/dom-size.js | description": {
    "message": "Một DOM lớn sẽ làm tăng mức sử dụng bộ nhớ, khiến [các phép tính về kiểu](https://developers.google.com/web/fundamentals/performance/rendering/reduce-the-scope-and-complexity-of-style-calculations) kéo dài hơn, đồng thời tạo ra [các quy trình trình bày lại bố cục](https://developers.google.com/speed/articles/reflow) tốn kém. [Tìm hiểu cách tránh kích thước DOM quá lớn](https://developer.chrome.com/docs/lighthouse/performance/dom-size/)."
  },
  "core/audits/dobetterweb/dom-size.js | displayValue": {
    "message": "{itemCount,plural, =1{1 phần tử}other{# phần tử}}"
  },
  "core/audits/dobetterweb/dom-size.js | failureTitle": {
    "message": "Tránh kích thước DOM quá lớn"
  },
  "core/audits/dobetterweb/dom-size.js | statisticDOMDepth": {
    "message": "Độ sâu DOM tối đa"
  },
  "core/audits/dobetterweb/dom-size.js | statisticDOMElements": {
    "message": "Tổng số các phần tử DOM"
  },
  "core/audits/dobetterweb/dom-size.js | statisticDOMWidth": {
    "message": "Phần tử con tối đa"
  },
  "core/audits/dobetterweb/dom-size.js | title": {
    "message": "Tránh kích thước DOM quá lớn"
  },
  "core/audits/dobetterweb/geolocation-on-start.js | description": {
    "message": "Các trang web yêu cầu vị trí của người dùng mà không cung cấp ngữ cảnh sẽ khiến người dùng không tin tưởng hoặc bối rối. Hãy cân nhắc liên kết yêu cầu với hành động của người dùng. [Tìm hiểu thêm về quyền truy cập vị trí địa lý](https://developer.chrome.com/docs/lighthouse/best-practices/geolocation-on-start/)."
  },
  "core/audits/dobetterweb/geolocation-on-start.js | failureTitle": {
    "message": "Yêu cầu quyền truy cập vị trí địa lý khi tải trang"
  },
  "core/audits/dobetterweb/geolocation-on-start.js | title": {
    "message": "Tránh yêu cầu quyền truy cập vị trí địa lý khi tải trang"
  },
  "core/audits/dobetterweb/inspector-issues.js | columnIssueType": {
    "message": "Loại vấn đề"
  },
  "core/audits/dobetterweb/inspector-issues.js | description": {
    "message": "Các vấn đề được ghi vào bảng điều khiển `Issues` trong công cụ cho nhà phát triển của Chrome là những vấn đề chưa giải quyết. Những vấn đề này có thể do lỗi yêu cầu mạng, do không có đủ biện pháp kiểm soát bảo mật, cũng như do các vấn đề khác của trình duyệt gây ra. Hãy mở bảng điều khiển Vấn đề trong công cụ cho nhà phát triển của Chrome để biết thêm thông tin chi tiết về từng vấn đề."
  },
  "core/audits/dobetterweb/inspector-issues.js | failureTitle": {
    "message": "Các vấn đề được ghi vào bảng điều khiển `Issues` trong công cụ cho nhà phát triển của Chrome"
  },
  "core/audits/dobetterweb/inspector-issues.js | issueTypeBlockedByResponse": {
    "message": "Bị chặn theo chính sách trên nhiều nguồn gốc"
  },
  "core/audits/dobetterweb/inspector-issues.js | issueTypeHeavyAds": {
    "message": "Quảng cáo sử dụng nhiều tài nguyên"
  },
  "core/audits/dobetterweb/inspector-issues.js | title": {
    "message": "Không có vấn đề nào ở bảng điều khiển `Issues` trong công cụ cho nhà phát triển của Chrome"
  },
  "core/audits/dobetterweb/js-libraries.js | columnVersion": {
    "message": "Phiên bản"
  },
  "core/audits/dobetterweb/js-libraries.js | description": {
    "message": "Phát hiện tất cả thư viện JavaScript ở phía giao diện người dùng trên trang này. [Tìm hiểu thêm về kiểm tra chẩn đoán phát hiện thư viện JavaScript này](https://developer.chrome.com/docs/lighthouse/best-practices/js-libraries/)."
  },
  "core/audits/dobetterweb/js-libraries.js | title": {
    "message": "Thư viện JavaScript phát hiện được"
  },
  "core/audits/dobetterweb/no-document-write.js | description": {
    "message": "Đối với những người dùng có kết nối chậm, các tập lệnh bên ngoài tự động được đưa vào qua `document.write()` có thể làm trang tải chậm hàng chục giây. [Tìm hiểu cách tránh document.write()](https://developer.chrome.com/docs/lighthouse/best-practices/no-document-write/)."
  },
  "core/audits/dobetterweb/no-document-write.js | failureTitle": {
    "message": "Tránh `document.write()`"
  },
  "core/audits/dobetterweb/no-document-write.js | title": {
    "message": "Tránh `document.write()`"
  },
  "core/audits/dobetterweb/notification-on-start.js | description": {
    "message": "Các trang web yêu cầu gửi thông báo không có ngữ cảnh sẽ khiến người dùng không tin tưởng hoặc bối rối. Hãy cân nhắc liên kết yêu cầu với cử chỉ của người dùng. [Tìm hiểu thêm về việc xin cấp quyền gửi thông báo một cách có trách nhiệm](https://developer.chrome.com/docs/lighthouse/best-practices/notification-on-start/)."
  },
  "core/audits/dobetterweb/notification-on-start.js | failureTitle": {
    "message": "Yêu cầu quyền truy cập thông báo khi tải trang"
  },
  "core/audits/dobetterweb/notification-on-start.js | title": {
    "message": "Tránh yêu cầu quyền truy cập thông báo khi tải trang"
  },
  "core/audits/dobetterweb/paste-preventing-inputs.js | description": {
    "message": "Việc không cho phép dán nội dung vào trường nhập dữ liệu sẽ ảnh hưởng xấu đến trải nghiệm người dùng và chặn các trình quản lý mật khẩu, khiến khả năng bảo mật suy yếu.[Tìm hiểu thêm về các trường nhập dữ liệu thân thiện với người dùng](https://developer.chrome.com/docs/lighthouse/best-practices/paste-preventing-inputs/)."
  },
  "core/audits/dobetterweb/paste-preventing-inputs.js | failureTitle": {
    "message": "Ngăn người dùng dán nội dung vào các trường nhập dữ liệu"
  },
  "core/audits/dobetterweb/paste-preventing-inputs.js | title": {
    "message": "Cho phép người dùng dán nội dung vào các trường nhập dữ liệu"
  },
  "core/audits/dobetterweb/uses-http2.js | columnProtocol": {
    "message": "Giao thức"
  },
  "core/audits/dobetterweb/uses-http2.js | description": {
    "message": "So với HTTP/1.1 thì HTTP/2 mang lại nhiều lợi ích hơn, trong đó có khả năng đa hợp và tiêu đề nhị phân. [Tìm hiểu thêm về HTTP/2](https://developer.chrome.com/docs/lighthouse/best-practices/uses-http2/)."
  },
  "core/audits/dobetterweb/uses-http2.js | displayValue": {
    "message": "{itemCount,plural, =1{Chưa phân phát 1 yêu cầu qua HTTP/2}other{Chưa phân phát # yêu cầu qua HTTP/2}}"
  },
  "core/audits/dobetterweb/uses-http2.js | title": {
    "message": "Sử dụng HTTP/2"
  },
  "core/audits/dobetterweb/uses-passive-event-listeners.js | description": {
    "message": "Hãy cân nhắc đánh dấu trình nghe sự kiện chạm và di chuyển con lăn là `passive` để cải thiện hiệu suất cuộn trên trang. [Tìm hiểu thêm về cách sử dụng trình nghe sự kiện thụ động](https://developer.chrome.com/docs/lighthouse/best-practices/uses-passive-event-listeners/)."
  },
  "core/audits/dobetterweb/uses-passive-event-listeners.js | failureTitle": {
    "message": "Không sử dụng trình nghe bị động để cải thiện hiệu suất cuộn"
  },
  "core/audits/dobetterweb/uses-passive-event-listeners.js | title": {
    "message": "Sử dụng trình nghe bị động để cải thiện hiệu suất cuộn"
  },
  "core/audits/errors-in-console.js | description": {
    "message": "Các lỗi được ghi vào bảng điều khiển là những sự cố chưa giải quyết. Những sự cố này có thể do lỗi yêu cầu mạng và các vấn đề khác của trình duyệt gây ra. [Tìm hiểu thêm về lỗi này trong thông tin kiểm tra chẩn đoán bảng điều khiển](https://developer.chrome.com/docs/lighthouse/best-practices/errors-in-console/)"
  },
  "core/audits/errors-in-console.js | failureTitle": {
    "message": "Đã ghi lỗi của trình duyệt vào bảng điều khiển"
  },
  "core/audits/errors-in-console.js | title": {
    "message": "Chưa ghi lỗi nào của trình duyệt vào bảng điều khiển"
  },
  "core/audits/font-display.js | description": {
    "message": "Tận dụng tính năng CSS `font-display` nhằm đảm bảo người dùng thấy được văn bản trong lúc phông chữ web đang tải. [Tìm hiểu thêm về `font-display`](https://developer.chrome.com/docs/lighthouse/performance/font-display/)."
  },
  "core/audits/font-display.js | failureTitle": {
    "message": "Đảm bảo văn bản vẫn hiển thị trong khi tải phông chữ web"
  },
  "core/audits/font-display.js | title": {
    "message": "Tất cả văn bản vẫn hiển thị trong khi tải phông chữ web"
  },
  "core/audits/font-display.js | undeclaredFontOriginWarning": {
    "message": "{fontCountForOrigin,plural, =1{Lighthouse không thể tự động kiểm tra giá trị `font-display` cho {fontOrigin} gốc.}other{Lighthouse không thể tự động kiểm tra các giá trị `font-display` cho {fontOrigin} gốc.}}"
  },
  "core/audits/image-aspect-ratio.js | columnActual": {
    "message": "Tỷ lệ khung hình (Thực tế)"
  },
  "core/audits/image-aspect-ratio.js | columnDisplayed": {
    "message": "Tỷ lệ khung hình (Hiển thị)"
  },
  "core/audits/image-aspect-ratio.js | description": {
    "message": "Kích thước hiển thị của hình ảnh phải khớp với tỷ lệ khung hình tự nhiên. [Tìm hiểu thêm về tỷ lệ khung hình của hình ảnh](https://developer.chrome.com/docs/lighthouse/best-practices/image-aspect-ratio/)."
  },
  "core/audits/image-aspect-ratio.js | failureTitle": {
    "message": "Hiển thị hình ảnh có tỷ lệ khung hình không chính xác"
  },
  "core/audits/image-aspect-ratio.js | title": {
    "message": "Hiển thị hình ảnh có tỷ lệ khung hình chính xác"
  },
  "core/audits/image-size-responsive.js | columnActual": {
    "message": "Kích thước thực"
  },
  "core/audits/image-size-responsive.js | columnDisplayed": {
    "message": "Kích thước hiển thị"
  },
  "core/audits/image-size-responsive.js | columnExpected": {
    "message": "Kích thước mong muốn"
  },
  "core/audits/image-size-responsive.js | description": {
    "message": "Kích thước tự nhiên của hình ảnh phải tỷ lệ với kích thước màn hình và tỷ lệ pixel để hình ảnh rõ nét nhất có thể. [Tìm hiểu cách cung cấp hình ảnh thích ứng](https://web.dev/serve-responsive-images/)."
  },
  "core/audits/image-size-responsive.js | failureTitle": {
    "message": "Phân phối hình ảnh có độ phân giải thấp"
  },
  "core/audits/image-size-responsive.js | title": {
    "message": "Phân phối hình ảnh có độ phân giải phù hợp"
  },
<<<<<<< HEAD
=======
  "core/audits/installable-manifest.js | already-installed": {
    "message": "Ứng dụng này đã được cài đặt"
  },
  "core/audits/installable-manifest.js | cannot-download-icon": {
    "message": "Không thể tải một biểu tượng bắt buộc từ tệp kê khai"
  },
  "core/audits/installable-manifest.js | columnValue": {
    "message": "Lý do xảy ra lỗi"
  },
  "core/audits/installable-manifest.js | description": {
    "message": "Trình chạy dịch vụ là công nghệ cho phép ứng dụng của bạn dùng nhiều tính năng của Ứng dụng web tiến bộ, chẳng hạn như hoạt động khi không có mạng, thêm vào màn hình chính và thông báo đẩy. Khi triển khai trình chạy dịch vụ và tệp kê khai đúng cách, trình duyệt có thể chủ động nhắc người dùng thêm ứng dụng của bạn vào màn hình chính của họ, nhờ đó có thể tăng mức độ tương tác. [Tìm hiểu thêm về yêu cầu liên quan đến khả năng cài đặt tệp kê khai](https://developer.chrome.com/docs/lighthouse/pwa/installable-manifest/)."
  },
  "core/audits/installable-manifest.js | displayValue": {
    "message": "{itemCount,plural, =1{1 lý do}other{# lý do}}"
  },
  "core/audits/installable-manifest.js | failureTitle": {
    "message": "Tệp kê khai ứng dụng web hoặc trình chạy dịch vụ không đáp ứng các yêu cầu về khả năng cài đặt"
  },
  "core/audits/installable-manifest.js | ids-do-not-match": {
    "message": "URL ứng dụng trong Cửa hàng Play và mã nhận dạng trong Cửa hàng Play không khớp"
  },
  "core/audits/installable-manifest.js | in-incognito": {
    "message": "Trang được tải trong cửa sổ ẩn danh"
  },
  "core/audits/installable-manifest.js | manifest-display-not-supported": {
    "message": "Thuộc tính `display` của tệp kê khai phải là `standalone`, `fullscreen` hoặc `minimal-ui`"
  },
  "core/audits/installable-manifest.js | manifest-display-override-not-supported": {
    "message": "Tệp kê khai chứa trường \"display_override\" và chế độ hiển thị được hỗ trợ đầu tiên phải là một trong các chế độ \"standalone\", \"fullscreen\" hoặc \"minimal-ui\""
  },
  "core/audits/installable-manifest.js | manifest-empty": {
    "message": "Không thể tìm nạp/phân tích cú pháp tệp kê khai hoặc tệp kê khai bị trống"
  },
  "core/audits/installable-manifest.js | manifest-location-changed": {
    "message": "URL của tệp kê khai đã thay đổi khi đang tìm nạp tệp kê khai đó."
  },
  "core/audits/installable-manifest.js | manifest-missing-name-or-short-name": {
    "message": "Tệp kê khai không chứa trường `name` hoặc `short_name`"
  },
  "core/audits/installable-manifest.js | manifest-missing-suitable-icon": {
    "message": "Tệp kê khai chứa biểu tượng không phù hợp. Yêu cầu tệp phải ở định dạng PNG, SVG hoặc WebP có kích thước tối thiểu là {value0} px, thuộc tính \"sizes\" phải được đặt, còn thuộc tính \"purpose\" (nếu được đặt) phải bao gồm \"any\"."
  },
  "core/audits/installable-manifest.js | no-acceptable-icon": {
    "message": "Không có biểu tượng nào được cung cấp ở định dạng PNG, SVG hoặc WebP với kích thước tối thiểu là {value0} px vuông, còn thuộc tính \"purpose\" không được đặt hoặc được đặt thành \"any\""
  },
  "core/audits/installable-manifest.js | no-icon-available": {
    "message": "Biểu tượng đã tải xuống bị trống hoặc hỏng"
  },
  "core/audits/installable-manifest.js | no-id-specified": {
    "message": "Chưa cung cấp mã nhận dạng trong Cửa hàng Play"
  },
  "core/audits/installable-manifest.js | no-manifest": {
    "message": "Trang không có URL <link> của tệp kê khai"
  },
  "core/audits/installable-manifest.js | no-url-for-service-worker": {
    "message": "Không thể kiểm tra trình chạy dịch vụ nếu không có trường \"start_url\" trong tệp kê khai"
  },
  "core/audits/installable-manifest.js | noErrorId": {
    "message": "Không nhận ra mã lỗi liên quan đến khả năng cài đặt \"{errorId}\""
  },
  "core/audits/installable-manifest.js | not-from-secure-origin": {
    "message": "Trang không được phân phối từ một nguồn gốc an toàn"
  },
  "core/audits/installable-manifest.js | not-in-main-frame": {
    "message": "Trang không được tải trong khung chính"
  },
  "core/audits/installable-manifest.js | not-offline-capable": {
    "message": "Trang không hoạt động khi không có mạng"
  },
  "core/audits/installable-manifest.js | pipeline-restarted": {
    "message": "Đã gỡ cài đặt PWA và đang đặt lại quá trình kiểm tra khả năng cài đặt."
  },
  "core/audits/installable-manifest.js | platform-not-supported-on-android": {
    "message": "Nền tảng ứng dụng đã chỉ định chưa được hỗ trợ trên Android"
  },
  "core/audits/installable-manifest.js | prefer-related-applications": {
    "message": "Tệp kê khai chỉ định prefer_related_applications: true"
  },
  "core/audits/installable-manifest.js | prefer-related-applications-only-beta-stable": {
    "message": "Chỉ hỗ trợ prefer_related_applications cho các kênh Chính thức và Thử nghiệm của Chrome trên Android."
  },
  "core/audits/installable-manifest.js | protocol-timeout": {
    "message": "Lighthouse không thể xác định khả năng cài đặt trang. Vui lòng thử lại bằng một phiên bản Chrome mới hơn."
  },
  "core/audits/installable-manifest.js | start-url-not-valid": {
    "message": "URL bắt đầu của tệp kê khai là không hợp lệ"
  },
  "core/audits/installable-manifest.js | title": {
    "message": "Tệp kê khai ứng dụng web và trình chạy dịch vụ đáp ứng các yêu cầu về khả năng cài đặt"
  },
  "core/audits/installable-manifest.js | url-not-supported-for-webapk": {
    "message": "Một URL trong tệp kê khai chứa tên người dùng, mật khẩu hoặc cổng"
  },
  "core/audits/installable-manifest.js | warn-not-offline-capable": {
    "message": "Trang không hoạt động khi không có mạng. Trang này sẽ không được xem là có thể cài đặt sau khi Chrome 93 chính thức phát hành vào tháng 8 năm 2021."
  },
>>>>>>> 772c8f71
  "core/audits/is-on-https.js | allowed": {
    "message": "Được phép"
  },
  "core/audits/is-on-https.js | blocked": {
    "message": "Bị chặn"
  },
  "core/audits/is-on-https.js | columnInsecureURL": {
    "message": "URL không an toàn"
  },
  "core/audits/is-on-https.js | columnResolution": {
    "message": "Cách xử lý yêu cầu"
  },
  "core/audits/is-on-https.js | description": {
    "message": "Bạn cần bảo vệ tất cả trang web bằng HTTPS, kể cả những trang web không xử lý dữ liệu nhạy cảm. Điều này bao gồm tránh [nội dung hỗn hợp](https://developers.google.com/web/fundamentals/security/prevent-mixed-content/what-is-mixed-content), trong đó một số tài nguyên được tải qua HTTP cho dù yêu cầu ban đầu được gửi qua HTTPS. HTTPS ngăn kẻ xâm nhập can thiệp hoặc vô tình biết được nội dung trao đổi giữa ứng dụng và người dùng của bạn, đồng thời là điều kiện tiên quyết nếu bạn muốn dùng HTTP/2 và nhiều API nền tảng web mới. [Tìm hiểu thêm về HTTPS](https://developer.chrome.com/docs/lighthouse/pwa/is-on-https/)."
  },
  "core/audits/is-on-https.js | displayValue": {
    "message": "{itemCount,plural, =1{Tìm thấy 1 yêu cầu không an toàn}other{Tìm thấy # yêu cầu không an toàn}}"
  },
  "core/audits/is-on-https.js | failureTitle": {
    "message": "Không sử dụng HTTPS"
  },
  "core/audits/is-on-https.js | title": {
    "message": "Sử dụng HTTPS"
  },
  "core/audits/is-on-https.js | upgraded": {
    "message": "Đã tự động nâng cấp lên HTTPS"
  },
  "core/audits/is-on-https.js | warning": {
    "message": "Được phép nhưng có cảnh báo"
  },
  "core/audits/largest-contentful-paint-element.js | columnPercentOfLCP": {
    "message": "% LCP (Nội dung lớn nhất hiển thị)"
  },
  "core/audits/largest-contentful-paint-element.js | columnPhase": {
    "message": "Giai đoạn"
  },
  "core/audits/largest-contentful-paint-element.js | columnTiming": {
    "message": "Thời gian"
  },
  "core/audits/largest-contentful-paint-element.js | description": {
    "message": "Đây là thành phần nội dung lớn nhất hiển thị trong khung nhìn. [Tìm hiểu thêm về thành phần Thời gian hiển thị nội dung lớn nhất](https://developer.chrome.com/docs/lighthouse/performance/lighthouse-largest-contentful-paint/)"
  },
  "core/audits/largest-contentful-paint-element.js | itemLoadDelay": {
    "message": "Độ trễ khi tải"
  },
  "core/audits/largest-contentful-paint-element.js | itemLoadTime": {
    "message": "Thời gian tải"
  },
  "core/audits/largest-contentful-paint-element.js | itemRenderDelay": {
    "message": "Độ trễ khi hiển thị"
  },
  "core/audits/largest-contentful-paint-element.js | itemTTFB": {
    "message": "TTFB (Thời gian cho byte đầu tiên)"
  },
  "core/audits/largest-contentful-paint-element.js | title": {
    "message": "Thành phần Thời gian hiển thị nội dung lớn nhất"
  },
  "core/audits/layout-shift-elements.js | columnContribution": {
    "message": "Mức đóng góp vào CLS"
  },
  "core/audits/layout-shift-elements.js | description": {
    "message": "Những thành phần DOM này đóng góp nhiều nhất vào Điểm số tổng hợp về mức thay đổi bố cục (CLS) của trang. [Tìm hiểu cách cải thiện CLS](https://web.dev/optimize-cls/)"
  },
  "core/audits/layout-shift-elements.js | title": {
    "message": "Tránh các thay đổi lớn về bố cục"
  },
  "core/audits/lcp-lazy-loaded.js | description": {
    "message": "Hình ảnh trong màn hình đầu tiên được tải từng phần sẽ hiển thị sau trong vòng đời của trang, điều này có thể làm chậm thời gian hiển thị nội dung lớn nhất. [Tìm hiểu thêm về tính năng tải từng phần tối ưu](https://web.dev/lcp-lazy-loading/)."
  },
  "core/audits/lcp-lazy-loaded.js | failureTitle": {
    "message": "Hình ảnh Thời gian hiển thị nội dung lớn nhất đã được tải từng phần"
  },
  "core/audits/lcp-lazy-loaded.js | title": {
    "message": "Hình ảnh Thời gian hiển thị nội dung lớn nhất không được tải từng phần"
  },
  "core/audits/long-tasks.js | description": {
    "message": "Liệt kê những việc cần nhiều thời gian thực hiện nhất trong chuỗi chính. Thông tin này khá hữu ích trong việc xác định những thành phần có thời gian phản hồi tương tác chậm nhất. [Tìm hiểu cách tránh những việc cần nhiều thời gian thực hiện trong chuỗi chính](https://web.dev/long-tasks-devtools/)"
  },
  "core/audits/long-tasks.js | displayValue": {
    "message": "{itemCount,plural, =1{Phát hiện thấy # việc cần nhiều thời gian thực hiện}other{Phát hiện thấy # việc cần nhiều thời gian thực hiện}}"
  },
  "core/audits/long-tasks.js | title": {
    "message": "Tránh những việc cần nhiều thời gian thực hiện trong chuỗi chính"
  },
  "core/audits/mainthread-work-breakdown.js | columnCategory": {
    "message": "Danh mục"
  },
  "core/audits/mainthread-work-breakdown.js | description": {
    "message": "Hãy cân nhắc giảm thời gian dùng để phân tích cú pháp, biên dịch và thực thi JS. Bạn có thể giải quyết vấn đề này bằng cách phân phối các tải trọng JS nhỏ hơn. [Tìm hiểu cách giảm thiểu công việc theo chuỗi chính](https://developer.chrome.com/docs/lighthouse/performance/mainthread-work-breakdown/)"
  },
  "core/audits/mainthread-work-breakdown.js | failureTitle": {
    "message": "Giảm thiểu công việc theo chuỗi chính"
  },
  "core/audits/mainthread-work-breakdown.js | title": {
    "message": "Giảm thiểu công việc theo chuỗi chính"
  },
  "core/audits/metrics/cumulative-layout-shift.js | description": {
    "message": "Điểm số tổng hợp về mức thay đổi bố cục đo lường mức độ dịch chuyển của các phần tử hiển thị trong khung nhìn. [Tìm hiểu thêm về chỉ số Điểm số tổng hợp về mức thay đổi bố cục](https://web.dev/cls/)."
  },
  "core/audits/metrics/first-contentful-paint.js | description": {
    "message": "Chỉ số Hiển thị nội dung đầu tiên đánh dấu thời điểm hiển thị văn bản hoặc hình ảnh đầu tiên. [Tìm hiểu thêm về chỉ số Hiển thị nội dung đầu tiên](https://developer.chrome.com/docs/lighthouse/performance/first-contentful-paint/)."
  },
  "core/audits/metrics/first-meaningful-paint.js | description": {
    "message": "Chỉ số Hiển thị nội dung đầu tiên đo lường thời điểm hiển thị nội dung chính của trang. [Tìm hiểu thêm về chỉ số Hiển thị nội dung đầu tiên](https://developer.chrome.com/docs/lighthouse/performance/first-meaningful-paint/)."
  },
  "core/audits/metrics/interaction-to-next-paint.js | description": {
    "message": "Hoạt động tương tác với thời gian hiển thị tiếp theo đo lường khả năng phản hồi của trang, thời gian trang cần để phản hồi hoạt động đầu vào của người dùng một cách rõ ràng. [Tìm hiểu thêm về chỉ số Hoạt động tương tác với thời gian hiển thị tiếp theo](https://web.dev/inp/)."
  },
  "core/audits/metrics/interactive.js | description": {
    "message": "Thời điểm tương tác là khoảng thời gian mà trang cần để trở nên hoàn toàn tương tác. [Tìm hiểu thêm về chỉ số Thời điểm tương tác](https://developer.chrome.com/docs/lighthouse/performance/interactive/)."
  },
  "core/audits/metrics/largest-contentful-paint.js | description": {
    "message": "Thời gian hiển thị nội dung lớn nhất đánh dấu thời điểm hiển thị văn bản hoặc hình ảnh có kích thước lớn nhất. [Tìm hiểu thêm về chỉ số Thời gian hiển thị nội dung lớn nhất](https://developer.chrome.com/docs/lighthouse/performance/lighthouse-largest-contentful-paint/)"
  },
  "core/audits/metrics/max-potential-fid.js | description": {
    "message": "Thời gian phản hồi lần tương tác đầu tiên tối đa mà người dùng có thể gặp phải là thời gian thực hiện nhiệm vụ lâu nhất. [Tìm hiểu thêm về chỉ số Thời gian phản hồi lần tương tác đầu tiên tối đa có thể xảy ra](https://developer.chrome.com/docs/lighthouse/performance/lighthouse-max-potential-fid/)."
  },
  "core/audits/metrics/speed-index.js | description": {
    "message": "Chỉ số tốc độ cho biết nội dung của một trang hiển thị nhanh chóng đến mức nào. [Tìm hiểu thêm về Chỉ số tốc độ](https://developer.chrome.com/docs/lighthouse/performance/speed-index/)."
  },
  "core/audits/metrics/total-blocking-time.js | description": {
    "message": "Tổng tất cả các khoảng thời gian giữa thời điểm Hiển thị nội dung đầu tiên (FCP) và Thời điểm tương tác khi thời gian của nhiệm vụ vượt quá 50 mili giây, được biểu thị bằng đơn vị mili giây. [Tìm hiểu thêm về chỉ số Tổng thời gian chặn](https://developer.chrome.com/docs/lighthouse/performance/lighthouse-total-blocking-time/)."
  },
  "core/audits/network-rtt.js | description": {
    "message": "Thời gian trọn vòng (RTT) của mạng có ảnh hưởng lớn đến hiệu suất. Việc mất nhiều thời gian trọn vòng (RTT) để đến một nguồn gốc cho thấy máy chủ càng gần người dùng thì hiệu quả càng cao. [Tìm hiểu thêm về Thời gian trọn vòng](https://hpbn.co/primer-on-latency-and-bandwidth/)."
  },
  "core/audits/network-rtt.js | title": {
    "message": "Thời gian trọn vòng của mạng"
  },
  "core/audits/network-server-latency.js | description": {
    "message": "Độ trễ của máy chủ có thể ảnh hưởng đến hiệu suất của trang web. Nếu máy chủ của một nguồn gốc có độ trễ cao, tức là máy chủ bị quá tải hoặc có hiệu suất phụ trợ thấp. [Tìm hiểu thêm về thời gian phản hồi của máy chủ](https://hpbn.co/primer-on-web-performance/#analyzing-the-resource-waterfall)."
  },
  "core/audits/network-server-latency.js | title": {
    "message": "Thời gian dưới nền của máy chủ"
  },
  "core/audits/no-unload-listeners.js | description": {
    "message": "Sự kiện `unload` kích hoạt không ổn định và việc làm theo sự kiện này có thể ngăn các hoạt động tối ưu hoá trình duyệt, chẳng hạn như Bộ nhớ đệm cho thao tác tiến/lùi. Hãy chuyển sang dùng sự kiện `pagehide` hoặc `visibilitychange`. [Tìm hiểu thêm về trình nghe sự kiện huỷ tải](https://web.dev/bfcache/#never-use-the-unload-event)"
  },
  "core/audits/no-unload-listeners.js | failureTitle": {
    "message": "Đăng ký trình xử lý sự kiện `unload`"
  },
  "core/audits/no-unload-listeners.js | title": {
    "message": "Tránh dùng trình xử lý sự kiện `unload`"
  },
  "core/audits/non-composited-animations.js | description": {
    "message": "Các ảnh động không được ghép có thể kém chất lượng và làm tăng CLS (Điểm số tổng hợp về mức thay đổi bố cục). [Tìm hiểu cách tránh ảnh động không được ghép](https://developer.chrome.com/docs/lighthouse/performance/non-composited-animations/)"
  },
  "core/audits/non-composited-animations.js | displayValue": {
    "message": "{itemCount,plural, =1{Tìm thấy # phần tử ảnh động}other{Tìm thấy # phần tử ảnh động}}"
  },
  "core/audits/non-composited-animations.js | filterMayMovePixels": {
    "message": "Thuộc tính liên quan đến bộ lọc có thể di chuyển pixel"
  },
  "core/audits/non-composited-animations.js | incompatibleAnimations": {
    "message": "Mục tiêu có một ảnh động khác không tương thích"
  },
  "core/audits/non-composited-animations.js | nonReplaceCompositeMode": {
    "message": "Hiệu ứng có chế độ ghép không phải là \"replace\""
  },
  "core/audits/non-composited-animations.js | title": {
    "message": "Tránh dùng các ảnh động không được ghép"
  },
  "core/audits/non-composited-animations.js | transformDependsBoxSize": {
    "message": "Thuộc tính liên quan đến biến đổi phụ thuộc vào kích thước hộp"
  },
  "core/audits/non-composited-animations.js | unsupportedCSSProperty": {
    "message": "{propertyCount,plural, =1{Thuộc tính CSS không được hỗ trợ: {properties}}other{Các thuộc tính CSS không được hỗ trợ: {properties}}}"
  },
  "core/audits/non-composited-animations.js | unsupportedTimingParameters": {
    "message": "Hiệu ứng có tham số thời gian không được hỗ trợ"
  },
  "core/audits/performance-budget.js | description": {
    "message": "Đảm bảo số lượng và quy mô của yêu cầu mạng thấp hơn mục tiêu đặt ra của ngân sách hiệu suất đã cung cấp. [Tìm hiểu thêm về ngân sách hiệu suất](https://developers.google.com/web/tools/lighthouse/audits/budgets)."
  },
  "core/audits/performance-budget.js | requestCountOverBudget": {
    "message": "{count,plural, =1{1 yêu cầu}other{# yêu cầu}}"
  },
  "core/audits/performance-budget.js | title": {
    "message": "Ngân sách hiệu suất"
  },
  "core/audits/preload-fonts.js | description": {
    "message": "Tải trước phông chữ có `optional` để khách truy cập lần đầu có thể sử dụng. [Tìm hiểu thêm về cách tải trước phông chữ](https://web.dev/preload-optional-fonts/)"
  },
  "core/audits/preload-fonts.js | failureTitle": {
    "message": "Chưa tải trước phông chữ có `font-display: optional`"
  },
  "core/audits/preload-fonts.js | title": {
    "message": "Đã tải trước phông chữ có `font-display: optional`"
  },
  "core/audits/prioritize-lcp-image.js | description": {
    "message": "Nếu phần tử LCP được thêm vào trang qua phương thức động, bạn nên tải trước hình ảnh để cải thiện LCP. [Tìm hiểu thêm về cách tải trước phần tử LCP](https://web.dev/optimize-lcp/#optimize-when-the-resource-is-discovered)."
  },
  "core/audits/prioritize-lcp-image.js | title": {
    "message": "Tải trước hình ảnh có Thời gian hiển thị nội dung lớn nhất"
  },
  "core/audits/redirects.js | description": {
    "message": "Các lần chuyển hướng sẽ khiến tốc độ tải trang chậm thêm. [Tìm hiểu cách tránh các lần chuyển hướng trang](https://developer.chrome.com/docs/lighthouse/performance/redirects/)."
  },
  "core/audits/redirects.js | title": {
    "message": "Tránh chuyển hướng trang nhiều lần"
  },
  "core/audits/seo/canonical.js | description": {
    "message": "Đường liên kết chính tắc đề xuất URL nào nên hiển thị trong kết quả tìm kiếm. [Tìm hiểu thêm về đường liên kết chính tắc](https://developer.chrome.com/docs/lighthouse/seo/canonical/)."
  },
  "core/audits/seo/canonical.js | explanationConflict": {
    "message": "Nhiều URL xung đột ({urlList})"
  },
  "core/audits/seo/canonical.js | explanationInvalid": {
    "message": "URL không hợp lệ ({url})."
  },
  "core/audits/seo/canonical.js | explanationPointsElsewhere": {
    "message": "Trỏ đến một vị trí `hreflang` khác ({url})"
  },
  "core/audits/seo/canonical.js | explanationRelative": {
    "message": "Không phải là một URL tuyệt đối ({url})"
  },
  "core/audits/seo/canonical.js | explanationRoot": {
    "message": "Trỏ đến URL gốc của miền (trang chủ) thay vì trang nội dung tương đương"
  },
  "core/audits/seo/canonical.js | failureTitle": {
    "message": "Tài liệu không có `rel=canonical` hợp lệ"
  },
  "core/audits/seo/canonical.js | title": {
    "message": "Tài liệu có `rel=canonical` hợp lệ"
  },
  "core/audits/seo/crawlable-anchors.js | columnFailingLink": {
    "message": "Đường liên kết không thể thu thập dữ liệu"
  },
  "core/audits/seo/crawlable-anchors.js | description": {
    "message": "Công cụ tìm kiếm có thể dùng các thuộc tính `href` trên đường liên kết để thu thập dữ liệu các trang web. Hãy đảm bảo rằng thuộc tính `href` của các phần tử neo liên kết đến một trang đích phù hợp để có thể phát hiện thêm nhiều trang khác của trang web. [Tìm hiểu cách khiến các đường liên kết cho phép thu thập thông tin](https://support.google.com/webmasters/answer/9112205)"
  },
  "core/audits/seo/crawlable-anchors.js | failureTitle": {
    "message": "Các đường liên kết không thể thu thập thông tin"
  },
  "core/audits/seo/crawlable-anchors.js | title": {
    "message": "Các đường liên kết có thể thu thập thông tin"
  },
  "core/audits/seo/font-size.js | additionalIllegibleText": {
    "message": "Văn bản bổ sung khó đọc"
  },
  "core/audits/seo/font-size.js | columnFontSize": {
    "message": "Cỡ chữ"
  },
  "core/audits/seo/font-size.js | columnPercentPageText": {
    "message": "% văn bản trên trang"
  },
  "core/audits/seo/font-size.js | columnSelector": {
    "message": "Bộ chọn"
  },
  "core/audits/seo/font-size.js | description": {
    "message": "Cỡ chữ dưới 12 pixel là quá nhỏ và khó đọc, buộc khách truy cập trên thiết bị di động phải \"chụm để thu phóng\" mới đọc được. Tốt nhất là hơn 60% văn bản trên trang có cỡ chữ lớn hơn hoặc bằng 12 pixel. [Tìm hiểu thêm về cỡ chữ dễ đọc](https://developer.chrome.com/docs/lighthouse/seo/font-size/)."
  },
  "core/audits/seo/font-size.js | displayValue": {
    "message": "{decimalProportion, number, extendedPercent} văn bản dễ đọc"
  },
  "core/audits/seo/font-size.js | explanationViewport": {
    "message": "Văn bản không đọc được vì không có thẻ meta viewport nào được tối ưu hóa cho màn hình thiết bị di động."
  },
  "core/audits/seo/font-size.js | failureTitle": {
    "message": "Tài liệu không sử dụng cỡ chữ dễ đọc"
  },
  "core/audits/seo/font-size.js | legibleText": {
    "message": "Văn bản dễ đọc"
  },
  "core/audits/seo/font-size.js | title": {
    "message": "Tài liệu sử dụng cỡ chữ dễ đọc"
  },
  "core/audits/seo/hreflang.js | description": {
    "message": "Các phần tử liên kết hreflang cho công cụ tìm kiếm biết nên liệt kê phiên bản trang nào trong kết quả tìm kiếm cho một ngôn ngữ hoặc khu vực cụ thể. [Tìm hiểu thêm về `hreflang`](https://developer.chrome.com/docs/lighthouse/seo/hreflang/)."
  },
  "core/audits/seo/hreflang.js | failureTitle": {
    "message": "Tài liệu không có `hreflang` hợp lệ"
  },
  "core/audits/seo/hreflang.js | notFullyQualified": {
    "message": "Giá trị href tương đối"
  },
  "core/audits/seo/hreflang.js | title": {
    "message": "Tài liệu có `hreflang` hợp lệ"
  },
  "core/audits/seo/hreflang.js | unexpectedLanguage": {
    "message": "Mã ngôn ngữ không mong muốn"
  },
  "core/audits/seo/http-status-code.js | description": {
    "message": "Các trang có mã trạng thái HTTP không thành công có thể được lập chỉ mục không chính xác. [Tìm hiểu thêm về mã trạng thái HTTP](https://developer.chrome.com/docs/lighthouse/seo/http-status-code/)."
  },
  "core/audits/seo/http-status-code.js | failureTitle": {
    "message": "Trang có mã trạng thái HTTP không thành công"
  },
  "core/audits/seo/http-status-code.js | title": {
    "message": "Trang có mã trạng thái HTTP thành công"
  },
  "core/audits/seo/is-crawlable.js | description": {
    "message": "Các công cụ tìm kiếm không thể đưa trang của bạn vào kết quả tìm kiếm nếu bạn không cấp cho các công cụ này quyền thu thập thông tin của trang. [Tìm hiểu thêm về các lệnh của trình thu thập thông tin](https://developer.chrome.com/docs/lighthouse/seo/is-crawlable/)."
  },
  "core/audits/seo/is-crawlable.js | failureTitle": {
    "message": "Trang bị chặn lập chỉ mục"
  },
  "core/audits/seo/is-crawlable.js | title": {
    "message": "Trang không bị chặn lập chỉ mục"
  },
  "core/audits/seo/link-text.js | description": {
    "message": "Văn bản mô tả trên đường liên kết giúp công cụ tìm kiếm hiểu được nội dung của bạn. [Tìm hiểu cách giúp các đường liên kết dễ tiếp cận hơn](https://developer.chrome.com/docs/lighthouse/seo/link-text/)."
  },
  "core/audits/seo/link-text.js | displayValue": {
    "message": "{itemCount,plural, =1{Đã tìm thấy 1 liên kết}other{Đã tìm thấy # liên kết}}"
  },
  "core/audits/seo/link-text.js | failureTitle": {
    "message": "Các phần tử liên kết không có văn bản mô tả"
  },
  "core/audits/seo/link-text.js | title": {
    "message": "Các phần tử liên kết có văn bản mô tả"
  },
  "core/audits/seo/manual/structured-data.js | description": {
    "message": "Chạy [Công cụ kiểm tra dữ liệu có cấu trúc](https://search.google.com/structured-data/testing-tool/) và [Công cụ khử lỗi dữ liệu có cấu trúc](http://linter.structured-data.org/) để xác thực loại dữ liệu này. [Tìm hiểu thêm về Dữ liệu có cấu trúc](https://developer.chrome.com/docs/lighthouse/seo/structured-data/)."
  },
  "core/audits/seo/manual/structured-data.js | title": {
    "message": "Dữ liệu có cấu trúc là hợp lệ"
  },
  "core/audits/seo/meta-description.js | description": {
    "message": "Bạn có thể thêm phần mô tả meta vào kết quả tìm kiếm để tóm tắt ngắn gọn nội dung trang. [Tìm hiểu thêm về phần mô tả meta](https://developer.chrome.com/docs/lighthouse/seo/meta-description/)."
  },
  "core/audits/seo/meta-description.js | explanation": {
    "message": "Văn bản mô tả hiện đang trống."
  },
  "core/audits/seo/meta-description.js | failureTitle": {
    "message": "Tài liệu không có phần mô tả meta"
  },
  "core/audits/seo/meta-description.js | title": {
    "message": "Tài liệu có phần mô tả meta"
  },
  "core/audits/seo/plugins.js | description": {
    "message": "Các công cụ tìm kiếm không thể lập chỉ mục nội dung trình bổ trợ và nhiều thiết bị hạn chế hoặc không hỗ trợ trình bổ trợ. [Tìm hiểu thêm về cách tránh trình bổ trợ](https://developer.chrome.com/docs/lighthouse/seo/plugins/)."
  },
  "core/audits/seo/plugins.js | failureTitle": {
    "message": "Tài liệu sử dụng plugin"
  },
  "core/audits/seo/plugins.js | title": {
    "message": "Tài liệu tránh sử dụng plugin"
  },
  "core/audits/seo/robots-txt.js | description": {
    "message": "Nếu định dạng của tệp robots.txt không đúng, thì trình thu thập thông tin có thể không hiểu được cách bạn muốn thu thập thông tin hoặc lập chỉ mục trang web của mình. [Tìm hiểu thêm về tệp robots.txt](https://developer.chrome.com/docs/lighthouse/seo/invalid-robots-txt/)."
  },
  "core/audits/seo/robots-txt.js | displayValueHttpBadCode": {
    "message": "Yêu cầu robots.txt trả về trạng thái HTTP: {statusCode}"
  },
  "core/audits/seo/robots-txt.js | displayValueValidationError": {
    "message": "{itemCount,plural, =1{Đã tìm thấy 1 lỗi}other{Đã tìm thấy # lỗi}}"
  },
  "core/audits/seo/robots-txt.js | explanation": {
    "message": "Lighthouse không tải được tệp robots.txt xuống"
  },
  "core/audits/seo/robots-txt.js | failureTitle": {
    "message": "robots.txt không hợp lệ"
  },
  "core/audits/seo/robots-txt.js | title": {
    "message": "robots.txt hợp lệ"
  },
  "core/audits/seo/tap-targets.js | description": {
    "message": "Các phần tử tương tác, chẳng hạn như nút và đường liên kết, cần có kích thước đủ lớn (48 x 48 pixel) hoặc khoảng cách xung quanh đủ rộng sao cho dễ nhấn mà không chồng chéo lên các phần tử khác. [Tìm hiểu thêm về các mục tiêu nhấn](https://developer.chrome.com/docs/lighthouse/seo/tap-targets/)."
  },
  "core/audits/seo/tap-targets.js | displayValue": {
    "message": "{decimalProportion, number, percent} mục tiêu nhấn có kích thước phù hợp"
  },
  "core/audits/seo/tap-targets.js | explanationViewportMetaNotOptimized": {
    "message": "Mục tiêu nhấn có kích thước quá nhỏ do không có thẻ meta viewport nào được tối ưu hóa cho màn hình thiết bị di động"
  },
  "core/audits/seo/tap-targets.js | failureTitle": {
    "message": "Các mục tiêu nhấn có kích thước không phù hợp"
  },
  "core/audits/seo/tap-targets.js | overlappingTargetHeader": {
    "message": "Mục tiêu chồng chéo"
  },
  "core/audits/seo/tap-targets.js | tapTargetHeader": {
    "message": "Mục tiêu nhấn"
  },
  "core/audits/seo/tap-targets.js | title": {
    "message": "Mục tiêu nhấn có kích thước phù hợp"
  },
  "core/audits/server-response-time.js | description": {
    "message": "Giữ cho máy chủ phản hồi trong thời gian ngắn đối với tài liệu chính vì tất cả các yêu cầu khác phụ thuộc vào thời gian đó. [Tìm hiểu thêm về chỉ số Thời gian cho byte đầu tiên](https://developer.chrome.com/docs/lighthouse/performance/time-to-first-byte/)."
  },
  "core/audits/server-response-time.js | displayValue": {
    "message": "Tài liệu gốc mất {timeInMs, number, milliseconds} mili giây"
  },
  "core/audits/server-response-time.js | failureTitle": {
    "message": "Giảm thời gian phản hồi ban đầu của máy chủ"
  },
  "core/audits/server-response-time.js | title": {
    "message": "Thời gian phản hồi ban đầu của máy chủ là ngắn"
  },
  "core/audits/themed-omnibox.js | description": {
    "message": "Bạn có thể đặt giao diện cho thanh địa chỉ trên trình duyệt để phù hợp với trang web của mình. [Tìm hiểu thêm về cách đặt giao diện cho thanh địa chỉ](https://developer.chrome.com/docs/lighthouse/pwa/themed-omnibox/)."
  },
  "core/audits/themed-omnibox.js | failureTitle": {
    "message": "Không đặt màu giao diện cho thanh địa chỉ."
  },
  "core/audits/themed-omnibox.js | title": {
    "message": "Đặt màu giao diện cho thanh địa chỉ."
  },
  "core/audits/third-party-facades.js | categoryCustomerSuccess": {
    "message": "{productName} (Sự thành công của khách hàng)"
  },
  "core/audits/third-party-facades.js | categoryMarketing": {
    "message": "{productName} (Tiếp thị)"
  },
  "core/audits/third-party-facades.js | categorySocial": {
    "message": "{productName} (Xã hội)"
  },
  "core/audits/third-party-facades.js | categoryVideo": {
    "message": "{productName} (Video)"
  },
  "core/audits/third-party-facades.js | columnProduct": {
    "message": "Sản phẩm"
  },
  "core/audits/third-party-facades.js | description": {
    "message": "Có thể tải từng phần một số nội dung nhúng của bên thứ ba. Hãy cân nhắc thay bằng một thành phần tượng trưng cho đến khi cần đến các nội dung này. [Tìm hiểu cách trì hoãn nội dung nhúng của bên thứ ba bằng thành phần tượng trưng](https://developer.chrome.com/docs/lighthouse/performance/third-party-facades/)."
  },
  "core/audits/third-party-facades.js | displayValue": {
    "message": "{itemCount,plural, =1{Có # thành phần thay thế dung lượng nhẹ}other{Có # thành phần thay thế dung lượng nhẹ}}"
  },
  "core/audits/third-party-facades.js | failureTitle": {
    "message": "Có thể tải từng phần một số tài nguyên của bên thứ ba bằng một thành phần dung lượng nhẹ"
  },
  "core/audits/third-party-facades.js | title": {
    "message": "Tải từng phần các tài nguyên của bên thứ ba bằng thành phần dung lượng nhẹ"
  },
  "core/audits/third-party-summary.js | columnThirdParty": {
    "message": "Bên thứ ba"
  },
  "core/audits/third-party-summary.js | description": {
    "message": "Mã của bên thứ ba có thể tác động đáng kể đến hiệu suất tải. Hãy hạn chế số nhà cung cấp bên thứ ba dư thừa và cố gắng tải mã của bên thứ ba sau khi trang của bạn hoàn thành phần lớn quá trình tải. [Tìm hiểu cách giảm thiểu tác động từ mã của bên thứ ba](https://developers.google.com/web/fundamentals/performance/optimizing-content-efficiency/loading-third-party-javascript/)."
  },
  "core/audits/third-party-summary.js | displayValue": {
    "message": "Mã của bên thứ ba đã chặn chuỗi chính trong {timeInMs, number, milliseconds} mili giây"
  },
  "core/audits/third-party-summary.js | failureTitle": {
    "message": "Giảm mức ảnh hưởng của mã bên thứ ba"
  },
  "core/audits/third-party-summary.js | title": {
    "message": "Giảm thiểu mức sử dụng của bên thứ ba"
  },
  "core/audits/timing-budget.js | columnMeasurement": {
    "message": "Đo lường"
  },
  "core/audits/timing-budget.js | columnTimingMetric": {
    "message": "Chỉ số"
  },
  "core/audits/timing-budget.js | description": {
    "message": "Khi đặt giới hạn về thời gian, bạn sẽ có thể theo dõi được hiệu suất trang web của mình. Các trang có hiệu suất cao sẽ tải và phản hồi nhanh với các sự kiện hoạt động đầu vào của người dùng. [Tìm hiểu thêm về ngân sách hiệu suất](https://developers.google.com/web/tools/lighthouse/audits/budgets)."
  },
  "core/audits/timing-budget.js | title": {
    "message": "Giới hạn về thời gian"
  },
  "core/audits/unsized-images.js | description": {
    "message": "Đặt chiều rộng và chiều cao rõ ràng đối với các phần tử hình ảnh để giảm sự thay đổi về bố cục và cải thiện CLS (Điểm số tổng hợp về mức thay đổi bố cục). [Tìm hiểu cách đặt kích thước hình ảnh](https://web.dev/optimize-cls/#images-without-dimensions)"
  },
  "core/audits/unsized-images.js | failureTitle": {
    "message": "Các phần tử hình ảnh không có `width` và `height` rõ ràng"
  },
  "core/audits/unsized-images.js | title": {
    "message": "Các phần tử hình ảnh có `width` và `height` rõ ràng"
  },
  "core/audits/user-timings.js | columnType": {
    "message": "Loại"
  },
  "core/audits/user-timings.js | description": {
    "message": "Hãy cân nhắc trang bị API Thời gian người dùng cho ứng dụng để đo lường hiệu suất thực tế của ứng dụng trong trải nghiệm người dùng chính. [Tìm hiểu thêm về các mốc Thời gian người dùng](https://developer.chrome.com/docs/lighthouse/performance/user-timings/)."
  },
  "core/audits/user-timings.js | displayValue": {
    "message": "{itemCount,plural, =1{1 dấu thời gian người dùng}other{# dấu thời gian người dùng}}"
  },
  "core/audits/user-timings.js | title": {
    "message": "Các thời điểm cụ thể và khoảng thời gian được ghi lại bằng API Thời gian người dùng"
  },
  "core/audits/uses-rel-preconnect.js | crossoriginWarning": {
    "message": "Đã tìm thấy `<link rel=preconnect>` cho \"{securityOrigin}\" nhưng trình duyệt không sử dụng thuộc tính này. Hãy kiểm tra để đảm bảo rằng bạn đang sử dụng thuộc tính `crossorigin` đúng cách."
  },
  "core/audits/uses-rel-preconnect.js | description": {
    "message": "Hãy cân nhắc thêm các gợi ý về tài nguyên `preconnect` hoặc `dns-prefetch` để thiết lập kết nối sớm tới những nguồn gốc quan trọng của bên thứ ba. [Tìm hiểu cách kết nối trước với những nguồn gốc bắt buộc](https://developer.chrome.com/docs/lighthouse/performance/uses-rel-preconnect/)."
  },
  "core/audits/uses-rel-preconnect.js | title": {
    "message": "Kết nối trước với các tên miền bắt buộc"
  },
  "core/audits/uses-rel-preconnect.js | tooManyPreconnectLinksWarning": {
    "message": "Đã phát hiện có hơn 2 đường kết nối `<link rel=preconnect>`. Bạn nên dùng những đường kết nối này một cách hợp lý và chỉ dùng cho các điểm gốc quan trọng nhất."
  },
  "core/audits/uses-rel-preconnect.js | unusedWarning": {
    "message": "Đã tìm thấy `<link rel=preconnect>` cho \"{securityOrigin}\" nhưng trình duyệt không sử dụng thuộc tính này. Chỉ sử dụng `preconnect` cho những điểm gốc quan trọng mà trang chắc chắn sẽ yêu cầu."
  },
  "core/audits/uses-rel-preload.js | crossoriginWarning": {
    "message": "Đã tìm thấy `<link>` tải trước cho \"{preloadURL}\" nhưng trình duyệt không sử dụng thuộc tính này. Hãy kiểm tra để đảm bảo rằng bạn đang sử dụng thuộc tính `crossorigin` đúng cách."
  },
  "core/audits/uses-rel-preload.js | description": {
    "message": "Hãy cân nhắc sử dụng `<link rel=preload>` để sắp xếp thứ tự ưu tiên tìm nạp các tài nguyên đang được yêu cầu vào một thời điểm khác trong quá trình tải trang. [Tìm hiểu cách tải trước các yêu cầu chính](https://developer.chrome.com/docs/lighthouse/performance/uses-rel-preload/)."
  },
  "core/audits/uses-rel-preload.js | title": {
    "message": "Tải trước các yêu cầu chính"
  },
  "core/audits/valid-source-maps.js | columnMapURL": {
    "message": "URL của bản đồ"
  },
  "core/audits/valid-source-maps.js | description": {
    "message": "Bản đồ nguồn sẽ chuyển mã đã giảm thiểu thành mã nguồn gốc. Việc này giúp các nhà phát triển gỡ lỗi trong bản phát hành chính thức. Ngoài ra, Lighthouse cũng có thể cung cấp thêm thông tin chi tiết. Hãy cân nhắc triển khai bản đồ nguồn để tận dụng những lợi ích này. [Tìm hiểu thêm về bản đồ nguồn](https://developer.chrome.com/docs/devtools/javascript/source-maps/)."
  },
  "core/audits/valid-source-maps.js | failureTitle": {
    "message": "Thiếu bản đồ nguồn cho JavaScript lớn của bên thứ nhất"
  },
  "core/audits/valid-source-maps.js | missingSourceMapErrorMessage": {
    "message": "Tệp JavaScript lớn thiếu bản đồ nguồn"
  },
  "core/audits/valid-source-maps.js | missingSourceMapItemsWarningMesssage": {
    "message": "{missingItems,plural, =1{Cảnh báo: thiếu 1 mục trong `.sourcesContent`}other{Cảnh báo: thiếu # mục trong `.sourcesContent`}}"
  },
  "core/audits/valid-source-maps.js | title": {
    "message": "Trang có bản đồ nguồn hợp lệ"
  },
  "core/audits/viewport.js | description": {
    "message": "`<meta name=\"viewport\">` không chỉ tối ưu hoá ứng dụng của bạn cho các kích thước màn hình trên thiết bị di động mà còn ngăn [độ trễ 300 mili giây xảy ra đối với hoạt động đầu vào của người dùng](https://developer.chrome.com/blog/300ms-tap-delay-gone-away/). [Tìm hiểu thêm về cách sử dụng thẻ meta cửa sổ xem](https://developer.chrome.com/docs/lighthouse/pwa/viewport/)."
  },
  "core/audits/viewport.js | explanationNoTag": {
    "message": "Không tìm thấy thẻ `<meta name=\"viewport\">`"
  },
  "core/audits/viewport.js | failureTitle": {
    "message": "Không có thẻ `<meta name=\"viewport\">` có `width` hoặc `initial-scale`"
  },
  "core/audits/viewport.js | title": {
    "message": "Có thẻ `<meta name=\"viewport\">` có `width` hoặc `initial-scale`"
  },
  "core/audits/work-during-interaction.js | description": {
    "message": "Đây là công việc chặn chuỗi xảy ra trong quá trình đo lường Hoạt động tương tác với thời gian hiển thị tiếp theo. [Tìm hiểu thêm về chỉ số Hoạt động tương tác với thời gian hiển thị tiếp theo](https://web.dev/inp/)."
  },
  "core/audits/work-during-interaction.js | displayValue": {
    "message": "Khoảng thời gian dành cho sự kiện \"{interactionType}\" là {timeInMs, number, milliseconds} mili giây"
  },
  "core/audits/work-during-interaction.js | eventTarget": {
    "message": "Mục tiêu của sự kiện"
  },
  "core/audits/work-during-interaction.js | failureTitle": {
    "message": "Giảm thiểu công việc trong hoạt động tương tác chính"
  },
  "core/audits/work-during-interaction.js | inputDelay": {
    "message": "Độ trễ khi nhập thông tin"
  },
  "core/audits/work-during-interaction.js | presentationDelay": {
    "message": "Độ trễ khi trình bày"
  },
  "core/audits/work-during-interaction.js | processingTime": {
    "message": "Thời gian xử lý"
  },
  "core/audits/work-during-interaction.js | title": {
    "message": "Giảm thiểu công việc trong hoạt động tương tác chính"
  },
  "core/config/default-config.js | a11yAriaGroupDescription": {
    "message": "Đây là những cơ hội giúp cải thiện việc sử dụng ARIA trong ứng dụng của bạn, nhờ đó có thể nâng cao trải nghiệm cho người dùng công nghệ hỗ trợ, chẳng hạn như trình đọc màn hình."
  },
  "core/config/default-config.js | a11yAriaGroupTitle": {
    "message": "ARIA"
  },
  "core/config/default-config.js | a11yAudioVideoGroupDescription": {
    "message": "Đây là các cơ hội để cung cấp nội dung thay thế cho âm thanh và video. Điều này có thể cải thiện trải nghiệm của người dùng khiếm thính hoặc khiếm thị."
  },
  "core/config/default-config.js | a11yAudioVideoGroupTitle": {
    "message": "Âm thanh và video"
  },
  "core/config/default-config.js | a11yBestPracticesGroupDescription": {
    "message": "Những mục này nêu bật các phương pháp hay nhất thường dùng cho hỗ trợ tiếp cận"
  },
  "core/config/default-config.js | a11yBestPracticesGroupTitle": {
    "message": "Những phương pháp hay nhất"
  },
  "core/config/default-config.js | a11yCategoryDescription": {
    "message": "Các hoạt động kiểm tra này giúp xác định cơ hội [cải thiện khả năng hỗ trợ tiếp cận của ứng dụng web](https://developer.chrome.com/docs/lighthouse/accessibility/). Các hoạt động này chỉ có thể tự động phát hiện một phần vấn đề và không đảm bảo khả năng hỗ trợ tiếp cận của ứng dụng web. Vì vậy, bạn nên [kiểm tra cả theo cách thủ công](https://web.dev/how-to-review/)."
  },
  "core/config/default-config.js | a11yCategoryManualDescription": {
    "message": "Các mục này nằm trong vùng không thể sử dụng công cụ kiểm tra tự động. Tìm hiểu thêm trong hướng dẫn của chúng tôi về cách [đánh giá khả năng hỗ trợ tiếp cận](https://web.dev/how-to-review/)."
  },
  "core/config/default-config.js | a11yCategoryTitle": {
    "message": "Hỗ trợ tiếp cận"
  },
  "core/config/default-config.js | a11yColorContrastGroupDescription": {
    "message": "Đây là các cơ hội giúp cải thiện độ dễ đọc cho nội dung của bạn."
  },
  "core/config/default-config.js | a11yColorContrastGroupTitle": {
    "message": "Độ tương phản"
  },
  "core/config/default-config.js | a11yLanguageGroupDescription": {
    "message": "Đây là những cơ hội giúp cải thiện khả năng diễn giải của người dùng đối với nội dung của bạn ở các ngôn ngữ khác nhau."
  },
  "core/config/default-config.js | a11yLanguageGroupTitle": {
    "message": "Quốc tế hóa và bản địa hóa"
  },
  "core/config/default-config.js | a11yNamesLabelsGroupDescription": {
    "message": "Đây là những cơ hội giúp cải thiện chức năng diễn giải ngữ nghĩa của các biện pháp kiểm soát trong ứng dụng của bạn. Điều này có thể nâng cao trải nghiệm cho những người dùng công nghệ hỗ trợ, chẳng hạn như trình đọc màn hình."
  },
  "core/config/default-config.js | a11yNamesLabelsGroupTitle": {
    "message": "Tên và nhãn"
  },
  "core/config/default-config.js | a11yNavigationGroupDescription": {
    "message": "Đây là các cơ hội để cải thiện khả năng điều hướng bằng bàn phím trong ứng dụng của bạn."
  },
  "core/config/default-config.js | a11yNavigationGroupTitle": {
    "message": "Điều hướng"
  },
  "core/config/default-config.js | a11yTablesListsVideoGroupDescription": {
    "message": "Đây là những cơ hội để cải thiện trải nghiệm đọc dữ liệu trong bảng hoặc danh sách bằng công nghệ hỗ trợ, chẳng hạn như trình đọc màn hình."
  },
  "core/config/default-config.js | a11yTablesListsVideoGroupTitle": {
    "message": "Bảng và danh sách"
  },
  "core/config/default-config.js | bestPracticesBrowserCompatGroupTitle": {
    "message": "Khả năng tương thích của trình duyệt"
  },
  "core/config/default-config.js | bestPracticesCategoryTitle": {
    "message": "Phương pháp hay nhất"
  },
  "core/config/default-config.js | bestPracticesGeneralGroupTitle": {
    "message": "Chung"
  },
  "core/config/default-config.js | bestPracticesTrustSafetyGroupTitle": {
    "message": "Tin cậy và an toàn"
  },
  "core/config/default-config.js | bestPracticesUXGroupTitle": {
    "message": "Trải nghiệm người dùng"
  },
  "core/config/default-config.js | budgetsGroupDescription": {
    "message": "Phần Ngân sách hiệu suất đặt ra tiêu chuẩn về hiệu suất của trang web."
  },
  "core/config/default-config.js | budgetsGroupTitle": {
    "message": "Ngân sách"
  },
  "core/config/default-config.js | diagnosticsGroupDescription": {
    "message": "Thông tin bổ sung về hiệu suất của ứng dụng. Những số liệu này không [trực tiếp ảnh hưởng](https://developer.chrome.com/docs/lighthouse/performance/performance-scoring/) đến Điểm hiệu suất."
  },
  "core/config/default-config.js | diagnosticsGroupTitle": {
    "message": "Chẩn đoán"
  },
  "core/config/default-config.js | firstPaintImprovementsGroupDescription": {
    "message": "Khía cạnh quan trọng nhất của hiệu suất là tốc độ hiển thị pixel nhanh chóng trên màn hình. Các chỉ số chính: Hình ảnh có nội dung đầu tiên, Hình ảnh có ý nghĩa đầu tiên"
  },
  "core/config/default-config.js | firstPaintImprovementsGroupTitle": {
    "message": "Các thao tác để cải thiện thời gian hiển thị hình ảnh đầu tiên"
  },
  "core/config/default-config.js | loadOpportunitiesGroupDescription": {
    "message": "Những đề xuất này có thể giúp trang của bạn tải nhanh hơn, chứ không [trực tiếp ảnh hưởng](https://developer.chrome.com/docs/lighthouse/performance/performance-scoring/) đến Điểm hiệu suất."
  },
  "core/config/default-config.js | loadOpportunitiesGroupTitle": {
    "message": "Cơ hội"
  },
  "core/config/default-config.js | metricGroupTitle": {
    "message": "Các chỉ số"
  },
  "core/config/default-config.js | overallImprovementsGroupDescription": {
    "message": "Cải thiện trải nghiệm tải tổng thể để trang phản hồi và sẵn sàng cho bạn sử dụng sớm nhất có thể. Các số liệu chính: Thời điểm tương tác, Chỉ số tốc độ"
  },
  "core/config/default-config.js | overallImprovementsGroupTitle": {
    "message": "Các thao tác để cải thiện hiệu suất tổng thể"
  },
  "core/config/default-config.js | performanceCategoryTitle": {
    "message": "Hiệu suất"
  },
  "core/config/default-config.js | pwaCategoryDescription": {
    "message": "Những hoạt động kiểm tra này sẽ xác thực các chương trình thành phần của Ứng dụng web tiến bộ. [Tìm hiểu những tiêu chí của Ứng dụng web tiến bộ hiệu quả](https://web.dev/pwa-checklist/)."
  },
  "core/config/default-config.js | pwaCategoryManualDescription": {
    "message": "Đây là những hoạt động kiểm tra được chỉ định trong [Danh sách kiểm tra ứng dụng web tiến bộ (PWA)](https://web.dev/pwa-checklist/) cơ bản, nhưng Lighthouse không tự động kiểm tra các mục này. Các hoạt động kiểm tra này không ảnh hưởng đến điểm số của bạn, nhưng bạn nên xác minh theo cách thủ công."
  },
  "core/config/default-config.js | pwaCategoryTitle": {
    "message": "PWA"
  },
  "core/config/default-config.js | pwaInstallableGroupTitle": {
    "message": "Có thể cài đặt"
  },
  "core/config/default-config.js | pwaOptimizedGroupTitle": {
    "message": "PWA đã tối ưu hóa"
  },
  "core/config/default-config.js | seoCategoryDescription": {
    "message": "Các hoạt động kiểm tra này đảm bảo rằng trang của bạn tuân theo lời khuyên cơ bản về cách tối ưu hoá cho công cụ tìm kiếm. Có nhiều yếu tố bổ sung mà Lighthouse không xếp hạng ở đây có thể ảnh hưởng đến thứ hạng của bạn trong kết quả tìm kiếm, kể cả hiệu suất của [Các chỉ số quan trọng về trang web](https://web.dev/learn-core-web-vitals/). [Tìm hiểu thêm Kiến thức thiết yếu về Google Tìm kiếm](https://support.google.com/webmasters/answer/35769)."
  },
  "core/config/default-config.js | seoCategoryManualDescription": {
    "message": "Chạy những trình xác thực bổ sung này trên trang web của bạn để xem thêm các phương pháp hay nhất dành cho quy trình Tối ưu hóa cho công cụ tìm kiếm (SEO)."
  },
  "core/config/default-config.js | seoCategoryTitle": {
    "message": "SEO"
  },
  "core/config/default-config.js | seoContentGroupDescription": {
    "message": "Định dạng HTML sao cho các trình thu thập thông tin có thể hiểu rõ hơn nội dung trong ứng dụng của bạn."
  },
  "core/config/default-config.js | seoContentGroupTitle": {
    "message": "Những phương pháp hay nhất về nội dung"
  },
  "core/config/default-config.js | seoCrawlingGroupDescription": {
    "message": "Để xuất hiện trong kết quả tìm kiếm, các trình thu thập thông tin cần quyền truy cập vào ứng dụng của bạn."
  },
  "core/config/default-config.js | seoCrawlingGroupTitle": {
    "message": "Thu thập thông tin và lập chỉ mục"
  },
  "core/config/default-config.js | seoMobileGroupDescription": {
    "message": "Đảm bảo các trang của bạn phù hợp với thiết bị di động để người dùng có thể đọc các trang nội dung mà không cần thu phóng. [Tìm hiểu cách điều chỉnh các trang cho phù hợp với thiết bị di động](https://developers.google.com/search/mobile-sites/)."
  },
  "core/config/default-config.js | seoMobileGroupTitle": {
    "message": "Thân thiện với thiết bị di động"
  },
  "core/gather/driver/environment.js | warningSlowHostCpu": {
    "message": "Có vẻ như thiết bị được thử nghiệm có CPU chậm hơn mức Lighthouse mong đợi. Điều này có thể ảnh hưởng tiêu cực đến điểm hiệu suất của bạn. Tìm hiểu thêm về cách [hiệu chỉnh một hệ số giảm tốc CPU phù hợp](https://github.com/GoogleChrome/lighthouse/blob/main/docs/throttling.md#cpu-throttling)."
  },
  "core/gather/driver/navigation.js | warningRedirected": {
    "message": "Trang có thể không tải như dự kiến do URL kiểm tra của bạn ({requested}) đã được chuyển hướng tới {final}. Hãy thử kiểm tra trực tiếp URL thứ hai."
  },
  "core/gather/driver/navigation.js | warningTimeout": {
    "message": "Trang này tải quá chậm nên không hoàn tất được trong giới hạn thời gian. Các kết quả có thể chưa hoàn chỉnh."
  },
  "core/gather/driver/storage.js | warningCacheTimeout": {
    "message": "Đã hết thời gian chờ xoá bộ nhớ đệm của trình duyệt. Hãy thử kiểm tra lại trang này và báo cáo lỗi nếu sự cố vẫn tiếp diễn."
  },
  "core/gather/driver/storage.js | warningData": {
    "message": "{locationCount,plural, =1{Dữ liệu đã lưu trữ có thể ảnh hưởng đến hiệu suất tải ở vị trí này: {locations}. Hãy kiểm tra trang này trong một cửa sổ ẩn danh để ngăn các tài nguyên đó ảnh hưởng đến điểm hiệu suất của bạn.}other{Dữ liệu đã lưu trữ có thể ảnh hưởng đến hiệu suất tải ở các vị trí này: {locations}. Hãy kiểm tra trang này trong một cửa sổ ẩn danh để ngăn các tài nguyên đó ảnh hưởng đến điểm hiệu suất của bạn.}}"
  },
  "core/gather/driver/storage.js | warningOriginDataTimeout": {
    "message": "Đã hết thời gian chờ xoá dữ liệu gốc. Hãy thử kiểm tra lại trang này và báo cáo lỗi nếu sự cố vẫn tiếp diễn."
  },
  "core/gather/gatherers/link-elements.js | headerParseWarning": {
    "message": "Đã xảy ra lỗi khi phân tích cú pháp tiêu đề `link` ({error}): `{header}`"
  },
  "core/gather/timespan-runner.js | warningNavigationDetected": {
    "message": "Đã phát hiện thao tác điều hướng trang trong quá trình chạy. Bạn không nên sử dụng chế độ khoảng thời gian để kiểm tra các thao tác điều hướng trang. Sử dụng chế độ điều hướng để kiểm tra các thao tác điều hướng trang nhằm cải thiện việc phát hiện luồng chính và thuộc tính của bên thứ ba."
  },
  "core/lib/bf-cache-strings.js | HTTPMethodNotGET": {
    "message": "Chỉ những trang được tải qua yêu cầu GET mới đủ điều kiện dùng bộ nhớ đệm cho thao tác tiến/lùi."
  },
  "core/lib/bf-cache-strings.js | HTTPStatusNotOK": {
    "message": "Chỉ những trang có mã trạng thái là 2XX mới được lưu vào bộ nhớ đệm."
  },
  "core/lib/bf-cache-strings.js | JavaScriptExecution": {
    "message": "Chrome đã phát hiện thấy một lần thử thực thi JavaScript khi đang ở bộ nhớ đệm."
  },
  "core/lib/bf-cache-strings.js | appBanner": {
    "message": "Những trang đã yêu cầu AppBanner hiện không đủ điều kiện dùng bộ nhớ đệm cho thao tác tiến/lùi."
  },
  "core/lib/bf-cache-strings.js | authorizationHeader": {
    "message": "Bộ nhớ đệm cho thao tác tiến/lùi đã bị tắt do có yêu cầu duy trì hoạt động."
  },
  "core/lib/bf-cache-strings.js | backForwardCacheDisabled": {
    "message": "Bộ nhớ đệm cho thao tác tiến/lùi đã bị tắt do cờ. Hãy truy cập chrome://flags/#back-forward-cache để bật bộ nhớ đó trên thiết bị này."
  },
  "core/lib/bf-cache-strings.js | backForwardCacheDisabledByCommandLine": {
    "message": "Bộ nhớ đệm cho thao tác tiến/lùi đã bị tắt do dòng lệnh."
  },
  "core/lib/bf-cache-strings.js | backForwardCacheDisabledByLowMemory": {
    "message": "Bộ nhớ đệm cho thao tác tiến/lùi đã bị tắt do thiếu bộ nhớ."
  },
  "core/lib/bf-cache-strings.js | backForwardCacheDisabledForDelegate": {
    "message": "Trang được uỷ quyền không hỗ trợ bộ nhớ đệm cho thao tác tiến/lùi."
  },
  "core/lib/bf-cache-strings.js | backForwardCacheDisabledForPrerender": {
    "message": "Bộ nhớ đệm cho thao tác tiến/lùi đã bị tắt đối với trình kết xuất trước."
  },
  "core/lib/bf-cache-strings.js | broadcastChannel": {
    "message": "Không thể lưu trang này vào bộ nhớ đệm vì trang có một thực thể BroadcastChannel chứa các trình nghe đã đăng ký."
  },
  "core/lib/bf-cache-strings.js | cacheControlNoStore": {
    "message": "Những trang có tiêu đề cache-control:no-store không thể chuyển sang bộ nhớ đệm cho thao tác tiến/lùi."
  },
  "core/lib/bf-cache-strings.js | cacheFlushed": {
    "message": "Bộ nhớ đệm này đã bị xoá một cách có chủ đích."
  },
  "core/lib/bf-cache-strings.js | cacheLimit": {
    "message": "Trang này đã bị loại khỏi bộ nhớ đệm để cho phép lưu một trang khác vào bộ nhớ đệm."
  },
  "core/lib/bf-cache-strings.js | containsPlugins": {
    "message": "Những trang có chứa trình bổ trợ hiện không đủ điều kiện dùng bộ nhớ đệm cho thao tác tiến/lùi."
  },
  "core/lib/bf-cache-strings.js | contentFileChooser": {
    "message": "Những trang sử dụng API FileChooser không đủ điều kiện dùng bộ nhớ đệm cho thao tác tiến/lùi."
  },
  "core/lib/bf-cache-strings.js | contentFileSystemAccess": {
    "message": "Những trang sử dụng API Truy cập hệ thống tệp không đủ điều kiện dùng bộ nhớ đệm cho thao tác tiến/lùi."
  },
  "core/lib/bf-cache-strings.js | contentMediaDevicesDispatcherHost": {
    "message": "Những trang sử dụng Trình điều phối thiết bị truyền thông không đủ điều kiện dùng bộ nhớ đệm cho thao tác tiến/lùi."
  },
  "core/lib/bf-cache-strings.js | contentMediaPlay": {
    "message": "Một trình phát đa phương tiện đang phát khi rời khỏi."
  },
  "core/lib/bf-cache-strings.js | contentMediaSession": {
    "message": "Những trang sử dụng API MediaSession và đặt một trạng thái phát không đủ điều kiện dùng bộ nhớ đệm cho thao tác tiến/lùi."
  },
  "core/lib/bf-cache-strings.js | contentMediaSessionService": {
    "message": "Những trang sử dụng API MediaSession và đặt các trình xử lý hành động hiện không đủ điều kiện dùng bộ nhớ đệm cho thao tác tiến/lùi."
  },
  "core/lib/bf-cache-strings.js | contentScreenReader": {
    "message": "Bộ nhớ đệm cho thao tác tiến/lùi bị tắt do trình đọc màn hình."
  },
  "core/lib/bf-cache-strings.js | contentSecurityHandler": {
    "message": "Những trang sử dụng SecurityHandler không đủ điều kiện dùng bộ nhớ đệm cho thao tác tiến/lùi."
  },
  "core/lib/bf-cache-strings.js | contentSerial": {
    "message": "Những trang sử dụng API nối tiếp không đủ điều kiện dùng bộ nhớ đệm cho thao tác tiến/lùi."
  },
  "core/lib/bf-cache-strings.js | contentWebAuthenticationAPI": {
    "message": "Những trang sử dụng API WebAuthetication không đủ điều kiện dùng bộ nhớ đệm cho thao tác tiến/lùi."
  },
  "core/lib/bf-cache-strings.js | contentWebBluetooth": {
    "message": "Những trang sử dụng API WebBluetooth không đủ điều kiện dùng bộ nhớ đệm cho thao tác tiến/lùi."
  },
  "core/lib/bf-cache-strings.js | contentWebUSB": {
    "message": "Những trang sử dụng API WebUSB không đủ điều kiện dùng bộ nhớ đệm cho thao tác tiến/lùi."
  },
  "core/lib/bf-cache-strings.js | cookieDisabled": {
    "message": "Bộ nhớ đệm cho thao tác tiến/lùi bị tắt do các cookie bị tắt trên một trang sử dụng `Cache-Control: no-store`."
  },
  "core/lib/bf-cache-strings.js | dedicatedWorkerOrWorklet": {
    "message": "Những trang sử dụng một trình xử lý hoặc worklet riêng hiện không đủ điều kiện dùng bộ nhớ đệm cho thao tác tiến/lùi."
  },
  "core/lib/bf-cache-strings.js | documentLoaded": {
    "message": "Tài liệu này chưa tải xong trước khi rời đi."
  },
  "core/lib/bf-cache-strings.js | embedderAppBannerManager": {
    "message": "App Banner xuất hiện trong khi rời đi."
  },
  "core/lib/bf-cache-strings.js | embedderChromePasswordManagerClientBindCredentialManager": {
    "message": "Trình quản lý mật khẩu của Chrome xuất hiện trong khi rời đi."
  },
  "core/lib/bf-cache-strings.js | embedderDomDistillerSelfDeletingRequestDelegate": {
    "message": "Quy trình lọc DOM đang diễn ra trong khi rời đi."
  },
  "core/lib/bf-cache-strings.js | embedderDomDistillerViewerSource": {
    "message": "DOM Distiller Viewer xuất hiện trong khi rời đi."
  },
  "core/lib/bf-cache-strings.js | embedderExtensionMessaging": {
    "message": "Bộ nhớ đệm cho thao tác tiến/lùi bị tắt do các tiện ích sử dụng API nhắn tin."
  },
  "core/lib/bf-cache-strings.js | embedderExtensionMessagingForOpenPort": {
    "message": "Các tiện ích có kết nối liên tục phải ngắt kết nối trước khi chuyển sang bộ nhớ đệm cho thao tác tiến/lùi."
  },
  "core/lib/bf-cache-strings.js | embedderExtensionSentMessageToCachedFrame": {
    "message": "Các tiện ích có kết nối liên tục đã cố gắng gửi thông báo đến các khung trong bộ nhớ đệm cho thao tác tiến/lùi."
  },
  "core/lib/bf-cache-strings.js | embedderExtensions": {
    "message": "Bộ nhớ đệm cho thao tác tiến/lùi bị tắt do các tiện ích."
  },
  "core/lib/bf-cache-strings.js | embedderModalDialog": {
    "message": "Hộp thoại phương thức (chẳng hạn như gửi lại biểu mẫu) hoặc hộp thoại mật khẩu http xuất hiện trên trang trong khi rời đi."
  },
  "core/lib/bf-cache-strings.js | embedderOfflinePage": {
    "message": "Trang ngoại tuyến xuất hiện trong khi rời đi."
  },
  "core/lib/bf-cache-strings.js | embedderOomInterventionTabHelper": {
    "message": "Thanh Out-Of-Memory Intervention xuất hiện trong khi rời đi."
  },
  "core/lib/bf-cache-strings.js | embedderPermissionRequestManager": {
    "message": "Có yêu cầu cấp quyền trong khi rời đi."
  },
  "core/lib/bf-cache-strings.js | embedderPopupBlockerTabHelper": {
    "message": "Trình chặn cửa sổ bật lên xuất hiện trong khi rời đi."
  },
  "core/lib/bf-cache-strings.js | embedderSafeBrowsingThreatDetails": {
    "message": "Thông tin chi tiết về công cụ Duyệt web an toàn xuất hiện trong khi rời đi."
  },
  "core/lib/bf-cache-strings.js | embedderSafeBrowsingTriggeredPopupBlocker": {
    "message": "Công cụ Duyệt web an toàn coi trang này là một cửa sổ bật lên sai mục đích và bị chặn."
  },
  "core/lib/bf-cache-strings.js | enteredBackForwardCacheBeforeServiceWorkerHostAdded": {
    "message": "Một trình chạy dịch vụ đã được kích hoạt khi trang này đang ở bộ nhớ đệm cho thao tác tiến/lùi."
  },
  "core/lib/bf-cache-strings.js | errorDocument": {
    "message": "Bộ nhớ đệm cho thao tác tiến/lùi bị tắt do lỗi tài liệu."
  },
  "core/lib/bf-cache-strings.js | fencedFramesEmbedder": {
    "message": "Không lưu trữ được trang dùng FencedFrames vào bfcache."
  },
  "core/lib/bf-cache-strings.js | foregroundCacheLimit": {
    "message": "Trang này đã bị loại khỏi bộ nhớ đệm để cho phép lưu một trang khác vào bộ nhớ đệm."
  },
  "core/lib/bf-cache-strings.js | grantedMediaStreamAccess": {
    "message": "Những trang đã cấp quyền truy cập luồng đa phương tiện hiện không đủ điều kiện dùng bộ nhớ đệm cho thao tác tiến/lùi."
  },
  "core/lib/bf-cache-strings.js | haveInnerContents": {
    "message": "Những trang sử dụng cổng thông tin hiện không đủ điều kiện dùng bộ nhớ đệm cho thao tác tiến/lùi."
  },
  "core/lib/bf-cache-strings.js | idleManager": {
    "message": "Những trang sử dụng IdleManager hiện không đủ điều kiện dùng bộ nhớ đệm cho thao tác tiến/lùi."
  },
  "core/lib/bf-cache-strings.js | indexedDBConnection": {
    "message": "Những trang có kết nối IndexedDB mở hiện không đủ điều kiện dùng bộ nhớ đệm cho thao tác tiến/lùi."
  },
  "core/lib/bf-cache-strings.js | indexedDBEvent": {
    "message": "Bộ nhớ đệm cho thao tác tiến/lùi bị tắt do sự kiện IndexedDB."
  },
  "core/lib/bf-cache-strings.js | ineligibleAPI": {
    "message": "Các API được sử dụng không đủ điều kiện."
  },
  "core/lib/bf-cache-strings.js | injectedJavascript": {
    "message": "Các trang có `JavaScript` do tiện ích chèn vào hiện không đủ điều kiện dùng bộ nhớ đệm cho thao tác tiến/lùi."
  },
  "core/lib/bf-cache-strings.js | injectedStyleSheet": {
    "message": "Các trang có `StyleSheet` do tiện ích chèn vào hiện không đủ điều kiện dùng bộ nhớ đệm cho thao tác tiến/lùi."
  },
  "core/lib/bf-cache-strings.js | internalError": {
    "message": "Lỗi nội bộ."
  },
  "core/lib/bf-cache-strings.js | keepaliveRequest": {
    "message": "Bộ nhớ đệm cho thao tác tiến/lùi đã bị tắt do có yêu cầu duy trì hoạt động."
  },
  "core/lib/bf-cache-strings.js | keyboardLock": {
    "message": "Những trang sử dụng tính năng Khoá bàn phím hiện không đủ điều kiện dùng bộ nhớ đệm cho thao tác tiến/lùi."
  },
  "core/lib/bf-cache-strings.js | loading": {
    "message": "Trang này chưa tải xong trước khi rời khỏi."
  },
  "core/lib/bf-cache-strings.js | mainResourceHasCacheControlNoCache": {
    "message": "Những trang có tài nguyên chính chứa cache-control:no-cache không thể chuyển sang bộ nhớ đệm cho thao tác tiến/lùi."
  },
  "core/lib/bf-cache-strings.js | mainResourceHasCacheControlNoStore": {
    "message": "Những trang có tài nguyên chính chứa cache-control:no-store không thể chuyển sang bộ nhớ đệm cho thao tác tiến/lùi."
  },
  "core/lib/bf-cache-strings.js | navigationCancelledWhileRestoring": {
    "message": "Thao tác di chuyển đã bị huỷ trước khi có thể khôi phục trang từ bộ nhớ đệm cho thao tác tiến/lùi."
  },
  "core/lib/bf-cache-strings.js | networkExceedsBufferLimit": {
    "message": "Trang này đã bị loại khỏi bộ nhớ đệm vì một kết nối mạng đang hoạt động đã nhận quá nhiều dữ liệu. Chrome giới hạn lượng dữ liệu mà một trang có thể nhận trong khi được lưu vào bộ nhớ đệm."
  },
  "core/lib/bf-cache-strings.js | networkRequestDatapipeDrainedAsBytesConsumer": {
    "message": "Những trang có tính năng tìm nạp() hoặc XHR đang tiến hành hiện không đủ điều kiện dùng bộ nhớ đệm cho thao tác tiến/lùi."
  },
  "core/lib/bf-cache-strings.js | networkRequestRedirected": {
    "message": "Trang này đã bị loại khỏi bộ nhớ đệm cho thao tác tiến/lùi vì một yêu cầu mạng đang hoạt động đã dẫn đến lệnh chuyển hướng."
  },
  "core/lib/bf-cache-strings.js | networkRequestTimeout": {
    "message": "Trang này đã bị loại khỏi bộ nhớ đệm vì một kết nối mạng ở trạng thái mở quá lâu. Chrome giới hạn khoảng thời gian mà một trang có thể nhận dữ liệu trong khi được lưu vào bộ nhớ đệm."
  },
  "core/lib/bf-cache-strings.js | noResponseHead": {
    "message": "Những trang không có tiêu đề phản hồi hợp lệ không thể chuyển sang bộ nhớ đệm cho thao tác tiến/lùi."
  },
  "core/lib/bf-cache-strings.js | notMainFrame": {
    "message": "Thao tác di chuyển đã diễn ra trong một khung không phải khung chính."
  },
  "core/lib/bf-cache-strings.js | outstandingIndexedDBTransaction": {
    "message": "Trang có các giao dịch đang diễn ra trên cơ sở dữ liệu đã lập chỉ mục hiện không đủ điều kiện dùng bộ nhớ đệm cho thao tác tiến/lùi."
  },
  "core/lib/bf-cache-strings.js | outstandingNetworkRequestDirectSocket": {
    "message": "Những trang có yêu cầu mạng đang tiến hành hiện không đủ điều kiện dùng bộ nhớ đệm cho thao tác tiến/lùi."
  },
  "core/lib/bf-cache-strings.js | outstandingNetworkRequestFetch": {
    "message": "Những trang có một yêu cầu mạng tìm nạp đang tiến hành hiện không đủ điều kiện dùng bộ nhớ đệm cho thao tác tiến/lùi."
  },
  "core/lib/bf-cache-strings.js | outstandingNetworkRequestOthers": {
    "message": "Những trang có yêu cầu mạng đang tiến hành hiện không đủ điều kiện dùng bộ nhớ đệm cho thao tác tiến/lùi."
  },
  "core/lib/bf-cache-strings.js | outstandingNetworkRequestXHR": {
    "message": "Những trang có một yêu cầu mạng XHR đang tiến hành hiện không đủ điều kiện dùng bộ nhớ đệm cho thao tác tiến/lùi."
  },
  "core/lib/bf-cache-strings.js | paymentManager": {
    "message": "Những trang sử dụng PaymentManager hiện không đủ điều kiện dùng bộ nhớ đệm cho thao tác tiến/lùi."
  },
  "core/lib/bf-cache-strings.js | pictureInPicture": {
    "message": "Những trang sử dụng tính năng Hình trong hình hiện không đủ điều kiện dùng bộ nhớ đệm cho thao tác tiến/lùi."
  },
  "core/lib/bf-cache-strings.js | portal": {
    "message": "Những trang sử dụng cổng thông tin hiện không đủ điều kiện dùng bộ nhớ đệm cho thao tác tiến/lùi."
  },
  "core/lib/bf-cache-strings.js | printing": {
    "message": "Những trang hiển thị Giao diện người dùng cho thao tác in hiện không đủ điều kiện dùng bộ nhớ đệm cho thao tác tiến/lùi."
  },
  "core/lib/bf-cache-strings.js | relatedActiveContentsExist": {
    "message": "Trang này đã được mở bằng \"`window.open()`\" và có một thẻ khác tham chiếu đến thành phần đó, hoặc trang này đã mở một cửa sổ."
  },
  "core/lib/bf-cache-strings.js | rendererProcessCrashed": {
    "message": "Quy trình kết xuất đồ hoạ cho trang trong bộ nhớ đệm cho thao tác tiến/lùi đã gặp sự cố."
  },
  "core/lib/bf-cache-strings.js | rendererProcessKilled": {
    "message": "Quy trình kết xuất đồ hoạ cho trang trong bộ nhớ đệm cho thao tác tiến/lùi đã bị tắt."
  },
  "core/lib/bf-cache-strings.js | requestedAudioCapturePermission": {
    "message": "Những trang đã yêu cầu quyền ghi âm hiện không đủ điều kiện dùng bộ nhớ đệm cho thao tác tiến/lùi."
  },
  "core/lib/bf-cache-strings.js | requestedBackForwardCacheBlockedSensors": {
    "message": "Những trang đã yêu cầu quyền truy cập cảm biến hiện không đủ điều kiện dùng bộ nhớ đệm cho thao tác tiến/lùi."
  },
  "core/lib/bf-cache-strings.js | requestedBackgroundWorkPermission": {
    "message": "Những trang đã yêu cầu quyền tìm nạp hoặc đồng bộ hoá dưới nền hiện không đủ điều kiện dùng bộ nhớ đệm cho thao tác tiến/lùi."
  },
  "core/lib/bf-cache-strings.js | requestedMIDIPermission": {
    "message": "Những trang đã yêu cầu quyền MIDI hiện không đủ điều kiện dùng bộ nhớ đệm cho thao tác tiến/lùi."
  },
  "core/lib/bf-cache-strings.js | requestedNotificationsPermission": {
    "message": "Những trang đã yêu cầu quyền gửi thông báo hiện không đủ điều kiện dùng bộ nhớ đệm cho thao tác tiến/lùi."
  },
  "core/lib/bf-cache-strings.js | requestedStorageAccessGrant": {
    "message": "Những trang đã yêu cầu quyền truy cập bộ nhớ hiện không đủ điều kiện dùng bộ nhớ đệm cho thao tác tiến/lùi."
  },
  "core/lib/bf-cache-strings.js | requestedVideoCapturePermission": {
    "message": "Những trang đã yêu cầu quyền quay video hiện không đủ điều kiện dùng bộ nhớ đệm cho thao tác tiến/lùi."
  },
  "core/lib/bf-cache-strings.js | schemeNotHTTPOrHTTPS": {
    "message": "Chỉ những trang có lược đồ URL là HTTP/HTTPS mới được lưu vào bộ nhớ đệm."
  },
  "core/lib/bf-cache-strings.js | serviceWorkerClaim": {
    "message": "Trang này đã được một trình chạy dịch vụ xác nhận khi đang ở bộ nhớ đệm cho thao tác tiến/lùi."
  },
  "core/lib/bf-cache-strings.js | serviceWorkerPostMessage": {
    "message": "Một trình chạy dịch vụ đã cố gửi một `MessageEvent` cho trang trong bộ nhớ đệm cho thao tác tiến/lùi."
  },
  "core/lib/bf-cache-strings.js | serviceWorkerUnregistration": {
    "message": "ServiceWorker đã bị huỷ đăng ký khi một trang đang ở bộ nhớ đệm cho thao tác tiến/lùi."
  },
  "core/lib/bf-cache-strings.js | serviceWorkerVersionActivation": {
    "message": "Trang này đã bị loại khỏi bộ nhớ đệm cho thao tác tiến/lùi do việc kích hoạt một trình chạy dịch vụ."
  },
  "core/lib/bf-cache-strings.js | sessionRestored": {
    "message": "Chrome đã khởi động lại và xoá các mục trong bộ nhớ đệm cho thao tác tiến/lùi."
  },
  "core/lib/bf-cache-strings.js | sharedWorker": {
    "message": "Những trang sử dụng SharedWorker hiện không đủ điều kiện dùng bộ nhớ đệm cho thao tác tiến/lùi."
  },
  "core/lib/bf-cache-strings.js | speechRecognizer": {
    "message": "Những trang sử dụng SpeechRecognizer hiện không đủ điều kiện dùng bộ nhớ đệm cho thao tác tiến/lùi."
  },
  "core/lib/bf-cache-strings.js | speechSynthesis": {
    "message": "Những trang sử dụng SpeechSynthesis hiện không đủ điều kiện dùng bộ nhớ đệm cho thao tác tiến/lùi."
  },
  "core/lib/bf-cache-strings.js | subframeIsNavigating": {
    "message": "Một iframe trên trang này đã bắt đầu một thao tác di chuyển chưa hoàn tất."
  },
  "core/lib/bf-cache-strings.js | subresourceHasCacheControlNoCache": {
    "message": "Những trang có tài nguyên phụ chứa cache-control:no-cache không thể chuyển sang bộ nhớ đệm cho thao tác tiến/lùi."
  },
  "core/lib/bf-cache-strings.js | subresourceHasCacheControlNoStore": {
    "message": "Những trang có tài nguyên phụ chứa cache-control:no-store không thể chuyển sang bộ nhớ đệm cho thao tác tiến/lùi."
  },
  "core/lib/bf-cache-strings.js | timeout": {
    "message": "Trang này đã vượt quá thời gian tối đa trong bộ nhớ đệm cho thao tác tiến/lùi và đã hết hạn."
  },
  "core/lib/bf-cache-strings.js | timeoutPuttingInCache": {
    "message": "Trang này đã hết thời gian chờ chuyển sang bộ nhớ đệm cho thao tác tiến/lùi (khả năng là do các trình xử lý ẩn trang chạy trong thời gian dài)."
  },
  "core/lib/bf-cache-strings.js | unloadHandlerExistsInMainFrame": {
    "message": "Trang này có một trình xử lý huỷ tải trong khung chính."
  },
  "core/lib/bf-cache-strings.js | unloadHandlerExistsInSubFrame": {
    "message": "Trang này có một trình xử lý huỷ tải trong khung phụ."
  },
  "core/lib/bf-cache-strings.js | userAgentOverrideDiffers": {
    "message": "Trình duyệt đã thay đổi tiêu đề ghi đè tác nhân người dùng."
  },
  "core/lib/bf-cache-strings.js | wasGrantedMediaAccess": {
    "message": "Những trang đã cấp quyền quay video hoặc ghi âm hiện không đủ điều kiện dùng bộ nhớ đệm cho thao tác tiến/lùi."
  },
  "core/lib/bf-cache-strings.js | webDatabase": {
    "message": "Những trang sử dụng WebDatabase hiện không đủ điều kiện dùng bộ nhớ đệm cho thao tác tiến/lùi."
  },
  "core/lib/bf-cache-strings.js | webHID": {
    "message": "Những trang sử dụng WebHID hiện không đủ điều kiện dùng bộ nhớ đệm cho thao tác tiến/lùi."
  },
  "core/lib/bf-cache-strings.js | webLocks": {
    "message": "Những trang sử dụng WebLocks hiện không đủ điều kiện dùng bộ nhớ đệm cho thao tác tiến/lùi."
  },
  "core/lib/bf-cache-strings.js | webNfc": {
    "message": "Những trang sử dụng WebNfc hiện không đủ điều kiện dùng bộ nhớ đệm cho thao tác tiến/lùi."
  },
  "core/lib/bf-cache-strings.js | webOTPService": {
    "message": "Những trang sử dụng WebOTPService hiện không đủ điều kiện dùng bộ nhớ đệm cho thao tác tiến/lùi."
  },
  "core/lib/bf-cache-strings.js | webRTC": {
    "message": "Những trang có WebRTC không thể chuyển sang bộ nhớ đệm cho thao tác tiến/lùi."
  },
  "core/lib/bf-cache-strings.js | webShare": {
    "message": "Những trang sử dụng WebShare hiện không đủ điều kiện dùng bộ nhớ đệm cho thao tác tiến/lùi."
  },
  "core/lib/bf-cache-strings.js | webSocket": {
    "message": "Những trang có WebSocket không thể chuyển sang bộ nhớ đệm cho thao tác tiến/lùi."
  },
  "core/lib/bf-cache-strings.js | webTransport": {
    "message": "Những trang có WebTransport không thể chuyển sang bộ nhớ đệm cho thao tác tiến/lùi."
  },
  "core/lib/bf-cache-strings.js | webXR": {
    "message": "Những trang sử dụng WebXR hiện không đủ điều kiện dùng bộ nhớ đệm cho thao tác tiến/lùi."
  },
  "core/lib/csp-evaluator.js | allowlistFallback": {
    "message": "Hãy cân nhắc thêm giao thức URL https: và http: (bị các trình duyệt hỗ trợ `'strict-dynamic'` bỏ qua) để đảm bảo khả năng tương thích ngược với những trình duyệt cũ."
  },
  "core/lib/csp-evaluator.js | deprecatedDisownOpener": {
    "message": "Kể từ CSP3, `disown-opener` sẽ không được dùng nữa. Vui lòng sử dụng tiêu đề Cross-Origin-Opener-Policy."
  },
  "core/lib/csp-evaluator.js | deprecatedReferrer": {
    "message": "Kể từ CSP2, `referrer` sẽ không được dùng nữa. Vui lòng sử dụng tiêu đề Referrer-Policy."
  },
  "core/lib/csp-evaluator.js | deprecatedReflectedXSS": {
    "message": "Kể từ CSP2, `reflected-xss` sẽ không được dùng nữa. Vui lòng sử dụng tiêu đề X-XSS-Protection."
  },
  "core/lib/csp-evaluator.js | missingBaseUri": {
    "message": "Nếu thiếu `base-uri`, hệ thống sẽ cho phép các thẻ `<base>` được chèn đặt URL cơ sở cho mọi URL tương đối (ví dụ: tập lệnh) thành miền do kẻ tấn công kiểm soát. Hãy cân nhắc đặt `base-uri` thành `'none'` hoặc `'self'`."
  },
  "core/lib/csp-evaluator.js | missingObjectSrc": {
    "message": "Khi thiếu `object-src`, hệ thống sẽ cho phép hành vi chèn các trình bổ trợ thực thi tập lệnh không an toàn. Hãy cân nhắc đặt `object-src` thành `'none'` nếu có thể."
  },
  "core/lib/csp-evaluator.js | missingScriptSrc": {
    "message": "Thiếu lệnh `script-src`. Khi không có lệnh này, hệ thống có thể cho phép thực thi các tập lệnh không an toàn."
  },
  "core/lib/csp-evaluator.js | missingSemicolon": {
    "message": "Bạn quên dấu chấm phẩy ư? {keyword} có vẻ giống lệnh hơn là từ khóa."
  },
  "core/lib/csp-evaluator.js | nonceCharset": {
    "message": "Nonces phải dùng bộ ký tự base64."
  },
  "core/lib/csp-evaluator.js | nonceLength": {
    "message": "Nonces phải có độ dài tối thiểu là 8 ký tự."
  },
  "core/lib/csp-evaluator.js | plainUrlScheme": {
    "message": "Tránh dùng các giao thức URL thuần túy ({keyword}) trong lệnh này. Giao thức URL thuần túy cho phép thực thi các tập lệnh từ miền không an toàn."
  },
  "core/lib/csp-evaluator.js | plainWildcards": {
    "message": "Tránh dùng các ký tự đại diện thuần túy ({keyword}) trong lệnh này. Các ký tự đại diện thuần túy cho phép thực thi các tập lệnh từ miền không an toàn."
  },
  "core/lib/csp-evaluator.js | reportToOnly": {
    "message": "Đích báo cáo này chỉ được định cấu hình thông qua lệnh report-to. Chỉ các trình duyệt dựa trên Chromium mới hỗ trợ lệnh này. Do đó, bạn nên dùng cả lệnh `report-uri`."
  },
  "core/lib/csp-evaluator.js | reportingDestinationMissing": {
    "message": "Không có CSP nào định cấu hình đích báo cáo. Điều này sẽ gây khó khăn cho việc duy trì CSP theo thời gian và giám sát mọi sự cố."
  },
  "core/lib/csp-evaluator.js | strictDynamic": {
    "message": "Danh sách máy chủ lưu trữ được cho phép có thể thường xuyên bị bỏ qua. Thay vào đó, hãy cân nhắc dùng nonces hoặc hashes của CSP, cùng với `'strict-dynamic'` nếu cần."
  },
  "core/lib/csp-evaluator.js | unknownDirective": {
    "message": "Lệnh CSP không xác định."
  },
  "core/lib/csp-evaluator.js | unknownKeyword": {
    "message": "Có vẻ như {keyword} là một từ khóa không hợp lệ."
  },
  "core/lib/csp-evaluator.js | unsafeInline": {
    "message": "`'unsafe-inline'` cho phép thực thi nhiều trình xử lý sự kiện và tập lệnh không an toàn trong trang. Hãy cân nhắc dùng nonces hoặc hashes của CSP để cho phép thực thi từng tập lệnh."
  },
  "core/lib/csp-evaluator.js | unsafeInlineFallback": {
    "message": "Hãy cân nhắc thêm `'unsafe-inline'` (bị các trình duyệt hỗ trợ nonces/hashes bỏ qua) để đảm bảo khả năng tương thích ngược với những trình duyệt cũ."
  },
  "core/lib/deprecation-description.js | feature": {
    "message": "Kiểm tra trang trạng thái của tính năng để biết thêm thông tin."
  },
  "core/lib/deprecation-description.js | milestone": {
    "message": "Thay đổi này sẽ có hiệu lực từ mốc {milestone}."
  },
  "core/lib/deprecation-description.js | title": {
    "message": "Đang dùng một tính năng không dùng nữa"
  },
  "core/lib/deprecations-strings.js | AuthorizationCoveredByWildcard": {
    "message": "Ký tự đại diện (*) sẽ không bao gồm việc uỷ quyền khi xử lý `Access-Control-Allow-Headers` CORS."
  },
  "core/lib/deprecations-strings.js | CSSSelectorInternalMediaControlsOverlayCastButton": {
    "message": "Nên sử dụng thuộc tính `disableRemotePlayback`nhằm tắt chế độ tích hợp Truyền mặc định thay vì sử dụng bộ chọn `-internal-media-controls-overlay-cast-button`."
  },
  "core/lib/deprecations-strings.js | CanRequestURLHTTPContainingNewline": {
    "message": "Các yêu cầu tài nguyên có URL chứa cả ký tự `(n|r|t)` khoảng trắng đã bị xoá và ký tự nhỏ hơn (`<`) sẽ bị chặn. Vui lòng xoá các dòng mới và mã hoá ký tự nhỏ hơn khỏi các vị trí như giá trị thuộc tính phần tử để tải những tài nguyên như vậy."
  },
  "core/lib/deprecations-strings.js | ChromeLoadTimesConnectionInfo": {
    "message": "`chrome.loadTimes()` không được dùng nữa; thay vào đó, hãy sử dụng API đã chuẩn hoá: Navigation Timing 2."
  },
  "core/lib/deprecations-strings.js | ChromeLoadTimesFirstPaintAfterLoadTime": {
    "message": "`chrome.loadTimes()` không được dùng nữa; thay vào đó, hãy sử dụng API đã chuẩn hoá: Paint Timing."
  },
  "core/lib/deprecations-strings.js | ChromeLoadTimesWasAlternateProtocolAvailable": {
    "message": "`chrome.loadTimes()` không được dùng nữa; thay vào đó, hãy sử dụng API đã chuẩn hoá: `nextHopProtocol` trong Navigation Timing 2."
  },
  "core/lib/deprecations-strings.js | CookieWithTruncatingChar": {
    "message": "Cookie có chứa ký tự `(0|r|n)` sẽ bị từ chối thay vì cắt bớt."
  },
  "core/lib/deprecations-strings.js | CrossOriginAccessBasedOnDocumentDomain": {
    "message": "Hệ thống không còn thiết lập `document.domain` để nới lỏng chính sách cùng nguồn gốc nữa và tính năng này sẽ bị tắt theo mặc định. Cảnh bảo về việc không dùng nữa này là dành cho quyền truy cập nhiều nguồn gốc đã được bật bằng cách thiết lập `document.domain`."
  },
  "core/lib/deprecations-strings.js | CrossOriginWindowAlert": {
    "message": "Tính năng kích hoạt window.alert qua các iframe trên nhiều nguồn gốc không được dùng nữa và sẽ bị loại bỏ trong tương lai."
  },
  "core/lib/deprecations-strings.js | CrossOriginWindowConfirm": {
    "message": "Tính năng kích hoạt window.confirm qua các iframe trên nhiều nguồn gốc không được dùng nữa và sẽ bị loại bỏ trong tương lai."
  },
  "core/lib/deprecations-strings.js | DOMMutationEvents": {
    "message": "Các Sự kiện đột biến DOM, trong đó có `DOMSubtreeModified`, `DOMNodeInserted`, `DOMNodeRemoved`, `DOMNodeRemovedFromDocument`, `DOMNodeInsertedIntoDocument` và `DOMCharacterDataModified`, không được dùng nữa (https://w3c.github.io/uievents/#legacy-event-types) và sẽ bị loại bỏ. Thay vào đó, vui lòng sử dụng `MutationObserver`."
  },
  "core/lib/deprecations-strings.js | DataUrlInSvgUse": {
    "message": "Hỗ trợ về dữ liệu: Các URL trong phần tử <use> của SVG không được dùng nữa và sẽ bị loại bỏ trong tương lai."
  },
  "core/lib/deprecations-strings.js | DocumentDomainSettingWithoutOriginAgentClusterHeader": {
    "message": "Hệ thống không còn thiết lập `document.domain` để nới lỏng chính sách cùng nguồn gốc nữa và tính năng này sẽ bị tắt theo mặc định. Để tiếp tục sử dụng tính năng này, vui lòng chọn không sử dụng cụm tác nhân dùng khoá gốc bằng cách gửi một tiêu đề `Origin-Agent-Cluster: ?0` kèm theo phản hồi HTTP cho tài liệu và khung. Xem https://developer.chrome.com/blog/immutable-document-domain/ để biết thêm chi tiết."
  },
  "core/lib/deprecations-strings.js | ExpectCTHeader": {
    "message": "Tiêu đề `Expect-CT` không được dùng nữa và sẽ bị xoá. Chrome yêu cầu Tính minh bạch của chứng chỉ đối với tất cả chứng chỉ được tin cậy công khai cấp sau ngày 30 tháng 4 năm 2018."
  },
  "core/lib/deprecations-strings.js | GeolocationInsecureOrigin": {
    "message": "`getCurrentPosition()` và `watchPosition()` không còn hoạt động trên các nguồn gốc không an toàn. Để dùng tính năng này, bạn nên cân nhắc việc chuyển ứng dụng sang một nguồn gốc an toàn, chẳng hạn như HTTPS. Xem https://goo.gle/chrome-insecure-origins để biết thêm thông tin."
  },
  "core/lib/deprecations-strings.js | GeolocationInsecureOriginDeprecatedNotRemoved": {
    "message": "`getCurrentPosition()` và `watchPosition()` không còn được dùng trên các nguồn gốc không an toàn. Để dùng tính năng này, bạn nên cân nhắc việc chuyển ứng dụng sang một nguồn gốc an toàn, chẳng hạn như HTTPS. Xem https://goo.gle/chrome-insecure-origins để biết thêm thông tin."
  },
  "core/lib/deprecations-strings.js | GetUserMediaInsecureOrigin": {
    "message": "`getUserMedia()` không còn hoạt động trên các nguồn gốc không an toàn. Để dùng tính năng này, bạn nên cân nhắc việc chuyển ứng dụng sang một nguồn gốc an toàn, chẳng hạn như HTTPS. Xem https://goo.gle/chrome-insecure-origins để biết thêm thông tin."
  },
  "core/lib/deprecations-strings.js | HostCandidateAttributeGetter": {
    "message": "`RTCPeerConnectionIceErrorEvent.hostCandidate` không được dùng nữa. Thay vào đó, hãy sử dụng `RTCPeerConnectionIceErrorEvent.address` hoặc `RTCPeerConnectionIceErrorEvent.port`."
  },
  "core/lib/deprecations-strings.js | IdentityInCanMakePaymentEvent": {
    "message": "Nguồn gốc của bên bán và dữ liệu bất kỳ trong sự kiện `canmakepayment` của trình chạy dịch vụ không được dùng nữa và sẽ bị loại bỏ: `topOrigin`, `paymentRequestOrigin`, `methodData`, `modifiers`."
  },
  "core/lib/deprecations-strings.js | InsecurePrivateNetworkSubresourceRequest": {
    "message": "Trang web này đã yêu cầu một tài nguyên phụ qua một mạng mà trang web này chỉ truy cập được do có vị thế mạng đặc quyền của người dùng. Những yêu cầu như vậy làm lộ các thiết bị và máy chủ không công khai trên Internet, làm tăng nguy cơ bị tấn công giả mạo yêu cầu trên nhiều trang web (CSRF) và/hoặc rò rỉ thông tin. Để giảm thiểu những rủi ro này, Chrome sẽ ngừng yêu cầu các nguồn phụ không công khai khi được khởi tạo từ các ngữ cảnh không an toàn và sẽ bắt đầu chặn những yêu cầu đó."
  },
  "core/lib/deprecations-strings.js | InterestGroupDailyUpdateUrl": {
    "message": "Trường `dailyUpdateUrl` của `InterestGroups` được truyền đến `joinAdInterestGroup()` đã được đổi tên thành `updateUrl` để phản ánh chính xác hơn hành vi của trường này."
  },
  "core/lib/deprecations-strings.js | LocalCSSFileExtensionRejected": {
    "message": "Không tải được CSS qua các URL `file:` trừ phi chúng kết thúc bằng đuôi tệp `.css`."
  },
  "core/lib/deprecations-strings.js | MediaSourceAbortRemove": {
    "message": "Hệ thống không dùng `SourceBuffer.abort()` để huỷ việc xoá khoảng không đồng bộ của `remove()` nữa do thay đổi về quy cách. Sau này chế độ hỗ trợ cũng sẽ bị xoá. Thay vào đó, bạn nên nghe sự kiện `updateend`. Mục đích của `abort()` chỉ là huỷ lệnh thêm nội dung nghe nhìn không đồng bộ (asynchronous media append) hoặc đặt lại trạng thái của trình phân tích cú pháp."
  },
  "core/lib/deprecations-strings.js | MediaSourceDurationTruncatingBuffered": {
    "message": "Do thay đổi về quy cách, hệ thống không còn dùng chế độ đặt giá trị dưới dấu thời gian trình bày cao nhất cho `MediaSource.duration` nữa đối với mọi khung đã mã hoá và lưu vào vùng đệm. Chế độ hỗ trợ yêu cầu xoá tường minh cho nội dung phương tiện lưu trong bộ đệm bị cắt bớt sau này cũng sẽ bị xoá. Bạn nên triển khai lệnh `remove(newDuration, oldDuration)` tường minh trên mọi `sourceBuffers`, khi `newDuration < oldDuration`."
  },
  "core/lib/deprecations-strings.js | NoSysexWebMIDIWithoutPermission": {
    "message": "Web MIDI sẽ yêu cầu cấp quyền sử dụng ngay cả khi `MIDIOptions` không chỉ rõ sysex."
  },
  "core/lib/deprecations-strings.js | NonStandardDeclarativeShadowDOM": {
    "message": "Thuộc tính `shadowroot` cũ, không chuẩn hoá không được dùng nữa và sẽ *không còn hoạt động* trong M119. Thay vào đó, vui lòng sử dụng thuộc tính `shadowrootmode` mới và đã chuẩn hoá."
  },
  "core/lib/deprecations-strings.js | NotificationInsecureOrigin": {
    "message": "Có thể Notification API không còn được dùng qua các nguồn gốc không an toàn. Bạn nên cân nhắc việc chuyển ứng dụng sang một nguồn gốc an toàn, chẳng hạn như HTTPS. Xem https://goo.gle/chrome-insecure-origins để biết thêm thông tin."
  },
  "core/lib/deprecations-strings.js | NotificationPermissionRequestedIframe": {
    "message": "Có thể quyền cho Notification API không còn được yêu cầu qua một iframe nhiều nguồn gốc nữa. Thay vào đó, bạn nên cân nhắc việc yêu cầu quyền qua một khung cấp cao hoặc mở một cửa sổ mới."
  },
  "core/lib/deprecations-strings.js | ObsoleteCreateImageBitmapImageOrientationNone": {
    "message": "Tuỳ chọn `imageOrientation: 'none'` trong createImageBitmap không được dùng nữa. Thay vào đó, vui lòng sử dụng createImageBitmap bằng tuỳ chọn \\{imageOrientation: 'from-image'\\}."
  },
  "core/lib/deprecations-strings.js | ObsoleteWebRtcCipherSuite": {
    "message": "Đối tác của bạn đang đàm phán một phiên bản (D)TLS đã lỗi thời. Vui lòng trao đổi với đối tác của bạn để khắc phục."
  },
  "core/lib/deprecations-strings.js | OverflowVisibleOnReplacedElement": {
    "message": "Việc chỉ định `overflow: visible` trên thẻ img, video và canvas có thể khiến các thẻ này tạo ra nội dung hình ảnh bên ngoài ranh giới thành phần. Xem tại https://github.com/WICG/shared-element-transitions/blob/main/debugging_overflow_on_images.md."
  },
  "core/lib/deprecations-strings.js | PaymentInstruments": {
    "message": "`paymentManager.instruments` không được dùng nữa. Vui lòng sử dụng chế độ cài đặt đúng thời điểm cho trình xử lý thanh toán."
  },
  "core/lib/deprecations-strings.js | PaymentRequestCSPViolation": {
    "message": "Lệnh gọi `PaymentRequest` của bạn đã bỏ qua chỉ thị `connect-src` của Chính sách bảo mật nội dung (CSP). Chế độ bỏ qua này không được dùng nữa. Vui lòng thêm giá trị nhận dạng phương thức thanh toán từ API `PaymentRequest` (trong trường `supportedMethods`) vào chỉ thị `connect-src` của CSP."
  },
  "core/lib/deprecations-strings.js | PersistentQuotaType": {
    "message": "`StorageType.persistent` không được dùng nữa. Vui lòng sử dụng `navigator.storage` đã chuẩn hoá."
  },
  "core/lib/deprecations-strings.js | PictureSourceSrc": {
    "message": "`<source src>` có phần tử mẹ `<picture>` không hợp lệ nên sẽ bị bỏ qua. Thay vào đó, vui lòng sử dụng `<source srcset>`."
  },
  "core/lib/deprecations-strings.js | PrefixedCancelAnimationFrame": {
    "message": "webkitCancelAnimationFrame là phương thức tuỳ theo nhà cung cấp cụ thể. Thay vào đó, vui lòng sử dụng cancelAnimationFrame tiêu chuẩn."
  },
  "core/lib/deprecations-strings.js | PrefixedRequestAnimationFrame": {
    "message": "webkitRequestAnimationFrame là phương thức tuỳ theo nhà cung cấp cụ thể. Thay vào đó, vui lòng sử dụng requestAnimationFrame tiêu chuẩn."
  },
  "core/lib/deprecations-strings.js | PrefixedVideoDisplayingFullscreen": {
    "message": "HTMLVideoElement.webkitDisplayingFullscreen không được dùng nữa. Thay vào đó, vui lòng sử dụng Document.fullscreenElement."
  },
  "core/lib/deprecations-strings.js | PrefixedVideoEnterFullScreen": {
    "message": "HTMLVideoElement.webkitEnterFullScreen() không được dùng nữa. Thay vào đó, vui lòng sử dụng Element.requestFullscreen()."
  },
  "core/lib/deprecations-strings.js | PrefixedVideoEnterFullscreen": {
    "message": "HTMLVideoElement.webkitEnterFullscreen() không được dùng nữa. Thay vào đó, vui lòng sử dụng Element.requestFullscreen()."
  },
  "core/lib/deprecations-strings.js | PrefixedVideoExitFullScreen": {
    "message": "HTMLVideoElement.webkitExitFullScreen() không được dùng nữa. Thay vào đó, vui lòng sử dụng Document.exitFullscreen()."
  },
  "core/lib/deprecations-strings.js | PrefixedVideoExitFullscreen": {
    "message": "HTMLVideoElement.webkitExitFullscreen() không được dùng nữa. Thay vào đó, vui lòng sử dụng Document.exitFullscreen()."
  },
  "core/lib/deprecations-strings.js | PrefixedVideoSupportsFullscreen": {
    "message": "HTMLVideoElement.webkitSupportsFullscreen không được dùng nữa. Thay vào đó, vui lòng sử dụng Document.fullscreenEnabled."
  },
  "core/lib/deprecations-strings.js | PrivacySandboxExtensionsAPI": {
    "message": "Chúng tôi sẽ không dùng API `chrome.privacy.websites.privacySandboxEnabled` nữa. Tuy nhiên, API này sẽ vẫn hoạt động nhằm đảm bảo khả năng tương thích ngược cho đến khi phát hành phiên bản M113. Thay vào đó, vui lòng sử dụng `chrome.privacy.websites.topicsEnabled`, `chrome.privacy.websites.fledgeEnabled` và `chrome.privacy.websites.adMeasurementEnabled`. Truy cập vào https://developer.chrome.com/docs/extensions/reference/privacy/#property-websites-privacySandboxEnabled."
  },
  "core/lib/deprecations-strings.js | RTCConstraintEnableDtlsSrtpFalse": {
    "message": "Điều kiện hạn chế `DtlsSrtpKeyAgreement` đã bị xoá. Bạn đã chỉ định một giá trị `false` cho điều kiện hạn chế này, đây được coi là nỗ lực sử dụng phương thức `SDES key negotiation` đã bị xoá. Chức năng này đã bị xoá; thay vào đó, hãy sử dụng một dịch vụ có hỗ trợ `DTLS key negotiation`."
  },
  "core/lib/deprecations-strings.js | RTCConstraintEnableDtlsSrtpTrue": {
    "message": "Điều kiện hạn chế `DtlsSrtpKeyAgreement` đã bị xoá. Bạn đã chỉ định một giá trị `true` cho điều kiện hạn chế này, việc này không có tác dụng gì nhưng bạn có thể xoá điều kiện hạn chế này cho gọn gàng."
  },
  "core/lib/deprecations-strings.js | RTCPeerConnectionGetStatsLegacyNonCompliant": {
    "message": "Phương thức getStats() dựa trên lệnh gọi lại không được dùng nữa và sẽ bị loại bỏ. Thay vào đó, hãy sử dụng getStats() tuân thủ quy cách."
  },
  "core/lib/deprecations-strings.js | RangeExpand": {
    "message": "Range.expand() không được dùng nữa. Thay vào đó, vui lòng sử dụng Selection.modify()."
  },
  "core/lib/deprecations-strings.js | RequestedSubresourceWithEmbeddedCredentials": {
    "message": "Yêu cầu tài nguyên phụ có URL chứa thông tin xác thực được nhúng (ví dụ: `https://user:pass@host/`) sẽ bị chặn."
  },
  "core/lib/deprecations-strings.js | RtcpMuxPolicyNegotiate": {
    "message": "Tuỳ chọn `rtcpMuxPolicy` không được dùng nữa và sẽ bị xoá."
  },
  "core/lib/deprecations-strings.js | SharedArrayBufferConstructedWithoutIsolation": {
    "message": "`SharedArrayBuffer` sẽ đòi hỏi việc tách biệt nhiều nguồn gốc. Xem https://developer.chrome.com/blog/enabling-shared-array-buffer/ để biết thêm thông tin."
  },
  "core/lib/deprecations-strings.js | TextToSpeech_DisallowedByAutoplay": {
    "message": "Khi không có hoạt động kích hoạt của người dùng, `speechSynthesis.speak()` không được dùng nữa và sẽ bị loại bỏ."
  },
  "core/lib/deprecations-strings.js | V8SharedArrayBufferConstructedInExtensionWithoutIsolation": {
    "message": "Các tiện ích phải chọn sử dụng chế độ tách biệt nhiều nguồn gốc để có thể tiếp tục sử dụng `SharedArrayBuffer`. Xem https://developer.chrome.com/docs/extensions/mv3/cross-origin-isolation/."
  },
  "core/lib/deprecations-strings.js | WebSQL": {
    "message": "Web SQL không được dùng nữa. Vui lòng sử dụng SQLite WebAssembly hoặc Cơ sở dữ liệu được lập chỉ mục"
  },
  "core/lib/deprecations-strings.js | WindowPlacementPermissionDescriptorUsed": {
    "message": "Bộ mô tả quyền `window-placement` không được dùng nữa. Thay vào đó, hãy sử dụng `window-management`. Để được trợ giúp thêm, hãy xem https://bit.ly/window-placement-rename."
  },
  "core/lib/deprecations-strings.js | WindowPlacementPermissionPolicyParsed": {
    "message": "Chính sách quyền `window-placement` không được dùng nữa. Thay vào đó, hãy sử dụng `window-management`. Để được trợ giúp thêm, hãy xem https://bit.ly/window-placement-rename."
  },
  "core/lib/deprecations-strings.js | XHRJSONEncodingDetection": {
    "message": "JSON phản hồi không hỗ trợ UTF-16 trong `XMLHttpRequest`"
  },
  "core/lib/deprecations-strings.js | XMLHttpRequestSynchronousInNonWorkerOutsideBeforeUnload": {
    "message": "Tính năng `XMLHttpRequest` đồng bộ trên luồng chính không được dùng nữa do có tác động không tốt đối với trải nghiệm của người dùng cuối. Để được trợ giúp thêm, hãy xem https://xhr.spec.whatwg.org/."
  },
  "core/lib/deprecations-strings.js | XRSupportsSession": {
    "message": "`supportsSession()` không được dùng nữa. Thay vào đó, hãy sử dụng `isSessionSupported()` và kiểm tra giá trị boolean đã phân giải."
  },
  "core/lib/i18n/i18n.js | columnBlockingTime": {
    "message": "Thời gian chặn chuỗi chính"
  },
  "core/lib/i18n/i18n.js | columnCacheTTL": {
    "message": "Thời gian tồn tại (TTL) của bộ nhớ đệm"
  },
  "core/lib/i18n/i18n.js | columnDescription": {
    "message": "Nội dung mô tả"
  },
  "core/lib/i18n/i18n.js | columnDuration": {
    "message": "Thời lượng"
  },
  "core/lib/i18n/i18n.js | columnElement": {
    "message": "Phần tử"
  },
  "core/lib/i18n/i18n.js | columnFailingElem": {
    "message": "Các phần tử không đạt"
  },
  "core/lib/i18n/i18n.js | columnLocation": {
    "message": "Vị trí"
  },
  "core/lib/i18n/i18n.js | columnName": {
    "message": "Tên"
  },
  "core/lib/i18n/i18n.js | columnOverBudget": {
    "message": "Vượt ngân sách"
  },
  "core/lib/i18n/i18n.js | columnRequests": {
    "message": "Số yêu cầu"
  },
  "core/lib/i18n/i18n.js | columnResourceSize": {
    "message": "Kích thước tài nguyên"
  },
  "core/lib/i18n/i18n.js | columnResourceType": {
    "message": "Loại tài nguyên"
  },
  "core/lib/i18n/i18n.js | columnSize": {
    "message": "Kích thước"
  },
  "core/lib/i18n/i18n.js | columnSource": {
    "message": "Nguồn"
  },
  "core/lib/i18n/i18n.js | columnStartTime": {
    "message": "Thời gian bắt đầu"
  },
  "core/lib/i18n/i18n.js | columnTimeSpent": {
    "message": "Thời gian sử dụng"
  },
  "core/lib/i18n/i18n.js | columnTransferSize": {
    "message": "Kích thước cần chuyển"
  },
  "core/lib/i18n/i18n.js | columnURL": {
    "message": "URL"
  },
  "core/lib/i18n/i18n.js | columnWastedBytes": {
    "message": "Lượng dữ liệu có thể tiết kiệm được"
  },
  "core/lib/i18n/i18n.js | columnWastedMs": {
    "message": "Thời gian có thể tiết kiệm được"
  },
  "core/lib/i18n/i18n.js | cumulativeLayoutShiftMetric": {
    "message": "Cumulative Layout Shift"
  },
  "core/lib/i18n/i18n.js | displayValueByteSavings": {
    "message": "Lượng dữ liệu có thể tiết kiệm được là {wastedBytes, number, bytes} KiB"
  },
  "core/lib/i18n/i18n.js | displayValueElementsFound": {
    "message": "{nodeCount,plural, =1{Tìm thấy 1 phần tử}other{Tìm thấy # phần tử}}"
  },
  "core/lib/i18n/i18n.js | displayValueMsSavings": {
    "message": "Thời gian có thể tiết kiệm được là {wastedMs, number, milliseconds} mili giây"
  },
  "core/lib/i18n/i18n.js | documentResourceType": {
    "message": "Tài liệu"
  },
  "core/lib/i18n/i18n.js | firstContentfulPaintMetric": {
    "message": "First Contentful Paint"
  },
  "core/lib/i18n/i18n.js | firstMeaningfulPaintMetric": {
    "message": "Hình ảnh có ý nghĩa đầu tiên"
  },
  "core/lib/i18n/i18n.js | fontResourceType": {
    "message": "Phông chữ"
  },
  "core/lib/i18n/i18n.js | imageResourceType": {
    "message": "Hình ảnh"
  },
  "core/lib/i18n/i18n.js | interactionToNextPaint": {
    "message": "Interaction to Next Paint"
  },
  "core/lib/i18n/i18n.js | interactiveMetric": {
    "message": "Time to Interactive"
  },
  "core/lib/i18n/i18n.js | itemSeverityHigh": {
    "message": "Cao"
  },
  "core/lib/i18n/i18n.js | itemSeverityLow": {
    "message": "Thấp"
  },
  "core/lib/i18n/i18n.js | itemSeverityMedium": {
    "message": "Trung bình"
  },
  "core/lib/i18n/i18n.js | largestContentfulPaintMetric": {
    "message": "Largest Contentful Paint"
  },
  "core/lib/i18n/i18n.js | maxPotentialFIDMetric": {
    "message": "Thời gian phản hồi lần tương tác đầu tiên tối đa có thể"
  },
  "core/lib/i18n/i18n.js | mediaResourceType": {
    "message": "Nội dung nghe nhìn"
  },
  "core/lib/i18n/i18n.js | ms": {
    "message": "{timeInMs, number, milliseconds} mili giây"
  },
  "core/lib/i18n/i18n.js | otherResourceType": {
    "message": "Khác"
  },
  "core/lib/i18n/i18n.js | otherResourcesLabel": {
    "message": "Tài nguyên khác"
  },
  "core/lib/i18n/i18n.js | scriptResourceType": {
    "message": "Tập lệnh"
  },
  "core/lib/i18n/i18n.js | seconds": {
    "message": "{timeInMs, number, seconds} giây"
  },
  "core/lib/i18n/i18n.js | speedIndexMetric": {
    "message": "Speed Index"
  },
  "core/lib/i18n/i18n.js | stylesheetResourceType": {
    "message": "Biểu định kiểu"
  },
  "core/lib/i18n/i18n.js | thirdPartyResourceType": {
    "message": "Bên thứ ba"
  },
  "core/lib/i18n/i18n.js | totalBlockingTimeMetric": {
    "message": "Total Blocking Time"
  },
  "core/lib/i18n/i18n.js | totalResourceType": {
    "message": "Tổng"
  },
  "core/lib/lh-error.js | badTraceRecording": {
    "message": "Đã xảy ra lỗi khi ghi dấu vết quá trình tải trang của bạn. Vui lòng chạy lại Lighthouse. ({errorCode})"
  },
  "core/lib/lh-error.js | criTimeout": {
    "message": "Đã hết thời gian chờ kết nối với Giao thức của trình gỡ lỗi ban đầu ban đầu."
  },
  "core/lib/lh-error.js | didntCollectScreenshots": {
    "message": "Chrome không thu thập được bất kỳ ảnh chụp màn hình nào trong quá trình tải trang. Hãy đảm bảo trang có nội dung hiển thị, sau đó thử chạy lại Lighthouse. ({errorCode})"
  },
  "core/lib/lh-error.js | dnsFailure": {
    "message": "Máy chủ DNS không thể phân giải miền đã cung cấp."
  },
  "core/lib/lh-error.js | erroredRequiredArtifact": {
    "message": "Trình thu thập {artifactName} bắt buộc đã gặp lỗi: {errorMessage}"
  },
  "core/lib/lh-error.js | internalChromeError": {
    "message": "Đã xảy ra lỗi Chrome nội bộ. Vui lòng khởi động lại Chrome và thử chạy lại Lighthouse."
  },
  "core/lib/lh-error.js | missingRequiredArtifact": {
    "message": "Trình thu thập {artifactName} bắt buộc không chạy."
  },
  "core/lib/lh-error.js | noFcp": {
    "message": "Trang này chưa có nội dung nào. Hãy đảm bảo bạn hiển thị cửa sổ trình duyệt ở nền trước trong khi tải rồi thử lại. ({errorCode})"
  },
  "core/lib/lh-error.js | noLcp": {
    "message": "Trang không hiển thị nội dung đủ điều kiện là Thời gian hiển thị nội dung lớn nhất (LCP). Hãy đảm bảo trang có thành phần LCP hợp lệ rồi thử lại. ({errorCode})"
  },
  "core/lib/lh-error.js | notHtml": {
    "message": "Trang đã cung cấp không phải là HTML (được phân phối ở dạng loại MIME {mimeType})."
  },
  "core/lib/lh-error.js | oldChromeDoesNotSupportFeature": {
    "message": "Phiên bản Chrome này đã quá cũ nên không hỗ trợ \"{featureName}\". Hãy sử dụng phiên bản mới hơn để xem kết quả đầy đủ."
  },
  "core/lib/lh-error.js | pageLoadFailed": {
    "message": "Lighthouse không thể tải trang bạn đã yêu cầu một cách đáng tin cậy. Hãy đảm bảo bạn đang kiểm tra URL chính xác và máy chủ đang phản hồi tất cả các yêu cầu đúng cách."
  },
  "core/lib/lh-error.js | pageLoadFailedHung": {
    "message": "Lighthouse không thể tải URL bạn yêu cầu một cách đáng tin cậy vì trang này đã ngừng phản hồi."
  },
  "core/lib/lh-error.js | pageLoadFailedInsecure": {
    "message": "URL bạn cung cấp không có chứng chỉ bảo mật hợp lệ. {securityMessages}"
  },
  "core/lib/lh-error.js | pageLoadFailedInterstitial": {
    "message": "Chrome đã ngăn tải trang có quảng cáo xen kẽ. Hãy đảm bảo bạn đang kiểm tra URL chính xác và máy chủ đang phản hồi tất cả các yêu cầu đúng cách."
  },
  "core/lib/lh-error.js | pageLoadFailedWithDetails": {
    "message": "Lighthouse không thể tải trang bạn đã yêu cầu một cách đáng tin cậy. Hãy đảm bảo bạn đang kiểm tra URL chính xác và máy chủ đang phản hồi tất cả các yêu cầu đúng cách. (Chi tiết: {errorDetails})"
  },
  "core/lib/lh-error.js | pageLoadFailedWithStatusCode": {
    "message": "Lighthouse không thể tải trang bạn đã yêu cầu một cách đáng tin cậy. Hãy đảm bảo bạn đang kiểm tra URL chính xác và máy chủ đang phản hồi tất cả các yêu cầu đúng cách. (Mã trạng thái: {statusCode})"
  },
  "core/lib/lh-error.js | pageLoadTookTooLong": {
    "message": "Thời gian tải trang quá lâu. Hãy thực hiện các khuyến nghị trong báo cáo để giảm thời gian tải trang rồi thử chạy lại Lighthouse. ({errorCode})"
  },
  "core/lib/lh-error.js | protocolTimeout": {
    "message": "Quá trình chờ phản hồi của giao thức DevTools đã vượt quá thời gian phân bổ. (Phương thức: {protocolMethod})"
  },
  "core/lib/lh-error.js | requestContentTimeout": {
    "message": "Quá trình tìm nạp nội dung tài nguyên đã vượt quá thời gian phân bổ"
  },
  "core/lib/lh-error.js | urlInvalid": {
    "message": "URL bạn cung cấp có vẻ không hợp lệ."
  },
  "core/lib/navigation-error.js | warningXhtml": {
    "message": "Loại MIME của trang là XHTML: Lighthouse không hỗ trợ rõ ràng loại tài liệu này"
  },
  "core/user-flow.js | defaultFlowName": {
    "message": "Luồng người dùng ({url})"
  },
  "core/user-flow.js | defaultNavigationName": {
    "message": "Báo cáo di chuyển trên trang ({url})"
  },
  "core/user-flow.js | defaultSnapshotName": {
    "message": "Báo cáo ảnh chụp nhanh ({url})"
  },
  "core/user-flow.js | defaultTimespanName": {
    "message": "Báo cáo khoảng thời gian ({url})"
  },
  "flow-report/src/i18n/ui-strings.js | allReports": {
    "message": "Tất cả báo cáo"
  },
  "flow-report/src/i18n/ui-strings.js | categories": {
    "message": "Danh mục"
  },
  "flow-report/src/i18n/ui-strings.js | categoryAccessibility": {
    "message": "Hỗ trợ tiếp cận"
  },
  "flow-report/src/i18n/ui-strings.js | categoryBestPractices": {
    "message": "Phương pháp hay nhất"
  },
  "flow-report/src/i18n/ui-strings.js | categoryPerformance": {
    "message": "Hiệu suất"
  },
  "flow-report/src/i18n/ui-strings.js | categoryProgressiveWebApp": {
    "message": "Ứng dụng web tiến bộ"
  },
  "flow-report/src/i18n/ui-strings.js | categorySeo": {
    "message": "SEO"
  },
  "flow-report/src/i18n/ui-strings.js | desktop": {
    "message": "Máy tính"
  },
  "flow-report/src/i18n/ui-strings.js | helpDialogTitle": {
    "message": "Tìm hiểu về Báo cáo luồng Lighthouse"
  },
  "flow-report/src/i18n/ui-strings.js | helpLabel": {
    "message": "Tìm hiểu về Luồng"
  },
  "flow-report/src/i18n/ui-strings.js | helpUseCaseInstructionNavigation": {
    "message": "Sử dụng chế độ Báo cáo di chuyển để…"
  },
  "flow-report/src/i18n/ui-strings.js | helpUseCaseInstructionSnapshot": {
    "message": "Sử dụng chế độ Báo cáo ảnh chụp nhanh để..."
  },
  "flow-report/src/i18n/ui-strings.js | helpUseCaseInstructionTimespan": {
    "message": "Sử dụng chế độ Báo cáo khoảng thời gian để..."
  },
  "flow-report/src/i18n/ui-strings.js | helpUseCaseNavigation1": {
    "message": "Đạt được điểm Hiệu suất Lighthouse."
  },
  "flow-report/src/i18n/ui-strings.js | helpUseCaseNavigation2": {
    "message": "Đo lường các chỉ số về Hiệu suất tải trang, chẳng hạn như Thời gian hiển thị nội dung lớn nhất và Chỉ số tốc độ."
  },
  "flow-report/src/i18n/ui-strings.js | helpUseCaseNavigation3": {
    "message": "Đánh giá các chức năng của Ứng dụng web tiến bộ."
  },
  "flow-report/src/i18n/ui-strings.js | helpUseCaseSnapshot1": {
    "message": "Tìm các vấn đề về khả năng hỗ trợ tiếp cận trong các ứng dụng trang đơn hoặc các biểu mẫu phức tạp."
  },
  "flow-report/src/i18n/ui-strings.js | helpUseCaseSnapshot2": {
    "message": "Đánh giá các phương pháp hay nhất về trình đơn và các thành phần trên giao diện người dùng ẩn phía sau sự tương tác."
  },
  "flow-report/src/i18n/ui-strings.js | helpUseCaseTimespan1": {
    "message": "Đo lường mức thay đổi bố cục và thời gian thực thi JavaScript trên một chuỗi các tương tác."
  },
  "flow-report/src/i18n/ui-strings.js | helpUseCaseTimespan2": {
    "message": "Khám phá các cơ hội về hiệu suất để cải thiện trải nghiệm cho những trang tồn tại lâu dài và các ứng dụng trang đơn."
  },
  "flow-report/src/i18n/ui-strings.js | highestImpact": {
    "message": "Tác động lớn nhất"
  },
  "flow-report/src/i18n/ui-strings.js | informativeAuditCount": {
    "message": "{numInformative,plural, =1{{numInformative} kiểm tra giàu thông tin}other{{numInformative} kiểm tra giàu thông tin}}"
  },
  "flow-report/src/i18n/ui-strings.js | mobile": {
    "message": "Di động"
  },
  "flow-report/src/i18n/ui-strings.js | navigationDescription": {
    "message": "Tải trang"
  },
  "flow-report/src/i18n/ui-strings.js | navigationLongDescription": {
    "message": "Báo cáo di chuyển phân tích một lượt tải trang, giống hệt như các báo cáo Lighthouse gốc."
  },
  "flow-report/src/i18n/ui-strings.js | navigationReport": {
    "message": "Báo cáo di chuyển trên trang"
  },
  "flow-report/src/i18n/ui-strings.js | navigationReportCount": {
    "message": "{numNavigation,plural, =1{{numNavigation} báo cáo di chuyển trên trang}other{{numNavigation} báo cáo di chuyển trên trang}}"
  },
  "flow-report/src/i18n/ui-strings.js | passableAuditCount": {
    "message": "{numPassableAudits,plural, =1{{numPassableAudits} kiểm tra đạt đủ điều kiện}other{{numPassableAudits} kiểm tra đạt đủ điều kiện}}"
  },
  "flow-report/src/i18n/ui-strings.js | passedAuditCount": {
    "message": "{numPassed,plural, =1{{numPassed} kiểm tra đã đạt}other{{numPassed} kiểm tra đã đạt}}"
  },
  "flow-report/src/i18n/ui-strings.js | ratingAverage": {
    "message": "Trung bình"
  },
  "flow-report/src/i18n/ui-strings.js | ratingError": {
    "message": "Lỗi"
  },
  "flow-report/src/i18n/ui-strings.js | ratingFail": {
    "message": "Kém"
  },
  "flow-report/src/i18n/ui-strings.js | ratingPass": {
    "message": "Tốt"
  },
  "flow-report/src/i18n/ui-strings.js | save": {
    "message": "Lưu"
  },
  "flow-report/src/i18n/ui-strings.js | snapshotDescription": {
    "message": "Trạng thái đã chụp của trang"
  },
  "flow-report/src/i18n/ui-strings.js | snapshotLongDescription": {
    "message": "Báo cáo ảnh chụp nhanh phân tích trang ở một trạng thái cụ thể, thường là sau khi người dùng tương tác."
  },
  "flow-report/src/i18n/ui-strings.js | snapshotReport": {
    "message": "Báo cáo tổng quan"
  },
  "flow-report/src/i18n/ui-strings.js | snapshotReportCount": {
    "message": "{numSnapshot,plural, =1{{numSnapshot} báo cáo ảnh chụp nhanh}other{{numSnapshot} báo cáo ảnh chụp nhanh}}"
  },
  "flow-report/src/i18n/ui-strings.js | summary": {
    "message": "Tóm tắt"
  },
  "flow-report/src/i18n/ui-strings.js | timespanDescription": {
    "message": "Sự tương tác của người dùng"
  },
  "flow-report/src/i18n/ui-strings.js | timespanLongDescription": {
    "message": "Báo cáo khoảng thời gian phân tích một khoảng thời gian bất kỳ, thường chứa các tương tác của người dùng."
  },
  "flow-report/src/i18n/ui-strings.js | timespanReport": {
    "message": "Báo cáo khoảng thời gian"
  },
  "flow-report/src/i18n/ui-strings.js | timespanReportCount": {
    "message": "{numTimespan,plural, =1{{numTimespan} báo cáo khoảng thời gian}other{{numTimespan} báo cáo khoảng thời gian}}"
  },
  "flow-report/src/i18n/ui-strings.js | title": {
    "message": "Báo cáo luồng người dùng Lighthouse"
  },
  "node_modules/lighthouse-stack-packs/packs/amp.js | efficient-animated-content": {
    "message": "Đối với nội dung động, hãy sử dụng [`amp-anim`](https://amp.dev/documentation/components/amp-anim/) để giảm thiểu mức sử dụng CPU khi nội dung nằm ngoài màn hình."
  },
  "node_modules/lighthouse-stack-packs/packs/amp.js | modern-image-formats": {
    "message": "Cân nhắc hiển thị tất cả các thành phần [`amp-img`](https://amp.dev/documentation/components/amp-img/?format=websites) của bạn ở định dạng WebP, đồng thời chỉ định phương án dự phòng thích hợp cho các trình duyệt khác. [Tìm hiểu thêm](https://amp.dev/documentation/components/amp-img/#example:-specifying-a-fallback-image)."
  },
  "node_modules/lighthouse-stack-packs/packs/amp.js | offscreen-images": {
    "message": "Đảm bảo rằng bạn đang sử dụng [`amp-img`](https://amp.dev/documentation/components/amp-img/?format=websites) cho quá trình tự động tải từng phần đối với hình ảnh. [Tìm hiểu thêm](https://amp.dev/documentation/guides-and-tutorials/develop/media_iframes_3p/?format=websites#images)."
  },
  "node_modules/lighthouse-stack-packs/packs/amp.js | render-blocking-resources": {
    "message": "Sử dụng các công cụ như [Trình tối ưu hóa AMP](https://github.com/ampproject/amp-toolbox/tree/master/packages/optimizer) để [hiển thị các bố cục AMP ở phía máy chủ](https://amp.dev/documentation/guides-and-tutorials/optimize-and-measure/server-side-rendering/)."
  },
  "node_modules/lighthouse-stack-packs/packs/amp.js | unminified-css": {
    "message": "Tham khảo [tài liệu về AMP](https://amp.dev/documentation/guides-and-tutorials/develop/style_and_layout/style_pages/) để đảm bảo tất cả các kiểu đều được hỗ trợ."
  },
  "node_modules/lighthouse-stack-packs/packs/amp.js | uses-responsive-images": {
    "message": "Thành phần [`amp-img`](https://amp.dev/documentation/components/amp-img/?format=websites) hỗ trợ thuộc tính [`srcset`](https://web.dev/use-srcset-to-automatically-choose-the-right-image/) để chỉ định thành phần hình ảnh sẽ sử dụng dựa trên kích thước màn hình. [Tìm hiểu thêm](https://amp.dev/documentation/guides-and-tutorials/develop/style_and_layout/art_direction/)."
  },
  "node_modules/lighthouse-stack-packs/packs/angular.js | dom-size": {
    "message": "Cân nhắc cuộn ảo bằng Component Dev Kit (CDK) nếu đang hiển thị danh sách rất lớn. [Tìm hiểu thêm](https://web.dev/virtualize-lists-with-angular-cdk/)."
  },
  "node_modules/lighthouse-stack-packs/packs/angular.js | total-byte-weight": {
    "message": "Áp dụng tùy chọn [phân tách mã cấp định tuyến](https://web.dev/route-level-code-splitting-in-angular/) để giảm thiểu kích thước của các gói JavaScript. Đồng thời, cân nhắc lưu trước vào bộ nhớ đệm các tài sản có [trình chạy dịch vụ Angular](https://web.dev/precaching-with-the-angular-service-worker/)."
  },
  "node_modules/lighthouse-stack-packs/packs/angular.js | unminified-warning": {
    "message": "Nếu bạn đang dùng giao diện dòng lệnh (CLI) Angular, hãy đảm bảo các bản dựng được tạo ở chế độ sản xuất. [Tìm hiểu thêm](https://angular.io/guide/deployment#enable-runtime-production-mode)."
  },
  "node_modules/lighthouse-stack-packs/packs/angular.js | unused-javascript": {
    "message": "Nếu bạn đang dùng giao diện dòng lệnh (CLI) Angular, hãy đưa các sơ đồ nguồn vào bản phát hành chính thức để kiểm tra các gói của bạn. [Tìm hiểu thêm](https://angular.io/guide/deployment#inspect-the-bundles)."
  },
  "node_modules/lighthouse-stack-packs/packs/angular.js | uses-rel-preload": {
    "message": "Tải trước các mục định tuyến để di chuyển nhanh hơn. [Tìm hiểu thêm](https://web.dev/route-preloading-in-angular/)."
  },
  "node_modules/lighthouse-stack-packs/packs/angular.js | uses-responsive-images": {
    "message": "Cân nhắc dùng tiện ích `BreakpointObserver` trong Component Dev Kit (CDK) để quản lý các điểm ngắt hình ảnh. [Tìm hiểu thêm](https://material.angular.io/cdk/layout/overview)."
  },
  "node_modules/lighthouse-stack-packs/packs/drupal.js | efficient-animated-content": {
    "message": "Hãy cân nhắc tải ảnh GIF lên một dịch vụ để có thể nhúng ảnh đó ở dạng video HTML5."
  },
  "node_modules/lighthouse-stack-packs/packs/drupal.js | font-display": {
    "message": "Chỉ định `@font-display` khi xác định phông chữ tùy chỉnh trong giao diện của bạn."
  },
  "node_modules/lighthouse-stack-packs/packs/drupal.js | modern-image-formats": {
    "message": "Cân nhắc định cấu hình [định dạng hình ảnh WebP với kiểu Chuyển đổi hình ảnh](https://www.drupal.org/docs/core-modules-and-themes/core-modules/image-module/working-with-images#styles) trên trang web."
  },
  "node_modules/lighthouse-stack-packs/packs/drupal.js | offscreen-images": {
    "message": "Cài đặt [một mô-đun Drupal](https://www.drupal.org/project/project_module?f%5B0%5D=&f%5B1%5D=&f%5B2%5D=im_vid_3%3A67&f%5B3%5D=&f%5B4%5D=sm_field_project_type%3Afull&f%5B5%5D=&f%5B6%5D=&text=%22lazy+load%22&solrsort=iss_project_release_usage+desc&op=Search) có thể tải từng phần hình ảnh. Những mô-đun như vậy cung cấp khả năng trì hoãn mọi hình ảnh ngoài màn hình nhằm cải thiện hiệu suất."
  },
  "node_modules/lighthouse-stack-packs/packs/drupal.js | render-blocking-resources": {
    "message": "Hãy cân nhắc sử dụng một mô-đun để chèn CSS và JavaScript quan trọng vào cùng dòng, đồng thời sử dụng thuộc tính trì hoãn cho CSS hoặc JavaScript không quan trọng."
  },
  "node_modules/lighthouse-stack-packs/packs/drupal.js | server-response-time": {
    "message": "Giao diện, mô-đun và thông số máy chủ đều tác động đến thời gian phản hồi của máy chủ. Hãy cân nhắc tìm một giao diện tối ưu hóa hơn, lựa chọn cẩn thận mô-đun tối ưu hóa và/hoặc nâng cấp máy chủ. Các máy chủ lưu trữ nên tận dụng tính năng lưu mã vận hành PHP vào bộ nhớ đệm, tính năng lưu vào bộ nhớ đệm để giảm thiểu số lần truy vấn cơ sở dữ liệu, chẳng hạn như Redis hoặc Memcached, cũng như tận dụng logic của ứng dụng được tối ưu hóa để tải trang nhanh hơn."
  },
  "node_modules/lighthouse-stack-packs/packs/drupal.js | total-byte-weight": {
    "message": "Hãy cân nhắc sử dụng [Kiểu hình ảnh thích ứng](https://www.drupal.org/docs/8/mobile-guide/responsive-images-in-drupal-8) để giảm kích thước của hình ảnh tải trên trang. Nếu bạn đang sử dụng Views để hiển thị nhiều mục nội dung trên một trang, hãy cân nhắc triển khai quá trình phân trang để giới hạn số mục nội dung hiển thị trên trang cụ thể."
  },
  "node_modules/lighthouse-stack-packs/packs/drupal.js | unminified-css": {
    "message": "Đảm bảo bạn đã bật tuỳ chọn \"Aggregate CSS files\" (Tổng hợp các tệp CSS) trên trang \"Administration » Configuration » Development\" (Quản trị » Cấu hình » Phát triển).  Đảm bảo trang web Drupal của bạn đang chạy phiên bản Drupal 10.1 trở lên để cải thiện khả năng hỗ trợ tổng hợp tài sản."
  },
  "node_modules/lighthouse-stack-packs/packs/drupal.js | unminified-javascript": {
    "message": "Đảm bảo bạn đã bật tuỳ chọn \"Aggregate JavaScript files\" (Tổng hợp các tệp JavaScript) trên trang \"Administration » Configuration » Development\" (Quản trị » Cấu hình » Phát triển).  Đảm bảo trang web Drupal của bạn đang chạy phiên bản Drupal 10.1 trở lên để cải thiện khả năng hỗ trợ tổng hợp tài sản."
  },
  "node_modules/lighthouse-stack-packs/packs/drupal.js | unused-css-rules": {
    "message": "Hãy cân nhắc xóa các quy tắc CSS không dùng đến và chỉ đính kèm các thư viện Drupal cần thiết vào trang hoặc thành phần liên quan trên trang. Truy cập vào [đường liên kết đến tài liệu về Drupal](https://www.drupal.org/docs/8/creating-custom-modules/adding-stylesheets-css-and-javascript-js-to-a-drupal-8-module#library) để biết thông tin chi tiết. Để xác định các thư viện đã đính kèm đang thêm CSS không liên quan, hãy thử chạy [phạm vi của mã](https://developers.google.com/web/updates/2017/04/devtools-release-notes#coverage) trong Chrome DevTools. Bạn có thể xác định giao diện/mô-đun gây ra tình trạng này từ URL của tệp định kiểu khi tính năng tổng hợp CSS bị tắt trên trang web Drupal. Hãy chú ý đến những giao diện/mô-đun có nhiều tệp định kiểu trong danh sách. Những giao diện/mô-đun này có nhiều màu đỏ trong phạm vi của mã. Mỗi giao diện/mô-đun chỉ nên thêm một tệp định kiểu vào hàng đợi nếu tệp định kiểu đó thực sự được sử dụng trên trang."
  },
  "node_modules/lighthouse-stack-packs/packs/drupal.js | unused-javascript": {
    "message": "Hãy cân nhắc xóa những tài sản JavaScript không dùng đến và chỉ đính kèm các thư viện Drupal cần thiết vào trang hoặc thành phần liên quan trên trang. Truy cập vào [đường liên kết đến tài liệu về Drupal](https://www.drupal.org/docs/8/creating-custom-modules/adding-stylesheets-css-and-javascript-js-to-a-drupal-8-module#library) để biết thông tin chi tiết. Để xác định các thư viện đã đính kèm đang thêm JavaScript không liên quan, hãy thử chạy [phạm vi của mã](https://developers.google.com/web/updates/2017/04/devtools-release-notes#coverage) trong Chrome DevTools. Bạn có thể xác định giao diện/mô-đun gây ra tình trạng này từ URL của tập lệnh khi tính năng tổng hợp JavaScript bị tắt trên trang web Drupal. Hãy chú ý đến những giao diện/mô-đun có nhiều tập lệnh trong danh sách. Những giao diện/mô-đun này có nhiều màu đỏ trong phạm vi của mã. Mỗi giao diện/mô-đun chỉ nên thêm một tập lệnh vào hàng đợi nếu tập lệnh đó thực sự được sử dụng trên trang."
  },
  "node_modules/lighthouse-stack-packs/packs/drupal.js | uses-long-cache-ttl": {
    "message": "Đặt \"Browser and proxy cache maximum age\" (Thời gian tồn tại tối đa của bộ nhớ đệm proxy và trình duyệt) trên trang \"Administration » Configuration » Development\" (Quản trị > Cấu hình > Phát triển). Hãy đọc về [Bộ nhớ đệm Drupal và tối ưu hóa cho hiệu suất](https://www.drupal.org/docs/7/managing-site-performance-and-scalability/caching-to-improve-performance/caching-overview#s-drupal-performance-resources)."
  },
  "node_modules/lighthouse-stack-packs/packs/drupal.js | uses-optimized-images": {
    "message": "Hãy cân nhắc sử dụng [một mô-đun](https://www.drupal.org/project/project_module?f%5B0%5D=&f%5B1%5D=&f%5B2%5D=im_vid_3%3A123&f%5B3%5D=&f%5B4%5D=sm_field_project_type%3Afull&f%5B5%5D=&f%5B6%5D=&text=optimize+images&solrsort=iss_project_release_usage+desc&op=Search) tự động tối ưu hóa và giảm kích thước của hình ảnh tải lên qua trang web trong khi vẫn giữ được chất lượng. Ngoài ra, hãy đảm bảo bạn đang sử dụng [Kiểu hình ảnh thích ứng](https://www.drupal.org/docs/8/mobile-guide/responsive-images-in-drupal-8) gốc do Drupal cung cấp (có trong Drupal 8 trở lên) cho tất cả hình ảnh hiển thị trên trang web."
  },
  "node_modules/lighthouse-stack-packs/packs/drupal.js | uses-rel-preconnect": {
    "message": "Bạn có thể thêm các gợi ý về tài nguyên kết nối trước hoặc tìm nạp DNS trước bằng cách cài đặt và định cấu hình [một mô-đun](https://www.drupal.org/project/project_module?f%5B0%5D=&f%5B1%5D=&f%5B2%5D=&f%5B3%5D=&f%5B4%5D=sm_field_project_type%3Afull&f%5B5%5D=&f%5B6%5D=&text=dns-prefetch&solrsort=iss_project_release_usage+desc&op=Search) cung cấp các công cụ để gợi ý tài nguyên cho tác nhân người dùng."
  },
  "node_modules/lighthouse-stack-packs/packs/drupal.js | uses-responsive-images": {
    "message": "Đảm bảo rằng bạn đang sử dụng [Kiểu hình ảnh thích ứng](https://www.drupal.org/docs/8/mobile-guide/responsive-images-in-drupal-8) gốc do Drupal cung cấp (có trong Drupal 8 trở lên). Hãy sử dụng Kiểu hình ảnh thích ứng khi hiển thị các trường hình ảnh thông qua chế độ xem, giao diện xem hoặc hình ảnh tải lên bằng trình chỉnh sửa WYSIWYG."
  },
  "node_modules/lighthouse-stack-packs/packs/ezoic.js | font-display": {
    "message": "Dùng [Ezoic Leap](https://pubdash.ezoic.com/speed) và bật `Optimize Fonts` để tự động tận dụng tính năng CSS `font-display` nhằm đảm bảo người dùng thấy được văn bản trong lúc phông chữ web đang tải."
  },
  "node_modules/lighthouse-stack-packs/packs/ezoic.js | modern-image-formats": {
    "message": "Dùng [Ezoic Leap](https://pubdash.ezoic.com/speed) và bật `Next-Gen Formats` để chuyển đổi định dạng hình ảnh thành WebP."
  },
  "node_modules/lighthouse-stack-packs/packs/ezoic.js | offscreen-images": {
    "message": "Dùng [Ezoic Leap](https://pubdash.ezoic.com/speed) và bật `Lazy Load Images` để hoãn quá trình tải hình ảnh ngoài màn hình cho đến khi cần những hình ảnh đó."
  },
  "node_modules/lighthouse-stack-packs/packs/ezoic.js | render-blocking-resources": {
    "message": "Dùng [Ezoic Leap](https://pubdash.ezoic.com/speed) đồng thời bật `Critical CSS` và `Script Delay` để hoãn mọi JS/CSS không thiết yếu."
  },
  "node_modules/lighthouse-stack-packs/packs/ezoic.js | server-response-time": {
    "message": "Dùng [Ezoic Cloud Caching](https://pubdash.ezoic.com/speed/caching) để lưu vào bộ nhớ đệm các nội dung của bạn trên mạng toàn cầu của chúng tôi, qua đó làm giảm thời gian tải byte đầu tiên."
  },
  "node_modules/lighthouse-stack-packs/packs/ezoic.js | unminified-css": {
    "message": "Dùng [Ezoic Leap](https://pubdash.ezoic.com/speed) và bật `Minify CSS` để tự động rút gọn CSS nhằm giảm dung lượng dữ liệu truyền qua mạng."
  },
  "node_modules/lighthouse-stack-packs/packs/ezoic.js | unminified-javascript": {
    "message": "Dùng [Ezoic Leap](https://pubdash.ezoic.com/speed) và bật `Minify Javascript` để tự động rút gọn JS nhằm giảm dung lượng dữ liệu truyền qua mạng."
  },
  "node_modules/lighthouse-stack-packs/packs/ezoic.js | unused-css-rules": {
    "message": "Dùng [Ezoic Leap](https://pubdash.ezoic.com/speed) và bật `Remove Unused CSS` để khắc phục vấn đề này. Cách làm này sẽ xác định các loại CSS đang được dùng trên mỗi trang thuộc trang web của bạn và xoá tất cả những loại còn lại để giảm kích thước tệp."
  },
  "node_modules/lighthouse-stack-packs/packs/ezoic.js | uses-long-cache-ttl": {
    "message": "Dùng [Ezoic Leap](https://pubdash.ezoic.com/speed) và bật `Efficient Static Cache Policy` để thiết lập giá trị đề xuất trong tiêu đề bộ nhớ đệm cho các tài sản tĩnh."
  },
  "node_modules/lighthouse-stack-packs/packs/ezoic.js | uses-optimized-images": {
    "message": "Dùng [Ezoic Leap](https://pubdash.ezoic.com/speed) và bật `Next-Gen Formats` để chuyển đổi định dạng hình ảnh thành WebP."
  },
  "node_modules/lighthouse-stack-packs/packs/ezoic.js | uses-rel-preconnect": {
    "message": "Dùng [Ezoic Leap](https://pubdash.ezoic.com/speed) và bật `Pre-Connect Origins` để tự động thêm dấu hiệu tài nguyên `preconnect` nhằm thiết lập kết nối sớm với các nguồn gốc quan trọng của bên thứ ba."
  },
  "node_modules/lighthouse-stack-packs/packs/ezoic.js | uses-rel-preload": {
    "message": "Dùng [Ezoic Leap](https://pubdash.ezoic.com/speed) đồng thời bật `Preload Fonts` và `Preload Background Images` để thêm các đường liên kết `preload` nhằm ưu tiên việc tìm nạp tài nguyên đang được yêu cầu trong lúc tải trang."
  },
  "node_modules/lighthouse-stack-packs/packs/ezoic.js | uses-responsive-images": {
    "message": "Dùng [Ezoic Leap](https://pubdash.ezoic.com/speed) và bật `Resize Images` để thay đổi kích thước hình ảnh sao cho phù hợp với thiết bị, qua đó làm giảm dung lượng dữ liệu truyền qua mạng."
  },
  "node_modules/lighthouse-stack-packs/packs/gatsby.js | modern-image-formats": {
    "message": "Sử dụng thành phần `gatsby-plugin-image` thay cho `<img>` để tự động tối ưu hoá định dạng hình ảnh. [Tìm hiểu thêm](https://www.gatsbyjs.com/docs/how-to/images-and-media/using-gatsby-plugin-image)."
  },
  "node_modules/lighthouse-stack-packs/packs/gatsby.js | offscreen-images": {
    "message": "Sử dụng thành phần `gatsby-plugin-image` thay cho `<img>` để tự động tải từng phần của hình ảnh. [Tìm hiểu thêm](https://www.gatsbyjs.com/docs/how-to/images-and-media/using-gatsby-plugin-image)."
  },
  "node_modules/lighthouse-stack-packs/packs/gatsby.js | prioritize-lcp-image": {
    "message": "Sử dụng thành phần `gatsby-plugin-image` và đặt thuộc tính `loading` thành `eager`. [Tìm hiểu thêm](https://www.gatsbyjs.com/docs/reference/built-in-components/gatsby-plugin-image#shared-props)."
  },
  "node_modules/lighthouse-stack-packs/packs/gatsby.js | render-blocking-resources": {
    "message": "Sử dụng `Gatsby Script API` để trì hoãn việc tải các tập lệnh không quan trọng của bên thứ ba. [Tìm hiểu thêm](https://www.gatsbyjs.com/docs/reference/built-in-components/gatsby-script/)."
  },
  "node_modules/lighthouse-stack-packs/packs/gatsby.js | unused-css-rules": {
    "message": "Sử dụng trình bổ trợ `PurgeCSS` `Gatsby` để xoá các quy tắc không sử dụng khỏi biểu định kiểu. [Tìm hiểu thêm](https://purgecss.com/plugins/gatsby.html)."
  },
  "node_modules/lighthouse-stack-packs/packs/gatsby.js | unused-javascript": {
    "message": "Sử dụng `Webpack Bundle Analyzer` để phát hiện mã JavaScript không được sử dụng. [Tìm hiểu thêm](https://www.gatsbyjs.com/plugins/gatsby-plugin-webpack-bundle-analyser-v2/)"
  },
  "node_modules/lighthouse-stack-packs/packs/gatsby.js | uses-long-cache-ttl": {
    "message": "Định cấu hình bộ nhớ đệm cho các nội dung không thay đổi được. [Tìm hiểu thêm](https://www.gatsbyjs.com/docs/how-to/previews-deploys-hosting/caching/)."
  },
  "node_modules/lighthouse-stack-packs/packs/gatsby.js | uses-optimized-images": {
    "message": "Sử dụng thành phần `gatsby-plugin-image` thay cho `<img>` để điều chỉnh chất lượng ảnh. [Tìm hiểu thêm](https://www.gatsbyjs.com/docs/how-to/images-and-media/using-gatsby-plugin-image)."
  },
  "node_modules/lighthouse-stack-packs/packs/gatsby.js | uses-responsive-images": {
    "message": "Sử dụng thành phần `gatsby-plugin-image` để đặt `sizes` phù hợp. [Tìm hiểu thêm](https://www.gatsbyjs.com/docs/how-to/images-and-media/using-gatsby-plugin-image)."
  },
  "node_modules/lighthouse-stack-packs/packs/joomla.js | efficient-animated-content": {
    "message": "Hãy cân nhắc tải ảnh GIF lên một dịch vụ để có thể nhúng ảnh đó ở dạng video HTML5."
  },
  "node_modules/lighthouse-stack-packs/packs/joomla.js | modern-image-formats": {
    "message": "Hãy cân nhắc sử dụng một [plugin](https://extensions.joomla.org/instant-search/?jed_live%5Bquery%5D=webp) hoặc dịch vụ tự động chuyển các hình ảnh đã tải lên sang định dạng tối ưu."
  },
  "node_modules/lighthouse-stack-packs/packs/joomla.js | offscreen-images": {
    "message": "Hãy cài đặt một [trình bổ trợ tải từng phần của Joomla](https://extensions.joomla.org/instant-search/?jed_live%5Bquery%5D=lazy%20loading) giúp trì hoãn mọi hình ảnh ngoài màn hình, hoặc chuyển sang một mẫu cung cấp chức năng đó. Kể từ Joomla 4.0, mọi hình ảnh mới sẽ [tự động](https://github.com/joomla/joomla-cms/pull/30748) có thuộc tính`loading` nhận được từ lõi."
  },
  "node_modules/lighthouse-stack-packs/packs/joomla.js | render-blocking-resources": {
    "message": "Một số trình bổ trợ của Joomla có thể giúp bạn [đưa các tài sản quan trọng vào cùng dòng](https://extensions.joomla.org/instant-search/?jed_live%5Bquery%5D=performance) hoặc [trì hoãn những tài nguyên ít quan trọng hơn](https://extensions.joomla.org/instant-search/?jed_live%5Bquery%5D=performance). Hãy lưu ý rằng những tùy chọn tối ưu hóa mà các trình bổ trợ này cung cấp có thể phá hỏng tính năng của mẫu hoặc trình bổ trợ. Do đó, bạn cần thử nghiệm kỹ lưỡng các tùy chọn này."
  },
  "node_modules/lighthouse-stack-packs/packs/joomla.js | server-response-time": {
    "message": "Mẫu, tiện ích và thông số máy chủ đều tác động đến thời gian phản hồi của máy chủ. Hãy cân nhắc tìm một mẫu tối ưu hóa hơn, lựa chọn cẩn thận tiện ích tối ưu hóa và/hoặc nâng cấp máy chủ."
  },
  "node_modules/lighthouse-stack-packs/packs/joomla.js | total-byte-weight": {
    "message": "Hãy cân nhắc hiển thị phần trích dẫn trong danh mục bài viết của bạn (ví dụ: thông qua đường liên kết đọc thêm), giảm số lượng bài viết hiển thị trên một trang cụ thể, chia các bài viết dài thành nhiều trang hoặc sử dụng một trình bổ trợ để tải nhận xét theo từng phần."
  },
  "node_modules/lighthouse-stack-packs/packs/joomla.js | unminified-css": {
    "message": "Một số [tiện ích Joomla](https://extensions.joomla.org/instant-search/?jed_live%5Bquery%5D=performance) có thể làm tăng tốc độ của trang web bằng cách ghép nối, giảm kích thước và nén các kiểu CSS. Ngoài ra, còn có các mẫu cung cấp chức năng này."
  },
  "node_modules/lighthouse-stack-packs/packs/joomla.js | unminified-javascript": {
    "message": "Một số [tiện ích Joomla](https://extensions.joomla.org/instant-search/?jed_live%5Bquery%5D=performance) có thể làm tăng tốc độ của trang web bằng cách ghép nối, giảm kích thước và nén các tập lệnh. Ngoài ra, còn có các mẫu cung cấp chức năng này."
  },
  "node_modules/lighthouse-stack-packs/packs/joomla.js | unused-css-rules": {
    "message": "Hãy cân nhắc giảm hoặc chuyển đổi số lượng [tiện ích Joomla](https://extensions.joomla.org/) tải CSS không dùng đến trên trang của bạn. Để xác định các tiện ích đang thêm CSS không liên quan, hãy thử chạy [phạm vi của mã](https://developers.google.com/web/updates/2017/04/devtools-release-notes#coverage) trong Chrome DevTools. Bạn có thể xác định giao diện/trình bổ trợ gây ra tình trạng này từ URL của tệp định kiểu. Hãy chú ý đến những trình bổ trợ có nhiều tệp định kiểu trong danh sách. Những trình bổ trợ này có nhiều màu đỏ trong phạm vi của mã. Mỗi trình bổ trợ chỉ nên thêm một tệp định kiểu vào hàng đợi nếu tệp định kiểu đó thực sự được sử dụng trên trang."
  },
  "node_modules/lighthouse-stack-packs/packs/joomla.js | unused-javascript": {
    "message": "Hãy cân nhắc giảm hoặc chuyển đổi số lượng [tiện ích Joomla](https://extensions.joomla.org/) tải các tệp JavaScript không dùng đến trên trang của bạn. Để xác định các trình bổ trợ đang thêm JavaScript không liên quan, hãy thử chạy [phạm vi của mã](https://developers.google.com/web/updates/2017/04/devtools-release-notes#coverage) trong Chrome DevTools. Bạn có thể xác định tiện ích gây ra tình trạng này từ URL của tập lệnh. Hãy chú ý đến những tiện ích có nhiều tập lệnh trong danh sách. Những tiện ích này có nhiều màu đỏ trong phạm vi của mã. Mỗi tiện ích chỉ nên thêm một tập lệnh vào hàng đợi nếu tập lệnh đó thực sự được sử dụng trên trang."
  },
  "node_modules/lighthouse-stack-packs/packs/joomla.js | uses-long-cache-ttl": {
    "message": "Hãy đọc về tính năng [Lưu vào bộ nhớ đệm của trình duyệt trong Joomla](https://docs.joomla.org/Cache)."
  },
  "node_modules/lighthouse-stack-packs/packs/joomla.js | uses-optimized-images": {
    "message": "Hãy cân nhắc sử dụng một [trình bổ trợ tối ưu hóa hình ảnh](https://extensions.joomla.org/instant-search/?jed_live%5Bquery%5D=performance) có khả năng nén hình ảnh mà vẫn giữ được chất lượng."
  },
  "node_modules/lighthouse-stack-packs/packs/joomla.js | uses-responsive-images": {
    "message": "Hãy cân nhắc dùng một [trình bổ trợ hình ảnh thích ứng](https://extensions.joomla.org/instant-search/?jed_live%5Bquery%5D=responsive%20images) để sử dụng các hình ảnh thích ứng trong nội dung của bạn."
  },
  "node_modules/lighthouse-stack-packs/packs/joomla.js | uses-text-compression": {
    "message": "Bạn có thể bật tính năng nén văn bản bằng cách bật tính năng Nén trang Gzip trong Joomla (System > Global configuration > Server (Hệ thống > Cấu hình chung > Máy chủ))."
  },
  "node_modules/lighthouse-stack-packs/packs/magento.js | critical-request-chains": {
    "message": "Nếu bạn hiện không nhóm các nội dung JavaScript của mình, hãy cân nhắc dùng [trình đóng gói](https://github.com/magento/baler)."
  },
  "node_modules/lighthouse-stack-packs/packs/magento.js | disable-bundling": {
    "message": "Tắt tùy chọn [giảm kích thước và nhóm JavaScript](https://devdocs.magento.com/guides/v2.3/frontend-dev-guide/themes/js-bundling.html) tích hợp của Magento, đồng thời cân nhắc dùng [trình đóng gói](https://github.com/magento/baler/)."
  },
  "node_modules/lighthouse-stack-packs/packs/magento.js | font-display": {
    "message": "Chỉ định `@font-display` khi [xác định phông chữ tùy chỉnh](https://devdocs.magento.com/guides/v2.3/frontend-dev-guide/css-topics/using-fonts.html)."
  },
  "node_modules/lighthouse-stack-packs/packs/magento.js | modern-image-formats": {
    "message": "Cân nhắc tìm kiếm nhiều tiện ích của bên thứ ba trên [Magento Marketplace](https://marketplace.magento.com/catalogsearch/result/?q=webp) để tận dụng những định dạng hình ảnh mới."
  },
  "node_modules/lighthouse-stack-packs/packs/magento.js | offscreen-images": {
    "message": "Cân nhắc sửa đổi mẫu danh mục và sản phẩm để tận dụng tính năng [tải từng phần](https://web.dev/native-lazy-loading) của nền tảng web."
  },
  "node_modules/lighthouse-stack-packs/packs/magento.js | server-response-time": {
    "message": "Sử dụng tính năng [tích hợp Varnish](https://devdocs.magento.com/guides/v2.3/config-guide/varnish/config-varnish.html) của Magento."
  },
  "node_modules/lighthouse-stack-packs/packs/magento.js | unminified-css": {
    "message": "Bật tùy chọn \"Giảm kích thước tệp CSS\" trong phần cài đặt dành cho Nhà phát triển của cửa hàng. [Tìm hiểu thêm](https://devdocs.magento.com/guides/v2.3/performance-best-practices/configuration.html?itm_source=devdocs&itm_medium=search_page&itm_campaign=federated_search&itm_term=minify%20css%20files)."
  },
  "node_modules/lighthouse-stack-packs/packs/magento.js | unminified-javascript": {
    "message": "Sử dụng [Terser](https://www.npmjs.com/package/terser) để giảm kích thước của tất cả tài sản JavaScript trong quá trình triển khai nội dung tĩnh, đồng thời tắt tính năng giảm kích thước tích hợp."
  },
  "node_modules/lighthouse-stack-packs/packs/magento.js | unused-javascript": {
    "message": "Tắt tùy chọn [nhóm JavaScript](https://devdocs.magento.com/guides/v2.3/frontend-dev-guide/themes/js-bundling.html) tích hợp của Magento."
  },
  "node_modules/lighthouse-stack-packs/packs/magento.js | uses-optimized-images": {
    "message": "Cân nhắc tìm kiếm nhiều tiện ích của bên thứ ba trên [Magento Marketplace](https://marketplace.magento.com/catalogsearch/result/?q=optimize%20image) để tối ưu hóa hình ảnh."
  },
  "node_modules/lighthouse-stack-packs/packs/magento.js | uses-rel-preconnect": {
    "message": "Có thể thêm các gợi ý về tài nguyên kết nối trước hoặc tìm nạp DNS trước bằng cách [sửa đổi bố cục của một giao diện](https://devdocs.magento.com/guides/v2.3/frontend-dev-guide/layouts/xml-manage.html)."
  },
  "node_modules/lighthouse-stack-packs/packs/magento.js | uses-rel-preload": {
    "message": "Có thể thêm thẻ `<link rel=preload>` bằng cách [sửa đổi bố cục của một giao diện](https://devdocs.magento.com/guides/v2.3/frontend-dev-guide/layouts/xml-manage.html)."
  },
  "node_modules/lighthouse-stack-packs/packs/next.js | modern-image-formats": {
    "message": "Sử dụng thành phần `next/image` thay cho `<img>` để tự động tối ưu hoá định dạng hình ảnh. [Tìm hiểu thêm](https://nextjs.org/docs/basic-features/image-optimization)."
  },
  "node_modules/lighthouse-stack-packs/packs/next.js | offscreen-images": {
    "message": "Sử dụng thành phần `next/image` thay cho `<img>` để tự động tải từng phần của hình ảnh. [Tìm hiểu thêm](https://nextjs.org/docs/basic-features/image-optimization)."
  },
  "node_modules/lighthouse-stack-packs/packs/next.js | prioritize-lcp-image": {
    "message": "Dùng thành phần `next/image` và thiết lập giá trị \"mức độ ưu tiên\" thành đúng (true) để tải trước hình ảnh LCP. [Tìm hiểu thêm](https://nextjs.org/docs/api-reference/next/image#priority)."
  },
  "node_modules/lighthouse-stack-packs/packs/next.js | render-blocking-resources": {
    "message": "Hãy dùng phần tử `next/script` để trì hoãn việc tải các tập lệnh không quan trọng của bên thứ ba. [Tìm hiểu thêm](https://nextjs.org/docs/basic-features/script)."
  },
  "node_modules/lighthouse-stack-packs/packs/next.js | unsized-images": {
    "message": "Sử dụng thành phần `next/image` để đảm bảo hình ảnh luôn có kích thước phù hợp. [Tìm hiểu thêm](https://nextjs.org/docs/api-reference/next/image#width)."
  },
  "node_modules/lighthouse-stack-packs/packs/next.js | unused-css-rules": {
    "message": "Hãy cân nhắc đặt `PurgeCSS` trong cấu hình `Next.js` để xoá các quy tắc không sử dụng khỏi biểu định kiểu. [Tìm hiểu thêm](https://purgecss.com/guides/next.html)."
  },
  "node_modules/lighthouse-stack-packs/packs/next.js | unused-javascript": {
    "message": "Sử dụng `Webpack Bundle Analyzer` để phát hiện mã JavaScript không được sử dụng. [Tìm hiểu thêm](https://github.com/vercel/next.js/tree/canary/packages/next-bundle-analyzer)"
  },
  "node_modules/lighthouse-stack-packs/packs/next.js | user-timings": {
    "message": "Hãy cân nhắc dùng `Next.js Analytics` để đo lường hiệu suất của ứng dụng trong thực tế. [Tìm hiểu thêm](https://nextjs.org/docs/advanced-features/measuring-performance)."
  },
  "node_modules/lighthouse-stack-packs/packs/next.js | uses-long-cache-ttl": {
    "message": "Định cấu hình bộ nhớ đệm cho các trang `Server-side Rendered` (SSR) và thành phần không thay đổi được. [Tìm hiểu thêm](https://nextjs.org/docs/going-to-production#caching)."
  },
  "node_modules/lighthouse-stack-packs/packs/next.js | uses-optimized-images": {
    "message": "Sử dụng thành phần `next/image` thay cho `<img>` để điều chỉnh chất lượng ảnh. [Tìm hiểu thêm](https://nextjs.org/docs/basic-features/image-optimization)."
  },
  "node_modules/lighthouse-stack-packs/packs/next.js | uses-responsive-images": {
    "message": "Hãy dùng phần tử `next/image` để đặt `sizes` phù hợp. [Tìm hiểu thêm](https://nextjs.org/docs/api-reference/next/image#sizes)."
  },
  "node_modules/lighthouse-stack-packs/packs/next.js | uses-text-compression": {
    "message": "Hãy bật tính năng nén trên máy chủ Next.js của bạn. [Tìm hiểu thêm](https://nextjs.org/docs/api-reference/next.config.js/compression)."
  },
  "node_modules/lighthouse-stack-packs/packs/nitropack.js | dom-size": {
    "message": "Liên hệ với người quản lý tài khoản để bật [`HTML Lazy Load`](https://support.nitropack.io/hc/en-us/articles/17144942904337). Việc định cấu hình tính năng này sẽ ưu tiên và tối ưu hoá hiệu suất kết xuất trang."
  },
  "node_modules/lighthouse-stack-packs/packs/nitropack.js | font-display": {
    "message": "Sử dụng lựa chọn [`Override Font Rendering Behavior`](https://support.nitropack.io/hc/en-us/articles/16547358865041) trong NitroPack để đặt giá trị mong muốn cho quy tắc hiển thị phông chữ CSS."
  },
  "node_modules/lighthouse-stack-packs/packs/nitropack.js | modern-image-formats": {
    "message": "Sử dụng [`Image Optimization`](https://support.nitropack.io/hc/en-us/articles/16547237162513) để tự động chuyển đổi hình ảnh sang WebP."
  },
  "node_modules/lighthouse-stack-packs/packs/nitropack.js | offscreen-images": {
    "message": "Trì hoãn hình ảnh ngoài màn hình bằng cách bật [`Automatic Image Lazy Loading`](https://support.nitropack.io/hc/en-us/articles/12457493524369-NitroPack-Lazy-Loading-Feature-for-Images)."
  },
  "node_modules/lighthouse-stack-packs/packs/nitropack.js | render-blocking-resources": {
    "message": "Bật [`Remove render-blocking resources`](https://support.nitropack.io/hc/en-us/articles/13820893500049-How-to-Deal-with-Render-Blocking-Resources-in-NitroPack) trong NitroPack để rút ngắn thời gian tải ban đầu."
  },
  "node_modules/lighthouse-stack-packs/packs/nitropack.js | server-response-time": {
    "message": "Cải thiện thời gian phản hồi của máy chủ và tối ưu hoá hiệu suất cảm nhận được bằng cách kích hoạt [`Instant Load`](https://support.nitropack.io/hc/en-us/articles/16547340617361)."
  },
  "node_modules/lighthouse-stack-packs/packs/nitropack.js | unminified-css": {
    "message": "Bật [`Minify resources`](https://support.nitropack.io/hc/en-us/articles/360061059394-Minify-Resources) trong chế độ cài đặt Lưu vào bộ nhớ đệm để giảm kích thước của các tệp CSS, HTML và JavaScript, cũng như rút ngắn thời gian tải."
  },
  "node_modules/lighthouse-stack-packs/packs/nitropack.js | unminified-javascript": {
    "message": "Bật [`Minify resources`](https://support.nitropack.io/hc/en-us/articles/360061059394-Minify-Resources) trong chế độ cài đặt Lưu vào bộ nhớ đệm để giảm kích thước của các tệp JS, HTML và CSS và rút ngắn thời gian tải."
  },
  "node_modules/lighthouse-stack-packs/packs/nitropack.js | unused-css-rules": {
    "message": "Bật [`Reduce Unused CSS`](https://support.nitropack.io/hc/en-us/articles/360020418457-Reduce-Unused-CSS) để loại bỏ các quy tắc CSS không áp dụng cho trang này."
  },
  "node_modules/lighthouse-stack-packs/packs/nitropack.js | unused-javascript": {
    "message": "Định cấu hình [`Delayed Scripts`](https://support.nitropack.io/hc/en-us/articles/1500002600942-Delayed-Scripts) trong NitroPack để trì hoãn việc tải tập lệnh cho đến khi cần thiết."
  },
  "node_modules/lighthouse-stack-packs/packs/nitropack.js | uses-long-cache-ttl": {
    "message": "Truy cập tính năng [`Improve Server Response Time`](https://support.nitropack.io/hc/en-us/articles/1500002321821-Improve-Server-Response-Time) trong trình đơn `Caching` và điều chỉnh thời gian hết hạn bộ nhớ đệm của trang để cải thiện thời gian tải và trải nghiệm người dùng."
  },
  "node_modules/lighthouse-stack-packs/packs/nitropack.js | uses-optimized-images": {
    "message": "Tự động nén, tối ưu hoá và chuyển đổi hình ảnh thành WebP bằng cách bật chế độ cài đặt [`Image Optimization`](https://support.nitropack.io/hc/en-us/articles/14177271695121-How-to-serve-images-in-next-gen-formats-using-NitroPack)."
  },
  "node_modules/lighthouse-stack-packs/packs/nitropack.js | uses-responsive-images": {
    "message": "Bật [`Adaptive Image Sizing`](https://support.nitropack.io/hc/en-us/articles/10123833029905-How-to-Enable-Adaptive-Image-Sizing-For-Your-Site) để giành quyền tối ưu hoá hình ảnh và làm cho hình ảnh khớp với kích thước của vùng chứa hiển thị hình ảnh trên tất cả thiết bị."
  },
  "node_modules/lighthouse-stack-packs/packs/nitropack.js | uses-text-compression": {
    "message": "Sử dụng [`Gzip compression`](https://support.nitropack.io/hc/en-us/articles/13229297479313-Enabling-GZIP-compression) trong NitroPack để giảm kích thước của các tệp được gửi đến trình duyệt."
  },
  "node_modules/lighthouse-stack-packs/packs/nuxt.js | modern-image-formats": {
    "message": "Sử dụng thành phần `nuxt/image` và thiết lập `format=\"webp\"`. [Tìm hiểu thêm](https://image.nuxtjs.org/components/nuxt-img#format)."
  },
  "node_modules/lighthouse-stack-packs/packs/nuxt.js | offscreen-images": {
    "message": "Sử dụng thành phần `nuxt/image` và thiết lập `loading=\"lazy\"` cho hình ảnh ngoài màn hình. [Tìm hiểu thêm](https://image.nuxtjs.org/components/nuxt-img#loading)."
  },
  "node_modules/lighthouse-stack-packs/packs/nuxt.js | prioritize-lcp-image": {
    "message": "Sử dụng thành phần `nuxt/image` và chỉ định `preload` cho hình ảnh LCP. [Tìm hiểu thêm](https://image.nuxtjs.org/components/nuxt-img#preload)."
  },
  "node_modules/lighthouse-stack-packs/packs/nuxt.js | unsized-images": {
    "message": "Sử dụng thành phần `nuxt/image` và chỉ định `width` và `height` một cách rõ ràng. [Tìm hiểu thêm](https://image.nuxtjs.org/components/nuxt-img#width--height)."
  },
  "node_modules/lighthouse-stack-packs/packs/nuxt.js | uses-optimized-images": {
    "message": "Sử dụng thành phần `nuxt/image` và thiết lập `quality` phù hợp. [Tìm hiểu thêm](https://image.nuxtjs.org/components/nuxt-img#quality)."
  },
  "node_modules/lighthouse-stack-packs/packs/nuxt.js | uses-responsive-images": {
    "message": "Sử dụng thành phần `nuxt/image` và thiết lập `sizes` phù hợp. [Tìm hiểu thêm](https://image.nuxtjs.org/components/nuxt-img#sizes)."
  },
  "node_modules/lighthouse-stack-packs/packs/octobercms.js | efficient-animated-content": {
    "message": "[Thay thế ảnh GIF động bằng video](https://web.dev/replace-gifs-with-videos/) để tải trang web nhanh hơn, đồng thời cân nhắc sử dụng các định dạng tệp hiện đại như [WebM](https://web.dev/replace-gifs-with-videos/#create-webm-videos) hay [AV1](https://developers.google.com/web/updates/2018/09/chrome-70-media-updates#av1-decoder) để cải thiện hiệu quả nén thêm hơn 30% so với codec video tiên tiến hiện tại là VP9."
  },
  "node_modules/lighthouse-stack-packs/packs/octobercms.js | modern-image-formats": {
    "message": "Hãy cân nhắc sử dụng một [trình bổ trợ](https://octobercms.com/plugins?search=image) hoặc dịch vụ tự động chuyển đổi các hình ảnh đã tải lên sang định dạng tối ưu. [Hình ảnh ở định dạng WebP không suy hao](https://developers.google.com/speed/webp) có kích thước nhỏ hơn 26% so với hình ảnh ở định dạng PNG và 25 – 34% so với hình ảnh JPEG tương đương với chỉ số chất lượng SSIM như nhau. Một định dạng hình ảnh mới khác nên cân nhắc là [AVIF](https://jakearchibald.com/2020/avif-has-landed/)."
  },
  "node_modules/lighthouse-stack-packs/packs/octobercms.js | offscreen-images": {
    "message": "Hãy cân nhắc cài đặt một [trình bổ trợ giúp tải hình ảnh theo từng phần](https://octobercms.com/plugins?search=lazy) để trì hoãn mọi hình ảnh ngoài màn hình, hoặc chuyển sang một giao diện cung cấp chức năng đó. Ngoài ra, hãy cân nhắc sử dụng [trình bổ trợ Accelerated Mobile Pages (AMP)](https://octobercms.com/plugins?search=Accelerated+Mobile+Pages)."
  },
  "node_modules/lighthouse-stack-packs/packs/octobercms.js | render-blocking-resources": {
    "message": "Có nhiều trình bổ trợ giúp [đưa các tài sản quan trọng vào cùng dòng](https://octobercms.com/plugins?search=css). Các trình bổ trợ này có thể phá hỏng những trình bổ trợ khác. Do đó, bạn nên thử nghiệm kỹ lưỡng."
  },
  "node_modules/lighthouse-stack-packs/packs/octobercms.js | server-response-time": {
    "message": "Giao diện, trình bổ trợ và thông số máy chủ đều tác động đến thời gian phản hồi của máy chủ. Hãy cân nhắc tìm một giao diện tối ưu hóa hơn, lựa chọn cẩn thận trình bổ trợ tối ưu hóa và/hoặc nâng cấp máy chủ. October CMS cũng cho phép nhà phát triển dùng [`Queues`](https://octobercms.com/docs/services/queues) để trì hoãn quá trình xử lý một nhiệm vụ tốn nhiều thời gian, chẳng hạn như gửi email. Điều này giúp tăng tốc đáng kể cho các yêu cầu web."
  },
  "node_modules/lighthouse-stack-packs/packs/octobercms.js | total-byte-weight": {
    "message": "Hãy cân nhắc hiển thị phần trích dẫn trong danh sách bài đăng (ví dụ: sử dụng nút `show more`), giảm số lượng bài đăng hiển thị trên một trang web cụ thể, chia các bài đăng dài thành nhiều trang web hoặc sử dụng một trình bổ trợ để tải bình luận theo từng phần."
  },
  "node_modules/lighthouse-stack-packs/packs/octobercms.js | unminified-css": {
    "message": "Có nhiều [trình bổ trợ](https://octobercms.com/plugins?search=css) có thể làm tăng tốc độ của trang web bằng cách ghép nối, giảm kích thước và nén các kiểu. Việc sử dụng quy trình xây dựng để thực hiện trước quá trình giảm kích thước này có thể đẩy nhanh tốc độ phát triển."
  },
  "node_modules/lighthouse-stack-packs/packs/octobercms.js | unminified-javascript": {
    "message": "Có nhiều [trình bổ trợ](https://octobercms.com/plugins?search=javascript) có thể làm tăng tốc độ của trang web bằng cách ghép nối, giảm kích thước và nén các tập lệnh. Việc sử dụng quy trình xây dựng để thực hiện trước quá trình giảm kích thước này có thể đẩy nhanh tốc độ phát triển."
  },
  "node_modules/lighthouse-stack-packs/packs/octobercms.js | unused-css-rules": {
    "message": "Hãy xem xét những [trình bổ trợ](https://octobercms.com/plugins) tải tệp CSS không dùng đến trên trang web. Để xác định các trình bổ trợ thêm tệp CSS không cần thiết, hãy chạy phần [mức độ sử dụng mã](https://developers.google.com/web/updates/2017/04/devtools-release-notes#coverage) trong công cụ cho nhà phát triển của Chrome. Bạn có thể xác định giao diện/trình bổ trợ gây ra tình trạng này từ URL biểu định kiểu. Hãy tìm các trình bổ trợ chứa nhiều biểu định kiểu có nhiều màu đỏ trong phần mức độ sử dụng mã. Mỗi trình bổ trợ chỉ nên thêm một biểu định kiểu nếu biểu định kiểu đó thực sự được sử dụng trên trang web."
  },
  "node_modules/lighthouse-stack-packs/packs/octobercms.js | unused-javascript": {
    "message": "Hãy xem xét những [trình bổ trợ](https://octobercms.com/plugins?search=javascript) tải các tệp JavaScript không dùng đến trên trang web. Để xác định các trình bổ trợ thêm tệp JavaScript không cần thiết, hãy chạy phần [mức độ sử dụng mã](https://developers.google.com/web/updates/2017/04/devtools-release-notes#coverage) trong công cụ cho nhà phát triển của Chrome. Bạn có thể xác định giao diện/trình bổ trợ gây ra tình trạng này từ URL của tập lệnh. Hãy tìm các trình bổ trợ chứa nhiều tập lệnh có nhiều màu đỏ trong phần mức độ sử dụng mã. Mỗi trình bổ trợ chỉ nên thêm một tập lệnh nếu tập lệnh đó thực sự được sử dụng trên trang web."
  },
  "node_modules/lighthouse-stack-packs/packs/octobercms.js | uses-long-cache-ttl": {
    "message": "Hãy đọc cách [tránh những yêu cầu không cần thiết về mạng nhờ Bộ nhớ đệm HTTP](https://web.dev/http-cache/#caching-checklist). Có nhiều [trình bổ trợ](https://octobercms.com/plugins?search=Caching) mà bạn có thể dùng để tăng tốc độ lưu vào bộ nhớ đệm."
  },
  "node_modules/lighthouse-stack-packs/packs/octobercms.js | uses-optimized-images": {
    "message": "Hãy cân nhắc sử dụng một [trình bổ trợ tối ưu hóa hình ảnh](https://octobercms.com/plugins?search=image) để nén hình ảnh mà vẫn giữ được chất lượng."
  },
  "node_modules/lighthouse-stack-packs/packs/octobercms.js | uses-responsive-images": {
    "message": "Trực tiếp tải hình ảnh lên trong trình quản lý nội dung nghe nhìn để đảm bảo có sẵn các kích thước hình ảnh theo yêu cầu. Hãy cân nhắc dùng [bộ lọc đổi kích thước](https://octobercms.com/docs/markup/filter-resize) hoặc một [trình bổ trợ đổi kích thước hình ảnh](https://octobercms.com/plugins?search=image) để đảm bảo sử dụng kích thước hình ảnh tối ưu."
  },
  "node_modules/lighthouse-stack-packs/packs/octobercms.js | uses-text-compression": {
    "message": "Bật tính năng nén văn bản trong cấu hình máy chủ web."
  },
  "node_modules/lighthouse-stack-packs/packs/react.js | dom-size": {
    "message": "Hãy cân nhắc dùng một thư viện \"tạo cửa sổ\" như `react-window` để giảm thiểu số nút DOM được tạo nếu bạn đang hiển thị nhiều phần tử lặp lại trên trang. [Tìm hiểu thêm](https://web.dev/virtualize-long-lists-react-window/). Đồng thời, hãy giảm thiểu các thao tác hiển thị lại không cần thiết bằng [`shouldComponentUpdate`](https://reactjs.org/docs/optimizing-performance.html#shouldcomponentupdate-in-action), [`PureComponent`](https://reactjs.org/docs/react-api.html#reactpurecomponent) hoặc [`React.memo`](https://reactjs.org/docs/react-api.html#reactmemo) và tùy chọn [bỏ qua hiệu ứng](https://reactjs.org/docs/hooks-effect.html#tip-optimizing-performance-by-skipping-effects) cho đến khi một số phần phụ thuộc thay đổi, nếu bạn đang dùng hook `Effect` để cải thiện hiệu suất trong thời gian chạy."
  },
  "node_modules/lighthouse-stack-packs/packs/react.js | redirects": {
    "message": "Nếu bạn đang dùng React Router, hãy giảm thiểu mức sử dụng thành phần `<Redirect>` để [định tuyến](https://reacttraining.com/react-router/web/api/Redirect)."
  },
  "node_modules/lighthouse-stack-packs/packs/react.js | server-response-time": {
    "message": "Nếu bạn đang hiển thị bất kỳ thành phần React nào ở phía máy chủ, hãy cân nhắc dùng `renderToPipeableStream()` hoặc `renderToStaticNodeStream()` để cho phép ứng dụng nhận và nhập những phần khác nhau của mục đánh dấu thay vì tất cả cùng lúc. [Tìm hiểu thêm](https://reactjs.org/docs/react-dom-server.html#renderToPipeableStream)."
  },
  "node_modules/lighthouse-stack-packs/packs/react.js | unminified-css": {
    "message": "Nếu hệ thống bản dựng của bạn tự động giảm kích thước tệp CSS, hãy đảm bảo rằng bạn đang triển khai bản phát hành chính thức của ứng dụng. Bạn có thể kiểm tra điều này bằng tiện ích React Developer Tools. [Tìm hiểu thêm](https://reactjs.org/docs/optimizing-performance.html#use-the-production-build)."
  },
  "node_modules/lighthouse-stack-packs/packs/react.js | unminified-javascript": {
    "message": "Nếu hệ thống bản dựng của bạn tự động giảm kích thước tệp JS, hãy đảm bảo rằng bạn đang triển khai bản phát hành chính thức của ứng dụng. Bạn có thể kiểm tra điều này bằng tiện ích React Developer Tools. [Tìm hiểu thêm](https://reactjs.org/docs/optimizing-performance.html#use-the-production-build)."
  },
  "node_modules/lighthouse-stack-packs/packs/react.js | unused-javascript": {
    "message": "Nếu bạn không định hiển thị phía máy chủ, hãy [phân tách các gói JavaScript](https://web.dev/code-splitting-suspense/) bằng `React.lazy()`. Nếu không, hãy phân tách mã bằng một thư viện của bên thứ ba như [các thành phần có thể tải](https://www.smooth-code.com/open-source/loadable-components/docs/getting-started/)."
  },
  "node_modules/lighthouse-stack-packs/packs/react.js | user-timings": {
    "message": "Sử dụng Trình phân tích tài nguyên React DevTools, công cụ dùng API Trình phân tích tài nguyên để đo lường hiệu suất hiển thị của các thành phần. [Tìm hiểu thêm.](https://reactjs.org/blog/2018/09/10/introducing-the-react-profiler.html)"
  },
  "node_modules/lighthouse-stack-packs/packs/wix.js | efficient-animated-content": {
    "message": "Đưa video vào `VideoBoxes`, tuỳ chỉnh video bằng `Video Masks` hoặc thêm `Transparent Videos`. [Tìm hiểu thêm](https://support.wix.com/en/article/wix-video-about-wix-video)."
  },
  "node_modules/lighthouse-stack-packs/packs/wix.js | modern-image-formats": {
    "message": "Tải hình ảnh lên bằng cách sử dụng `Wix Media Manager` để đảm bảo hình ảnh tự động được phân phát dưới dạng WebP. Tìm hiểu [các giải pháp khác giúp bạn tối ưu hoá](https://support.wix.com/en/article/site-performance-optimizing-your-media) nội dung nghe nhìn trên trang web."
  },
  "node_modules/lighthouse-stack-packs/packs/wix.js | render-blocking-resources": {
    "message": "Khi bạn [thêm mã của bên thứ ba](https://support.wix.com/en/article/site-performance-using-third-party-code-on-your-site) vào thẻ `Custom Code` trên trang tổng quan của trang web, hãy đảm bảo mã đó được trì hoãn đến cuối nội dung mã hoặc tải ở cuối nội dung mã. Nếu có thể, hãy sử dụng [nội dung tích hợp](https://support.wix.com/en/article/about-marketing-integrations) của Wix để nhúng các công cụ tiếp thị vào trang web của bạn. "
  },
  "node_modules/lighthouse-stack-packs/packs/wix.js | server-response-time": {
    "message": "Wix sử dụng CDN và chức năng lưu vào bộ nhớ đệm để phân phát phản hồi nhanh nhất có thể cho hầu hết khách truy cập. Bạn có thể [bật chức năng lưu vào bộ nhớ đệm theo cách thủ công](https://support.wix.com/en/article/site-performance-caching-pages-to-optimize-loading-speed) cho trang web của mình, đặc biệt là khi sử dụng `Velo`."
  },
  "node_modules/lighthouse-stack-packs/packs/wix.js | unused-javascript": {
    "message": "Xem lại mã của bên thứ ba (nếu có) mà bạn đã thêm vào thẻ `Custom Code` trên trang tổng quan của trang web và chỉ giữ lại các dịch vụ cần thiết cho trang web của bạn. [Tìm hiểu thêm](https://support.wix.com/en/article/site-performance-removing-unused-javascript)."
  },
  "node_modules/lighthouse-stack-packs/packs/wordpress.js | efficient-animated-content": {
    "message": "Hãy cân nhắc tải ảnh GIF lên một dịch vụ để có thể nhúng ảnh đó ở dạng video HTML5."
  },
  "node_modules/lighthouse-stack-packs/packs/wordpress.js | modern-image-formats": {
    "message": "Hãy cân nhắc sử dụng trình bổ trợ [Phòng thí nghiệm hiệu suất](https://wordpress.org/plugins/performance-lab/) để tự động chuyển đổi hình ảnh JPEG đã tải lên thành WebP, trên mọi nền tảng được hỗ trợ."
  },
  "node_modules/lighthouse-stack-packs/packs/wordpress.js | offscreen-images": {
    "message": "Cài đặt một [plugin tải từng phần của WordPress](https://wordpress.org/plugins/search/lazy+load/) để trì hoãn mọi hình ảnh ngoài màn hình, hoặc chuyển sang một giao diện cung cấp chức năng đó. Ngoài ra, hãy cân nhắc sử dụng [plugin AMP (Accelerated Mobile Pages)](https://wordpress.org/plugins/amp/)."
  },
  "node_modules/lighthouse-stack-packs/packs/wordpress.js | render-blocking-resources": {
    "message": "Có một số plugin của WordPress có thể giúp bạn [đưa phần tử quan trọng vào nội tuyến](https://wordpress.org/plugins/search/critical+css/) hoặc [trì hoãn tài nguyên ít quan trọng hơn](https://wordpress.org/plugins/search/defer+css+javascript/). Xin lưu ý rằng những phương thức tối ưu hóa mà các plugin này cung cấp có thể làm gián đoạn tính năng của giao diện hoặc plugin, do đó, có thể bạn cần thay đổi mã."
  },
  "node_modules/lighthouse-stack-packs/packs/wordpress.js | server-response-time": {
    "message": "Giao diện, plugin và thông số máy chủ đều tác động đến thời gian phản hồi của máy chủ. Hãy cân nhắc tìm một giao diện được tối ưu hóa, lựa chọn cẩn thận một plugin tối ưu hóa và/hoặc nâng cấp máy chủ."
  },
  "node_modules/lighthouse-stack-packs/packs/wordpress.js | total-byte-weight": {
    "message": "Hãy cân nhắc hiển thị phần trích dẫn trong danh sách bài đăng (ví dụ như qua thẻ thêm), giảm số lượng bài đăng hiển thị trên một trang cụ thể, chia các bài đăng dài thành nhiều trang hoặc sử dụng một plugin để tải nhận xét theo từng phần."
  },
  "node_modules/lighthouse-stack-packs/packs/wordpress.js | unminified-css": {
    "message": "Một số [plugin của WordPress](https://wordpress.org/plugins/search/minify+css/) có thể làm tăng tốc độ của trang web bằng cách ghép, giảm kích thước và nén kiểu. Bạn cũng có thể dùng quy trình tạo để tiến hành thu nhỏ trước, nếu có thể."
  },
  "node_modules/lighthouse-stack-packs/packs/wordpress.js | unminified-javascript": {
    "message": "Một số [plugin của WordPress](https://wordpress.org/plugins/search/minify+javascript/) có thể làm tăng tốc độ của trang web bằng cách ghép, giảm kích thước và nén tập lệnh. Ngoài ra, bạn nên dùng quy trình tạo để tiến hành thu nhỏ trước, nếu có thể."
  },
  "node_modules/lighthouse-stack-packs/packs/wordpress.js | unused-css-rules": {
    "message": "Hãy cân nhắc giảm hoặc chuyển đổi số lượng [plugin của WordPress](https://wordpress.org/plugins/) tải Biểu định kiểu xếp chồng (CSS) không dùng đến trong trang của bạn. Để xác định các plugin đang thêm Biểu định kiểu xếp chồng (CSS) không liên quan, hãy thử chạy [phạm vi của mã](https://developer.chrome.com/docs/devtools/coverage/) trong Chrome DevTools. Bạn có thể xác định giao diện/plugin gây ra tình trạng này từ URL của biểu định kiểu. Hãy chú ý đến những plugin có nhiều biểu định kiểu trong danh sách. Những plugin này có nhiều màu đỏ trong phạm vi của mã. Một plugin chỉ nên thêm một biểu định kiểu vào hàng đợi nếu biểu định kiểu đó thực sự được sử dụng trên trang."
  },
  "node_modules/lighthouse-stack-packs/packs/wordpress.js | unused-javascript": {
    "message": "Hãy cân nhắc giảm hoặc chuyển đổi số lượng [plugin của WordPress](https://wordpress.org/plugins/) tải JavaScript không dùng đến trong trang của bạn. Để xác định các plugin đang thêm JS không liên quan, hãy thử chạy [phạm vi của mã](https://developer.chrome.com/docs/devtools/coverage/) trong Chrome DevTools. Bạn có thể xác định giao diện/plugin gây ra tình trạng này từ URL của tập lệnh. Hãy chú ý đến những plugin có nhiều tập lệnh trong danh sách. Những plugin này có nhiều màu đỏ trong phạm vi của mã. Một plugin chỉ nên thêm một tập lệnh vào hàng đợi nếu tập lệnh đó thực sự được dùng trên trang."
  },
  "node_modules/lighthouse-stack-packs/packs/wordpress.js | uses-long-cache-ttl": {
    "message": "Hãy đọc về [Bộ nhớ đệm của trình duyệt trong WordPress](https://wordpress.org/support/article/optimization/#browser-caching)."
  },
  "node_modules/lighthouse-stack-packs/packs/wordpress.js | uses-optimized-images": {
    "message": "Hãy cân nhắc sử dụng một [trình bổ trợ tối ưu hóa hình ảnh của WordPress](https://wordpress.org/plugins/search/optimize+images/) có khả năng nén hình ảnh mà vẫn đảm bảo chất lượng."
  },
  "node_modules/lighthouse-stack-packs/packs/wordpress.js | uses-responsive-images": {
    "message": "Trực tiếp tải hình ảnh lên thông qua [thư viện nội dung đa phương tiện](https://wordpress.org/support/article/media-library-screen/) để đảm bảo có các kích thước hình ảnh theo yêu cầu, sau đó chèn hình ảnh từ thư viện nội dung đa phương tiện hoặc sử dụng tiện ích hình ảnh để đảm bảo sử dụng kích thước hình ảnh tối ưu (bao gồm cả các kích thước dành cho điểm ngắt thích ứng). Tránh sử dụng hình ảnh có `Full Size` trừ khi những hình ảnh đó có kích thước phù hợp. [Tìm hiểu thêm](https://wordpress.org/support/article/inserting-images-into-posts-and-pages/)."
  },
  "node_modules/lighthouse-stack-packs/packs/wordpress.js | uses-text-compression": {
    "message": "Bạn có thể bật tính năng nén văn bản trong cấu hình máy chủ web."
  },
  "node_modules/lighthouse-stack-packs/packs/wp-rocket.js | modern-image-formats": {
    "message": "Bật \"Imagify\" từ thẻ Tối ưu hoá hình ảnh trong \"WP Rocket\" để chuyển đổi hình ảnh sang định dạng WebP."
  },
  "node_modules/lighthouse-stack-packs/packs/wp-rocket.js | offscreen-images": {
    "message": "Bật [LazyLoad](https://docs.wp-rocket.me/article/1141-lazyload-for-images) trong WP Rocket để khắc phục nội dung đề xuất này. Tính năng này trì hoãn việc tải hình ảnh cho đến khi khách truy cập di chuyển xuống phía dưới trang và thực sự cần xem những hình ảnh đó."
  },
  "node_modules/lighthouse-stack-packs/packs/wp-rocket.js | render-blocking-resources": {
    "message": "Bật tính năng [Xoá CSS không dùng đến](https://docs.wp-rocket.me/article/1529-remove-unused-css) và [Tải JavaScript bị trì hoãn](https://docs.wp-rocket.me/article/1265-load-javascript-deferred) trong \"WP Rocket\" để giải quyết nội dung đề xuất này. Các tính năng này sẽ tối ưu hoá lần lượt các tệp CSS và JavaScript để các tệp đó không chặn quá trình hiển thị trang."
  },
  "node_modules/lighthouse-stack-packs/packs/wp-rocket.js | unminified-css": {
    "message": "Bật tính năng [Rút gọn các tệp CSS](https://docs.wp-rocket.me/article/1350-css-minify-combine) trong \"WP Rocket\" để khắc phục vấn đề này. Mọi không gian và nhận xét trong tệp CSS trên trang web của bạn sẽ bị xoá để giảm kích thước tệp và đẩy nhanh tốc độ tải xuống."
  },
  "node_modules/lighthouse-stack-packs/packs/wp-rocket.js | unminified-javascript": {
    "message": "Bật tính năng [Rút gọn các tệp JavaScript](https://docs.wp-rocket.me/article/1351-javascript-minify-combine) trong \"WP Rocket\" để khắc phục vấn đề này. Các không gian trống và nhận xét sẽ bị xoá khỏi tệp JavaScript để giảm kích thước tệp và tăng tốc độ tải xuống."
  },
  "node_modules/lighthouse-stack-packs/packs/wp-rocket.js | unused-css-rules": {
    "message": "Bật tính năng [Xoá CSS không dùng đến](https://docs.wp-rocket.me/article/1529-remove-unused-css) trong \"WP Rocket\" để khắc phục vấn đề này. Thao tác này làm giảm kích thước trang bằng cách xoá tất cả các CSS và biểu định kiểu không được sử dụng trong khi chỉ giữ lại CSS được sử dụng cho mỗi trang."
  },
  "node_modules/lighthouse-stack-packs/packs/wp-rocket.js | unused-javascript": {
    "message": "Bật tính năng [Trì hoãn thực thi JavaScript](https://docs.wp-rocket.me/article/1349-delay-javascript-execution) trong \"WP Rocket\" để khắc phục sự cố này. Thao tác này sẽ cải thiện việc tải trang bằng cách trì hoãn việc thực thi tập lệnh cho đến khi người dùng tương tác. Nếu trang web của bạn có iframe, bạn có thể sử dụng [LazyLoad của WP Rocket cho iframe và video](https://docs.wp-rocket.me/article/1674-lazyload-for-iframes-and-videos) cũng như [Thay thế iframe YouTube bằng hình ảnh xem trước](https://docs.wp-rocket.me/article/1488-replace-youtube-iframe-with-preview-image)."
  },
  "node_modules/lighthouse-stack-packs/packs/wp-rocket.js | uses-optimized-images": {
    "message": "Bật \"Imagify\" từ thẻ Tối ưu hoá hình ảnh trong \"WP Rocket\" rồi chạy tính năng Tối ưu hoá hàng loạt để nén hình ảnh."
  },
  "node_modules/lighthouse-stack-packs/packs/wp-rocket.js | uses-rel-preconnect": {
    "message": "Dùng tính năng [Tìm nạp trước yêu cầu DNS](https://docs.wp-rocket.me/article/1302-prefetch-dns-requests) trong \"WP Rocket\" để thêm \"dns-prefetch\" và tăng tốc độ kết nối với các miền bên ngoài. Ngoài ra, \"WP Rocket\" tự động thêm \"preconnect\" vào [miền Google Fonts](https://docs.wp-rocket.me/article/1312-optimize-google-fonts) và mọi CNAME được thêm qua tính năng [Bật CDN](https://docs.wp-rocket.me/article/42-using-wp-rocket-with-a-cdn)."
  },
  "node_modules/lighthouse-stack-packs/packs/wp-rocket.js | uses-rel-preload": {
    "message": "Để khắc phục vấn đề về phông chữ này, hãy bật tính năng [Xoá CSS không dùng đến](https://docs.wp-rocket.me/article/1529-remove-unused-css) trong \"WP Rocket\". Phông chữ quan trọng của trang web sẽ được tải trước theo mức độ ưu tiên."
  },
  "report/renderer/report-utils.js | calculatorLink": {
    "message": "Xem máy tính."
  },
  "report/renderer/report-utils.js | collapseView": {
    "message": "Chế độ xem thu gọn"
  },
  "report/renderer/report-utils.js | crcInitialNavigation": {
    "message": "Điều hướng ban đầu"
  },
  "report/renderer/report-utils.js | crcLongestDurationLabel": {
    "message": "Độ trễ tối đa của đường dẫn quan trọng:"
  },
  "report/renderer/report-utils.js | dropdownCopyJSON": {
    "message": "Sao chép đối tượng JSON"
  },
  "report/renderer/report-utils.js | dropdownDarkTheme": {
    "message": "Bật/tắt Giao diện tối"
  },
  "report/renderer/report-utils.js | dropdownPrintExpanded": {
    "message": "Mở rộng trong hộp thoại in"
  },
  "report/renderer/report-utils.js | dropdownPrintSummary": {
    "message": "Báo cáo tóm tắt trong hộp thoại in"
  },
  "report/renderer/report-utils.js | dropdownSaveGist": {
    "message": "Lưu dưới dạng Gist"
  },
  "report/renderer/report-utils.js | dropdownSaveHTML": {
    "message": "Lưu dưới dạng HTML"
  },
  "report/renderer/report-utils.js | dropdownSaveJSON": {
    "message": "Lưu dưới dạng JSON"
  },
  "report/renderer/report-utils.js | dropdownViewUnthrottledTrace": {
    "message": "Xem dấu vết không được điều tiết"
  },
  "report/renderer/report-utils.js | dropdownViewer": {
    "message": "Mở trong trình xem"
  },
  "report/renderer/report-utils.js | errorLabel": {
    "message": "Lỗi!"
  },
  "report/renderer/report-utils.js | errorMissingAuditInfo": {
    "message": "Lỗi báo cáo: không có thông tin kiểm tra"
  },
  "report/renderer/report-utils.js | expandView": {
    "message": "Chế độ xem mở rộng"
  },
  "report/renderer/report-utils.js | firstPartyChipLabel": {
    "message": "Bên thứ nhất"
  },
  "report/renderer/report-utils.js | footerIssue": {
    "message": "Tạo vấn đề"
  },
  "report/renderer/report-utils.js | hide": {
    "message": "Ẩn"
  },
  "report/renderer/report-utils.js | labDataTitle": {
    "message": "Dữ liệu của phòng thí nghiệm"
  },
  "report/renderer/report-utils.js | lsPerformanceCategoryDescription": {
    "message": "Kết quả phân tích [Lighthouse](https://developers.google.com/web/tools/lighthouse/) cho trang hiện tại dựa trên một mạng di động mô phỏng. Các giá trị chỉ là ước tính và có thể thay đổi."
  },
  "report/renderer/report-utils.js | manualAuditsGroupTitle": {
    "message": "Các mục bổ sung cần kiểm tra theo cách thủ công"
  },
  "report/renderer/report-utils.js | notApplicableAuditsGroupTitle": {
    "message": "Không áp dụng"
  },
  "report/renderer/report-utils.js | openInANewTabTooltip": {
    "message": "Mở trong thẻ mới"
  },
  "report/renderer/report-utils.js | opportunityResourceColumnLabel": {
    "message": "Cơ hội"
  },
  "report/renderer/report-utils.js | opportunitySavingsColumnLabel": {
    "message": "Thời lượng tiết kiệm được theo ước tính"
  },
  "report/renderer/report-utils.js | passedAuditsGroupTitle": {
    "message": "Số lần kiểm tra đạt yêu cầu"
  },
  "report/renderer/report-utils.js | runtimeAnalysisWindow": {
    "message": "Lượt tải trang đầu tiên"
  },
  "report/renderer/report-utils.js | runtimeCustom": {
    "message": "Chế độ điều tiết tuỳ chỉnh"
  },
  "report/renderer/report-utils.js | runtimeDesktopEmulation": {
    "message": "Màn hình mô phỏng"
  },
  "report/renderer/report-utils.js | runtimeMobileEmulation": {
    "message": "Moto G Power mô phỏng"
  },
  "report/renderer/report-utils.js | runtimeNoEmulation": {
    "message": "Chưa đặt tùy chọn mô phỏng"
  },
  "report/renderer/report-utils.js | runtimeSettingsAxeVersion": {
    "message": "Phiên bản Axe"
  },
  "report/renderer/report-utils.js | runtimeSettingsBenchmark": {
    "message": "Công suất CPU/bộ nhớ không được điều tiết"
  },
  "report/renderer/report-utils.js | runtimeSettingsCPUThrottling": {
    "message": "Điều tiết CPU"
  },
  "report/renderer/report-utils.js | runtimeSettingsDevice": {
    "message": "Thiết bị"
  },
  "report/renderer/report-utils.js | runtimeSettingsNetworkThrottling": {
    "message": "Hạn chế băng thông mạng"
  },
  "report/renderer/report-utils.js | runtimeSettingsScreenEmulation": {
    "message": "Mô phỏng màn hình"
  },
  "report/renderer/report-utils.js | runtimeSettingsUANetwork": {
    "message": "Tác nhân người dùng (mạng)"
  },
  "report/renderer/report-utils.js | runtimeSingleLoad": {
    "message": "Một lượt tải trang"
  },
  "report/renderer/report-utils.js | runtimeSingleLoadTooltip": {
    "message": "Dữ liệu này được lấy trong một lượt tải trang, thay vì dữ liệu trường tóm tắt nhiều phiên."
  },
  "report/renderer/report-utils.js | runtimeSlow4g": {
    "message": "Chế độ điều tiết mạng 4G chậm"
  },
  "report/renderer/report-utils.js | runtimeUnknown": {
    "message": "Không xác định"
  },
  "report/renderer/report-utils.js | show": {
    "message": "Hiện"
  },
  "report/renderer/report-utils.js | showRelevantAudits": {
    "message": "Hiển thị các lượt kiểm tra liên quan đến:"
  },
  "report/renderer/report-utils.js | snippetCollapseButtonLabel": {
    "message": "Thu gọn đoạn mã"
  },
  "report/renderer/report-utils.js | snippetExpandButtonLabel": {
    "message": "Mở rộng đoạn mã"
  },
  "report/renderer/report-utils.js | thirdPartyResourcesLabel": {
    "message": "Hiển thị tài nguyên của bên thứ ba"
  },
  "report/renderer/report-utils.js | throttlingProvided": {
    "message": "Cung cấp theo môi trường"
  },
  "report/renderer/report-utils.js | toplevelWarningsMessage": {
    "message": "Đã xảy ra sự cố ảnh hưởng đến lần chạy Lighthouse này:"
  },
  "report/renderer/report-utils.js | unattributable": {
    "message": "Không thể phân bổ"
  },
  "report/renderer/report-utils.js | varianceDisclaimer": {
    "message": "Các giá trị chỉ là ước tính và có thể thay đổi. [Điểm hiệu quả được tính](https://developer.chrome.com/docs/lighthouse/performance/performance-scoring/) trực tiếp từ những chỉ số này."
  },
  "report/renderer/report-utils.js | viewTraceLabel": {
    "message": "Xem dấu vết"
  },
  "report/renderer/report-utils.js | viewTreemapLabel": {
    "message": "Xem Biểu đồ dạng cây"
  },
  "report/renderer/report-utils.js | warningAuditsGroupTitle": {
    "message": "Đã vượt qua bài kiểm tra nhưng có cảnh báo"
  },
  "report/renderer/report-utils.js | warningHeader": {
    "message": "Cảnh báo: "
  },
  "treemap/app/src/util.js | allLabel": {
    "message": "Tất cả"
  },
  "treemap/app/src/util.js | allScriptsDropdownLabel": {
    "message": "Tất cả tập lệnh"
  },
  "treemap/app/src/util.js | coverageColumnName": {
    "message": "Độ bao phủ"
  },
  "treemap/app/src/util.js | duplicateModulesLabel": {
    "message": "Mô-đun trùng lặp"
  },
  "treemap/app/src/util.js | resourceBytesLabel": {
    "message": "Số byte tài nguyên"
  },
  "treemap/app/src/util.js | tableColumnName": {
    "message": "Tên"
  },
  "treemap/app/src/util.js | toggleTableButtonLabel": {
    "message": "Ẩn/hiện bảng"
  },
  "treemap/app/src/util.js | unusedBytesLabel": {
    "message": "Số byte chưa dùng đến"
  }
}<|MERGE_RESOLUTION|>--- conflicted
+++ resolved
@@ -989,8 +989,6 @@
   "core/audits/image-size-responsive.js | title": {
     "message": "Phân phối hình ảnh có độ phân giải phù hợp"
   },
-<<<<<<< HEAD
-=======
   "core/audits/installable-manifest.js | already-installed": {
     "message": "Ứng dụng này đã được cài đặt"
   },
@@ -1087,7 +1085,6 @@
   "core/audits/installable-manifest.js | warn-not-offline-capable": {
     "message": "Trang không hoạt động khi không có mạng. Trang này sẽ không được xem là có thể cài đặt sau khi Chrome 93 chính thức phát hành vào tháng 8 năm 2021."
   },
->>>>>>> 772c8f71
   "core/audits/is-on-https.js | allowed": {
     "message": "Được phép"
   },
