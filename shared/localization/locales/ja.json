--- conflicted
+++ resolved
@@ -989,8 +989,6 @@
   "core/audits/image-size-responsive.js | title": {
     "message": "画像が適切な解像度で表示されています"
   },
-<<<<<<< HEAD
-=======
   "core/audits/installable-manifest.js | already-installed": {
     "message": "このアプリはすでにインストールされています"
   },
@@ -1087,7 +1085,6 @@
   "core/audits/installable-manifest.js | warn-not-offline-capable": {
     "message": "ページがオフラインに対応していません。このページは、Chrome 93（2021 年 8 月の安定版リリース）以後はインストール可能と見なされません。"
   },
->>>>>>> 772c8f71
   "core/audits/is-on-https.js | allowed": {
     "message": "許可"
   },
