--- conflicted
+++ resolved
@@ -989,8 +989,6 @@
   "core/audits/image-size-responsive.js | title": {
     "message": "पेज पर दिख रही इमेज का रिज़ॉल्यूशन ठीक है"
   },
-<<<<<<< HEAD
-=======
   "core/audits/installable-manifest.js | already-installed": {
     "message": "यह ऐप्लिकेशन पहले से इंस्टॉल किया जा चुका है"
   },
@@ -1087,7 +1085,6 @@
   "core/audits/installable-manifest.js | warn-not-offline-capable": {
     "message": "यह पेज, ऑफ़लाइन मोड में काम नहीं करता. अगस्त 2021 में Chrome 93 स्थिर चैनल रिलीज़ होने के बाद इस पेज को इंस्टॉल नहीं किया जा सकेगा."
   },
->>>>>>> 772c8f71
   "core/audits/is-on-https.js | allowed": {
     "message": "अनुमति है"
   },
