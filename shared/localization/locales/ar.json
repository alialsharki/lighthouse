{
  "core/audits/accessibility/accesskeys.js | description": {
    "message": "تتيح مفاتيح الوصول للمستخدمين التركيز بسرعة على جزء من الصفحة. للانتقال إلى الموضع الصحيح من الصفحة، يجب أن يكون كل مفتاح وصول فريدًا. [مزيد من المعلومات حول مفاتيح الوصول](https://dequeuniversity.com/rules/axe/4.8/accesskeys)"
  },
  "core/audits/accessibility/accesskeys.js | failureTitle": {
    "message": "قيم `[accesskey]` هي غير فريدة"
  },
  "core/audits/accessibility/accesskeys.js | title": {
    "message": "قيم `[accesskey]` فريدة"
  },
  "core/audits/accessibility/aria-allowed-attr.js | description": {
    "message": "يوفّر كل `role` في ARIA مجموعة فرعية محدَّدة من سمات `aria-*`. يؤدي عدم تطابق هذه الأدوار إلى إلغاء سمات `aria-*`. تعرَّف على [كيفية مطابقة سمات ARIA مع أدوارها](https://dequeuniversity.com/rules/axe/4.8/aria-allowed-attr)."
  },
  "core/audits/accessibility/aria-allowed-attr.js | failureTitle": {
    "message": "سمات `[aria-*]` لا تتطابق مع أدوارها"
  },
  "core/audits/accessibility/aria-allowed-attr.js | title": {
    "message": "سمات `[aria-*]` هي مطابقة لأدوارها"
  },
  "core/audits/accessibility/aria-allowed-role.js | description": {
    "message": "يتيح `role` ARIA للتكنولوجيا المساعِدة معرفة دور كل عنصر على صفحة الويب. إذا كانت قيَم `role` مكتوبة بشكل خاطئ أو كانت قيَم `role` ARIA غير موجودة أو كانت الأدوار مجرّدة، لن يعرف مستخدمو التكنولوجيا المساعِدة الغرض من العنصر. [مزيد من المعلومات حول أدوار ARIA](https://dequeuniversity.com/rules/axe/4.8/aria-allowed-roles)"
  },
  "core/audits/accessibility/aria-allowed-role.js | failureTitle": {
    "message": "القيَم التي تم تخصيصها للدور `role=\"\"` ليست أدوار ARIA صالحة"
  },
  "core/audits/accessibility/aria-allowed-role.js | title": {
    "message": "تمثِّل القيَم التي تم تخصيصها للدور `role=\"\"` أدوار ARIA صالحة"
  },
  "core/audits/accessibility/aria-command-name.js | description": {
    "message": "عند عدم ظهور اسم أحد العناصر على واجهة المستخدم، تشير برامج قراءة الشاشة إلى هذا العنصر باستخدام اسم عام، ما يجعله غير قابل للاستخدام بالنسبة إلى المستخدمين الذين يعتمدون على برامج قراءة الشاشة. تعرَّف على [كيفية تسهيل استخدام عناصر الأوامر](https://dequeuniversity.com/rules/axe/4.8/aria-command-name)."
  },
  "core/audits/accessibility/aria-command-name.js | failureTitle": {
    "message": "لا تتوفّر لعناصر `button` و`link` و`menuitem` أسماء يمكن الوصول إليها"
  },
  "core/audits/accessibility/aria-command-name.js | title": {
    "message": "تتوفّر لعناصر `button` و`link` و`menuitem` أسماء يمكن الوصول إليها"
  },
  "core/audits/accessibility/aria-dialog-name.js | description": {
    "message": "عند استخدام عناصر مربّع الحوار ARIA (dialog‏ ARIA) بدون أسماء ظاهرة على واجهة المستخدم، لن يتمكّن مستخدمو برامج قراءة الشاشة من التعرّف على الغرض من هذه العناصر. [التعرّف على كيفية إظهار عناصر مربّع الحوار ARIA (dialog‏ ARIA) على واجهة المستخدم بشكل أوضح](https://dequeuniversity.com/rules/axe/4.8/aria-dialog-name)"
  },
  "core/audits/accessibility/aria-dialog-name.js | failureTitle": {
    "message": "العناصر التي تتضمّن `role=\"dialog\"` أو `role=\"alertdialog\"` لا تحمل أسماء ظاهرة على واجهة المستخدم"
  },
  "core/audits/accessibility/aria-dialog-name.js | title": {
    "message": "العناصر التي تتضمّن `role=\"dialog\"` أو `role=\"alertdialog\"` تحمل أسماء ظاهرة على واجهة المستخدم"
  },
  "core/audits/accessibility/aria-hidden-body.js | description": {
    "message": "لا تعمل التكنولوجيا المساعِدة، مثل برامج قراءة الشاشة، بشكل متسق عند ضبط `aria-hidden=\"true\"` في المستند `<body>`. تعرّف على [مدى تأثير السمة `aria-hidden` في نص المستند](https://dequeuniversity.com/rules/axe/4.8/aria-hidden-body)."
  },
  "core/audits/accessibility/aria-hidden-body.js | failureTitle": {
    "message": "`[aria-hidden=\"true\"]` وارد في المستند `<body>`"
  },
  "core/audits/accessibility/aria-hidden-body.js | title": {
    "message": "`[aria-hidden=\"true\"]` غير وارد في المستند `<body>`"
  },
  "core/audits/accessibility/aria-hidden-focus.js | description": {
    "message": "العناصر التابعة التي يمكن التركيز عليها ضِمن عنصر `[aria-hidden=\"true\"]` تمنع إتاحة العناصر التفاعلية لمستخدمي التكنولوجيا المساعِدة، مثل برامج قراءة الشاشة. تعرَّف على [مدى تأثير `aria-hidden` في العناصر التي يمكن التركيز عليها](https://dequeuniversity.com/rules/axe/4.8/aria-hidden-focus)."
  },
  "core/audits/accessibility/aria-hidden-focus.js | failureTitle": {
    "message": "تحتوي عناصر `[aria-hidden=\"true\"]` على عناصر منحدرة قابلة للتركيز"
  },
  "core/audits/accessibility/aria-hidden-focus.js | title": {
    "message": "لا تحتوي عناصر `[aria-hidden=\"true\"]` على عناصر منحدرة قابلة للتركيز"
  },
  "core/audits/accessibility/aria-input-field-name.js | description": {
    "message": "عند عدم ظهور اسم أحد حقول الإدخال على واجهة المستخدم، تشير برامج قراءة الشاشة إلى هذا العنصر باستخدام اسم عام، ما يجعله غير قابل للاستخدام بالنسبة إلى المستخدمين الذين يعتمدون على برامج قراءة الشاشة. [مزيد من المعلومات حول تصنيفات حقول الإدخال](https://dequeuniversity.com/rules/axe/4.8/aria-input-field-name)"
  },
  "core/audits/accessibility/aria-input-field-name.js | failureTitle": {
    "message": "لا تحتوي حقول إدخال ARIA على أسماء يمكن الوصول إليها"
  },
  "core/audits/accessibility/aria-input-field-name.js | title": {
    "message": "تحتوي حقول إدخال ARIA على أسماء يمكن الوصول إليها"
  },
  "core/audits/accessibility/aria-meter-name.js | description": {
    "message": "عند عدم ظهور اسم أحد عناصر \"مقياس\" (meter) على واجهة المستخدم، تشير برامج قراءة الشاشة إلى هذا العنصر بصفة عامة، ما يجعله غير قابل للاستخدام بالنسبة إلى المستخدمين الذين يعتمدون على برامج قراءة الشاشة. [تعرَّف على كيفية تسمية عناصر `meter`](https://dequeuniversity.com/rules/axe/4.8/aria-meter-name)."
  },
  "core/audits/accessibility/aria-meter-name.js | failureTitle": {
    "message": "لا تتوفّر لعناصر ARIA `meter` أسماء يمكن الوصول إليها"
  },
  "core/audits/accessibility/aria-meter-name.js | title": {
    "message": "تتوفّر لعناصر ARIA `meter` أسماء يمكن الوصول إليها"
  },
  "core/audits/accessibility/aria-progressbar-name.js | description": {
    "message": "عندما لا يكون اسم أحد عناصر `progressbar` ظاهرًا على واجهة المستخدم، تشير برامج قراءة الشاشة إلى هذا العنصر باستخدام اسم عام، ما يجعله غير قابل للاستخدام بالنسبة إلى المستخدمين الذين يعتمدون على برامج قراءة الشاشة. تعرَّف على [كيفية تصنيف عناصر `progressbar`](https://dequeuniversity.com/rules/axe/4.8/aria-progressbar-name)."
  },
  "core/audits/accessibility/aria-progressbar-name.js | failureTitle": {
    "message": "لا تتوفّر لعناصر ARIA `progressbar` أسماء يمكن الوصول إليها"
  },
  "core/audits/accessibility/aria-progressbar-name.js | title": {
    "message": "تتوفّر لعناصر ARIA `progressbar` أسماء يمكن الوصول إليها"
  },
  "core/audits/accessibility/aria-required-attr.js | description": {
    "message": "تتطلّب بعض أدوار ARIA تزويد برامج قراءة الشاشة بسمات تصف حالة العنصر. [مزيد من المعلومات حول الأدوار والسمات المطلوبة](https://dequeuniversity.com/rules/axe/4.8/aria-required-attr)"
  },
  "core/audits/accessibility/aria-required-attr.js | failureTitle": {
    "message": "`[role]` لا تحتوي على جميع سمات`[aria-*]` المطلوبة"
  },
  "core/audits/accessibility/aria-required-attr.js | title": {
    "message": "`[role]` تحتوي على جميع سمات `[aria-*]` المطلوبة"
  },
  "core/audits/accessibility/aria-required-children.js | description": {
    "message": "يجب أن تحتوي بعض أدوار ARIA الرئيسية على أدوار ثانوية محدَّدة لأداء وظائف إمكانية الوصول المقصودة. [مزيد من المعلومات حول الأدوار والعناصر الثانوية المطلوبة](https://dequeuniversity.com/rules/axe/4.8/aria-required-children)"
  },
  "core/audits/accessibility/aria-required-children.js | failureTitle": {
    "message": "إنّ العناصر التي تتضمّن ARIA `[role]` والتي تتطلب عناصر ثانوية للاحتواء على عنصر `[role]` محدّد لا تتضمّن بعض هذه العناصر الثانوية المطلوبة أو جميعها."
  },
  "core/audits/accessibility/aria-required-children.js | title": {
    "message": "إنّ العناصر التي تتضمن ARIA `[role]` والتي تتطلب عناصر ثانوية للاحتواء على عنصر `[role]` محدّد تشتمل على جميع العناصر الثانوية المطلوبة."
  },
  "core/audits/accessibility/aria-required-parent.js | description": {
    "message": "يجب إدراج بعض أدوار ARIA الثانوية ضِمن أدوار رئيسية محدَّدة لتنفيذ وظائف إمكانية الوصول المقصودة بشكل صحيح. [مزيد من المعلومات حول أدوار ARIA والعنصر الرئيسي المطلوب](https://dequeuniversity.com/rules/axe/4.8/aria-required-parent)"
  },
  "core/audits/accessibility/aria-required-parent.js | failureTitle": {
    "message": "`[role]` غير مضمّنة في العنصر الرئيسي المطلوب"
  },
  "core/audits/accessibility/aria-required-parent.js | title": {
    "message": "`[role]` مضمّنة في العنصر الرئيسي المطلوب"
  },
  "core/audits/accessibility/aria-roles.js | description": {
    "message": "يجب أن تحتوي أدوار ARIA على قيم صالحة لتنفيذ وظائف إمكانية الوصول المقصودة. [مزيد من المعلومات حول أدوار ARIA الصالحة](https://dequeuniversity.com/rules/axe/4.8/aria-roles)"
  },
  "core/audits/accessibility/aria-roles.js | failureTitle": {
    "message": "قيم `[role]` هي غير صالحة"
  },
  "core/audits/accessibility/aria-roles.js | title": {
    "message": "قيم `[role]` هي صالحة"
  },
  "core/audits/accessibility/aria-text.js | description": {
    "message": "عند إضافة `role=text` حول عُقدة نصيّة مقسَّمة بالترميز، سيتعامل برنامج VoiceOver معها كعبارة واحدة، ولكن لن تتم الإشارة إلى العناصر التابعة التي يمكن التركيز عليها في العنصر. [مزيد من المعلومات حول السمة `role=text`](https://dequeuniversity.com/rules/axe/4.8/aria-text)"
  },
  "core/audits/accessibility/aria-text.js | failureTitle": {
    "message": "العناصر التي تتضمّن السمة `role=text` تحتوي على عناصر تابعة يمكن التركيز عليها"
  },
  "core/audits/accessibility/aria-text.js | title": {
    "message": "العناصر التي تتضمّن السمة `role=text` لا تحتوي على عناصر تابعة يمكن التركيز عليها"
  },
  "core/audits/accessibility/aria-toggle-field-name.js | description": {
    "message": "عند عدم ظهور اسم أحد حقول التبديل على واجهة المستخدم، تشير برامج قراءة الشاشة إلى هذا العنصر باستخدام اسم عام، ما يجعله غير قابل للاستخدام بالنسبة إلى المستخدمين الذين يعتمدون على برامج قراءة الشاشة. [مزيد من المعلومات حول حقول التبديل](https://dequeuniversity.com/rules/axe/4.8/aria-toggle-field-name)"
  },
  "core/audits/accessibility/aria-toggle-field-name.js | failureTitle": {
    "message": "لا تحتوي حقول تبديل ARIA على أسماء يمكن الوصول إليها"
  },
  "core/audits/accessibility/aria-toggle-field-name.js | title": {
    "message": "تحتوي جميع حقول تبديل ARIA على أسماء يمكن الوصول إليها"
  },
  "core/audits/accessibility/aria-tooltip-name.js | description": {
    "message": "عند عدم ظهور اسم أحد عناصر \"تلميح\" (tooltip) على واجهة المستخدم، تشير برامج قراءة الشاشة إلى هذا العنصر بصفة عامة، ما يجعله غير قابل للاستخدام بالنسبة إلى المستخدمين الذين يعتمدون على برامج قراءة الشاشة. [تعرَّف على كيفية تسمية عناصر `tooltip`](https://dequeuniversity.com/rules/axe/4.8/aria-tooltip-name)."
  },
  "core/audits/accessibility/aria-tooltip-name.js | failureTitle": {
    "message": "لا تتوفّر لعناصر ARIA `tooltip` أسماء يمكن الوصول إليها"
  },
  "core/audits/accessibility/aria-tooltip-name.js | title": {
    "message": "تتوفّر لعناصر ARIA `tooltip` أسماء يمكن الوصول إليها"
  },
  "core/audits/accessibility/aria-treeitem-name.js | description": {
    "message": "عندما لا يكون اسم أحد عناصر `treeitem` ظاهرًا على واجهة المستخدم، تشير برامج قراءة الشاشة إلى هذا العنصر باستخدام اسم عام، ما يجعله غير قابل للاستخدام بالنسبة إلى المستخدمين الذين يعتمدون على برامج قراءة الشاشة. [مزيد من المعلومات حول تصنيف عناصر `treeitem`](https://dequeuniversity.com/rules/axe/4.8/aria-treeitem-name)"
  },
  "core/audits/accessibility/aria-treeitem-name.js | failureTitle": {
    "message": "لا تتوفّر لعناصر ARIA `treeitem` أسماء يمكن الوصول إليها"
  },
  "core/audits/accessibility/aria-treeitem-name.js | title": {
    "message": "تتوفّر لعناصر ARIA `treeitem` أسماء يمكن الوصول إليها"
  },
  "core/audits/accessibility/aria-valid-attr-value.js | description": {
    "message": "لا يمكن للتكنولوجيا المساعِدة، مثل برامج قراءة الشاشة، تفسير سمات ARIA باستخدام قيم غير صالحة. [مزيد من المعلومات حول القيم الصالحة لسمات ARIA](https://dequeuniversity.com/rules/axe/4.8/aria-valid-attr-value)"
  },
  "core/audits/accessibility/aria-valid-attr-value.js | failureTitle": {
    "message": "سمات `[aria-*]` لا تحتوي على قيم صحيحة"
  },
  "core/audits/accessibility/aria-valid-attr-value.js | title": {
    "message": "سمات `[aria-*]` تحتوي على قيم صالحة"
  },
  "core/audits/accessibility/aria-valid-attr.js | description": {
    "message": "لا يمكن للتكنولوجيا المساعِدة، مثل برامج قراءة الشاشة، تفسير سمات ARIA بأسماء غير صالحة. [مزيد من المعلومات حول سمات ARIA الصالحة](https://dequeuniversity.com/rules/axe/4.8/aria-valid-attr)"
  },
  "core/audits/accessibility/aria-valid-attr.js | failureTitle": {
    "message": "سمات `[aria-*]` هي غير صالحة أو بها أخطاء إملائية"
  },
  "core/audits/accessibility/aria-valid-attr.js | title": {
    "message": "سمات `[aria-*]` هي صالحة وليس بها أخطاء إملائية"
  },
  "core/audits/accessibility/axe-audit.js | failingElementsHeader": {
    "message": "العناصر التي رسبت في عملية التدقيق"
  },
  "core/audits/accessibility/button-name.js | description": {
    "message": "عند عدم ظهور اسم أحد الأزرار على واجهة المستخدم، تشير برامج قراءة الشاشة إليه باسم \"زر\"، ما يجعله غير قابل للاستخدام بالنسبة إلى المستخدمين الذين يعتمدون على برامج قراءة الشاشة. تعرَّف على [كيفية تسهيل استخدام الأزرار](https://dequeuniversity.com/rules/axe/4.8/button-name)."
  },
  "core/audits/accessibility/button-name.js | failureTitle": {
    "message": "عدم احتواء الأزرار على اسم يمكن الوصول إليه"
  },
  "core/audits/accessibility/button-name.js | title": {
    "message": "احتواء الأزرار على اسم الوصول"
  },
  "core/audits/accessibility/bypass.js | description": {
    "message": "تؤدي إضافة طرق لاستبعاد المحتوى المكرَّر إلى السماح لمستخدمي لوحة المفاتيح بالتنقّل في الصفحة بكفاءة أكبر. [مزيد من المعلومات حول روابط استبعاد المحتوى المكرَّر](https://dequeuniversity.com/rules/axe/4.8/bypass)"
  },
  "core/audits/accessibility/bypass.js | failureTitle": {
    "message": "عدم احتواء الصفحة على عنوان أو رابط تخطٍ أو منطقة معالم"
  },
  "core/audits/accessibility/bypass.js | title": {
    "message": "احتواء الصفحة على عنوان أو رابط تخطٍ أو منطقة معالم"
  },
  "core/audits/accessibility/color-contrast.js | description": {
    "message": "إنّ عملية قراءة النص المنخفض التباين تُعد صعبة أو مستحيلة بالنسبة إلى العديد من المستخدمين. تعرَّف على [كيفية توفير نص بألوان متباينة بشكلٍ كافٍ](https://dequeuniversity.com/rules/axe/4.8/color-contrast)."
  },
  "core/audits/accessibility/color-contrast.js | failureTitle": {
    "message": "عدم احتواء الخلفية وألوان الخلفية على نسبة تباين كافية"
  },
  "core/audits/accessibility/color-contrast.js | title": {
    "message": "تمييز الخلفية والألوان الخلفية بنسبة تباين كافية"
  },
  "core/audits/accessibility/definition-list.js | description": {
    "message": "عندما لا يتم ترميز قوائم التعريفات بشكل صحيح، قد تقدِّم برامج قراءة الشاشة نتائج غير واضحة أو غير دقيقة. تعرَّف على [كيفية تنظيم قوائم التعريفات بشكل صحيح](https://dequeuniversity.com/rules/axe/4.8/definition-list)."
  },
  "core/audits/accessibility/definition-list.js | failureTitle": {
    "message": "`<dl>` لا تحتوي على مجموعات `<dt>` و`<dd>` المرتبة بشكلٍ صحيح فقط، أو العناصر `<script>` أو`<template>` أو`<div>`."
  },
  "core/audits/accessibility/definition-list.js | title": {
    "message": "`<dl>` تحتوي على مجموعات `<dt>` و`<dd>` المرتبة بشكلٍ صحيح فقط، أو العناصر `<script>` أو`<template>` أو `<div>`."
  },
  "core/audits/accessibility/dlitem.js | description": {
    "message": "يجب إدراج عناصر قائمة التعريفات (`<dt>` و`<dd>`) في عنصر `<dl>` رئيسي، وذلك لضمان إمكانية قراءة تلك العناصر بشكل صحيح من خلال برامج قراءة الشاشة. تعرَّف على [كيفية تنظيم قوائم التعريفات بشكل صحيح](https://dequeuniversity.com/rules/axe/4.8/dlitem)."
  },
  "core/audits/accessibility/dlitem.js | failureTitle": {
    "message": "عناصر قائمة التعريفات غير مضّمنة في عناصر `<dl>`"
  },
  "core/audits/accessibility/dlitem.js | title": {
    "message": "عناصر قائمة التعريفات مضمّنة في عناصر `<dl>`"
  },
  "core/audits/accessibility/document-title.js | description": {
    "message": "يوفّر العنوان لمستخدمي قارئ الشاشة نظرة عامة حول الصفحة، ويعتمد مستخدمو محرك البحث على هذا بشكل كبير لتحديد ما إذا كانت الصفحة ذات صلة ببحثهم أو لا. [مزيد من المعلومات حول عناوين المستندات](https://dequeuniversity.com/rules/axe/4.8/document-title)"
  },
  "core/audits/accessibility/document-title.js | failureTitle": {
    "message": "المستند لا يحتوي على عنصر `<title>`"
  },
  "core/audits/accessibility/document-title.js | title": {
    "message": "المستند يحتوي على عنصر `<title>`"
  },
  "core/audits/accessibility/duplicate-id-active.js | description": {
    "message": "يجب أن يتوفر لكل العناصر التي يمكن التركيز عليها `id` فريدًا لضمان إمكانية وصول التكنولوجيا المساعِدة إليها. تعرَّف على [كيفية حلّ مشاكل `id` المكرّرة](https://dequeuniversity.com/rules/axe/4.8/duplicate-id-active)."
  },
  "core/audits/accessibility/duplicate-id-active.js | failureTitle": {
    "message": "سمات `[id]` المتوفّرة في العناصر النشطة والقابلة للتركيز غير فريدة"
  },
  "core/audits/accessibility/duplicate-id-active.js | title": {
    "message": "سمات `[id]` المتوفّرة في العناصر النشطة والقابلة للتركيز فريدة"
  },
  "core/audits/accessibility/duplicate-id-aria.js | description": {
    "message": "يجب أن تكون قيمة رقم تعريف ARIA فريدة حتى لا تتجاهل التكنولوجيا المساعِدة الأمثلة الأخرى. تعرَّف على [كيفية حلّ مشكلة أرقام تعريف ARIA المكرَّرة](https://dequeuniversity.com/rules/axe/4.8/duplicate-id-aria)."
  },
  "core/audits/accessibility/duplicate-id-aria.js | failureTitle": {
    "message": "أرقام تعريف ARIA غير فريدة"
  },
  "core/audits/accessibility/duplicate-id-aria.js | title": {
    "message": "أرقام تعريف ARIA فريدة"
  },
  "core/audits/accessibility/empty-heading.js | description": {
    "message": "في حال عدم اشتمال العنوان على محتوى أو نص ظاهر على واجهة المستخدم، لن يتمكّن مستخدمو برامج قراءة الشاشة من الوصول إلى المعلومات في بنية الصفحة. [مزيد من المعلومات حول العناوين](https://dequeuniversity.com/rules/axe/4.8/empty-heading)"
  },
  "core/audits/accessibility/empty-heading.js | failureTitle": {
    "message": "عناصر العنوان (heading) لا تتضمّن محتوى"
  },
  "core/audits/accessibility/empty-heading.js | title": {
    "message": "جميع عناصر العنوان (heading) تتضمّن محتوى"
  },
  "core/audits/accessibility/form-field-multiple-labels.js | description": {
    "message": "إنّ التكنولوجيا المساعِدة، مثل برامج قراءة الشاشة التي تستخدم إمّا التصنيف الأول أو الأخير أو كل التصنيفات، قد تشير عن طريق الخطأ إلى الحقول النموذجية المتعددة التصنيف. تعرَّف على [كيفية استخدام تصنيفات النماذج](https://dequeuniversity.com/rules/axe/4.8/form-field-multiple-labels)."
  },
  "core/audits/accessibility/form-field-multiple-labels.js | failureTitle": {
    "message": "تحتوي الحقول النموذجية على تصنيفات متعددة"
  },
  "core/audits/accessibility/form-field-multiple-labels.js | title": {
    "message": "لا تحتوي الحقول النموذجية على تصنيفات متعددة"
  },
  "core/audits/accessibility/frame-title.js | description": {
    "message": "يعتمد مستخدمو برامج قراءة الشاشة على عناوين الإطارات لوصف محتوى الإطارات. [مزيد من المعلومات حول عناوين الإطارات](https://dequeuniversity.com/rules/axe/4.8/frame-title)"
  },
  "core/audits/accessibility/frame-title.js | failureTitle": {
    "message": "عناصر `<frame>` أو `<iframe>` لا تحتوي على عنوان"
  },
  "core/audits/accessibility/frame-title.js | title": {
    "message": "عناصر `<frame>` أو `<iframe>` تحتوي على عنوان"
  },
  "core/audits/accessibility/heading-order.js | description": {
    "message": "إنّ العناوين المرتّبة بطريقة مناسبة ولا تتخطّى المستويات تنقل البنية الدلالية للصفحة، ما يسهِّل تصفُّحها والتعرّف عليها عند استخدام التكنولوجيا المساعِدة. [مزيد من المعلومات حول ترتيب العناوين](https://dequeuniversity.com/rules/axe/4.8/heading-order)"
  },
  "core/audits/accessibility/heading-order.js | failureTitle": {
    "message": "العناصر المُعنوَنة غير مرتبة بشكل تنازلي متسلسل"
  },
  "core/audits/accessibility/heading-order.js | title": {
    "message": "تظهر العناصر المُعنوَنة بترتيب تنازلي متسلسل"
  },
  "core/audits/accessibility/html-has-lang.js | description": {
    "message": "في حال لم تحدِّد الصفحة سمة `lang`، يفترض قارئ الشاشة أن تكون الصفحة باللغة التلقائية التي اختارها المستخدم عند إعداد قارئ الشاشة. في حال لم تكن الصفحة باللغة التلقائية، قد لا يشير قارئ الشاشة إلى نص الصفحة بشكل صحيح. [مزيد من المعلومات حول السمة `lang`](https://dequeuniversity.com/rules/axe/4.8/html-has-lang)"
  },
  "core/audits/accessibility/html-has-lang.js | failureTitle": {
    "message": "العنصر `<html>` لا يحتوي على سمة `[lang]`"
  },
  "core/audits/accessibility/html-has-lang.js | title": {
    "message": "عنصر `<html>` يحتوي على سمة `[lang]`"
  },
  "core/audits/accessibility/html-lang-valid.js | description": {
    "message": "يؤدي تحديد [لغة BCP 47](https://www.w3.org/International/questions/qa-choosing-language-tags#question) صحيحة إلى مساعدة برامج قراءة الشاشة على الإشارة إلى النص بشكلٍ صحيح. تعرَّف على [كيفية استخدام السمة `lang`](https://dequeuniversity.com/rules/axe/4.8/html-lang-valid)."
  },
  "core/audits/accessibility/html-lang-valid.js | failureTitle": {
    "message": "العنصر `<html>` لا يحتوي على قيمة صالحة للسمة `[lang]`"
  },
  "core/audits/accessibility/html-lang-valid.js | title": {
    "message": "عنصر `<html>` يحتوي على قيمة صحيحة لسمة `[lang]`"
  },
  "core/audits/accessibility/html-xml-lang-mismatch.js | description": {
    "message": "إذا لم تحدِّد صفحة الويب لغة متسقة، قد لا تتم قراءة نص الصفحة بشكل صحيح من خلال قارئ الشاشة. [مزيد من المعلومات حول السمة `lang`](https://dequeuniversity.com/rules/axe/4.8/html-xml-lang-mismatch)"
  },
  "core/audits/accessibility/html-xml-lang-mismatch.js | failureTitle": {
    "message": "لا يتضمّن العنصر `<html>` السمة `[xml:lang]` باللغة الأساسية نفسها المستخدَمة في السمة `[lang]`"
  },
  "core/audits/accessibility/html-xml-lang-mismatch.js | title": {
    "message": "يحتوي العنصر `<html>` على السمة `[xml:lang]` التي تستخدم اللغة الأساسية نفسها للسمة `[lang]`"
  },
  "core/audits/accessibility/identical-links-same-purpose.js | description": {
    "message": "يجب أن تتضمّن الروابط ذات الوجهة نفسها الوصف نفسه لمساعدة المستخدمين في معرفة الغرض من الرابط وتحديد ما إذا كانوا سينتقلون إليه. [مزيد من المعلومات حول الروابط المتطابقة](https://dequeuniversity.com/rules/axe/4.8/identical-links-same-purpose)"
  },
  "core/audits/accessibility/identical-links-same-purpose.js | failureTitle": {
    "message": "الروابط المتطابقة ليست لها الغرض نفسه"
  },
  "core/audits/accessibility/identical-links-same-purpose.js | title": {
    "message": "الروابط المتطابقة لها الغرض نفسه"
  },
  "core/audits/accessibility/image-alt.js | description": {
    "message": "يجب أن تتضمن العناصر الإعلامية نصًا بديلاً وصفيًا وقصيرًا. يمكن تجاهل العناصر غير الضرورية من خلال استخدام سمة نص بديل فارغة. [مزيد من المعلومات حول السمة `alt`](https://dequeuniversity.com/rules/axe/4.8/image-alt)"
  },
  "core/audits/accessibility/image-alt.js | failureTitle": {
    "message": "عناصر الصور لا تحتوي على سمات `[alt]`"
  },
  "core/audits/accessibility/image-alt.js | title": {
    "message": "عناصر الصور تحتوي على سمات `[alt]`"
  },
  "core/audits/accessibility/image-redundant-alt.js | description": {
    "message": "يجب أن تتضمن العناصر الإعلامية نصًا بديلاً وصفيًا وقصيرًا. إذا كان النص البديل مماثلاً تمامًا للنص المجاور للرابط أو الصورة، قد يؤدي ذلك إلى إرباك مستخدمي برامج قراءة الشاشة لأنّه في هذه الحالة ستتم قراءة النص مرّتين. [مزيد من المعلومات حول السمة `alt`](https://dequeuniversity.com/rules/axe/4.8/image-redundant-alt)"
  },
  "core/audits/accessibility/image-redundant-alt.js | failureTitle": {
    "message": "تتضمَّن عناصر الصور سمات `[alt]` التي تُعَد نصوصًا مكررة"
  },
  "core/audits/accessibility/image-redundant-alt.js | title": {
    "message": "لا تتضمَّن عناصر الصور سمات `[alt]` التي تُعَد نصوصًا مكررة"
  },
  "core/audits/accessibility/input-button-name.js | description": {
    "message": "إنّ إضافة نص واضح يمكن الوصول إليه إلى أزرار الإدخال قد تساعد مستخدمي قارئ الشاشة على فهم الغرض من زر الإدخال. [مزيد من المعلومات حول أزرار الإدخال](https://dequeuniversity.com/rules/axe/4.8/input-button-name)"
  },
  "core/audits/accessibility/input-button-name.js | failureTitle": {
    "message": "لا تتضمَّن أزرار الإدخال نصًا واضحًا"
  },
  "core/audits/accessibility/input-button-name.js | title": {
    "message": "تحتوي أزرار الإدخال على نص واضح"
  },
  "core/audits/accessibility/input-image-alt.js | description": {
    "message": "عند استخدام صورة كزر `<input>`، يمكن أن يساعد توفير نص بديل مستخدمي قارئ الشاشة على فهم الغرض من الزر. [مزيد من المعلومات حول إدخال نص بديل للصورة](https://dequeuniversity.com/rules/axe/4.8/input-image-alt)"
  },
  "core/audits/accessibility/input-image-alt.js | failureTitle": {
    "message": "عناصر `<input type=\"image\">` لا تحتوي على نص `[alt]`"
  },
  "core/audits/accessibility/input-image-alt.js | title": {
    "message": "عناصر `<input type=\"image\">` تحتوي على نص `[alt]`"
  },
  "core/audits/accessibility/label-content-name-mismatch.js | description": {
    "message": "قد تؤدي التصنيفات النصية المرئية التي لا تطابق أسماء العناصر الظاهرة على واجهة المستخدم إلى إرباك مستخدمي برامج قراءة الشاشة. [مزيد من المعلومات حول أسماء العناصر الظاهرة على واجهة المستخدم](https://dequeuniversity.com/rules/axe/4.8/label-content-name-mismatch)"
  },
  "core/audits/accessibility/label-content-name-mismatch.js | failureTitle": {
    "message": "العناصر التي تحمل تصنيفات نصية مرئية لا تتضمّن أسماء عناصر مطابقة ظاهرة على واجهة المستخدم"
  },
  "core/audits/accessibility/label-content-name-mismatch.js | title": {
    "message": "العناصر التي تحمل تصنيفات نصية مرئية تتضمَّن أسماء عناصر مطابقة ظاهرة على واجهة المستخدم"
  },
  "core/audits/accessibility/label.js | description": {
    "message": "تضمن التصنيفات الإشارة إلى عناصر التحكّم في النموذج بشكلٍ صحيح من خلال التكنولوجيا المساعِدة، مثل برامج قراءة الشاشة. [مزيد من المعلومات حول تصنيفات عناصر النموذج](https://dequeuniversity.com/rules/axe/4.8/label)"
  },
  "core/audits/accessibility/label.js | failureTitle": {
    "message": "عدم احتواء عناصر النموذج على تصنيفات مرتبطة"
  },
  "core/audits/accessibility/label.js | title": {
    "message": "احتواء عناصر النموذج على التصنيفات المرتبطة"
  },
  "core/audits/accessibility/landmark-one-main.js | description": {
    "message": "عند إضافة مَعلم رئيسي واحد، يمكن لمستخدمي برامج قراءة الشاشة التنقّل في صفحة الويب بسهولة. [مزيد من المعلومات حول المعالم](https://dequeuniversity.com/rules/axe/4.8/landmark-one-main)"
  },
  "core/audits/accessibility/landmark-one-main.js | failureTitle": {
    "message": "المستند لا يتضمّن مَعلمًا رئيسيًا"
  },
  "core/audits/accessibility/landmark-one-main.js | title": {
    "message": "المستند يتضمّن مَعلمًا رئيسيًا"
  },
  "core/audits/accessibility/link-in-text-block.js | description": {
    "message": "تستحيل أو تصعب على كثير من المستخدمين قراءة النص المنخفض التباين. يمكنك استخدام نص رابط واضح لتحسين تجربة المستخدمين الذين يعانون من ضعف في النظر. [التعرّف على كيفية تمييز الروابط](https://dequeuniversity.com/rules/axe/4.8/link-in-text-block)"
  },
  "core/audits/accessibility/link-in-text-block.js | failureTitle": {
    "message": "الروابط يمكن تمييزها بالاعتماد على الألوان"
  },
  "core/audits/accessibility/link-in-text-block.js | title": {
    "message": "الروابط يمكن تمييزها بدون الاعتماد على الألوان"
  },
  "core/audits/accessibility/link-name.js | description": {
    "message": "إنّ نص الرابط، (والنص البديل للصور، عند استخدامه كرابط) الذي يكون مميّزًا وفريدًا وقابلاً للتركيز عليه، يحسِّن تجربة التنقّل لمستخدمي برامج قراءة الشاشة. تعرَّف على [كيفية إتاحة الوصول إلى الروابط](https://dequeuniversity.com/rules/axe/4.8/link-name)."
  },
  "core/audits/accessibility/link-name.js | failureTitle": {
    "message": "عدم احتواء الروابط على اسم مميّز"
  },
  "core/audits/accessibility/link-name.js | title": {
    "message": "احتواء الروابط على اسم مميز"
  },
  "core/audits/accessibility/list.js | description": {
    "message": "تعتمد برامج قراءة الشاشة على طريقة محدَّدة للإشارة إلى القوائم. يؤدّي ضمان بنية القائمة المناسبة إلى المساعدة على الاستماع إلى قارئ الشاشة. [مزيد من المعلومات حول بنية القائمة المناسبة](https://dequeuniversity.com/rules/axe/4.8/list)"
  },
  "core/audits/accessibility/list.js | failureTitle": {
    "message": "القوائم لا تحتوي على عناصر `<li>` وعناصر دعم النص البرمجي (`<script>` و`<template>`) فقط."
  },
  "core/audits/accessibility/list.js | title": {
    "message": "القوائم تحتوي على عناصر `<li>` وعناصر دعم النص البرمجي (`<script>` و`<template>`) فقط."
  },
  "core/audits/accessibility/listitem.js | description": {
    "message": "تتطلّب برامج قراءة الشاشة عناصر قائمة (`<li>`) يجب إدراجها ضِمن العنصر الرئيسي `<ul>` أو `<ol>` أو `<menu>` لتتم الإشارة إليها بشكلٍ صحيح. [مزيد من المعلومات حول بنية القائمة المناسبة](https://dequeuniversity.com/rules/axe/4.8/listitem)"
  },
  "core/audits/accessibility/listitem.js | failureTitle": {
    "message": "عناصر القائمة (`<li>`) غير مدرَجة ضِمن العناصر الرئيسية `<ul>` أو `<ol>` أو `<menu>`."
  },
  "core/audits/accessibility/listitem.js | title": {
    "message": "عناصر القائمة (`<li>`) مُدرَجة ضِمن العناصر الرئيسية `<ul>` أو `<ol>` أو `<menu>`"
  },
  "core/audits/accessibility/meta-refresh.js | description": {
    "message": "لا يتوقع المستخدمون إعادة تحميل الصفحة تلقائيًا. وإذا تمت إعادة التحميل تلقائيًا، سيتحوّل تركيز المستخدمين إلى أعلى الصفحة. وقد ينشأ عن ذلك تجربة استخدام محبطة ومربكة. [مزيد من المعلومات حول العلامة الوصفية لإعادة التحميل](https://dequeuniversity.com/rules/axe/4.8/meta-refresh)"
  },
  "core/audits/accessibility/meta-refresh.js | failureTitle": {
    "message": "المستند يستخدم `<meta http-equiv=\"refresh\">`"
  },
  "core/audits/accessibility/meta-refresh.js | title": {
    "message": "المستند لا يستخدم `<meta http-equiv=\"refresh\">`"
  },
  "core/audits/accessibility/meta-viewport.js | description": {
    "message": "يسبّب إيقاف ميزة التكبير أو التصغير مشكلة للمستخدمين الذين يعانون من ضعف في النظر ويعتمدون على ميزة تكبير الشاشة لرؤية محتوى صفحة الويب على نحوٍ أفضل. [مزيد من المعلومات حول العلامة الوصفية لإطار العرض](https://dequeuniversity.com/rules/axe/4.8/meta-viewport)"
  },
  "core/audits/accessibility/meta-viewport.js | failureTitle": {
    "message": "يتم استخدام `[user-scalable=\"no\"]` في العنصر `<meta name=\"viewport\">` أو السمة `[maximum-scale]` هي أقل من 5."
  },
  "core/audits/accessibility/meta-viewport.js | title": {
    "message": "`[user-scalable=\"no\"]` غير مستخدم في العنصر `<meta name=\"viewport\">` والسمة `[maximum-scale]` لا تقلّ عن 5."
  },
  "core/audits/accessibility/object-alt.js | description": {
    "message": "لا يمكن لبرامج قراءة الشاشة ترجمة المحتوى غير النصي. وتؤدي إضافة نص بديل إلى عناصر `<object>` إلى مساعدة برامج قراءة الشاشة على إيضاح المعنى للمستخدمين. [مزيد من المعلومات حول النص البديل لعناصر `object`](https://dequeuniversity.com/rules/axe/4.8/object-alt)"
  },
  "core/audits/accessibility/object-alt.js | failureTitle": {
    "message": "عناصر `<object>` لا تحتوي على نص بديل"
  },
  "core/audits/accessibility/object-alt.js | title": {
    "message": "عناصر `<object>` تحتوي على نص بديل"
  },
  "core/audits/accessibility/select-name.js | description": {
    "message": "إذا لم تتم إضافة تصنيفات فعّالة إلى عناصر النموذج (form)، يمكن أن يؤدي ذلك إلى تقديم تجارب محبطة لمستخدمي برامج قراءة الشاشة. [مزيد من المعلومات حول عنصر `select`](https://dequeuniversity.com/rules/axe/4.8/select-name)"
  },
  "core/audits/accessibility/select-name.js | failureTitle": {
    "message": "عناصر الاختيار (select) لا تتضمّن عناصر تصنيف (label) مرتبطة"
  },
  "core/audits/accessibility/select-name.js | title": {
    "message": "عناصر الاختيار (select) تتضمّن عناصر تصنيف (label) مرتبطة"
  },
  "core/audits/accessibility/skip-link.js | description": {
    "message": "يمكن أن يساعد تضمين رابط التخطّي المستخدمين في الانتقال إلى المحتوى الرئيسي لتوفير الوقت. [مزيد من المعلومات حول روابط التخطّي](https://dequeuniversity.com/rules/axe/4.8/skip-link)"
  },
  "core/audits/accessibility/skip-link.js | failureTitle": {
    "message": "لا يمكن التركيز على روابط التخطّي"
  },
  "core/audits/accessibility/skip-link.js | title": {
    "message": "يمكن التركيز على روابط التخطّي"
  },
  "core/audits/accessibility/tabindex.js | description": {
    "message": "تشير القيمة الأكبر من 0 إلى تقديم طلب صريح للتنقّل. على الرغم من صحة ذلك تقنيًّا، غالبًا ما يؤدي إلى إنشاء تجارب محبطة للمستخدمين الذين يعتمدون على التكنولوجيا المساعدة. [مزيد من المعلومات حول السمة `tabindex`](https://dequeuniversity.com/rules/axe/4.8/tabindex)"
  },
  "core/audits/accessibility/tabindex.js | failureTitle": {
    "message": "بعض العناصر تحتوي على قيمة `[tabindex]` أكبر من 0"
  },
  "core/audits/accessibility/tabindex.js | title": {
    "message": "لا يتوفّر عنصر له قيمة `[tabindex]` أكبر من 0"
  },
  "core/audits/accessibility/table-duplicate-name.js | description": {
    "message": "يجب أن تصف سمة الملخّص بنية الجدول، بينما يجب أن يتضمّن `<caption>` العنوان الذي يظهر على الشاشة. يساعد الترميز الدقيق للجداول مستخدمي برامج قراءة الشاشة. [مزيد من المعلومات حول الملخّص والشرح](https://dequeuniversity.com/rules/axe/4.8/table-duplicate-name)"
  },
  "core/audits/accessibility/table-duplicate-name.js | failureTitle": {
    "message": "تتضمَّن الجداول المحتوى نفسه في سمة الملخّص و`<caption>.`"
  },
  "core/audits/accessibility/table-duplicate-name.js | title": {
    "message": "تتضمّن الجداول محتوى مختلفًا في سمة الملخّص و`<caption>`"
  },
  "core/audits/accessibility/table-fake-caption.js | description": {
    "message": "تحتوي برامج قراءة الشاشة على ميزات لتسهيل التنقّل بين الجداول. يمكن تحسين تجربة استخدام برامج قراءة الشاشة من خلال ضمان استخدام الجداول لعنصر الشرح الفعلي بدلاً من الخلايا التي تستخدم السمة `[colspan]`. [مزيد من المعلومات حول الشرح](https://dequeuniversity.com/rules/axe/4.8/table-fake-caption)"
  },
  "core/audits/accessibility/table-fake-caption.js | failureTitle": {
    "message": "لا تستخدم الجداول `<caption>` بدلاً من الخلايا التي تستخدم السمة `[colspan]` للإشارة إلى الشرح"
  },
  "core/audits/accessibility/table-fake-caption.js | title": {
    "message": "تستخدم الجداول `<caption>` بدلاً من الخلايا التي تستخدم السمة `[colspan]` للإشارة إلى الشرح"
  },
  "core/audits/accessibility/target-size.js | description": {
    "message": "استخدِم مساحات لمس ذات حجم ومسافة كافيَين لمساعدة المستخدمين الذين قد يواجهون صعوبة في توجيه عناصر التحكّم الصغيرة الحجم لتفعيل المساحات. [مزيد من المعلومات عن مساحات اللمس](https://dequeuniversity.com/rules/axe/4.8/target-size)"
  },
  "core/audits/accessibility/target-size.js | failureTitle": {
    "message": "مساحات اللمس لا تتضمّن حجمًا ومسافة كافيَين"
  },
  "core/audits/accessibility/target-size.js | title": {
    "message": "مساحات اللمس تتضمّن حجمًا ومسافة كافيَين"
  },
  "core/audits/accessibility/td-has-header.js | description": {
    "message": "تحتوي برامج قراءة الشاشة على ميزات لتسهيل التنقّل بين الجداول. يمكن تحسين تجربة استخدام برامج قراءة الشاشة من خلال ضمان توفُّر عناوين جداول لعناصر `<td>` في الجداول الكبيرة (التي تتكوَّن من 3 خلايا أو أكثر في العرض والارتفاع). [مزيد من المعلومات حول عناوين الجداول](https://dequeuniversity.com/rules/axe/4.8/td-has-header)"
  },
  "core/audits/accessibility/td-has-header.js | failureTitle": {
    "message": "عناصر `<td>` في جدول `<table>` كبير لا تحتوي على عناوين جدول"
  },
  "core/audits/accessibility/td-has-header.js | title": {
    "message": "عناصر `<td>` في جدول `<table>` كبير تحتوي على عنوان جدول واحد أو أكثر"
  },
  "core/audits/accessibility/td-headers-attr.js | description": {
    "message": "تحتوي برامج قراءة الشاشة على ميزات لتسهيل التنقّل بين الجداول. يمكن تحسين تجربة استخدام برامج قراءة الشاشة من خلال ضمان إشارة الخلايا `<td>` التي تستخدم السمة `[headers]` إلى خلايا أخرى في الجدول نفسه فقط. [مزيد من المعلومات حول السمة `headers`](https://dequeuniversity.com/rules/axe/4.8/td-headers-attr)"
  },
  "core/audits/accessibility/td-headers-attr.js | failureTitle": {
    "message": "إنّ الخلايا الواردة في `<table>` والتي تستخدم السمة `[headers]` تشير إلى عنصر `id` غير موجود في الجدول نفسه."
  },
  "core/audits/accessibility/td-headers-attr.js | title": {
    "message": "إنّ الخلايا الواردة في `<table>` والتي تستخدم السمة `[headers]` تشير إلى الخلايا في الجدول نفسه."
  },
  "core/audits/accessibility/th-has-data-cells.js | description": {
    "message": "تحتوي برامج قراءة الشاشة على ميزات لتسهيل التنقّل بين الجداول. ويمكن تحسين تجربة استخدام برامج قراءة الشاشة من خلال الحرص على أن تشير عناوين الجداول دائمًا إلى بعض مجموعات الخلايا. [مزيد من المعلومات حول عناوين الجداول](https://dequeuniversity.com/rules/axe/4.8/th-has-data-cells)"
  },
  "core/audits/accessibility/th-has-data-cells.js | failureTitle": {
    "message": "عناصر `<th>` وعناصر `[role=\"columnheader\"/\"rowheader\"]` لا تحتوي على خلايا البيانات التي يتم وصفها."
  },
  "core/audits/accessibility/th-has-data-cells.js | title": {
    "message": "عناصر `<th>` وعناصر `[role=\"columnheader\"/\"rowheader\"]` تحتوي على خلايا البيانات التي يتم وصفها"
  },
  "core/audits/accessibility/valid-lang.js | description": {
    "message": "يؤدي تحديد [لغة BCP 47](https://www.w3.org/International/questions/qa-choosing-language-tags#question) صحيحة في العناصر إلى مساعدة قارئ الشاشة على قراءة النص بشكلٍ صحيح. تعرَّف على [كيفية استخدام السمة `lang`](https://dequeuniversity.com/rules/axe/4.8/valid-lang)."
  },
  "core/audits/accessibility/valid-lang.js | failureTitle": {
    "message": "سمات `[lang]` لا تحتوي على قيمة صالحة"
  },
  "core/audits/accessibility/valid-lang.js | title": {
    "message": "سمات `[lang]` تحتوي على قيمة صالحة"
  },
  "core/audits/accessibility/video-caption.js | description": {
    "message": "عندما يقدِّم الفيديو ترجمة وشرحًا، يَسهُل على المستخدمين الصُم والذين يعانون من مشاكل في السمع فهم مضمونه. [مزيد من المعلومات حول تقديم الترجمة والشرح على الفيديو](https://dequeuniversity.com/rules/axe/4.8/video-caption)"
  },
  "core/audits/accessibility/video-caption.js | failureTitle": {
    "message": "عناصر `<video>` لا تحتوي على عنصر `<track>` مع `[kind=\"captions\"]`"
  },
  "core/audits/accessibility/video-caption.js | title": {
    "message": "عناصر `<video>` تحتوي على عنصر `<track>` مع `[kind=\"captions\"]`"
  },
  "core/audits/autocomplete.js | columnCurrent": {
    "message": "القيمة الحالية"
  },
  "core/audits/autocomplete.js | columnSuggestions": {
    "message": "الرموز المميزة المقترحة"
  },
  "core/audits/autocomplete.js | description": {
    "message": "تساعد `autocomplete` المستخدمين على إرسال النماذج بشكل أسرع. لتوفير الجهد على المستخدمين، ننصح بتفعيلها من خلال ضبط سمة `autocomplete` على قيمة صالحة. [مزيد من المعلومات حول `autocomplete` في النماذج](https://developers.google.com/web/fundamentals/design-and-ux/input/forms#use_metadata_to_enable_auto-complete)"
  },
  "core/audits/autocomplete.js | failureTitle": {
    "message": "لا تحتوي عناصر `<input>` على سمات صحيحة لميزة `autocomplete`"
  },
  "core/audits/autocomplete.js | manualReview": {
    "message": "يتطلب مراجعة يدوية"
  },
  "core/audits/autocomplete.js | reviewOrder": {
    "message": "مراجعة طلب الرموز المميزة"
  },
  "core/audits/autocomplete.js | title": {
    "message": "تستخدم عناصر `<input>` ميزة `autocomplete` بشكل صحيح"
  },
  "core/audits/autocomplete.js | warningInvalid": {
    "message": "رموز `autocomplete`: الرمز \"{token}\" غير صالح في {snippet}."
  },
  "core/audits/autocomplete.js | warningOrder": {
    "message": "مراجعة ترتيب الرموز المميزة: \"{tokens}\" في {snippet}"
  },
  "core/audits/bf-cache.js | actionableFailureType": {
    "message": "أخطاء يمكن اتخاذ إجراء بشأنها"
  },
  "core/audits/bf-cache.js | description": {
    "message": "يتم تنفيذ العديد من عمليات التنقل بالرجوع إلى صفحة سابقة أو الانتقال إلى الصفحة التالية مرة أخرى. يمكنك استخدام ميزة \"التخزين المؤقت للصفحات\" (bfcache) لتسريع عمليات الرجوع هذه. [مزيد من المعلومات حول ميزة \"التخزين المؤقت للصفحات\"](https://developer.chrome.com/docs/lighthouse/performance/bf-cache/)"
  },
  "core/audits/bf-cache.js | displayValue": {
    "message": "{itemCount,plural, =1{هناك سبب واحد لعدم تنفيذ العملية.}zero{هناك # سبب لعدم تنفيذ العملية.}two{هناك سببان لعدم تنفيذ العملية.}few{هناك # أسباب لعدم تنفيذ العملية.}many{هناك # سببًا لعدم تنفيذ العملية.}other{هناك # سبب لعدم تنفيذ العملية.}}"
  },
  "core/audits/bf-cache.js | failureReasonColumn": {
    "message": "سبب الإخفاق"
  },
  "core/audits/bf-cache.js | failureTitle": {
    "message": "تم منع استعادة الصفحة من عملية التخزين المؤقت باستخدام ميزة \"التخزين المؤقت للصفحات\""
  },
  "core/audits/bf-cache.js | failureTypeColumn": {
    "message": "نوع الخطأ"
  },
  "core/audits/bf-cache.js | notActionableFailureType": {
    "message": "أخطاء لا يمكن اتخاذ إجراء بشأنها"
  },
  "core/audits/bf-cache.js | supportPendingFailureType": {
    "message": "ميزة التوافق مع المتصفِّح ليست متوفّرة إلى الآن."
  },
  "core/audits/bf-cache.js | title": {
    "message": "لم يتم منع استعادة الصفحة من عملية التخزين المؤقت باستخدام ميزة \"التخزين المؤقت للصفحات\""
  },
  "core/audits/bootup-time.js | chromeExtensionsWarning": {
    "message": "أثّرت \"إضافات Chrome\" بشكلٍ سلبي في أداء التحميل لهذه الصفحة. ويمكنك تجربة تدقيق الصفحة في وضع التصفُّح المُتخفّي أو من ملف شخصي على Chrome بدون الإضافات."
  },
  "core/audits/bootup-time.js | columnScriptEval": {
    "message": "تقييم النص البرمجي"
  },
  "core/audits/bootup-time.js | columnScriptParse": {
    "message": "تحليل النص البرمجي"
  },
  "core/audits/bootup-time.js | columnTotal": {
    "message": "الوقت الإجمالي لوحدة المعالجة المركزية"
  },
  "core/audits/bootup-time.js | description": {
    "message": "يمكنك تقليل الوقت المستغرَق في تحليل بيانات JavaScript وتجميعها وتنفيذها. قد يتبيّن لك أنّ عرض حمولات JavaScript بحجم أصغر يساعد على ذلك. [تعرَّف على كيفية تقليل وقت تنفيذ بيانات JavaScript](https://developer.chrome.com/docs/lighthouse/performance/bootup-time/)."
  },
  "core/audits/bootup-time.js | failureTitle": {
    "message": "تقليل وقت تنفيذ JavaScript"
  },
  "core/audits/bootup-time.js | title": {
    "message": "وقت تنفيذ JavaScript"
  },
  "core/audits/byte-efficiency/duplicated-javascript.js | description": {
    "message": "يمكنك إزالة وحدات JavaScript الكبيرة المكررة من الحِزم لتقليل وحدات البايت غير الضرورية التي يستهلكها نشاط الشبكة. "
  },
  "core/audits/byte-efficiency/duplicated-javascript.js | title": {
    "message": "عليك إزالة الوحدات المكررة في حِزم JavaScript"
  },
  "core/audits/byte-efficiency/efficient-animated-content.js | description": {
    "message": "ملفات GIF الكبيرة غير فعّالة في عرض محتوى الصور المتحركة. يمكنك استخدام فيديوهات بتنسيق MPEG4 أو WebM للصور المتحركة وتنسيق PNG أو WebP للصور الثابتة بدلاً من ملف GIF لتوفير وحدات البايت على الشبكة. [مزيد من المعلومات حول صيغ الفيديوهات الفعّالة](https://developer.chrome.com/docs/lighthouse/performance/efficient-animated-content/)"
  },
  "core/audits/byte-efficiency/efficient-animated-content.js | title": {
    "message": "استخدام تنسيقات الفيديو لمحتوى الصور المتحركة"
  },
  "core/audits/byte-efficiency/legacy-javascript.js | description": {
    "message": "تساعد الرموز البرمجية polyfills وtransforms المتصفّحات القديمة في استخدام ميزات JavaScript الجديدة. ومع ذلك، يكون العديد منها غير ضروري للمتصفّحات الحديثة. وبالنسبة إلى حِزم JavaScript، يمكنك استخدام استراتيجية حديثة لنشر النصوص البرمجية باستخدام ميزة الكشف عن الميزات \"module/nomodule\" لتقليل عدد الرموز البرمجية التي يتم نقلها إلى المتصفّحات الحديثة مع استمرار التوافق مع المتصفّحات القديمة. تعرَّف على [كيفية استخدام لغة JavaScript الحديثة](https://web.dev/publish-modern-javascript/)."
  },
  "core/audits/byte-efficiency/legacy-javascript.js | title": {
    "message": "تجنُّب عرض ميزات JavaScript القديمة في المتصفحات الحديثة"
  },
  "core/audits/byte-efficiency/modern-image-formats.js | description": {
    "message": "غالبًا ما توفِّر تنسيقات الصور، مثل WebP وAVIF، ضغطًا أفضل للصور من تنسيق PNG أو JPEG، وهذا بدوره يعني تنزيلاً أسرع واستهلاكًا أقل للبيانات. [مزيد من المعلومات عن تنسيقات الصور الحديثة](https://developer.chrome.com/docs/lighthouse/performance/uses-webp-images/)"
  },
  "core/audits/byte-efficiency/modern-image-formats.js | title": {
    "message": "عرض الصور بتنسيقات الجيل القادم"
  },
  "core/audits/byte-efficiency/offscreen-images.js | description": {
    "message": "يمكنك استخدام طريقة التحميل الكسول للصور خارج الشاشة والصور المخفية بعد الانتهاء من تحميل جميع الموارد المُهمّة لتقليل وقت التفاعل. تعرَّف على [كيفية تأجيل تحميل الصور خارج الشاشة](https://developer.chrome.com/docs/lighthouse/performance/offscreen-images/)."
  },
  "core/audits/byte-efficiency/offscreen-images.js | title": {
    "message": "تأجيل الصور خارج الشاشة"
  },
  "core/audits/byte-efficiency/render-blocking-resources.js | description": {
    "message": "تحظر الموارد عرض محتوى صفحتك. يمكنك تضمين محتوى JavaScript أو CSS المُهم وتأجيل جميع الأنماط أو محتوى JavaScript غير المُهم. تعرَّف على [كيفية إزالة الموارد التي تحظر العرض](https://developer.chrome.com/docs/lighthouse/performance/render-blocking-resources/)."
  },
  "core/audits/byte-efficiency/render-blocking-resources.js | title": {
    "message": "استبعاد موارد حظر العرض"
  },
  "core/audits/byte-efficiency/total-byte-weight.js | description": {
    "message": "الحمولات الكبيرة للبيانات على الشبكة تُكلِّف المستخدمين الكثير من الأموال وترتبط إلى حد كبير بأوقات التحميل الطويلة. [تعرَّف على طريقة تقليل حمولات البيانات على الشبكة](https://developer.chrome.com/docs/lighthouse/performance/total-byte-weight/)."
  },
  "core/audits/byte-efficiency/total-byte-weight.js | displayValue": {
    "message": "كان الحجم الإجمالي {totalBytes, number, bytes} كيبيبايت."
  },
  "core/audits/byte-efficiency/total-byte-weight.js | failureTitle": {
    "message": "تجنُّب الأحمال الضخمة للشبكة"
  },
  "core/audits/byte-efficiency/total-byte-weight.js | title": {
    "message": "تجنُّب الأحمال الضخمة للشبكة"
  },
  "core/audits/byte-efficiency/unminified-css.js | description": {
    "message": "يمكن أن يؤدي تصغير ملفات CSS إلى تقليل أحجام حمولات البيانات على الشبكة. تعرَّف على [كيفية تصغير ملفات CSS](https://developer.chrome.com/docs/lighthouse/performance/unminified-css/)."
  },
  "core/audits/byte-efficiency/unminified-css.js | title": {
    "message": "تصغير CSS"
  },
  "core/audits/byte-efficiency/unminified-javascript.js | description": {
    "message": "يمكن أن يؤدي تصغير ملفات JavaScript إلى تقليل أحجام الحمولات ووقت تحليل النصوص البرمجية. تعرَّف على [كيفية تصغير ملف JavaScript](https://developer.chrome.com/docs/lighthouse/performance/unminified-javascript/)."
  },
  "core/audits/byte-efficiency/unminified-javascript.js | title": {
    "message": "تصغير JavaScript"
  },
  "core/audits/byte-efficiency/unused-css-rules.js | description": {
    "message": "يمكنك الحدّ من القواعد غير المستخدَمة الواردة في أوراق الأنماط، كما يمكنك تأجيل تحميل محتوى CSS غير المستخدَم في الجزء المرئي من الصفحة لتقليل وحدات البايت التي يستهلكها نشاط الشبكة. تعرَّف على [كيفية الحدّ من محتوى CSS غير المستخدَم](https://developer.chrome.com/docs/lighthouse/performance/unused-css-rules/)."
  },
  "core/audits/byte-efficiency/unused-css-rules.js | title": {
    "message": "الحدّ من محتوى CSS غير المُستخدَم"
  },
  "core/audits/byte-efficiency/unused-javascript.js | description": {
    "message": "يمكنك الحدّ من محتوى JavaScript غير المستخدَم وتأجيل تحميل النصوص البرمجية إلى حين الحاجة إليها لتقليل وحدات البايت التي يستهلكها نشاط الشبكة. تعرَّف على [كيفية الحدّ من محتوى JavaScript غير المستخدَم](https://developer.chrome.com/docs/lighthouse/performance/unused-javascript/)."
  },
  "core/audits/byte-efficiency/unused-javascript.js | title": {
    "message": "الحدّ من محتوى JavaScript غير المستخدَم"
  },
  "core/audits/byte-efficiency/uses-long-cache-ttl.js | description": {
    "message": "يمكن لفترة التخزين المؤقت الطويلة زيادة سرعة الزيارات المتكررة إلى صفحتك. [مزيد من المعلومات حول سياسات ذاكرة التخزين المؤقت الفعّالة](https://developer.chrome.com/docs/lighthouse/performance/uses-long-cache-ttl/)"
  },
  "core/audits/byte-efficiency/uses-long-cache-ttl.js | displayValue": {
    "message": "{itemCount,plural, =1{تم العثور على مورد واحد}zero{تم العثور على # مورد}two{تم العثور على مورديْنِ (#)}few{تم العثور على # موارد}many{تم العثور على # موردًا}other{تم العثور على # مورد}}"
  },
  "core/audits/byte-efficiency/uses-long-cache-ttl.js | failureTitle": {
    "message": "عرض الأصول الثابتة من خلال سياسة ذاكرة التخزين المؤقت الفعالة"
  },
  "core/audits/byte-efficiency/uses-long-cache-ttl.js | title": {
    "message": "استخدام سياسة ذاكرة التخزين المؤقت الفعالة على الأصول الثابتة"
  },
  "core/audits/byte-efficiency/uses-optimized-images.js | description": {
    "message": "يتم تحميل الصور المحسَّنة بشكلٍ أسرع وتستهلك كمية أقل من بيانات شبكة الجوّال. تعرَّف على [كيفية ترميز الصور بكفاءة](https://developer.chrome.com/docs/lighthouse/performance/uses-optimized-images/)."
  },
  "core/audits/byte-efficiency/uses-optimized-images.js | title": {
    "message": "ترميز الصور بكفاءة"
  },
  "core/audits/byte-efficiency/uses-responsive-images-snapshot.js | columnActualDimensions": {
    "message": "الأبعاد الفعلية"
  },
  "core/audits/byte-efficiency/uses-responsive-images-snapshot.js | columnDisplayedDimensions": {
    "message": "الأبعاد المعروضة"
  },
  "core/audits/byte-efficiency/uses-responsive-images-snapshot.js | failureTitle": {
    "message": "كانت الصور أكبر من حجمها المعروض"
  },
  "core/audits/byte-efficiency/uses-responsive-images-snapshot.js | title": {
    "message": "كانت الصور مناسبة لحجمها المعروض"
  },
  "core/audits/byte-efficiency/uses-responsive-images.js | description": {
    "message": "يمكنك عرض صور بحجم مناسب لحفظ بيانات شبكة الجوّال وتحسين وقت التحميل. تعرَّف على [طريقة تحديد حجم الصور](https://developer.chrome.com/docs/lighthouse/performance/uses-responsive-images/)."
  },
  "core/audits/byte-efficiency/uses-responsive-images.js | title": {
    "message": "الصور ذات الحجم المناسب"
  },
  "core/audits/byte-efficiency/uses-text-compression.js | description": {
    "message": "يجب عرض الموارد المستنِدة إلى النص باستخدام أدوات الضغط (من خلال gzip أو deflate أو brotli) لتقليل إجمالي وحدات البايت على الشبكة. [مزيد من المعلومات حول ضغط النص](https://developer.chrome.com/docs/lighthouse/performance/uses-text-compression/)"
  },
  "core/audits/byte-efficiency/uses-text-compression.js | title": {
    "message": "تفعيل ضغط النص"
  },
  "core/audits/critical-request-chains.js | description": {
    "message": "توضّح لك \"سلاسل الطلبات المُهمّة\" أدناه الموارد التي تم تحميلها بأولوية عالية. ويمكنك تقليل طول السلاسل أو تقليل حجم تنزيل الموارد أو تأجيل تنزيل الموارد غير الضرورية لتحسين تحميل الصفحة. تعرَّف على [كيفية تجنُّب تسلسل الطلبات المُهمّة](https://developer.chrome.com/docs/lighthouse/performance/critical-request-chains/)."
  },
  "core/audits/critical-request-chains.js | displayValue": {
    "message": "{itemCount,plural, =1{تم العثور على سلسلة واحدة}zero{تم العثور على # سلسلة}two{تم العثور على سلسلتيْنِ (#)}few{تم العثور على # سلاسل}many{تم العثور على # سلسلةً}other{تم العثور على # سلسلة}}"
  },
  "core/audits/critical-request-chains.js | title": {
    "message": "تجنَّب سلاسل الطلبات المهمة"
  },
  "core/audits/csp-xss.js | columnDirective": {
    "message": "أمر توجيهي"
  },
  "core/audits/csp-xss.js | columnSeverity": {
    "message": "درجة الخطورة"
  },
  "core/audits/csp-xss.js | description": {
    "message": "تقلِّل سياسة أمان المحتوى (CSP) القوية بشكل كبير من خطر الهجمات التي تستخدم النصوص البرمجية على المواقع الإلكترونية (XSS). تعرَّف على [كيفية استخدام سياسة أمان المحتوى لمنع الهجمات التي تستخدم النصوص البرمجية على المواقع الإلكترونية (XSS)](https://developer.chrome.com/docs/lighthouse/best-practices/csp-xss/)."
  },
  "core/audits/csp-xss.js | itemSeveritySyntax": {
    "message": "البنية"
  },
  "core/audits/csp-xss.js | metaTagMessage": {
    "message": "تحتوي الصفحة على سياسة CSP تم تحديدها في علامة `<meta>`. يمكنك نقل سياسة CSP إلى عنوان HTTP أو تحديد سياسة CSP صارمة أخرى في عنوان HTTP."
  },
  "core/audits/csp-xss.js | noCsp": {
    "message": "لم يتم العثور على سياسة CSP في وضع \"التنفيذ\"."
  },
  "core/audits/csp-xss.js | title": {
    "message": "التأكُّد من فاعلية سياسة CSP ضد هجمات XSS"
  },
  "core/audits/deprecations.js | columnDeprecate": {
    "message": "إيقاف / تحذير"
  },
  "core/audits/deprecations.js | columnLine": {
    "message": "السطر"
  },
  "core/audits/deprecations.js | description": {
    "message": "ستتم في النهاية إزالة واجهات برمجة التطبيقات المتوقِّفة نهائيًا من المتصفِّح. [مزيد من المعلومات حول واجهات برمجة التطبيقات التي تم إيقافها نهائيًا](https://developer.chrome.com/docs/lighthouse/best-practices/deprecations/)"
  },
  "core/audits/deprecations.js | displayValue": {
    "message": "{itemCount,plural, =1{تم العثور على تحذير واحد}zero{تم العثور على # تحذير}two{تم العثور على تحذيرين (#)}few{تم العثور على # تحذيرات}many{تم العثور على # تحذيرًا}other{تم العثور على # تحذير}}"
  },
  "core/audits/deprecations.js | failureTitle": {
    "message": "يتم استخدام واجهات برمجة التطبيقات المتوقفة"
  },
  "core/audits/deprecations.js | title": {
    "message": "يتم تجنّب واجهات برمجة التطبيقات المتوقفة"
  },
  "core/audits/dobetterweb/charset.js | description": {
    "message": "يجب تعريف ترميز الأحرف. ويمكن إجراء ذلك باستخدام علامة `<meta>` في أول 1024 وحدة بايت من عنوان HTML أو في عنوان استجابة HTTP لنوع المحتوى. [مزيد من المعلومات حول تعريف ترميز الأحرف](https://developer.chrome.com/docs/lighthouse/best-practices/charset/)"
  },
  "core/audits/dobetterweb/charset.js | failureTitle": {
    "message": "تعريف ترميز الأحرف غير متوفر أو تأخر ظهوره جدًا في HTML"
  },
  "core/audits/dobetterweb/charset.js | title": {
    "message": "تحديد ترميز الأحرف بشكلٍ صحيح"
  },
  "core/audits/dobetterweb/doctype.js | description": {
    "message": "يؤدي تحديد doctype إلى منع المتصفِّح من التبديل إلى وضع Quirks. [مزيد من المعلومات حول بيان DOCTYPE](https://developer.chrome.com/docs/lighthouse/best-practices/doctype/)"
  },
  "core/audits/dobetterweb/doctype.js | explanationBadDoctype": {
    "message": "يجب أن يكون اسم DOCTYPE هو سلسلة `html`."
  },
  "core/audits/dobetterweb/doctype.js | explanationLimitedQuirks": {
    "message": "يحتوي المستند على \"`doctype`\"، ما يؤدي إلى تشغيل \"`limited-quirks-mode`\"."
  },
  "core/audits/dobetterweb/doctype.js | explanationNoDoctype": {
    "message": "يجب أن يحتوي المستند على DOCTYPE"
  },
  "core/audits/dobetterweb/doctype.js | explanationPublicId": {
    "message": "من الممكن أن تكون publicId المتوقعة سلسلة فارغة"
  },
  "core/audits/dobetterweb/doctype.js | explanationSystemId": {
    "message": "من الممكن أن تكون systemId المتوقعة سلسلة فارغة"
  },
  "core/audits/dobetterweb/doctype.js | explanationWrongDoctype": {
    "message": "يحتوي المستند على \"`doctype`\"، ما يؤدي إلى تشغيل \"`quirks-mode`\"."
  },
  "core/audits/dobetterweb/doctype.js | failureTitle": {
    "message": "تفتقر الصفحة إلى HTML DOCTYPE، مما يؤدي إلى تشغيل وضع Quirks"
  },
  "core/audits/dobetterweb/doctype.js | title": {
    "message": "الصفحة تحتوي على HTML DOCTYPE"
  },
  "core/audits/dobetterweb/dom-size.js | columnStatistic": {
    "message": "الإحصائية"
  },
  "core/audits/dobetterweb/dom-size.js | columnValue": {
    "message": "القيمة"
  },
  "core/audits/dobetterweb/dom-size.js | description": {
    "message": "سيزيد حجم عناصر DOM الكبير من استخدام الذاكرة، وسيتسبب في إجراء [حسابات للأنماط](https://developers.google.com/web/fundamentals/performance/rendering/reduce-the-scope-and-complexity-of-style-calculations) تستغرق مدة أطول، بالإضافة إلى إنتاج عمليات مُكلِفة [لإعادة تدفق التنسيقات](https://developers.google.com/speed/articles/reflow). تعرَّف على [كيفية تجنُّب زيادة حجم عناصر DOM](https://developer.chrome.com/docs/lighthouse/performance/dom-size/)."
  },
  "core/audits/dobetterweb/dom-size.js | displayValue": {
    "message": "{itemCount,plural, =1{عنصر واحد}zero{# عنصر}two{عنصرين (#)}few{# عناصر}many{# عنصرًا}other{# عنصر}}"
  },
  "core/audits/dobetterweb/dom-size.js | failureTitle": {
    "message": "تجنُب حجم DOM الزائد"
  },
  "core/audits/dobetterweb/dom-size.js | statisticDOMDepth": {
    "message": "الحد الأقصى لعمق DOM"
  },
  "core/audits/dobetterweb/dom-size.js | statisticDOMElements": {
    "message": "إجمالي عدد عناصر DOM"
  },
  "core/audits/dobetterweb/dom-size.js | statisticDOMWidth": {
    "message": "الحد الأقصى من عناصر الأطفال"
  },
  "core/audits/dobetterweb/dom-size.js | title": {
    "message": "تجنُب حجم DOM الزائد"
  },
  "core/audits/dobetterweb/geolocation-on-start.js | description": {
    "message": "لا يثق المستخدمون في المواقع الإلكترونية التي تطلب مواقعهم الجغرافية بدون سياق أو قد يؤدي ذلك إلى إرباكهم. يمكنك ربط الطلب بإجراء المستخدم بدلاً من ذلك. [مزيد من المعلومات حول إذن رصد الموقع الجغرافي](https://developer.chrome.com/docs/lighthouse/best-practices/geolocation-on-start/)"
  },
  "core/audits/dobetterweb/geolocation-on-start.js | failureTitle": {
    "message": "يتم طلب إذن رصد الموقع الجغرافي عند تحميل الصفحة"
  },
  "core/audits/dobetterweb/geolocation-on-start.js | title": {
    "message": "يتم تجنُب طلب إذن رصد الموقع الجغرافي عند تحميل الصفحة"
  },
  "core/audits/dobetterweb/inspector-issues.js | columnIssueType": {
    "message": "نوع المشكلة"
  },
  "core/audits/dobetterweb/inspector-issues.js | description": {
    "message": "تشير المشاكل التي تم تسجيلها في لوحة `Issues` ضِمن \"أدوات مطوري البرامج في Chrome\" إلى وجود مشاكل لم يتم حلها. قد تنتج هذه المشاكل بسبب إخفاقات في طلبات الشبكة وعدم توفّر عناصر كافية للتحكّم في الأمان ومشاكل أخرى تتعلق بالمتصفِّح. للاطّلاع على مزيد من التفاصيل عن كل مشكلة، يمكنك الانتقال إلى لوحة Issues (لوحة \"المشاكل\") ضِمن \"أدوات مطوري البرامج في Chrome\"."
  },
  "core/audits/dobetterweb/inspector-issues.js | failureTitle": {
    "message": "تم تسجيل المشاكل في لوحة `Issues` ضِمن \"أدوات مطوري البرامج في Chrome\""
  },
  "core/audits/dobetterweb/inspector-issues.js | issueTypeBlockedByResponse": {
    "message": "تم حظر المورد وفقًا لسياسة مشاركة الموارد عبر المصادر الخاصة بالموقع الإلكتروني."
  },
  "core/audits/dobetterweb/inspector-issues.js | issueTypeHeavyAds": {
    "message": "تستخدم الإعلانات موارد المتصفِّح بكثافة."
  },
  "core/audits/dobetterweb/inspector-issues.js | title": {
    "message": "ما مِن مشاكل في لوحة `Issues` ضِمن \"أدوات مطوري البرامج في Chrome\""
  },
  "core/audits/dobetterweb/js-libraries.js | columnVersion": {
    "message": "الإصدار"
  },
  "core/audits/dobetterweb/js-libraries.js | description": {
    "message": "تم رصد جميع مكتبات JavaScript للواجهة الأمامية على الصفحة. [مزيد من المعلومات حول التدقيق في بيانات التشخيص لرصد مكتبة JavaScript هذه](https://developer.chrome.com/docs/lighthouse/best-practices/js-libraries/)"
  },
  "core/audits/dobetterweb/js-libraries.js | title": {
    "message": "مكتبات JavaScript التي تم رصدها"
  },
  "core/audits/dobetterweb/no-document-write.js | description": {
    "message": "بالنسبة إلى المستخدمين الذين لديهم اتصالات بطيئة، يمكن أن تؤدي النصوص البرمجية الخارجية التي يتم إدخالها ديناميكيًا من خلال `document.write()` إلى تأخير تحميل الصفحة لمدة ثوانٍ متعددة. تعرَّف على [كيفية تجنُّب document.write()‎](https://developer.chrome.com/docs/lighthouse/best-practices/no-document-write/)."
  },
  "core/audits/dobetterweb/no-document-write.js | failureTitle": {
    "message": "تجنَّب `document.write()`"
  },
  "core/audits/dobetterweb/no-document-write.js | title": {
    "message": "يتم تجنُب `document.write()`"
  },
  "core/audits/dobetterweb/notification-on-start.js | description": {
    "message": "لا يثق المستخدمون في المواقع الإلكترونية التي تطلب إرسال الإشعارات بدون سياق أو قد يؤدي ذلك إلى إرباكهم. يمكنك ربط الطلب بإيماءات المستخدم بدلاً من ذلك. [مزيد من المعلومات حول الحصول على إذن بشأن الإشعارات بشكلٍ مسؤول](https://developer.chrome.com/docs/lighthouse/best-practices/notification-on-start/)"
  },
  "core/audits/dobetterweb/notification-on-start.js | failureTitle": {
    "message": "يتم طلب إذن الإشعار عند تحميل الصفحة"
  },
  "core/audits/dobetterweb/notification-on-start.js | title": {
    "message": "يتم تجنُّب طلب إذن الإشعار عند تحميل الصفحة"
  },
  "core/audits/dobetterweb/paste-preventing-inputs.js | description": {
    "message": "منع لصق الإدخال هو إجراء سيء في ما يتعلّق بتجربة المُستخدِم، ويؤدي إلى تقليل مستوى الأمان من خلال حظر خدمات إدارة كلمات المرور.[تعرَّف على مزيد من المعلومات حول حقول الإدخال السهلة الاستخدام](https://developer.chrome.com/docs/lighthouse/best-practices/paste-preventing-inputs/)."
  },
  "core/audits/dobetterweb/paste-preventing-inputs.js | failureTitle": {
    "message": "يتم منع المستخدمين من اللصق في حقول الإدخال"
  },
  "core/audits/dobetterweb/paste-preventing-inputs.js | title": {
    "message": "يتم السماح للمستخدمين باللصق في حقول الإدخال"
  },
  "core/audits/dobetterweb/uses-http2.js | columnProtocol": {
    "message": "البروتوكول"
  },
  "core/audits/dobetterweb/uses-http2.js | description": {
    "message": "يوفّر HTTP/2 العديد من المزايا مقارنةً بمزايا HTTP/1.1، بما في ذلك عناوين البرامج الثنائية وعملية مضاعفة توجيه الإشارات. [مزيد من المعلومات حول مزايا HTTP/2](https://developer.chrome.com/docs/lighthouse/best-practices/uses-http2/)"
  },
  "core/audits/dobetterweb/uses-http2.js | displayValue": {
    "message": "{itemCount,plural, =1{لم يتم عرض طلب واحد عبر HTTP/2}zero{لم يتم عرض # طلب عبر HTTP/2}two{لم يتم عرض طلبين (#) عبر HTTP/2}few{لم يتم عرض # طلبات عبر HTTP/2}many{لم يتم عرض # طلبًا عبر HTTP/2}other{لم يتم عرض # طلب عبر HTTP/2}}"
  },
  "core/audits/dobetterweb/uses-http2.js | title": {
    "message": "استخدام HTTP/2"
  },
  "core/audits/dobetterweb/uses-passive-event-listeners.js | description": {
    "message": "يمكنك وضع علامة على \"أدوات معالجة أحداث لمس الشاشة وتحريك الماوس\" بصفتها `passive` لتحسين عملية التنقل في صفحتك. [مزيد من المعلومات حول استخدام أدوات معالجة الأحداث السلبية](https://developer.chrome.com/docs/lighthouse/best-practices/uses-passive-event-listeners/)"
  },
  "core/audits/dobetterweb/uses-passive-event-listeners.js | failureTitle": {
    "message": "لا يتم استخدام أدوات معالجة الحدث السلبية لتحسين عملية التنقل في الصفحة"
  },
  "core/audits/dobetterweb/uses-passive-event-listeners.js | title": {
    "message": "يتم استخدام أدوات معالجة الحدث السلبية لتحسين أداء التمرير"
  },
  "core/audits/errors-in-console.js | description": {
    "message": "تشير الأخطاء التي تم تسجيلها في وحدة التحكّم إلى مشاكل لم يتم حلها. قد تنتج هذه المشاكل بسبب إخفاقات في طلبات الشبكة ومشاكل أخرى تتعلق بالمتصفِّح. [مزيد من المعلومات حول عملية التدقيق في بيانات التشخيص](https://developer.chrome.com/docs/lighthouse/best-practices/errors-in-console/)"
  },
  "core/audits/errors-in-console.js | failureTitle": {
    "message": "تم تسجيل أخطاء المتصفح في وحدة التحكّم"
  },
  "core/audits/errors-in-console.js | title": {
    "message": "لم يتم تسجيل أخطاء المتصفح في وحدة التحكّم"
  },
  "core/audits/font-display.js | description": {
    "message": "يمكنك الاستفادة من ميزة `font-display` في CSS لضمان أن يكون النص مرئيًا للمستخدم أثناء تحميل خطوط موقع ويب. [مزيد من المعلومات حول `font-display`](https://developer.chrome.com/docs/lighthouse/performance/font-display/)"
  },
  "core/audits/font-display.js | failureTitle": {
    "message": "التأكد من بقاء النص مرئيًا أثناء تحميل خط موقع إلكتروني"
  },
  "core/audits/font-display.js | title": {
    "message": "تظل جميع النصوص مرئية أثناء تحميل خط موقع إلكتروني"
  },
  "core/audits/font-display.js | undeclaredFontOriginWarning": {
    "message": "{fontCountForOrigin,plural, =1{لم تتمكّن أداة Lighthouse من التحقّق تلقائيًا من قيمة `font-display` في أصل واحد ({fontOrigin}).}zero{لم تتمكّن أداة Lighthouse من التحقّق تلقائيًا من قيمة `font-display` في {fontOrigin} أصل.}two{لم تتمكّن أداة Lighthouse من التحقّق تلقائيًا من قيمة `font-display` في أصلَين ({fontOrigin}).}few{لم تتمكّن أداة Lighthouse من التحقّق تلقائيًا من قيمة `font-display` في {fontOrigin} أصول.}many{لم تتمكّن أداة Lighthouse من التحقّق تلقائيًا من قيمة `font-display` في {fontOrigin} أصلاً.}other{لم تتمكّن أداة Lighthouse من التحقّق تلقائيًا من قيمة واحدة (`font-display`) في {fontOrigin} أصل.}}"
  },
  "core/audits/image-aspect-ratio.js | columnActual": {
    "message": "نسبة العرض إلى الارتفاع (الفعلية)"
  },
  "core/audits/image-aspect-ratio.js | columnDisplayed": {
    "message": "نسبة العرض إلى الارتفاع (معروضة)"
  },
  "core/audits/image-aspect-ratio.js | description": {
    "message": "يجب أن تتوافق أبعاد عرض الصورة مع نسبة العرض إلى الارتفاع الطبيعية. [مزيد من المعلومات حول نسبة العرض إلى الارتفاع للصورة](https://developer.chrome.com/docs/lighthouse/best-practices/image-aspect-ratio/)"
  },
  "core/audits/image-aspect-ratio.js | failureTitle": {
    "message": "يتم عرض الصور مع نسبة عرض إلى ارتفاع غير صحيحة"
  },
  "core/audits/image-aspect-ratio.js | title": {
    "message": "يتم عرض الصور مع نسبة العرض إلى الارتفاع الصحيحة"
  },
  "core/audits/image-size-responsive.js | columnActual": {
    "message": "الحجم الفعلي"
  },
  "core/audits/image-size-responsive.js | columnDisplayed": {
    "message": "الحجم المعروض"
  },
  "core/audits/image-size-responsive.js | columnExpected": {
    "message": "الحجم المتوقع"
  },
  "core/audits/image-size-responsive.js | description": {
    "message": "يجب أن تكون الأبعاد الطبيعية للصورة متناسبة مع حجم العرض ونسبة وحدة البكسل لزيادة وضوح الصورة إلى أقصى حد. تعرَّف على [كيفية تقديم صور سريعة الاستجابة](https://web.dev/serve-responsive-images/)."
  },
  "core/audits/image-size-responsive.js | failureTitle": {
    "message": "يتم عرض الصور بدقة منخفضة"
  },
  "core/audits/image-size-responsive.js | title": {
    "message": "يتم عرض الصور بدقة مناسبة"
  },
<<<<<<< HEAD
=======
  "core/audits/installable-manifest.js | already-installed": {
    "message": "سبق وتم تثبيت هذا التطبيق."
  },
  "core/audits/installable-manifest.js | cannot-download-icon": {
    "message": "تعذَّر تنزيل رمز مطلوب من ملف البيان."
  },
  "core/audits/installable-manifest.js | columnValue": {
    "message": "سبب الإخفاق"
  },
  "core/audits/installable-manifest.js | description": {
    "message": "مشغّل الخدمات هو التكنولوجيا التي تمكّن تطبيقك من استخدام ميزات عديدة في \"تطبيق الويب التقدّمي\"، مثل الاستجابة عند عدم الاتصال بالإنترنت والإضافة إلى الشاشة الرئيسية والإشعارات الفورية. من خلال مشغّل الخدمات المناسب وعمليات تنفيذ ملفات البيان، يمكن للمتصفِّحات أن تطلب من المستخدمين بشكل مسبَق إضافة تطبيقك إلى الشاشة الرئيسية، ويمكن بذلك زيادة التفاعل. [مزيد من المعلومات حول متطلبات تثبيت البيان](https://developer.chrome.com/docs/lighthouse/pwa/installable-manifest/)"
  },
  "core/audits/installable-manifest.js | displayValue": {
    "message": "{itemCount,plural, =1{سبب واحد}zero{# أسباب}two{سببان}few{# أسباب}many{# سببًا}other{# سبب}}"
  },
  "core/audits/installable-manifest.js | failureTitle": {
    "message": "عدم استيفاء ملف بيان تطبيق الويب أو مشغّل الخدمات لمتطلبات التثبيت"
  },
  "core/audits/installable-manifest.js | ids-do-not-match": {
    "message": "لا يتطابق عنوان URL الخاص بالتطبيق في \"متجر Play\" مع رقم تعريف التطبيق في \"متجر Play\"."
  },
  "core/audits/installable-manifest.js | in-incognito": {
    "message": "تم تحميل الصفحة في نافذة تصفُّح متخفٍ."
  },
  "core/audits/installable-manifest.js | manifest-display-not-supported": {
    "message": "يجب أن تكون الخاصية \"`display`\" في ملف البيان بوضع عرض متاح بالقيمة \"`standalone`\" أو \"`fullscreen`\" أو \"`minimal-ui`\"."
  },
  "core/audits/installable-manifest.js | manifest-display-override-not-supported": {
    "message": "يتضمن ملف البيان حقل \"display_override\"، لذا يجب أن يكون وضع العرض الأول المتاح بالقيمة \"standalone\" أو \"fullscreen\" أو \"minimal-ui\"."
  },
  "core/audits/installable-manifest.js | manifest-empty": {
    "message": "البيان فارغ أو تعذّر استرجاعه أو لم يتم تحليله."
  },
  "core/audits/installable-manifest.js | manifest-location-changed": {
    "message": "تم تغيير عنوان URL لملف البيان أثناء استرجاع الملف."
  },
  "core/audits/installable-manifest.js | manifest-missing-name-or-short-name": {
    "message": "لا يتضمّن ملف البيان حقل \"`name`\" أو \"`short_name`\"."
  },
  "core/audits/installable-manifest.js | manifest-missing-suitable-icon": {
    "message": "لا يتضمّن ملف البيان رمزًا مناسبًا. يجب استخدام رمز بتنسيق PNG أو SVG أو WebP بحجم {value0} بكسل على الأقل، ويجب ضبط السمة \"sizes\"، وأن تتضمّن السمة \"purpose\" القيمة \"any\"."
  },
  "core/audits/installable-manifest.js | no-acceptable-icon": {
    "message": "لا يتوفّر رمز بحجم {value0} بكسل مربّع على الأقل بتنسيق PNG أو SVG أو WebP، بغرض عدم ضبط السمة أو ضبطها على \"أي تنسيق\"."
  },
  "core/audits/installable-manifest.js | no-icon-available": {
    "message": "الرمز الذي تم تحميله فارغ أو تالف."
  },
  "core/audits/installable-manifest.js | no-id-specified": {
    "message": "لم يتم توفير رقم تعريف \"متجر Play\"."
  },
  "core/audits/installable-manifest.js | no-manifest": {
    "message": "لا تتضمّن الصفحة عنوان URL <link> لملف البيان."
  },
  "core/audits/installable-manifest.js | no-url-for-service-worker": {
    "message": "تعذّر التحقّق من مشغّل الخدمات بدون توفّر حقل \"start_url\" في ملف البيان."
  },
  "core/audits/installable-manifest.js | noErrorId": {
    "message": "لم يتم التعرّف على رقم تعريف خطأ قابلية التثبيت \"{errorId}\"."
  },
  "core/audits/installable-manifest.js | not-from-secure-origin": {
    "message": "لا يتم عرض الصفحة من مصدر آمن."
  },
  "core/audits/installable-manifest.js | not-in-main-frame": {
    "message": "لا يتم تحميل الصفحة في الإطار الرئيسي."
  },
  "core/audits/installable-manifest.js | not-offline-capable": {
    "message": "لا تعمل هذه الصفحة بلا إنترنت."
  },
  "core/audits/installable-manifest.js | pipeline-restarted": {
    "message": "تم إلغاء تثبيت تطبيق الويب التقدّمي (PWA) وتتم حاليًا إعادة ضبط عمليات التحقّق من قابلية التثبيت."
  },
  "core/audits/installable-manifest.js | platform-not-supported-on-android": {
    "message": "لا تتوفّر منصة التطبيقات المحدّدة على Android."
  },
  "core/audits/installable-manifest.js | prefer-related-applications": {
    "message": "يضبط ملف البيان قيمة prefer_related_applications على true."
  },
  "core/audits/installable-manifest.js | prefer-related-applications-only-beta-stable": {
    "message": "لا يتوافق حقل الإدخال prefer_related_applications إلا مع الإصدار التجريبي من متصفِّح Chrome والقنوات الثابتة على Android."
  },
  "core/audits/installable-manifest.js | protocol-timeout": {
    "message": "تعذَّر على أداة Lighthouse تحديد ما إذا كانت الصفحة قابلة للتثبيت. يُرجى إعادة المحاولة باستخدام إصدار أحدث من متصفّح Chrome."
  },
  "core/audits/installable-manifest.js | start-url-not-valid": {
    "message": "عنوان URL البداية لملف البيان غير صالح."
  },
  "core/audits/installable-manifest.js | title": {
    "message": "استيفاء ملف بيان تطبيق الويب ومشغّل الخدمات لمتطلبات التثبيت"
  },
  "core/audits/installable-manifest.js | url-not-supported-for-webapk": {
    "message": "يحتوي عنوان URL في ملف البيان على اسم مستخدم أو كلمة مرور أو منفذ."
  },
  "core/audits/installable-manifest.js | warn-not-offline-capable": {
    "message": "لا تعمل هذه الصفحة بلا إنترنت. وستصبح هذه الصفحة غير قابلة للتثبيت بعد إطلاق الإصدار الثابت من Chrome 93 في آب (أغسطس) 2021."
  },
>>>>>>> 772c8f71
  "core/audits/is-on-https.js | allowed": {
    "message": "مسموح به"
  },
  "core/audits/is-on-https.js | blocked": {
    "message": "محظور"
  },
  "core/audits/is-on-https.js | columnInsecureURL": {
    "message": "عنوان URL غير آمن"
  },
  "core/audits/is-on-https.js | columnResolution": {
    "message": "معالجة الطلبات"
  },
  "core/audits/is-on-https.js | description": {
    "message": "يجب حماية جميع المواقع الإلكترونية باستخدام HTTPS، حتى تلك المواقع التي لا تتعامل مع البيانات الحسّاسة. تتضمّن هذه الحماية تجنُّب [المحتوى المختلَط](https://developers.google.com/web/fundamentals/security/prevent-mixed-content/what-is-mixed-content) حيث يتم تحميل بعض الموارد على HTTP على الرغم من عرض الطلب الأوّلي على HTTPS. ويمنع HTTPS الدخلاء من العبث بالاتصالات بين تطبيقك والمستخدمين أو التنصّت عليها، وهو شرط مُسبَق لبروتوكول HTTP/2 والعديد من واجهات برمجة التطبيقات الجديدة للأنظمة الأساسية على الويب. [مزيد من المعلومات حول HTTPS](https://developer.chrome.com/docs/lighthouse/pwa/is-on-https/)"
  },
  "core/audits/is-on-https.js | displayValue": {
    "message": "{itemCount,plural, =1{تم العثور على طلب غير آمن واحد}zero{تم العثور على # طلب غير آمن}two{تم العثور على طلبين غير آمنين (#)}few{تم العثور على # طلبات غير آمنة}many{تم العثور على # طلبًا غير آمن}other{تم العثور على # طلب غير آمن}}"
  },
  "core/audits/is-on-https.js | failureTitle": {
    "message": "لا يتم استخدام HTTPS"
  },
  "core/audits/is-on-https.js | title": {
    "message": "يتم استخدام HTTPS"
  },
  "core/audits/is-on-https.js | upgraded": {
    "message": "تمت ترقيته إلى HTTPS تلقائيًا"
  },
  "core/audits/is-on-https.js | warning": {
    "message": "مسموح به مع التحذير"
  },
  "core/audits/largest-contentful-paint-element.js | columnPercentOfLCP": {
    "message": "نسبة سرعة عرض أكبر محتوى مرئي"
  },
  "core/audits/largest-contentful-paint-element.js | columnPhase": {
    "message": "المرحلة"
  },
  "core/audits/largest-contentful-paint-element.js | columnTiming": {
    "message": "المدة الزمنية"
  },
  "core/audits/largest-contentful-paint-element.js | description": {
    "message": "هذا هو الجزء الأكبر من المحتوى الذي تم عرضه على الصفحة ضمن إطار العرض. [مزيد من المعلومات حول مقياس \"سرعة عرض أكبر جزء من المحتوى على الصفحة\"](https://developer.chrome.com/docs/lighthouse/performance/lighthouse-largest-contentful-paint/)"
  },
  "core/audits/largest-contentful-paint-element.js | itemLoadDelay": {
    "message": "تأخير التحميل"
  },
  "core/audits/largest-contentful-paint-element.js | itemLoadTime": {
    "message": "وقت التحميل"
  },
  "core/audits/largest-contentful-paint-element.js | itemRenderDelay": {
    "message": "تأخير العرض"
  },
  "core/audits/largest-contentful-paint-element.js | itemTTFB": {
    "message": "مدة تحميل أول بايت (TTFB)"
  },
  "core/audits/largest-contentful-paint-element.js | title": {
    "message": "عنصر \"سرعة عرض أكبر جزء من المحتوى على الصفحة\""
  },
  "core/audits/layout-shift-elements.js | columnContribution": {
    "message": "المساهمة في متغيّرات التصميم التراكمية (CLS)"
  },
  "core/audits/layout-shift-elements.js | description": {
    "message": "تساهم عناصر DOM هذه أكثر في متغيّرات التصميم التراكمية (CLS) الخاصة بالصفحة. تعرَّف على [كيفية تحسين CLS](https://web.dev/optimize-cls/)."
  },
  "core/audits/layout-shift-elements.js | title": {
    "message": "تجنُّب متغيّرات التصميم الكبيرة"
  },
  "core/audits/lcp-lazy-loaded.js | description": {
    "message": "تُعرَض لاحقًا الصور التي تم تحميلها في الجزء المرئي من الصفحة باستخدام طريقة التحميل الكسول، ما يتسبب في تأخير عرض أكبر جزء من المحتوى على الصفحة. [مزيد من المعلومات حول طريقة التحميل الكسول المحسَّنة](https://web.dev/lcp-lazy-loading/)"
  },
  "core/audits/lcp-lazy-loaded.js | failureTitle": {
    "message": "تم عرض أكبر صورة ظاهرة في الصفحة بسرعة غير مناسبة"
  },
  "core/audits/lcp-lazy-loaded.js | title": {
    "message": "تم عرض أكبر صورة ظاهرة في الصفحة بسرعة مناسبة"
  },
  "core/audits/long-tasks.js | description": {
    "message": "يتم إدراج المهام التي تستغرق وقتًا أطول في سلسلة التعليمات الرئيسية، ما يساعد في تحديد أكثر العوامل التي تسبِّب تأخيرًا في عملية الإدخال. تعرَّف على [كيفية تجنُّب المهام التي تستغرق وقتًا طويلاً والمُدرَجة في سلسلة التعليمات الرئيسية](https://web.dev/long-tasks-devtools/)."
  },
  "core/audits/long-tasks.js | displayValue": {
    "message": "{itemCount,plural, =1{تم العثور على مهمّة طويلة واحدة}zero{تم العثور على # مهمّة طويلة}two{تم العثور على مهمّتَين طويلتَين}few{تم العثور على # مهمّات طويلة}many{تم العثور على # مهمّة طويلة}other{تم العثور على # مهمّة طويلة}}"
  },
  "core/audits/long-tasks.js | title": {
    "message": "نجنُّب سلسة المهام الرئيسية الطويلة"
  },
  "core/audits/mainthread-work-breakdown.js | columnCategory": {
    "message": "الفئة"
  },
  "core/audits/mainthread-work-breakdown.js | description": {
    "message": "يمكنك تقليل الوقت المستغرَق في تحليل بيانات JavaScript وتجميعها وتنفيذها. قد يتبيّن لك أنّ عرض حمولات JavaScript بحجم أصغر يساعد على ذلك. تعرَّف على [كيفية تقليل سلسلة العمل الرئيسية](https://developer.chrome.com/docs/lighthouse/performance/mainthread-work-breakdown/)."
  },
  "core/audits/mainthread-work-breakdown.js | failureTitle": {
    "message": "تقليل سلسلة العمل الرئيسية"
  },
  "core/audits/mainthread-work-breakdown.js | title": {
    "message": "تقليل سلسلة العمل الرئيسية"
  },
  "core/audits/metrics/cumulative-layout-shift.js | description": {
    "message": "يحدِّد مقياس \"متغيّرات التصميم التراكمية\" مقدار حركة العناصر المرئية في إطار العرض. [مزيد من المعلومات حول مقياس \"متغيّرات التصميم التراكمية\"](https://web.dev/cls/)"
  },
  "core/audits/metrics/first-contentful-paint.js | description": {
    "message": "يحدِّد مقياس \"سرعة عرض المحتوى على الصفحة\" الوقت الذي يُعرَض فيه أول نص أو صورة من محتوى الصفحة. [مزيد من المعلومات حول مقياس \"سرعة عرض المحتوى على الصفحة\"](https://developer.chrome.com/docs/lighthouse/performance/first-contentful-paint/)"
  },
  "core/audits/metrics/first-meaningful-paint.js | description": {
    "message": "يوضِّح مقياس \"سرعة عرض أوّل محتوى مفيد على الصفحة\" الوقت الذي تم فيه عرض المحتوى الأساسي لإحدى الصفحات. [مزيد من المعلومات حول مقياس \"سرعة عرض أوّل محتوى مفيد على الصفحة\"](https://developer.chrome.com/docs/lighthouse/performance/first-meaningful-paint/)"
  },
  "core/audits/metrics/interaction-to-next-paint.js | description": {
    "message": "يحدِّد مقياس \"مدة عرض الاستجابة لتفاعل المستخدم\" سرعة استجابة الصفحة والمدّة التي تستغرِقها الصفحة للاستجابة بشكل واضح للبيانات التي أدخلها المستخدم. [مزيد من المعلومات حول مقياس \"مدة عرض الاستجابة لتفاعل المستخدم\"](https://web.dev/inp/)"
  },
  "core/audits/metrics/interactive.js | description": {
    "message": "\"وقت التفاعل\" هو مقدار الوقت المستغرَق حتى تصبح الصفحة تفاعلية بالكامل. [مزيد من المعلومات حول مقياس \"وقت التفاعل\"](https://developer.chrome.com/docs/lighthouse/performance/interactive/)"
  },
  "core/audits/metrics/largest-contentful-paint.js | description": {
    "message": "يحدِّد مقياس \"سرعة عرض أكبر جزء من المحتوى على الصفحة\" المدة التي يتم خلالها عرض أكبر صورة أو نص. [مزيد من المعلومات حول مقياس \"سرعة عرض أكبر جزء من المحتوى على الصفحة\"](https://developer.chrome.com/docs/lighthouse/performance/lighthouse-largest-contentful-paint/)"
  },
  "core/audits/metrics/max-potential-fid.js | description": {
    "message": "مقياس \"الحد الأقصى المحتمَل لمهلة الاستجابة لأوّل إدخال\" هو أطول مدّة تستغرقها إحدى المهام استجابةً لإدخال المستخدمين. [مزيد من المعلومات حول مقياس \"الحد الأقصى المحتمَل لمهلة الاستجابة لأوّل إدخال\"](https://developer.chrome.com/docs/lighthouse/performance/lighthouse-max-potential-fid/)"
  },
  "core/audits/metrics/speed-index.js | description": {
    "message": "يوضّح مؤشر السرعة وتيرة تعبئة محتوى الصفحة على شاشة المستخدم. [مزيد من المعلومات حول مقياس مؤشر السرعة](https://developer.chrome.com/docs/lighthouse/performance/speed-index/)"
  },
  "core/audits/metrics/total-blocking-time.js | description": {
    "message": "مجموع الفترات الزمنية بين \"سرعة عرض المحتوى على الصفحة\" و\"وقت التفاعل\" عندما تتجاوز مدّة المهمة 50 ملي ثانية، معبرًا عنها بالملي ثانية. [مزيد من المعلومات حول مقياس \"إجمالي وقت الحظر\"](https://developer.chrome.com/docs/lighthouse/performance/lighthouse-total-blocking-time/)"
  },
  "core/audits/network-rtt.js | description": {
    "message": "تؤثر مُدد إرسال البيانات واستقبالها على الشبكة تأثيرًا كبيرًا في مستوى الأداء. في حال كانت مدّة الإرسال والاستقبال طويلة، يشير ذلك إلى احتمال تحسُّن أداء الخوادم الأقرب إلى المستخدم. [مزيد من المعلومات حول مدة إرسال البيانات واستقبالها على الشبكة](https://hpbn.co/primer-on-latency-and-bandwidth/)"
  },
  "core/audits/network-rtt.js | title": {
    "message": "أوقات إرسال واستقبال الشبكة"
  },
  "core/audits/network-server-latency.js | description": {
    "message": "قد تؤثر أوقات استجابة الخادم في أداء الويب. في حال كان وقت استجابة الخادم للمصدر طويلاً، يشير هذا إلى أنّه تم تحميل الخادم بشكلٍ زائد أو أنّ مستوى أدائه ضعيف في الخلفية. [مزيد من المعلومات حول وقت استجابة الخادم](https://hpbn.co/primer-on-web-performance/#analyzing-the-resource-waterfall)"
  },
  "core/audits/network-server-latency.js | title": {
    "message": "أوقات الاستجابة لواجهة الخادم الخلفية"
  },
  "core/audits/no-unload-listeners.js | description": {
    "message": "لا يعمل حدث `unload` بفاعلية ويمكن أن تؤدي معالجته إلى عدم تنفيذ عمليات تحسين المتصفّح، مثل عملية \"التخزين المؤقت للصفحات\". وبدلاً من هذا الحدث، يمكنك استخدام `pagehide` أو `visibilitychange`. [مزيد من المعلومات حول إلغاء تحميل أدوات معالجة الأحداث](https://web.dev/bfcache/#never-use-the-unload-event)"
  },
  "core/audits/no-unload-listeners.js | failureTitle": {
    "message": "يتم استخدام أدوات معالجة حدث `unload`"
  },
  "core/audits/no-unload-listeners.js | title": {
    "message": "لا يتم استخدام أدوات معالجة حدث `unload`"
  },
  "core/audits/non-composited-animations.js | description": {
    "message": "يمكن للصور المتحركة غير المركّبة أن تكون بجودة رديئة وأن تزيد متغيّرات التصميم التراكمية (CLS). تعرَّف على [كيفية تجنُّب استخدام الصور المتحركة غير المركّبة](https://developer.chrome.com/docs/lighthouse/performance/non-composited-animations/)."
  },
  "core/audits/non-composited-animations.js | displayValue": {
    "message": "{itemCount,plural, =1{تم العثور على عنصر متحرك واحد}zero{تم العثور على # عنصر متحرك}two{تم العثور على عنصرَين متحركَين}few{تم العثور على # عناصر متحركة}many{تم العثور على # عنصرًا متحركًا}other{تم العثور على # عنصر متحرك}}"
  },
  "core/audits/non-composited-animations.js | filterMayMovePixels": {
    "message": "قد تحرّك الخاصية المتعلّقة بالفلتر وحدات بكسل."
  },
  "core/audits/non-composited-animations.js | incompatibleAnimations": {
    "message": "يتم استهداف صورة متحركة أخرى غير متوافقة."
  },
  "core/audits/non-composited-animations.js | nonReplaceCompositeMode": {
    "message": "يحتوي \"التأثير\" على وضع مركّب غير \"replace\"."
  },
  "core/audits/non-composited-animations.js | title": {
    "message": "تجنُّب الصور المتحركة غير المركّبة"
  },
  "core/audits/non-composited-animations.js | transformDependsBoxSize": {
    "message": "تعتمد الخاصية المتعلّقة بالتحويل على حجم المربع."
  },
  "core/audits/non-composited-animations.js | unsupportedCSSProperty": {
    "message": "{propertyCount,plural, =1{خاصية CSS غير المتوافقة: {properties}}zero{خصائص CSS غير المتوافقة: {properties}}two{خاصيتا CSS غير المتوافقتَين: {properties}}few{خصائص CSS غير المتوافقة: {properties}}many{خصائص CSS غير المتوافقة: {properties}}other{خصائص CSS غير المتوافقة: {properties}}}"
  },
  "core/audits/non-composited-animations.js | unsupportedTimingParameters": {
    "message": "يحتوي \"التأثير\" على مَعلَمات توقيت غير متوافقة"
  },
  "core/audits/performance-budget.js | description": {
    "message": "يمكنك الحفاظ على كمية طلبات الشبكة وحجمها ضِمن الأهداف المحدَّدة في الميزانية القائمة على الأداء التي تم تقديمها. [مزيد من المعلومات حول الميزانيات القائمة على الأداء](https://developers.google.com/web/tools/lighthouse/audits/budgets)"
  },
  "core/audits/performance-budget.js | requestCountOverBudget": {
    "message": "{count,plural, =1{طلب واحد}zero{# طلب}two{طلبان (#)}few{# طلبات}many{# طلبًا}other{# طلب}}"
  },
  "core/audits/performance-budget.js | title": {
    "message": "ميزانية الأداء"
  },
  "core/audits/preload-fonts.js | description": {
    "message": "يجب تحميل الخطوط `optional` بشكل مسبق حتى يتسنى للزوار الجدد استخدامها. [مزيد من المعلومات عن التحميل المسبَق للخطوط](https://web.dev/preload-optional-fonts/)"
  },
  "core/audits/preload-fonts.js | failureTitle": {
    "message": "الخطوط التي استخدمت `font-display: optional` لم يتم تحميلها مُسبَقًا"
  },
  "core/audits/preload-fonts.js | title": {
    "message": "تم تحميل الخطوط التي استخدمت `font-display: optional` مُسبَقًا"
  },
  "core/audits/prioritize-lcp-image.js | description": {
    "message": "في حال إضافة المقياس \"سرعة عرض أكبر جزء من المحتوى على الصفحة\" (LCP) إلى الصفحة بشكل ديناميكي، يجب تحميل الصورة مسبقًا لتحسين مقياس LCP. [مزيد من المعلومات حول التحميل المسبق لعناصر LCP](https://web.dev/optimize-lcp/#optimize-when-the-resource-is-discovered)"
  },
  "core/audits/prioritize-lcp-image.js | title": {
    "message": "التحميل المُسبَق لصورة المقياس \"سرعة عرض أكبر جزء من المحتوى على الصفحة\""
  },
  "core/audits/redirects.js | description": {
    "message": "تؤدي عمليات إعادة التوجيه إلى حدوث تأخيرات إضافية قبل أن يتم تحميل الصفحة. تعرَّف على [كيفية تجنُّب عمليات إعادة توجيه الصفحة](https://developer.chrome.com/docs/lighthouse/performance/redirects/)"
  },
  "core/audits/redirects.js | title": {
    "message": "تجنُب عمليات إعادة توجيه الصفحات المتعددة"
  },
  "core/audits/seo/canonical.js | description": {
    "message": "تقترح الروابط الأساسية عنوان URL للعرض في نتائج البحث. [مزيد من المعلومات حول الروابط الأساسية](https://developer.chrome.com/docs/lighthouse/seo/canonical/)"
  },
  "core/audits/seo/canonical.js | explanationConflict": {
    "message": "تتعدّد عناوين URL المتضاربة ({urlList})."
  },
  "core/audits/seo/canonical.js | explanationInvalid": {
    "message": "عنوان URL غير صالح ({url})"
  },
  "core/audits/seo/canonical.js | explanationPointsElsewhere": {
    "message": "يشير عنوان URL إلى موقع جغرافي `hreflang` آخر ({url})"
  },
  "core/audits/seo/canonical.js | explanationRelative": {
    "message": "عنوان URL غير كامل ({url})"
  },
  "core/audits/seo/canonical.js | explanationRoot": {
    "message": "يشير إلى عنوان URL الجذر للنطاق (الصفحة الرئيسية)، بدلاً من صفحة مكافئة للمحتوى"
  },
  "core/audits/seo/canonical.js | failureTitle": {
    "message": "المستند لا يحتوي على سمة `rel=canonical` صالحة"
  },
  "core/audits/seo/canonical.js | title": {
    "message": "المستند يحتوي على سمة `rel=canonical` صالحة"
  },
  "core/audits/seo/crawlable-anchors.js | columnFailingLink": {
    "message": "الروابط التي لا يمكن الزحف إليها"
  },
  "core/audits/seo/crawlable-anchors.js | description": {
    "message": "قد تستخدم محركات البحث سمات `href` على الروابط بهدف الزحف إلى المواقع الإلكترونية. يُرجى التأكّد من أنّ سمة `href` لعناصر الارتساء ترتبط بوجهة مناسبة، حيث يمكن اكتشاف مزيد من صفحات الموقع الإلكتروني. تعرَّف على [كيفية إتاحة إمكانية الزحف إلى الروابط](https://support.google.com/webmasters/answer/9112205)."
  },
  "core/audits/seo/crawlable-anchors.js | failureTitle": {
    "message": "لا يمكن الزحف إلى الروابط"
  },
  "core/audits/seo/crawlable-anchors.js | title": {
    "message": "يمكن الزحف إلى الروابط"
  },
  "core/audits/seo/font-size.js | additionalIllegibleText": {
    "message": "نص إضافي غير قابل للقراءة"
  },
  "core/audits/seo/font-size.js | columnFontSize": {
    "message": "حجم الخط"
  },
  "core/audits/seo/font-size.js | columnPercentPageText": {
    "message": "% من نص الصفحة"
  },
  "core/audits/seo/font-size.js | columnSelector": {
    "message": "أداة الاختيار"
  },
  "core/audits/seo/font-size.js | description": {
    "message": "تكون أحجام الخطوط الأقل من 12 بكسل صغيرة جدًا بحيث لا يمكن قراءتها بسهولة وتتطلب من مستخدمي الأجهزة الجوّالة \"استخدام الإصبعين للتكبير\" من أجل قراءتها. يُرجى بذل قصارى جهدك لضبط الخطوط في أكثر من ‏60% من نص الصفحة على حجم أكبر من أو يساوي 12 بكسل. [مزيد من المعلومات حول أحجام الخطوط القابلة للقراءة](https://developer.chrome.com/docs/lighthouse/seo/font-size/)"
  },
  "core/audits/seo/font-size.js | displayValue": {
    "message": "نص {decimalProportion, number, extendedPercent} قابل للقراءة"
  },
  "core/audits/seo/font-size.js | explanationViewport": {
    "message": "النص غير مقروء لأنه لا تتوفّر علامة وصفية لإطار العرض محسنة لشاشات الجوّال."
  },
  "core/audits/seo/font-size.js | failureTitle": {
    "message": "لا يستخدم المستند أحجام الخطوط القابلة للقراءة"
  },
  "core/audits/seo/font-size.js | legibleText": {
    "message": "نص قابل للقراءة"
  },
  "core/audits/seo/font-size.js | title": {
    "message": "يستخدم المستند أحجام الخط القابلة للقراءة"
  },
  "core/audits/seo/hreflang.js | description": {
    "message": "توضّح روابط hreflang لمحركات البحث إصدار الصفحة الذي يجب إدراجه في نتائج البحث للغة أو منطقة معيّنة. [مزيد من المعلومات حول `hreflang`](https://developer.chrome.com/docs/lighthouse/seo/hreflang/)"
  },
  "core/audits/seo/hreflang.js | failureTitle": {
    "message": "المستند لا يحتوي على سمة `hreflang` صالحة"
  },
  "core/audits/seo/hreflang.js | notFullyQualified": {
    "message": "قيمة href غير مؤهلة بالكامل."
  },
  "core/audits/seo/hreflang.js | title": {
    "message": "المستند يحتوي على سمة `hreflang` صالحة"
  },
  "core/audits/seo/hreflang.js | unexpectedLanguage": {
    "message": "رمز اللغة غير متوقّع."
  },
  "core/audits/seo/http-status-code.js | description": {
    "message": "قد لا يتم إجراء الفهرسة بشكلٍ صحيح للصفحات التي تتضمّن رموز حالة HTTP غير صالحة. [مزيد من المعلومات حول رموز حالة HTTP](https://developer.chrome.com/docs/lighthouse/seo/http-status-code/)"
  },
  "core/audits/seo/http-status-code.js | failureTitle": {
    "message": "تحتوي الصفحة على رمز حالة HTTP غير صالح"
  },
  "core/audits/seo/http-status-code.js | title": {
    "message": "تحتوي الصفحة على رمز حالة HTTP صالح"
  },
  "core/audits/seo/is-crawlable.js | description": {
    "message": "يتعذّر على محركات البحث تضمين صفحاتك في نتائج البحث في حال عدم حصولها على إذن للزحف إلى هذه الصفحات. [مزيد من المعلومات حول توجيهات الزاحف](https://developer.chrome.com/docs/lighthouse/seo/is-crawlable/)"
  },
  "core/audits/seo/is-crawlable.js | failureTitle": {
    "message": "يتم حظر الصفحة من الفهرسة"
  },
  "core/audits/seo/is-crawlable.js | title": {
    "message": "الصفحة ليست محظورة من الفهرسة"
  },
  "core/audits/seo/link-text.js | description": {
    "message": "يساعد نص الرابط الوصفي محركات البحث على فهم المحتوى. تعرَّف على [كيفية تسهيل الوصول إلى الروابط](https://developer.chrome.com/docs/lighthouse/seo/link-text/)."
  },
  "core/audits/seo/link-text.js | displayValue": {
    "message": "{itemCount,plural, =1{تم العثور على رابط واحد}zero{تم العثور على # رابط}two{تم العثور على رابطين (#)}few{تم العثور على # روابط}many{تم العثور على # رابطًا}other{تم العثور على # رابط}}"
  },
  "core/audits/seo/link-text.js | failureTitle": {
    "message": "عدم احتواء الروابط على نص وصفي"
  },
  "core/audits/seo/link-text.js | title": {
    "message": "تحتوي الروابط على نص وصفي"
  },
  "core/audits/seo/manual/structured-data.js | description": {
    "message": "يمكنك تشغيل [أداة اختبار البيانات المنظَّمة](https://search.google.com/structured-data/testing-tool/) وأداة [Structured Data Linter](http://linter.structured-data.org/) للتحقّق من البيانات المنظَّمة. [مزيد من المعلومات حول البيانات المنظَّمة](https://developer.chrome.com/docs/lighthouse/seo/structured-data/)"
  },
  "core/audits/seo/manual/structured-data.js | title": {
    "message": "البيانات المنظَّمة صالحة"
  },
  "core/audits/seo/meta-description.js | description": {
    "message": "قد يتم تضمين الأوصاف التعريفية في نتائج البحث لتلخيص محتوى الصفحة بإيجاز. [مزيد من المعلومات عن الوصف التعريفي](https://developer.chrome.com/docs/lighthouse/seo/meta-description/)"
  },
  "core/audits/seo/meta-description.js | explanation": {
    "message": "نص الوصف فارغ."
  },
  "core/audits/seo/meta-description.js | failureTitle": {
    "message": "لا يحتوي المستند على وصف تعريفي"
  },
  "core/audits/seo/meta-description.js | title": {
    "message": "يحتوي المستند على وصف تعريفي"
  },
  "core/audits/seo/plugins.js | description": {
    "message": "لا يمكن لمحركات البحث فهرسة محتوى مكوِّن إضافي، وتحظر العديد من الأجهزة استخدام المكوِّنات الإضافية أو لا تتوافق معها. [مزيد من المعلومات حول تجنُّب استخدام المكوِّنات الإضافية](https://developer.chrome.com/docs/lighthouse/seo/plugins/)"
  },
  "core/audits/seo/plugins.js | failureTitle": {
    "message": "يستخدم المستند مكونات إضافية"
  },
  "core/audits/seo/plugins.js | title": {
    "message": "يتجنّب المستند المكونات الإضافية"
  },
  "core/audits/seo/robots-txt.js | description": {
    "message": "في حال كان ملف robots.txt مكتوبًا بصيغة غير صحيحة، يمكن أن يتعذّر على برامج الزحف فهم الطريقة المطلوبة للزحف إلى موقعك الإلكتروني أو فهرسته. [مزيد من المعلومات حول ملف robots.txt](https://developer.chrome.com/docs/lighthouse/seo/invalid-robots-txt/)"
  },
  "core/audits/seo/robots-txt.js | displayValueHttpBadCode": {
    "message": "الطلب لملف robots.txt عرض حالة HTTP: {statusCode}"
  },
  "core/audits/seo/robots-txt.js | displayValueValidationError": {
    "message": "{itemCount,plural, =1{تم العثور على خطأ واحد}zero{تم العثور على # خطأ}two{تم العثور على خطأين (#)}few{تم العثور على # أخطاء}many{تم العثور على # خطأً}other{تم العثور على # خطأ}}"
  },
  "core/audits/seo/robots-txt.js | explanation": {
    "message": "تعذّر على Lighthouse تنزيل ملف robots.txt"
  },
  "core/audits/seo/robots-txt.js | failureTitle": {
    "message": "ملف \"robots.txt\" غير صالح"
  },
  "core/audits/seo/robots-txt.js | title": {
    "message": "ملف \"robots.txt\" صالح"
  },
  "core/audits/seo/tap-targets.js | description": {
    "message": "يجب أن تكون العناصر التفاعلية، مثل الأزرار والروابط، كبيرة بشكلٍ كافٍ (48 × 48 بكسل) أو أن تحيط بها مساحة كافية ليكون من السهل النقر عليها بدون النقر على أي عناصر أخرى. [مزيد من المعلومات حول العناصر التي يمكن التفاعل معها عند النقر](https://developer.chrome.com/docs/lighthouse/seo/tap-targets/)"
  },
  "core/audits/seo/tap-targets.js | displayValue": {
    "message": "تم تحديد حجم {decimalProportion, number, percent} لأهداف النقر بشكلٍ مناسب"
  },
  "core/audits/seo/tap-targets.js | explanationViewportMetaNotOptimized": {
    "message": "أهداف النقر صغيرة جدًا لأنه لا تتوفّر علامة وصفية لإطار العرض محسنة لشاشات الجوّال."
  },
  "core/audits/seo/tap-targets.js | failureTitle": {
    "message": "لم يتم تحديد حجم أهداف النقر بشكل مناسب"
  },
  "core/audits/seo/tap-targets.js | overlappingTargetHeader": {
    "message": "استهداف متداخِل"
  },
  "core/audits/seo/tap-targets.js | tapTargetHeader": {
    "message": "هدف النقر"
  },
  "core/audits/seo/tap-targets.js | title": {
    "message": "يتم تحديد حجم أهداف النقر بشكل مناسب"
  },
  "core/audits/server-response-time.js | description": {
    "message": "يجب إبقاء وقت استجابة الخادم للمستند الرئيسي قصيرًا، حيث تعتمد جميع الطلبات الأخرى على هذا الإجراء. [مزيد من المعلومات حول مقياس \"وقت وصول أول بايت\"](https://developer.chrome.com/docs/lighthouse/performance/time-to-first-byte/)"
  },
  "core/audits/server-response-time.js | displayValue": {
    "message": "استغرق مستند الجذر {timeInMs, number, milliseconds} مللي ثانية"
  },
  "core/audits/server-response-time.js | failureTitle": {
    "message": "تقليل وقت استجابة الخادم الأوّلي"
  },
  "core/audits/server-response-time.js | title": {
    "message": "وقت استجابة الخادم الأوّلي قصير"
  },
  "core/audits/themed-omnibox.js | description": {
    "message": "يمكن تصميم ألوان شريط العناوين للمتصفِّح بما يتطابق مع موقعك الإلكتروني. [مزيد من المعلومات حول تصميم ألوان شريط العناوين](https://developer.chrome.com/docs/lighthouse/pwa/themed-omnibox/)"
  },
  "core/audits/themed-omnibox.js | failureTitle": {
    "message": "عدم ضبط لون تصميم لشريط العناوين"
  },
  "core/audits/themed-omnibox.js | title": {
    "message": "ضبط لون تصميم لشريط العناوين"
  },
  "core/audits/third-party-facades.js | categoryCustomerSuccess": {
    "message": "{productName} (منتج متعلق بخدمة العملاء)"
  },
  "core/audits/third-party-facades.js | categoryMarketing": {
    "message": "{productName} (منتج متعلق بالتسويق)"
  },
  "core/audits/third-party-facades.js | categorySocial": {
    "message": "{productName} (منتج متعلق بوسائل التواصل الاجتماعي)"
  },
  "core/audits/third-party-facades.js | categoryVideo": {
    "message": "{productName} (منتج متعلق بالفيديو)"
  },
  "core/audits/third-party-facades.js | columnProduct": {
    "message": "المنتج"
  },
  "core/audits/third-party-facades.js | description": {
    "message": "بعض الرموز المضمّنة التابعة لجهات خارجية يمكن تحميلها باستخدام طريقة التحميل الكسول. ويمكنك استبدال هذه الرموز المضمّنة بإحدى الواجهات إلى حين الحاجة إليها. تعرَّف على [طريقة تأجيل الرموز التابعة لجهات خارجية بإحدى الواجهات](https://developer.chrome.com/docs/lighthouse/performance/third-party-facades/)."
  },
  "core/audits/third-party-facades.js | displayValue": {
    "message": "{itemCount,plural, =1{تتوفّر واجهة واحدة بديلة.}zero{تتوفّر # واجهة بديلة.}two{تتوفّر واجهتان بديلتان.}few{تتوفّر # واجهات بديلة.}many{تتوفّر # واجهة بديلة.}other{تتوفّر # واجهة بديلة.}}"
  },
  "core/audits/third-party-facades.js | failureTitle": {
    "message": "بعض الموارد التابعة لجهات خارجية يمكن تحميلها ببطء مع واجهة"
  },
  "core/audits/third-party-facades.js | title": {
    "message": "تحميل الموارد التابعة لجهات خارجية ببطء مع واجهات"
  },
  "core/audits/third-party-summary.js | columnThirdParty": {
    "message": "الجهة الخارجية"
  },
  "core/audits/third-party-summary.js | description": {
    "message": "يمكن أن يؤثر الرمز البرمجي التابع لجهة خارجية بشكل كبير في أداء التحميل. يمكنك تحديد عدد مقدِّمي الخدمة المكرّرين والتابعين لجهات خارجية ومحاولة تحميل الرمز البرمجي الخاص بالجهة الخارجية بعد انتهاء تحميل صفحتك بشكل أساسي. تعرَّف على [كيفية تقليل تأثير الرموز التابعة للجهات الخارجية](https://developers.google.com/web/fundamentals/performance/optimizing-content-efficiency/loading-third-party-javascript/)."
  },
  "core/audits/third-party-summary.js | displayValue": {
    "message": "لقد حظر رمز الجهة الخارجية سلسلة المحادثات الرئيسية لمدة {timeInMs, number, milliseconds} مللي ثانية"
  },
  "core/audits/third-party-summary.js | failureTitle": {
    "message": "تقليل تأثير رمز الجهة الخارجية"
  },
  "core/audits/third-party-summary.js | title": {
    "message": "تقليل استخدام الرموز التابعة لجهات خارجية"
  },
  "core/audits/timing-budget.js | columnMeasurement": {
    "message": "القياسات"
  },
  "core/audits/timing-budget.js | columnTimingMetric": {
    "message": "المقياس"
  },
  "core/audits/timing-budget.js | description": {
    "message": "يمكنك ضبط ميزانية قائمة على الوقت لتساعدك في مراقبة أداء موقعك الإلكتروني. تتميّز المواقع الإلكترونية ذات الأداء العالي بسرعة التحميل والاستجابة للبيانات التي أدخلها المستخدم. [مزيد من المعلومات حول الميزانيات القائمة على الأداء](https://developers.google.com/web/tools/lighthouse/audits/budgets)"
  },
  "core/audits/timing-budget.js | title": {
    "message": "ميزانية قائمة على الوقت"
  },
  "core/audits/unsized-images.js | description": {
    "message": "يجب ضبط قيَم واضحة للعرض والارتفاع في عناصر الصور للحدّ من متغيّرات التصميم وتحسين متغيّرات التصميم التراكمية (CLS). تعرَّف على [كيفية ضبط أبعاد الصور](https://web.dev/optimize-cls/#images-without-dimensions)."
  },
  "core/audits/unsized-images.js | failureTitle": {
    "message": "عناصر الصور لا تحتوي على قيَم `width` و`height` محدَّدة"
  },
  "core/audits/unsized-images.js | title": {
    "message": "عناصر الصورة تحتوي على قيَم `width` و`height` محدَّدة"
  },
  "core/audits/user-timings.js | columnType": {
    "message": "النوع"
  },
  "core/audits/user-timings.js | description": {
    "message": "يمكنك توجيه تطبيقك باستخدام واجهة برمجة التطبيقات User Timing API لقياس الأداء الفعلي لتطبيقك أثناء التجارب الأساسية للمستخدمين. [مزيد من المعلومات حول علامات User Timing](https://developer.chrome.com/docs/lighthouse/performance/user-timings/)"
  },
  "core/audits/user-timings.js | displayValue": {
    "message": "{itemCount,plural, =1{وقت واحد للمستخدم}zero{# وقت للمستخدم}two{وقتا (#) المستخدم}few{# أوقات للمستخدم}many{# وقتًا للمستخدم}other{# وقت للمستخدم}}"
  },
  "core/audits/user-timings.js | title": {
    "message": "علامات أوقات المستخدم وقياساتها"
  },
  "core/audits/uses-rel-preconnect.js | crossoriginWarning": {
    "message": "تم العثور على رابط `<link rel=preconnect>` لـ \"{securityOrigin}\"، ولكن لم يتم استخدامه من خلال المتصفّح. يُرجى التحقّق من استخدام السمة `crossorigin` بشكل صحيح."
  },
  "core/audits/uses-rel-preconnect.js | description": {
    "message": "يمكنك إضافة تعديلات المورد `preconnect` أو `dns-prefetch` لإنشاء اتصالات مبكرة بالمصادر المُهمّة التابعة لجهات خارجية. تعرَّف على [كيفية الاتصال مسبقًا بالمصادر المطلوبة](https://developer.chrome.com/docs/lighthouse/performance/uses-rel-preconnect/)."
  },
  "core/audits/uses-rel-preconnect.js | title": {
    "message": "الاتصال المسبق للأصول المطلوبة"
  },
  "core/audits/uses-rel-preconnect.js | tooManyPreconnectLinksWarning": {
    "message": "تم العثور على أكثر من رابطَيّ `<link rel=preconnect>`. ننصحك بعدم استخدام هذه الروابط بشكل كبير واقتصارها على المصادر الأكثر أهمية فقط."
  },
  "core/audits/uses-rel-preconnect.js | unusedWarning": {
    "message": "تم العثور على رابط `<link rel=preconnect>` لـ \"{securityOrigin}\"، ولكن لم يتم استخدامه من خلال المتصفّح. يجب فقط استخدام `preconnect` للمواقع الإلكترونية المهمّة التي ستطلبها الصفحة خلال عملية التحميل."
  },
  "core/audits/uses-rel-preload.js | crossoriginWarning": {
    "message": "تم العثور على رابط `<link>` للتحميل المُسبَق لـ \"{preloadURL}\"، ولكن لم يتم استخدامه من خلال المتصفّح. يُرجى التحقّق من استخدام السمة `crossorigin` بشكل صحيح."
  },
  "core/audits/uses-rel-preload.js | description": {
    "message": "يمكنك استخدام `<link rel=preload>` لإعطاء أولوية لاسترجاع الموارد المطلوبة حاليًا في وقت لاحق أثناء تحميل الصفحة. تعرَّف على [طريقة التحميل المسبَق للطلبات الرئيسية](https://developer.chrome.com/docs/lighthouse/performance/uses-rel-preload/)."
  },
  "core/audits/uses-rel-preload.js | title": {
    "message": "التحميل المسبق للطلبات الأساسية"
  },
  "core/audits/valid-source-maps.js | columnMapURL": {
    "message": "عنوان URL لخريطة المصدر"
  },
  "core/audits/valid-source-maps.js | description": {
    "message": "تحوِّل خرائط المصدر الرمز المصغَّر إلى رمز المصدر الأصلي. ويساعد هذا الإجراء المطوّرين على تصحيح الأخطاء في مرحلة الإنتاج. ويمكن لأداة Lighthouse أيضًا أن توفّر معلومات إضافية. ننصحك بنشر خرائط المصدر للاستفادة من هذه المزايا. [مزيد من المعلومات حول خرائط المصدر](https://developer.chrome.com/docs/devtools/javascript/source-maps/)"
  },
  "core/audits/valid-source-maps.js | failureTitle": {
    "message": "عدم توفّر خرائط مصدر للغة JavaScript من الطرف الأول الكبير"
  },
  "core/audits/valid-source-maps.js | missingSourceMapErrorMessage": {
    "message": "لا يحتوي ملف JavaScript الكبير على خريطة مصدر"
  },
  "core/audits/valid-source-maps.js | missingSourceMapItemsWarningMesssage": {
    "message": "{missingItems,plural, =1{تحذير: هناك عنصر واحد غير متوفّر في السمة `.sourcesContent`}zero{تحذير: هناك # عنصر غير متوفّر في السمة `.sourcesContent`}two{تحذير: هناك عنصران غير متوفرَّين في السمة `.sourcesContent`}few{تحذير: هناك # عناصر غير متوفّرة في السمة `.sourcesContent`}many{تحذير: هناك # عنصرًا غير متوفّر في السمة `.sourcesContent`}other{تحذير: هناك # عنصر غير متوفّر في السمة `.sourcesContent`}}"
  },
  "core/audits/valid-source-maps.js | title": {
    "message": "تحتوي الصفحة على خرائط مصدر صالحة"
  },
  "core/audits/viewport.js | description": {
    "message": "لا يساعد إطار العرض `<meta name=\"viewport\">` على تحسين تطبيقك ليناسب أحجام شاشات الأجهزة الجوّالة فحسب، بل يمنع أيضًا [تأخُّر البيانات التي يدخلها المستخدم بمقدار 300 ملي ثانية](https://developer.chrome.com/blog/300ms-tap-delay-gone-away/). [مزيد من المعلومات حول استخدام العلامة الوصفية لإطار العرض](https://developer.chrome.com/docs/lighthouse/pwa/viewport/)"
  },
  "core/audits/viewport.js | explanationNoTag": {
    "message": "لم يتم العثور على علامة `<meta name=\"viewport\">`"
  },
  "core/audits/viewport.js | failureTitle": {
    "message": "عدم الاحتواء على علامة `<meta name=\"viewport\">` مع `width` أو `initial-scale`"
  },
  "core/audits/viewport.js | title": {
    "message": "تضمين علامة `<meta name=\"viewport\">` مع `width` أو `initial-scale`"
  },
  "core/audits/work-during-interaction.js | description": {
    "message": "يشير هذا إلى إجراء حظر سلسلة التعليمات الذي يحدث أثناء قياس \"مدة عرض الاستجابة لتفاعل المستخدم\". [مزيد من المعلومات حول مقياس \"مدة عرض الاستجابة لتفاعل المستخدم\"](https://web.dev/inp/)"
  },
  "core/audits/work-during-interaction.js | displayValue": {
    "message": "تم استغراق {timeInMs, number, milliseconds} ملي ثانية لإكمال الحدث \"{interactionType}\"."
  },
  "core/audits/work-during-interaction.js | eventTarget": {
    "message": "هدف الحدث"
  },
  "core/audits/work-during-interaction.js | failureTitle": {
    "message": "تقليل العمل أثناء التفاعل الأساسي للمستخدم"
  },
  "core/audits/work-during-interaction.js | inputDelay": {
    "message": "تأخير عملية الإدخال"
  },
  "core/audits/work-during-interaction.js | presentationDelay": {
    "message": "تأخير عرض الاستجابة"
  },
  "core/audits/work-during-interaction.js | processingTime": {
    "message": "وقت المعالجة"
  },
  "core/audits/work-during-interaction.js | title": {
    "message": "تقليل العمل أثناء التفاعل الأساسي للمستخدم"
  },
  "core/config/default-config.js | a11yAriaGroupDescription": {
    "message": "هذه هي فرص لتحسين استخدام ARIA في تطبيقك، ما قد يحسّن تجربة مستخدمي التكنولوجيا المساعدة، مثل قارئ الشاشة."
  },
  "core/config/default-config.js | a11yAriaGroupTitle": {
    "message": "ARIA"
  },
  "core/config/default-config.js | a11yAudioVideoGroupDescription": {
    "message": "هذه الفرص تتيح توفير محتوى بديل للصوت والفيديو. قد يحسّن ذلك التجربة للمستخدمين الذين يعانون من إعاقات سمعية أو بصرية."
  },
  "core/config/default-config.js | a11yAudioVideoGroupTitle": {
    "message": "الصوت والفيديو"
  },
  "core/config/default-config.js | a11yBestPracticesGroupDescription": {
    "message": "تحدّد هذه العناصر أفضل الممارسات الشائعة المتعلقة بإمكانية الوصول."
  },
  "core/config/default-config.js | a11yBestPracticesGroupTitle": {
    "message": "أفضل الممارسات"
  },
  "core/config/default-config.js | a11yCategoryDescription": {
    "message": "تحدّد عمليات التحقّق هذه الفرص المتاحة [لتحسين إمكانية استخدام تطبيق الويب](https://developer.chrome.com/docs/lighthouse/accessibility/). يمكن لميزة الرصد التلقائي رصد مجموعة فرعية من المشاكل فقط ولا تضمن تسهيل استخدام تطبيق الويب، لذلك ننصح أيضًا بإجراء [الاختبار اليدوي](https://web.dev/how-to-review/)."
  },
  "core/config/default-config.js | a11yCategoryManualDescription": {
    "message": "تعالج هذه العناصر المناطق التي يتعذر على أداة الاختبار المبرمجة تغطيتها. تعرّف على مزيد من المعلومات في دليلنا حول [مراجعة إمكانية الوصول](https://web.dev/how-to-review/)."
  },
  "core/config/default-config.js | a11yCategoryTitle": {
    "message": "إمكانية الوصول"
  },
  "core/config/default-config.js | a11yColorContrastGroupDescription": {
    "message": "هذه هي فرص لتحسين سهولة قراءة المحتوى."
  },
  "core/config/default-config.js | a11yColorContrastGroupTitle": {
    "message": "التباين"
  },
  "core/config/default-config.js | a11yLanguageGroupDescription": {
    "message": "هذه هي فرص لتحسين تفسير المحتوى من خلال المستخدمين بلغات مختلفة."
  },
  "core/config/default-config.js | a11yLanguageGroupTitle": {
    "message": "التدويل والأقلمة"
  },
  "core/config/default-config.js | a11yNamesLabelsGroupDescription": {
    "message": "هذه هي فرص لتحسين دلالات عناصر التحكُّم في التطبيق. قد يحسّن ذلك من تجربة مستخدمي التكنولوجيا المساعدة، مثل قارئ الشاشة."
  },
  "core/config/default-config.js | a11yNamesLabelsGroupTitle": {
    "message": "الأسماء والتصنيفات"
  },
  "core/config/default-config.js | a11yNavigationGroupDescription": {
    "message": "هذه الفرص تتيح لك تحسين التنقل باستخدام لوحة المفاتيح في تطبيقك."
  },
  "core/config/default-config.js | a11yNavigationGroupTitle": {
    "message": "التنقل"
  },
  "core/config/default-config.js | a11yTablesListsVideoGroupDescription": {
    "message": "تُعرَض هنا فرص لتحسين تجربة قراءة بيانات القوائم أو الجداول باستخدام التكنولوجيا المساعِدة، مثل قارئ الشاشة."
  },
  "core/config/default-config.js | a11yTablesListsVideoGroupTitle": {
    "message": "الجداول والقوائم"
  },
  "core/config/default-config.js | bestPracticesBrowserCompatGroupTitle": {
    "message": "توافق المتصفّح"
  },
  "core/config/default-config.js | bestPracticesCategoryTitle": {
    "message": "أفضل الممارسات"
  },
  "core/config/default-config.js | bestPracticesGeneralGroupTitle": {
    "message": "عام"
  },
  "core/config/default-config.js | bestPracticesTrustSafetyGroupTitle": {
    "message": "الثقة والأمان"
  },
  "core/config/default-config.js | bestPracticesUXGroupTitle": {
    "message": "انطباع المستخدم"
  },
  "core/config/default-config.js | budgetsGroupDescription": {
    "message": "تضبط ميزانيات الأداء معايير لأداء موقعك الإلكتروني."
  },
  "core/config/default-config.js | budgetsGroupTitle": {
    "message": "الميزانيات"
  },
  "core/config/default-config.js | diagnosticsGroupDescription": {
    "message": "مزيد من المعلومات حول أداء تطبيقك لا تؤثر هذه الأرقام [ بشكل مباشر في ](https://developer.chrome.com/docs/lighthouse/performance/performance-scoring/) نتيجة الأداء."
  },
  "core/config/default-config.js | diagnosticsGroupTitle": {
    "message": "بيانات التشخيص"
  },
  "core/config/default-config.js | firstPaintImprovementsGroupDescription": {
    "message": "يمثل الجانب الأكثر أهمية للأداء مدى السرعة التي يتم بها عرض وحدات البكسل على الشاشة. المقاييس الرئيسية: First Contentful Paint وFirst Meaningful Paint"
  },
  "core/config/default-config.js | firstPaintImprovementsGroupTitle": {
    "message": "تحسينات العرض الأول"
  },
  "core/config/default-config.js | loadOpportunitiesGroupDescription": {
    "message": "يمكن أن تساعد هذه الاقتراحات على تحميل صفحتك بشكل أسرع. لا تؤثر هذه الاقتراحات [بشكل مباشر](https://developer.chrome.com/docs/lighthouse/performance/performance-scoring/) في نتيجة الأداء."
  },
  "core/config/default-config.js | loadOpportunitiesGroupTitle": {
    "message": "فرص تحسين الأداء"
  },
  "core/config/default-config.js | metricGroupTitle": {
    "message": "المقاييس"
  },
  "core/config/default-config.js | overallImprovementsGroupDescription": {
    "message": "يمكنك تحسين تجربة التحميل العامة لتصبح هذه الصفحة سريعة الاستجابة وجاهزة للاستخدام في أقرب وقت ممكن. المقاييس الأساسية: وقت التفاعل ومؤشر السرعة."
  },
  "core/config/default-config.js | overallImprovementsGroupTitle": {
    "message": "التحسينات العامة"
  },
  "core/config/default-config.js | performanceCategoryTitle": {
    "message": "الأداء"
  },
  "core/config/default-config.js | pwaCategoryDescription": {
    "message": "تتحقَّق عمليات التحقُّق هذه من جوانب تطبيق الويب التقدّمي. [تعرَّف على العوامل التي تساهم في إنشاء تطبيق ويب تقدّمي جيد](https://web.dev/pwa-checklist/)."
  },
  "core/config/default-config.js | pwaCategoryManualDescription": {
    "message": "يُطلب إجراء عمليات التحقّق هذه من خلال المرجع [قائمة التحقق PWA](https://web.dev/pwa-checklist/)، ولكن لم يتم التحقُّق منها تلقائيًا من خلال Lighthouse. لا تؤثر عمليات التحقق هذه في نتيجتك، ولكن من المهم أنك تتحقق منها يدويًا."
  },
  "core/config/default-config.js | pwaCategoryTitle": {
    "message": "PWA"
  },
  "core/config/default-config.js | pwaInstallableGroupTitle": {
    "message": "القسم القابل للتثبيت"
  },
  "core/config/default-config.js | pwaOptimizedGroupTitle": {
    "message": "تحسين PWA"
  },
  "core/config/default-config.js | seoCategoryDescription": {
    "message": "تضمن عمليات التحقّق هذه اتّباع صفحتك للنصائح الأساسية الخاصة بتحسين محركات البحث. هناك العديد من العوامل الإضافية التي تتسبب في عدم تحقيق أداة Lighthouse لأي نقاط هنا والتي قد تؤثّر في ترتيب نتائج البحث، بما في ذلك الأداء في ما يخص [مؤشرات أداء الويب الأساسية](https://web.dev/learn-core-web-vitals/). [مزيد من المعلومات حول \"أساسيات بحث Google\"](https://support.google.com/webmasters/answer/35769)"
  },
  "core/config/default-config.js | seoCategoryManualDescription": {
    "message": "تشغيل أدوات التحقُّق الإضافية هذه على موقعك الإلكتروني للتحقُّق من أفضل ممارسات تحسين محركات البحث الإضافية."
  },
  "core/config/default-config.js | seoCategoryTitle": {
    "message": "تحسين محركات البحث"
  },
  "core/config/default-config.js | seoContentGroupDescription": {
    "message": "يمكنك تنسيق HTML بطريقة تتيح لبرامج الزحف فهم محتوى تطبيقك بشكلٍ أفضل."
  },
  "core/config/default-config.js | seoContentGroupTitle": {
    "message": "أفضل ممارسات المحتوى"
  },
  "core/config/default-config.js | seoCrawlingGroupDescription": {
    "message": "للظهور في نتائج البحث، تحتاج برامج الزحف إلى الوصول إلى تطبيقك."
  },
  "core/config/default-config.js | seoCrawlingGroupTitle": {
    "message": "الزحف والفهرسة"
  },
  "core/config/default-config.js | seoMobileGroupDescription": {
    "message": "احرص على أن تكون صفحاتك متوافقة مع الأجهزة الجوّالة كي لا يحتاج المستخدمون إلى تصغير أو تكبير الشاشة بإصبعين من أجل الاطّلاع على صفحات المحتوى. [تعرَّف على كيفية جعل الصفحات متوافقة مع الأجهزة الجوّالة](https://developers.google.com/search/mobile-sites/)."
  },
  "core/config/default-config.js | seoMobileGroupTitle": {
    "message": "متوافق مع الجوّال"
  },
  "core/gather/driver/environment.js | warningSlowHostCpu": {
    "message": "يبدو أنّ الجهاز المختبَر يحتوي على وحدة معالجة مركزية (CPU) أبطأ مما توقعته أداة Lighthouse. قد يؤثر ذلك سلبيًا على نتيجة الأداء. تعرّف على المزيد من المعلومات عن [معايرة مُضاعِف بطء وحدة المعالجة المركزية (CPU) المناسب](https://github.com/GoogleChrome/lighthouse/blob/main/docs/throttling.md#cpu-throttling)."
  },
  "core/gather/driver/navigation.js | warningRedirected": {
    "message": "قد لا يتم تحميل الصفحة كما هو متوقَع لأن عنوان URL للاختبار ({requested}) تمت إعادة توجيهه إلى {final}. يُرجى محاولة اختبار عنوان URL الثاني مباشرةً."
  },
  "core/gather/driver/navigation.js | warningTimeout": {
    "message": "أدّى عدم تحميل الصفحة بسرعة كافية إلى تعذّر انتهاء تحميلها في الوقت المحدّد. وقد تكون النتائج غير مكتملة."
  },
  "core/gather/driver/storage.js | warningCacheTimeout": {
    "message": "انتهت مهلة محو ذاكرة التخزين المؤقت للمتصفّح. حاوِل التدقيق في هذه الصفحة مرة أخرى وأرسِل تقريرًا بالخطأ إذا استمرت المشكلة."
  },
  "core/gather/driver/storage.js | warningData": {
    "message": "{locationCount,plural, =1{قد تكون هناك بيانات مخزَّنة تؤثر على أداء التحميل في مكان تخزين البيانات التالي: {locations} يُرجى إجراء تدقيق لهذه الصفحة في نافذة التصفح المتخفي لمنع هذه المصادر من التأثير على نتيجتك.}zero{قد تكون هناك بيانات مخزَّنة تؤثر على أداء التحميل في أماكن تخزين البيانات التالية: {locations} يُرجى إجراء تدقيق لهذه الصفحة في نافذة التصفح المتخفي لمنع هذه المصادر من التأثير على نتيجتك.}two{قد تكون هناك بيانات مخزَّنة تؤثر على أداء التحميل في مكانَي تخزين البيانات التاليَين: {locations} يُرجى إجراء تدقيق لهذه الصفحة في نافذة التصفح المتخفي لمنع هذه المصادر من التأثير على نتيجتك.}few{قد تكون هناك بيانات مخزَّنة تؤثر على أداء التحميل في أماكن تخزين البيانات التالية: {locations} يُرجى إجراء تدقيق لهذه الصفحة في نافذة التصفح المتخفي لمنع هذه المصادر من التأثير على نتيجتك.}many{قد تكون هناك بيانات مخزَّنة تؤثر على أداء التحميل في أماكن تخزين البيانات التالية: {locations} يُرجى إجراء تدقيق لهذه الصفحة في نافذة التصفح المتخفي لمنع هذه المصادر من التأثير على نتيجتك.}other{قد تكون هناك بيانات مخزَّنة تؤثر على أداء التحميل في أماكن تخزين البيانات التالية: {locations} يُرجى إجراء تدقيق لهذه الصفحة في نافذة التصفح المتخفي لمنع هذه المصادر من التأثير على نتيجتك.}}"
  },
  "core/gather/driver/storage.js | warningOriginDataTimeout": {
    "message": "انتهت مهلة محو بيانات المصدر. حاوِل التدقيق في هذه الصفحة مرة أخرى وأرسِل تقريرًا بالخطأ إذا استمرت المشكلة."
  },
  "core/gather/gatherers/link-elements.js | headerParseWarning": {
    "message": "حدث خطأ أثناء تحليل عنوان `link`‏ ({error}): `{header}`"
  },
  "core/gather/timespan-runner.js | warningNavigationDetected": {
    "message": "تم رصد عملية تنقّل في الصفحة أثناء التشغيل. لا يُنصَح باستخدام وضع الفترة الزمنية للتدقيق في عمليات التنقّل في الصفحة. يرجى استخدام وضع التنقّل للتدقيق في عمليات التنقّل في الصفحة من أجل تحديد المصادر الخارجية بشكل أفضل ورصد السلاسل الرئيسية."
  },
  "core/lib/bf-cache-strings.js | HTTPMethodNotGET": {
    "message": "يمكن استخدام ميزة \"التخزين المؤقت للصفحات\" لتخزين الصفحات فقط التي تم تحميلها من خلال طلب استرداد بيانات باستخدام GET."
  },
  "core/lib/bf-cache-strings.js | HTTPStatusNotOK": {
    "message": "لا يمكن إجراء تخزين مؤقت إلا للصفحات التي تتضمّن رمز الحالة 2XX."
  },
  "core/lib/bf-cache-strings.js | JavaScriptExecution": {
    "message": "اكتشَف Chrome محاولةً لتنفيذ JavaScript أثناء التخزين المؤقت."
  },
  "core/lib/bf-cache-strings.js | appBanner": {
    "message": "لا يمكن استخدام ميزة \"التخزين المؤقت للصفحات\" حاليًا لتخزين الصفحات التي طلبت AppBanner."
  },
  "core/lib/bf-cache-strings.js | authorizationHeader": {
    "message": "تم إيقاف ميزة \"التخزين المؤقت للصفحات\" بسبب طلب التحقّق من الاتصال."
  },
  "core/lib/bf-cache-strings.js | backForwardCacheDisabled": {
    "message": "تم إيقاف ميزة \"التخزين المؤقت للصفحات\" في chrome://flags. يمكنك الانتقال إلى الرابط chrome://flags/#back-forward-cache لتفعيلها على هذا الجهاز."
  },
  "core/lib/bf-cache-strings.js | backForwardCacheDisabledByCommandLine": {
    "message": "أوقفَ سطر الأوامر ميزة \"التخزين المؤقت للصفحات\"."
  },
  "core/lib/bf-cache-strings.js | backForwardCacheDisabledByLowMemory": {
    "message": "تم إيقاف ميزة \"التخزين المؤقت للصفحات\" بسبب عدم توفّر مساحة كافية في الذاكرة."
  },
  "core/lib/bf-cache-strings.js | backForwardCacheDisabledForDelegate": {
    "message": "لا تتوفّر ميزة \"التخزين المؤقت للصفحات\" من خلال التفويض."
  },
  "core/lib/bf-cache-strings.js | backForwardCacheDisabledForPrerender": {
    "message": "تم إيقاف ميزة \"التخزين المؤقت للصفحات\" في العارض المسبق."
  },
  "core/lib/bf-cache-strings.js | broadcastChannel": {
    "message": "لا يمكن تخزين الصفحة مؤقتًا لأنها تحتوي على مثيل BroadcastChannel يتضمّن أدوات مسجَّلة لمعالجة الحدث."
  },
  "core/lib/bf-cache-strings.js | cacheControlNoStore": {
    "message": "لا يمكن تخزين الصفحات التي تحتوي على عنوان cache-control:no-store باستخدام ميزة \"التخزين المؤقت للصفحات\"."
  },
  "core/lib/bf-cache-strings.js | cacheFlushed": {
    "message": "تم محو ذاكرة التخزين المؤقت عن قصد."
  },
  "core/lib/bf-cache-strings.js | cacheLimit": {
    "message": "تم إخراج الصفحة من ذاكرة التخزين المؤقت للسماح بتخزين صفحة أخرى مؤقتًا."
  },
  "core/lib/bf-cache-strings.js | containsPlugins": {
    "message": "لا يمكن استخدام ميزة \"التخزين المؤقت للصفحات\" حاليًا لتخزين الصفحات التي تحتوي على مكوّنات إضافية."
  },
  "core/lib/bf-cache-strings.js | contentFileChooser": {
    "message": "لا يمكن استخدام ميزة \"التخزين المؤقت للصفحات\" لتخزين الصفحات التي تستخدم FileChooser API."
  },
  "core/lib/bf-cache-strings.js | contentFileSystemAccess": {
    "message": "لا يمكن استخدام ميزة \"التخزين المؤقت للصفحات\" لتخزين الصفحات التي تستخدم File System Access API."
  },
  "core/lib/bf-cache-strings.js | contentMediaDevicesDispatcherHost": {
    "message": "لا يمكن استخدام ميزة \"التخزين المؤقت للصفحات\" لتخزين الصفحات التي تستخدم Media Device Dispatcher (أداة إرسال جهاز الوسائط)."
  },
  "core/lib/bf-cache-strings.js | contentMediaPlay": {
    "message": "كان أحد مشغّلات الوسائط قيد التشغيل أثناء مغادرة الصفحة."
  },
  "core/lib/bf-cache-strings.js | contentMediaSession": {
    "message": "لا يمكن استخدام ميزة \"التخزين المؤقت للصفحات\" لتخزين الصفحات التي تستخدم MediaSession API وتضبط حالة للتشغيل."
  },
  "core/lib/bf-cache-strings.js | contentMediaSessionService": {
    "message": "لا يمكن استخدام ميزة \"التخزين المؤقت للصفحات\" لتخزين الصفحات التي تستخدم MediaSession API وتضبط معالِجات الإجراءات."
  },
  "core/lib/bf-cache-strings.js | contentScreenReader": {
    "message": "تم إيقاف ميزة \"التخزين المؤقت للصفحات\" بسبب استخدام قارئ الشاشة."
  },
  "core/lib/bf-cache-strings.js | contentSecurityHandler": {
    "message": "لا يمكن استخدام ميزة \"التخزين المؤقت للصفحات\" لتخزين الصفحات التي تستخدم SecurityHandler."
  },
  "core/lib/bf-cache-strings.js | contentSerial": {
    "message": "لا يمكن استخدام ميزة \"التخزين المؤقت للصفحات\" لتخزين الصفحات التي تستخدم Serial API."
  },
  "core/lib/bf-cache-strings.js | contentWebAuthenticationAPI": {
    "message": "لا يمكن استخدام ميزة \"التخزين المؤقت للصفحات\" لتخزين الصفحات التي تستخدم WebAuthentication API."
  },
  "core/lib/bf-cache-strings.js | contentWebBluetooth": {
    "message": "لا يمكن استخدام ميزة \"التخزين المؤقت للصفحات\" لتخزين الصفحات التي تستخدم WebBluetooth API."
  },
  "core/lib/bf-cache-strings.js | contentWebUSB": {
    "message": "لا يمكن استخدام ميزة \"التخزين المؤقت للصفحات\" لتخزين الصفحات التي تستخدم WebUSB API."
  },
  "core/lib/bf-cache-strings.js | cookieDisabled": {
    "message": "تم إيقاف ميزة \"التخزين المؤقت للصفحات\" بسبب إيقاف ملفات تعريف الارتباط على صفحة تستخدم السمة `Cache-Control: no-store`."
  },
  "core/lib/bf-cache-strings.js | dedicatedWorkerOrWorklet": {
    "message": "لا يمكن استخدام ميزة \"التخزين المؤقت للصفحات\" حاليًا لتخزين الصفحات التي تستخدم مشغّل خدمات مخصَّصًا أو وظيفة مصغَّرة."
  },
  "core/lib/bf-cache-strings.js | documentLoaded": {
    "message": "تمّت مغادرة المستند قبل أن ينتهي من التحميل."
  },
  "core/lib/bf-cache-strings.js | embedderAppBannerManager": {
    "message": "كان بانر التطبيق قيد الاستخدام أثناء مغادرة الصفحة."
  },
  "core/lib/bf-cache-strings.js | embedderChromePasswordManagerClientBindCredentialManager": {
    "message": "كان \"مدير كلمات المرور\" في Chrome قيد الاستخدام أثناء مغادرة الصفحة."
  },
  "core/lib/bf-cache-strings.js | embedderDomDistillerSelfDeletingRequestDelegate": {
    "message": "كانت عملية استخلاص \"نموذج العناصر في المستند\" (DOM) يتم تنفيذها أثناء مغادرة الصفحة."
  },
  "core/lib/bf-cache-strings.js | embedderDomDistillerViewerSource": {
    "message": "كان عارض ميزة DOM Distiller قيد الاستخدام أثناء مغادرة الصفحة."
  },
  "core/lib/bf-cache-strings.js | embedderExtensionMessaging": {
    "message": "تم إيقاف ميزة \"التخزين المؤقت للصفحات\" لأنّ الإضافات تستخدم واجهة برمجة تطبيقات خدمة المراسلة."
  },
  "core/lib/bf-cache-strings.js | embedderExtensionMessagingForOpenPort": {
    "message": "الإضافات ذات الاتصال الطويل الأمد يجب أن تُغلِق الاتصال قبل تخزينها مؤقتًا باستخدام ميزة \"التخزين المؤقت للصفحات\"."
  },
  "core/lib/bf-cache-strings.js | embedderExtensionSentMessageToCachedFrame": {
    "message": "حاولت الإضافات ذات الاتصال الطويل الأمد إرسال رسائل إلى الإطارات المدرَجة في ميزة \"التخزين المؤقت للصفحات\"."
  },
  "core/lib/bf-cache-strings.js | embedderExtensions": {
    "message": "تم إيقاف ميزة \"التخزين المؤقت للصفحات\" بسبب استخدام الإضافات."
  },
  "core/lib/bf-cache-strings.js | embedderModalDialog": {
    "message": "تم عرض مربّع حوار نمطي في الصفحة أثناء مغادرتها، مثل مربّع حوار إعادة إرسال النموذج أو مربّع حوار مصادقة HTTP باستخدام كلمة مرور."
  },
  "core/lib/bf-cache-strings.js | embedderOfflinePage": {
    "message": "تم عرض الصفحة المتوفّرة بلا اتصال بالإنترنت أثناء المغادرة."
  },
  "core/lib/bf-cache-strings.js | embedderOomInterventionTabHelper": {
    "message": "كان شريط Out-Of-Memory Intervention قيد الاستخدام أثناء مغادرة الصفحة."
  },
  "core/lib/bf-cache-strings.js | embedderPermissionRequestManager": {
    "message": "كانت هناك طلبات أذونات أثناء مغادرة الصفحة."
  },
  "core/lib/bf-cache-strings.js | embedderPopupBlockerTabHelper": {
    "message": "كان حاجب النوافذ المنبثقة قيد الاستخدام أثناء مغادرة الصفحة."
  },
  "core/lib/bf-cache-strings.js | embedderSafeBrowsingThreatDetails": {
    "message": "تم عرض تفاصيل \"التصفُّح الآمن\" أثناء مغادرة الصفحة."
  },
  "core/lib/bf-cache-strings.js | embedderSafeBrowsingTriggeredPopupBlocker": {
    "message": "رصدت ميزة \"التصفُّح الآمن\" أنّ هذه الصفحة تتضمن محتوى مسيئًا وحظرت نافذة منبثقة."
  },
  "core/lib/bf-cache-strings.js | enteredBackForwardCacheBeforeServiceWorkerHostAdded": {
    "message": "كان أحد مشغّلي الخدمات مفعّلاً أثناء إجراء تخزين مؤقت للصفحة باستخدام ميزة \"التخزين المؤقت للصفحات\"."
  },
  "core/lib/bf-cache-strings.js | errorDocument": {
    "message": "تم إيقاف ميزة \"التخزين المؤقت للصفحات\" بسبب خطأ في المستند."
  },
  "core/lib/bf-cache-strings.js | fencedFramesEmbedder": {
    "message": "لا يمكن تخزين الصفحات التي تستخدم الإطار FencedFrames من خلال ميزة \"التخزين المؤقت للصفحات\"."
  },
  "core/lib/bf-cache-strings.js | foregroundCacheLimit": {
    "message": "تم إخراج الصفحة من ذاكرة التخزين المؤقت للسماح بتخزين صفحة أخرى مؤقتًا."
  },
  "core/lib/bf-cache-strings.js | grantedMediaStreamAccess": {
    "message": "لا يمكن استخدام ميزة \"التخزين المؤقت للصفحات\" حاليًا لتخزين الصفحات التي سمحت بالوصول إلى محتوى الوسائط."
  },
  "core/lib/bf-cache-strings.js | haveInnerContents": {
    "message": "لا يمكن استخدام ميزة \"التخزين المؤقت للصفحات\" حاليًا لتخزين الصفحات التي تستخدم بوابات الويب."
  },
  "core/lib/bf-cache-strings.js | idleManager": {
    "message": "لا يمكن استخدام ميزة \"التخزين المؤقت للصفحات\" حاليًا لتخزين الصفحات التي تستخدم IdleManager."
  },
  "core/lib/bf-cache-strings.js | indexedDBConnection": {
    "message": "لا يمكن استخدام ميزة \"التخزين المؤقت للصفحات\" حاليًا لتخزين الصفحات التي تحتوي على اتصال IndexedDB مفتوح."
  },
  "core/lib/bf-cache-strings.js | indexedDBEvent": {
    "message": "تم إيقاف ميزة \"التخزين المؤقت للصفحات\" بسبب حدث في IndexedDB."
  },
  "core/lib/bf-cache-strings.js | ineligibleAPI": {
    "message": "تم استخدام واجهات غير مؤهَّلة لبرمجة التطبيقات."
  },
  "core/lib/bf-cache-strings.js | injectedJavascript": {
    "message": "لا يمكن استخدام ميزة \"التخزين المؤقت للصفحات\" حاليًا لتخزين الصفحات التي تم إدخال `JavaScript` فيها من خلال الإضافات."
  },
  "core/lib/bf-cache-strings.js | injectedStyleSheet": {
    "message": "لا يمكن استخدام ميزة \"التخزين المؤقت للصفحات\" حاليًا لتخزين الصفحات التي تم إدخال `StyleSheet` فيها من خلال الإضافات."
  },
  "core/lib/bf-cache-strings.js | internalError": {
    "message": "حدث خطأ داخلي."
  },
  "core/lib/bf-cache-strings.js | keepaliveRequest": {
    "message": "تم إيقاف ميزة \"التخزين المؤقت للصفحات\" بسبب طلب التحقّق من الاتصال."
  },
  "core/lib/bf-cache-strings.js | keyboardLock": {
    "message": "لا يمكن استخدام ميزة \"التخزين المؤقت للصفحات\" حاليًا لتخزين الصفحات التي تستخدم قفل لوحة المفاتيح."
  },
  "core/lib/bf-cache-strings.js | loading": {
    "message": "تمت مغادرة الصفحة قبل أن تنتهي من التحميل."
  },
  "core/lib/bf-cache-strings.js | mainResourceHasCacheControlNoCache": {
    "message": "لا يمكن تخزين الصفحات التي يحتوي موردها الرئيسي على cache-control:no-cache باستخدام ميزة \"التخزين المؤقت للصفحات\"."
  },
  "core/lib/bf-cache-strings.js | mainResourceHasCacheControlNoStore": {
    "message": "لا يمكن تخزين الصفحات التي يحتوي موردها الرئيسي على cache-control:no-store باستخدام ميزة \"التخزين المؤقت للصفحات\"."
  },
  "core/lib/bf-cache-strings.js | navigationCancelledWhileRestoring": {
    "message": "تم إلغاء التنقّل قبل أن تتم استعادة الصفحة من عملية التخزين المؤقت باستخدام ميزة \"التخزين المؤقت للصفحات\"."
  },
  "core/lib/bf-cache-strings.js | networkExceedsBufferLimit": {
    "message": "تم إخراج الصفحة من ذاكرة التخزين المؤقت لأنّ الاتصال النشط بالشبكة تلقّى الكثير من البيانات، علمًا بأنّ Chrome يقلِّل مقدار البيانات التي قد تتلقّاها الصفحة أثناء تخزينها مؤقتًا."
  },
  "core/lib/bf-cache-strings.js | networkRequestDatapipeDrainedAsBytesConsumer": {
    "message": "لا يمكن استخدام ميزة \"التخزين المؤقت للصفحات\" حاليًا لتخزين الصفحات التي تستخدم XHR أو fetch()‎ يتم تنفيذهما حاليًا."
  },
  "core/lib/bf-cache-strings.js | networkRequestRedirected": {
    "message": "تم إخراج الصفحة من عملية التخزين المؤقت باستخدام ميزة \"التخزين المؤقت للصفحات\" لأنّ أحد طلبات الشبكة النشطة تضمَّن إعادة توجيه."
  },
  "core/lib/bf-cache-strings.js | networkRequestTimeout": {
    "message": "تم إخراج الصفحة من ذاكرة التخزين المؤقت لأنّ الاتصال بالشبكة كان مفتوحًا لفترة طويلة جدًا، علمًا بأنّ Chrome يقلِّل مقدار الوقت الذي قد تتلقّى خلاله الصفحة البيانات أثناء تخزينها مؤقتًا."
  },
  "core/lib/bf-cache-strings.js | noResponseHead": {
    "message": "لا يمكن تخزين الصفحات التي لا تحتوي على عنوان استجابة صالح باستخدام ميزة \"التخزين المؤقت للصفحات\"."
  },
  "core/lib/bf-cache-strings.js | notMainFrame": {
    "message": "حدث التنقّل في إطار غير الإطار الرئيسي."
  },
  "core/lib/bf-cache-strings.js | outstandingIndexedDBTransaction": {
    "message": "لا يمكن استخدام ميزة \"التخزين المؤقت للصفحات\" حاليًا لتخزين الصفحات التي تتضمّن عمليات جارية لقاعدة البيانات المُفهرَسة."
  },
  "core/lib/bf-cache-strings.js | outstandingNetworkRequestDirectSocket": {
    "message": "لا يمكن استخدام ميزة \"التخزين المؤقت للصفحات\" حاليًا لتخزين الصفحات التي تستخدم طلب شبكة يتم تنفيذه حاليًا."
  },
  "core/lib/bf-cache-strings.js | outstandingNetworkRequestFetch": {
    "message": "لا يمكن استخدام ميزة \"التخزين المؤقت للصفحات\" حاليًا لتخزين الصفحات التي تستخدم طلب استرجاع لبيانات شبكة يتم تنفيذه حاليًا."
  },
  "core/lib/bf-cache-strings.js | outstandingNetworkRequestOthers": {
    "message": "لا يمكن استخدام ميزة \"التخزين المؤقت للصفحات\" حاليًا لتخزين الصفحات التي تستخدم طلب شبكة يتم تنفيذه حاليًا."
  },
  "core/lib/bf-cache-strings.js | outstandingNetworkRequestXHR": {
    "message": "لا يمكن استخدام ميزة \"التخزين المؤقت للصفحات\" حاليًا لتخزين الصفحات التي تستخدم طلب شبكة XHR يتم تنفيذه حاليًا."
  },
  "core/lib/bf-cache-strings.js | paymentManager": {
    "message": "لا يمكن استخدام ميزة \"التخزين المؤقت للصفحات\" حاليًا لتخزين الصفحات التي تستخدم PaymentManager."
  },
  "core/lib/bf-cache-strings.js | pictureInPicture": {
    "message": "لا يمكن استخدام ميزة \"التخزين المؤقت للصفحات\" حاليًا لتخزين الصفحات التي تستخدم ميزة \"نافذة ضمن النافذة\"."
  },
  "core/lib/bf-cache-strings.js | portal": {
    "message": "لا يمكن استخدام ميزة \"التخزين المؤقت للصفحات\" حاليًا لتخزين الصفحات التي تستخدم بوابات الويب."
  },
  "core/lib/bf-cache-strings.js | printing": {
    "message": "لا يمكن استخدام ميزة \"التخزين المؤقت للصفحات\" حاليًا لتخزين الصفحات التي تعرض \"واجهة المستخدم الخاصة بالطباعة\"."
  },
  "core/lib/bf-cache-strings.js | relatedActiveContentsExist": {
    "message": "تم فتح الصفحة باستخدام `window.open()` وعلامة تبويب أخرى بها مرجع إليها، أو فتحت الصفحة نافذة."
  },
  "core/lib/bf-cache-strings.js | rendererProcessCrashed": {
    "message": "تعطّلت عملية العرض للصفحة خلال تخزينها باستخدام ميزة \"التخزين المؤقت للصفحات\"."
  },
  "core/lib/bf-cache-strings.js | rendererProcessKilled": {
    "message": "تم إنهاء عملية العرض للصفحة خلال تخزينها باستخدام ميزة \"التخزين المؤقت للصفحات\"."
  },
  "core/lib/bf-cache-strings.js | requestedAudioCapturePermission": {
    "message": "لا يمكن استخدام ميزة \"التخزين المؤقت للصفحات\" حاليًا لتخزين الصفحات التي طلبت أذونات تسجيل الصوت."
  },
  "core/lib/bf-cache-strings.js | requestedBackForwardCacheBlockedSensors": {
    "message": "لا يمكن استخدام ميزة \"التخزين المؤقت للصفحات\" حاليًا لتخزين الصفحات التي طلبت أذونات أدوات الاستشعار."
  },
  "core/lib/bf-cache-strings.js | requestedBackgroundWorkPermission": {
    "message": "لا يمكن استخدام ميزة \"التخزين المؤقت للصفحات\" حاليًا لتخزين الصفحات التي طلبت إذن الاسترجاع أو إذن المزامنة في الخلفية."
  },
  "core/lib/bf-cache-strings.js | requestedMIDIPermission": {
    "message": "لا يمكن استخدام ميزة \"التخزين المؤقت للصفحات\" حاليًا لتخزين الصفحات التي طلبت أذونات الوصول إلى أجهزة MIDI."
  },
  "core/lib/bf-cache-strings.js | requestedNotificationsPermission": {
    "message": "لا يمكن استخدام ميزة \"التخزين المؤقت للصفحات\" حاليًا لتخزين الصفحات التي طلبت أذونات إرسال الإشعارات."
  },
  "core/lib/bf-cache-strings.js | requestedStorageAccessGrant": {
    "message": "لا يمكن استخدام ميزة \"التخزين المؤقت للصفحات\" حاليًا لتخزين الصفحات التي طلبت الوصول إلى مساحة التخزين."
  },
  "core/lib/bf-cache-strings.js | requestedVideoCapturePermission": {
    "message": "لا يمكن استخدام ميزة \"التخزين المؤقت للصفحات\" حاليًا لتخزين الصفحات التي طلبت أذونات تسجيل الفيديو."
  },
  "core/lib/bf-cache-strings.js | schemeNotHTTPOrHTTPS": {
    "message": "لا يمكن إجراء تخزين مؤقت إلا للصفحات التي يكون مخطَّط URL فيها هو HTTP/HTTPS."
  },
  "core/lib/bf-cache-strings.js | serviceWorkerClaim": {
    "message": "استدعى أحد مشغّلي الخدمات الصفحة أثناء تخزينها مؤقتًا باستخدام ميزة \"التخزين المؤقت للصفحات\"."
  },
  "core/lib/bf-cache-strings.js | serviceWorkerPostMessage": {
    "message": "حاول أحد مشغّلي الخدمات إرسال `MessageEvent` إلى الصفحة خلال تخزينها باستخدام ميزة \"التخزين المؤقت للصفحات\"."
  },
  "core/lib/bf-cache-strings.js | serviceWorkerUnregistration": {
    "message": "تم إلغاء تسجيل ServiceWorkers أثناء تخزين صفحة باستخدام ميزة \"التخزين المؤقت للصفحات\"."
  },
  "core/lib/bf-cache-strings.js | serviceWorkerVersionActivation": {
    "message": "تم استبعاد هذه الصفحة من ميزة \"التخزين المؤقت للصفحات\" بسبب تفعيل مشغّل خدمات."
  },
  "core/lib/bf-cache-strings.js | sessionRestored": {
    "message": "تمت إعادة تشغيل Chrome ومحو إدخالات ميزة \"التخزين المؤقت للصفحات\"."
  },
  "core/lib/bf-cache-strings.js | sharedWorker": {
    "message": "لا يمكن استخدام ميزة \"التخزين المؤقت للصفحات\" حاليًا لتخزين الصفحات التي تستخدم SharedWorker."
  },
  "core/lib/bf-cache-strings.js | speechRecognizer": {
    "message": "لا يمكن استخدام ميزة \"التخزين المؤقت للصفحات\" حاليًا لتخزين الصفحات التي تستخدم SpeechRecognizer."
  },
  "core/lib/bf-cache-strings.js | speechSynthesis": {
    "message": "لا يمكن استخدام ميزة \"التخزين المؤقت للصفحات\" حاليًا لتخزين الصفحات التي تستخدم SpeechSynthesis."
  },
  "core/lib/bf-cache-strings.js | subframeIsNavigating": {
    "message": "بدأ إطار iframe على الصفحة عملية تنقُّل لم تكتمل."
  },
  "core/lib/bf-cache-strings.js | subresourceHasCacheControlNoCache": {
    "message": "لا يمكن تخزين الصفحات التي يحتوي موردها الفرعي على cache-control:no-cache باستخدام ميزة \"التخزين المؤقت للصفحات\"."
  },
  "core/lib/bf-cache-strings.js | subresourceHasCacheControlNoStore": {
    "message": "لا يمكن تخزين الصفحات التي يحتوي موردها الفرعي على cache-control:no-store باستخدام ميزة \"التخزين المؤقت للصفحات\"."
  },
  "core/lib/bf-cache-strings.js | timeout": {
    "message": "تجاوزت الصفحة الحدّ الأقصى لوقت التخزين في ميزة \"التخزين المؤقت للصفحات\" وانتهت صلاحيتها."
  },
  "core/lib/bf-cache-strings.js | timeoutPuttingInCache": {
    "message": "انتهت مهلة تخزين الصفحة باستخدام ميزة \"التخزين المؤقت للصفحات\" (من المرجَّح أنّ سبب ذلك هو معالِجات إخفاء الصفحات التي تستغرق مدة زمنية طويلة)."
  },
  "core/lib/bf-cache-strings.js | unloadHandlerExistsInMainFrame": {
    "message": "تحتوي الصفحة على معالج لإلغاء التحميل في الإطار الرئيسي."
  },
  "core/lib/bf-cache-strings.js | unloadHandlerExistsInSubFrame": {
    "message": "تحتوي الصفحة على معالِج لإلغاء التحميل في إطار فرعي."
  },
  "core/lib/bf-cache-strings.js | userAgentOverrideDiffers": {
    "message": "غيَّر المتصفّح عنوان تجاوز وكيل المستخدم."
  },
  "core/lib/bf-cache-strings.js | wasGrantedMediaAccess": {
    "message": "لا يمكن استخدام ميزة \"التخزين المؤقت للصفحات\" حاليًا لتخزين الصفحات التي سمحَت بتسجيل فيديو أو صوت."
  },
  "core/lib/bf-cache-strings.js | webDatabase": {
    "message": "لا يمكن استخدام ميزة \"التخزين المؤقت للصفحات\" حاليًا لتخزين الصفحات التي تستخدم WebDatabase."
  },
  "core/lib/bf-cache-strings.js | webHID": {
    "message": "لا يمكن استخدام ميزة \"التخزين المؤقت للصفحات\" حاليًا لتخزين الصفحات التي تستخدم WebHID."
  },
  "core/lib/bf-cache-strings.js | webLocks": {
    "message": "لا يمكن استخدام ميزة \"التخزين المؤقت للصفحات\" حاليًا لتخزين الصفحات التي تستخدم WebLocks."
  },
  "core/lib/bf-cache-strings.js | webNfc": {
    "message": "لا يمكن استخدام ميزة \"التخزين المؤقت للصفحات\" حاليًا لتخزين الصفحات التي تستخدم WebNfc."
  },
  "core/lib/bf-cache-strings.js | webOTPService": {
    "message": "لا يمكن استخدام ميزة \"التخزين المؤقت للصفحات\" حاليًا لتخزين الصفحات التي تستخدم WebOTPService."
  },
  "core/lib/bf-cache-strings.js | webRTC": {
    "message": "لا يمكن تخزين الصفحات التي تحتوي على WebRTC باستخدام ميزة \"التخزين المؤقت للصفحات\"."
  },
  "core/lib/bf-cache-strings.js | webShare": {
    "message": "لا يمكن استخدام ميزة \"التخزين المؤقت للصفحات\" حاليًا لتخزين الصفحات التي تستخدم WebShare."
  },
  "core/lib/bf-cache-strings.js | webSocket": {
    "message": "لا يمكن تخزين الصفحات التي تحتوي على WebSocket باستخدام ميزة \"التخزين المؤقت للصفحات\"."
  },
  "core/lib/bf-cache-strings.js | webTransport": {
    "message": "لا يمكن تخزين الصفحات التي تحتوي على WebTransport باستخدام ميزة \"التخزين المؤقت للصفحات\"."
  },
  "core/lib/bf-cache-strings.js | webXR": {
    "message": "لا يمكن استخدام ميزة \"التخزين المؤقت للصفحات\" حاليًا لتخزين الصفحات التي تستخدم WebXR."
  },
  "core/lib/csp-evaluator.js | allowlistFallback": {
    "message": "ننصحك بإضافة مخطّطات عناوين تستخدم https: وhttp: (التي تتجاهلها المتصفّحات الداعمة لـ `'strict-dynamic'`) للتوافق مع الأنظمة القديمة مع المتصفّحات القديمة."
  },
  "core/lib/csp-evaluator.js | deprecatedDisownOpener": {
    "message": "تم ايقاف `disown-opener` نهائيًا منذ بدء استخدام سياسة CSP3. يُرجى استخدام عنوان السياسة Cross-Origin-Opener-Policy كبديل."
  },
  "core/lib/csp-evaluator.js | deprecatedReferrer": {
    "message": "تم ايقاف `referrer` نهائيًا منذ بدء استخدام سياسة CSP2. يُرجى استخدام العنوان Referrer-Policy كبديل."
  },
  "core/lib/csp-evaluator.js | deprecatedReflectedXSS": {
    "message": "تم ايقاف `reflected-xss` نهائيًا منذ بدء استخدام سياسة CSP2. يُرجى استخدام العنوان X-XSS-Protection كبديل."
  },
  "core/lib/csp-evaluator.js | missingBaseUri": {
    "message": "يؤدي عدم توفّر `base-uri` إلى السماح لعلامات `<base>` التي تم إدخالها بضبط عنوان URL الأساسي لجميع عناوين URL النسبية (مثل النصوص البرمجية) على نطاق يتحكّم فيه مهاجم. ننصحك بضبط السمة `base-uri` على `'none'` أو `'self'`."
  },
  "core/lib/csp-evaluator.js | missingObjectSrc": {
    "message": "إنّ عدم توفّر `object-src` يسمح بإدخال مكونات إضافية تنفّذ نصوصًا برمجية غير آمنة. ننصحك بضبط `object-src` على `'none'` إن أمكن."
  },
  "core/lib/csp-evaluator.js | missingScriptSrc": {
    "message": "التوجيه `script-src` غير متوفّر. يمكن أن يسمح ذلك بتنفيذ نصوص برمجية غير آمنة."
  },
  "core/lib/csp-evaluator.js | missingSemicolon": {
    "message": "هل نسيت إضافة الفاصلة المنقوطة؟ {keyword} هو أمر توجيهي، وليس كلمة رئيسية."
  },
  "core/lib/csp-evaluator.js | nonceCharset": {
    "message": "يجب أن تستخدم الأرقام الخاصة ترميز الأحرف base64."
  },
  "core/lib/csp-evaluator.js | nonceLength": {
    "message": "يجب ألّا تقل الأرقام الخاصة عن 8 أحرف."
  },
  "core/lib/csp-evaluator.js | plainUrlScheme": {
    "message": "تجنَّب استخدام المخطّطات العادية لعناوين URL ({keyword}) في هذا الأمر لأنّها تسمح بجلب النصوص البرمجية من نطاق غير آمن."
  },
  "core/lib/csp-evaluator.js | plainWildcards": {
    "message": "تجنَّب استخدام أحرف البدل العادية ({keyword}) في هذا الأمر لأنّها تسمح بجلب النصوص البرمجية من نطاق غير آمن."
  },
  "core/lib/csp-evaluator.js | reportToOnly": {
    "message": "يتم ضبط وجهة إعداد التقارير من خلال التوجيه report-to فقط. تدعم هذا التوجيه المتصفِّحات المستنِدة إلى Chromium فقط، ولذلك نقترح استخدام التوجيه `report-uri` أيضًا."
  },
  "core/lib/csp-evaluator.js | reportingDestinationMissing": {
    "message": "لا توفّر سياسة CSP أي وجهة إعداد تقارير، ما يجعل من الصعب الحفاظ على هذه السياسة بمرور الوقت ورصد أي خلل فيها."
  },
  "core/lib/csp-evaluator.js | strictDynamic": {
    "message": "قد يتم تجاوز قائمة المضيفين المسموح بها بشكل متكرّر. يمكنك استخدام nonces أو hashes في سياسة CSP بدلاً من ذلك، إلى جانب `'strict-dynamic'` إذا لزم الأمر."
  },
  "core/lib/csp-evaluator.js | unknownDirective": {
    "message": "أمر CSP توجيهي غير معروف."
  },
  "core/lib/csp-evaluator.js | unknownKeyword": {
    "message": "الكلمة الرئيسية {keyword} غير صالحة."
  },
  "core/lib/csp-evaluator.js | unsafeInline": {
    "message": "تسمح `'unsafe-inline'` بتنفيذ نصوص برمجية ومعالجات أحداث غير آمنة في الصفحة. ننصحك باستخدام nonces أو hashes في سياسة CSP للسماح بالنصوص البرمجية كل على حدة."
  },
  "core/lib/csp-evaluator.js | unsafeInlineFallback": {
    "message": "ننصحك بإضافة `'unsafe-inline'` (التي تتجاهلها المتصفِّحات الداعمة للـ nonces/hashes) لتكون متوافقة مع الأنظمة القديمة في المتصفّحات القديمة."
  },
  "core/lib/deprecation-description.js | feature": {
    "message": "لمزيد من التفاصيل، يُرجى الاطّلاع على صفحة حالة الميزة."
  },
  "core/lib/deprecation-description.js | milestone": {
    "message": "سيسري هذا التغيير عند تحديد المرحلة {milestone}."
  },
  "core/lib/deprecation-description.js | title": {
    "message": "تم استخدام ميزة متوقّفة نهائيًا"
  },
  "core/lib/deprecations-strings.js | AuthorizationCoveredByWildcard": {
    "message": "لن يشمل رمز حرف البدل (*) الإذن في معالجة العنوان `Access-Control-Allow-Headers` في سياسة Cross-Origin Resource Sharing ‏(CORS)."
  },
  "core/lib/deprecations-strings.js | CSSSelectorInternalMediaControlsOverlayCastButton": {
    "message": "يجب استخدام السمة `disableRemotePlayback` لإيقاف الدمج التلقائي للبث بدلاً من استخدام أداة الاختيار `-internal-media-controls-overlay-cast-button`."
  },
  "core/lib/deprecations-strings.js | CanRequestURLHTTPContainingNewline": {
    "message": "يتم حظر طلبات الموارد التي تتضمّن عناوين URL الخاصة بها كلاً من أحرف `(n|r|t)` للمسافة البيضاء وأحرف \"أقل من\" (`<`) التي تمت إزالتها. لتحميل هذه الموارد، يُرجى إزالة السطور الجديدة وترميز أحرف \"أقل من\" من خلال مواضع مثل قيم سمات العناصر."
  },
  "core/lib/deprecations-strings.js | ChromeLoadTimesConnectionInfo": {
    "message": "تم إيقاف `chrome.loadTimes()` نهائيًا، ويمكنك بدلاً منها استخدام واجهة برمجة التطبيقات Navigation Timing 2 الموحَّدة."
  },
  "core/lib/deprecations-strings.js | ChromeLoadTimesFirstPaintAfterLoadTime": {
    "message": "تم إيقاف واجهة برمجة التطبيقات `chrome.loadTimes()` نهائيًا. وبدلاً منها، يمكنك استخدام واجهة برمجة التطبيقات الموحَّدة Paint Timing."
  },
  "core/lib/deprecations-strings.js | ChromeLoadTimesWasAlternateProtocolAvailable": {
    "message": "تم إيقاف واجهة برمجة التطبيقات `chrome.loadTimes()` نهائيًا. وبدلاً منها، يمكنك استخدام واجهة برمجة التطبيقات الموحَّدة Navigation Timing 2 التي تتضمّن `nextHopProtocol`."
  },
  "core/lib/deprecations-strings.js | CookieWithTruncatingChar": {
    "message": "سيتم رفض ملفات تعريف الارتباط التي تتضمّن الحرف `(0|r|n)` بدلاً من اقتطاعها."
  },
  "core/lib/deprecations-strings.js | CrossOriginAccessBasedOnDocumentDomain": {
    "message": "إنّ ميزة تخفيف قيود السياسة المشتركة المصدر من خلال ضبط `document.domain` تم إيقافها نهائيًا، وستصبح غير مفعَّلة تلقائيًا. ويتعلّق تحذير الإيقاف النهائي هذا بإذن الوصول من مصادر متعددة والذي تم تفعيله من خلال ضبط `document.domain`."
  },
  "core/lib/deprecations-strings.js | CrossOriginWindowAlert": {
    "message": "إنَّ ميزة تنفيذ الوظيفة window.alert المستنِدة إلى إطارات iframe من مصادر متعددة تم إيقافها نهائيًا وستتم إزالتها في المستقبل."
  },
  "core/lib/deprecations-strings.js | CrossOriginWindowConfirm": {
    "message": "إنّ ميزة تنفيذ الوظيفة window.confirm المستنِدة إلى إطارات iframe من مصادر متعددة تم إيقافها نهائيًا وستتم إزالتها في المستقبل."
  },
  "core/lib/deprecations-strings.js | DOMMutationEvents": {
    "message": "تم إيقاف أحداث تغيُّر نموذج العناصر في المستند (DOM)، بما في ذلك `DOMSubtreeModified` و`DOMNodeInserted` و`DOMNodeRemoved` و`DOMNodeRemovedFromDocument` و`DOMNodeInsertedIntoDocument` و`DOMCharacterDataModified` (https://w3c.github.io/uievents/#legacy-event-types) وستتم إزالتها. يُرجى استخدام `MutationObserver` بدلاً منها."
  },
  "core/lib/deprecations-strings.js | DataUrlInSvgUse": {
    "message": "تم إيقاف المخطّطات data: URL نهائيًا في عنصر <use> للرسومات الموجّهة التي يمكن تغيير حجمها (SVG) وستتم إزالتها في المستقبل."
  },
  "core/lib/deprecations-strings.js | DocumentDomainSettingWithoutOriginAgentClusterHeader": {
    "message": "إنّ ميزة تخفيف قيود السياسة المشتركة المصدر من خلال ضبط `document.domain` تم إيقافها نهائيًا، وستصبح غير مفعَّلة تلقائيًا. لمواصلة استخدام هذه الميزة، يُرجى إيقاف مجموعات الوكلاء المرتبطة حسب المصدر من خلال إرسال العنوان `Origin-Agent-Cluster: ?0` مع استجابة HTTP للمستند والإطارات. لمعرفة مزيد من التفاصيل، يمكنك الاطّلاع على https://developer.chrome.com/blog/immutable-document-domain/‎."
  },
  "core/lib/deprecations-strings.js | ExpectCTHeader": {
    "message": "تم إيقاف عنوان `Expect-CT` نهائيًا وستتم إزالته. يتطلَّب Chrome توفُّر شهادة الشفافية لجميع الشهادات الموثوق بها التي تم إصدارها بشكل علني بعد 30 نيسان (أبريل) 2018."
  },
  "core/lib/deprecations-strings.js | GeolocationInsecureOrigin": {
    "message": "لم تعُد الميزتان `getCurrentPosition()` و`watchPosition()` متوافقتين مع المصادر غير الآمنة. لاستخدام هذه الميزة، يجب مراعاة نقل تطبيقك إلى مصدر آمن مثل HTTPS. لمعرفة مزيد من التفاصيل، يُرجى الاطّلاع على https://goo.gle/chrome-insecure-origins."
  },
  "core/lib/deprecations-strings.js | GeolocationInsecureOriginDeprecatedNotRemoved": {
    "message": "تم إيقاف الإجراءين `getCurrentPosition()` و`watchPosition()` نهائيًا على المصادر غير الآمنة. لاستخدام هذه الميزة، يجب مراعاة نقل تطبيقك إلى مصدر آمن مثل HTTPS. لمعرفة مزيد من التفاصيل، يُرجى الاطّلاع على https://goo.gle/chrome-insecure-origins."
  },
  "core/lib/deprecations-strings.js | GetUserMediaInsecureOrigin": {
    "message": "لم تعُد ميزة `getUserMedia()` متوافقة مع المصادر غير الآمنة. لاستخدام هذه الميزة، يجب مراعاة نقل تطبيقك إلى مصدر آمن مثل HTTPS. لمعرفة مزيد من التفاصيل، يُرجى الاطّلاع على https://goo.gle/chrome-insecure-origins."
  },
  "core/lib/deprecations-strings.js | HostCandidateAttributeGetter": {
    "message": "تم إيقاف `RTCPeerConnectionIceErrorEvent.hostCandidate` نهائيًا. يُرجى استخدام `RTCPeerConnectionIceErrorEvent.address` أو `RTCPeerConnectionIceErrorEvent.port`."
  },
  "core/lib/deprecations-strings.js | IdentityInCanMakePaymentEvent": {
    "message": "إنّ مصدر تطبيق التاجر والبيانات العشوائية من حدث مشغّل الخدمات في `canmakepayment` تم إيقافهما نهائيًا وستتم إزالتهما: `topOrigin` و`paymentRequestOrigin` و`methodData` و`modifiers`."
  },
  "core/lib/deprecations-strings.js | InsecurePrivateNetworkSubresourceRequest": {
    "message": "طلب الموقع الإلكتروني موردًا فرعيًا من شبكة يمكن الوصول إليه من خلال الموقع الإلكتروني فقط بسبب موضع مستخدميه المميّز على الشبكة. تكشف هذه الطلبات عن الأجهزة والخوادم الخاصة على الإنترنت، ما يزيد من خطر التعرض لهجمات تقليد الطلبات من موقع إلكتروني مختلف (CSRF) و/أو تسرُّب المعلومات. وللحدِّ من هذه المخاطر، أوقف Chrome نهائيًا طلبات الوصول إلى موارد فرعية خاصة، وذلك عند تقديمها من خلال سياقات غير آمنة، وسيبدأ في حظرها."
  },
  "core/lib/deprecations-strings.js | InterestGroupDailyUpdateUrl": {
    "message": "إنّ الحقل `dailyUpdateUrl` في `InterestGroups` المضبوط على `joinAdInterestGroup()` تمت إعادة تسميته إلى `updateUrl` للإشارة إلى سلوكه بدقة أكبر."
  },
  "core/lib/deprecations-strings.js | LocalCSSFileExtensionRejected": {
    "message": "لا يمكن تحميل صفحات الأنماط المتتالية (CSS) من عناوين URL للملفات `file:` ما لم تنتهِ الملفات بالامتداد `.css`."
  },
  "core/lib/deprecations-strings.js | MediaSourceAbortRemove": {
    "message": "نظرًا لتغيّر المواصفات، تم بشكل نهائي إيقاف إمكانية استخدام `SourceBuffer.abort()` الهادفة إلى إلغاء عملية إزالة النطاق غير المتزامن الذي يخصّ `remove()`. ستتم إزالة الميزة في المستقبل. وعليك معالجة الحدث `updateend` بدلاً من ذلك. ‫`abort()` مخصَّص فقط لإلغاء إمكانية إلحاق الوسائط غير المتزامنة أو إعادة ضبط حالة المحلِّل."
  },
  "core/lib/deprecations-strings.js | MediaSourceDurationTruncatingBuffered": {
    "message": "نظرًا لتغيّر المواصفات، تم بشكل نهائي إيقاف إمكانية ضبط `MediaSource.duration` على قيمة أقل من الحد الأقصى للطابع الزمني المخصَّص لعرض أي إطارات تم ترميزها وتخزينها مؤقتًا. إنّ الإزالة الضمنية للوسائط المُقتطَعة التي تم تخزينها مؤقتًا لن تكون متاحة في المستقبل. وبدلاً من ذلك، يجب تطبيق `remove(newDuration, oldDuration)` بشكل واضح على جميع `sourceBuffers` التي تتوفّر بها `newDuration < oldDuration`."
  },
  "core/lib/deprecations-strings.js | NoSysexWebMIDIWithoutPermission": {
    "message": "ستطلب واجهة برمجة التطبيقات Web MIDI إذنًا للاستخدام حتى في حال عدم تحديد رسائل النظام الحصرية (Sysex) في `MIDIOptions`."
  },
  "core/lib/deprecations-strings.js | NonStandardDeclarativeShadowDOM": {
    "message": "إنّ سمة `shadowroot` القديمة غير الموحّدة تم إيقافها نهائيًا، و*لن تعمل* بعد الآن في الإصدار M119. يُرجى استخدام سمة `shadowrootmode` الجديدة الموحّدة بدلاً منها."
  },
  "core/lib/deprecations-strings.js | NotificationInsecureOrigin": {
    "message": "قد يتوقف استخدام واجهة برمجة التطبيقات Notification API من مصادر غير آمنة. يجب مراعاة نقل تطبيقك إلى مصدر آمن، مثل HTTPS. لمعرفة مزيد من التفاصيل، يُرجى الاطّلاع على https://goo.gle/chrome-insecure-origins."
  },
  "core/lib/deprecations-strings.js | NotificationPermissionRequestedIframe": {
    "message": "قد تتوقّف إمكانية طلب إذن لواجهة برمجة التطبيقات Notification API من أحد إطارات iframe من مصادر متعددة. يجب مراعاة طلب إذن من إطار عالي المستوى أو فتح نافذة جديدة بدلاً من ذلك."
  },
  "core/lib/deprecations-strings.js | ObsoleteCreateImageBitmapImageOrientationNone": {
    "message": "تم إيقاف الخيار `imageOrientation: 'none'`‎ في createImageBitmap نهائيًا. يُرجى استخدام createImageBitmap مع الخيار ‎\\{imageOrientation: 'from-image'\\} بدلاً منه."
  },
  "core/lib/deprecations-strings.js | ObsoleteWebRtcCipherSuite": {
    "message": "يتفاوض شريكك لاستخدام إصدار (D) القديم من بروتوكول أمان طبقة النقل (TLS). يُرجى التحقّق من الأمر مع شريكك لحلّ هذه المشكلة."
  },
  "core/lib/deprecations-strings.js | OverflowVisibleOnReplacedElement": {
    "message": "في حال تحديد القيمة `overflow: visible` ضمن علامات img وvideo وcanvas، قد يُعرَض محتوى مرئي خارج حدود العنصر. يُرجى الاطّلاع على الرابط https://github.com/WICG/shared-element-transitions/blob/main/debugging_overflow_on_images.md."
  },
  "core/lib/deprecations-strings.js | PaymentInstruments": {
    "message": "تم إيقاف `paymentManager.instruments` نهائيًا. يُرجى استخدام ميزة التثبيت الفوري (JIT) مع تطبيقات معالجة عمليات الدفع."
  },
  "core/lib/deprecations-strings.js | PaymentRequestCSPViolation": {
    "message": "تجاوز طلب البيانات من واجهة برمجة التطبيقات `PaymentRequest` التوجيه `connect-src` في Content-Security-Policy (سياسة أمان المحتوى). تم إيقاف هذا التجاوز نهائيًا. يُرجى إضافة معرِّف طريقة الدفع من واجهة برمجة التطبيقات `PaymentRequest` (في حقل `supportedMethods`) إلى توجيه `connect-src` في سياسة أمان المحتوى."
  },
  "core/lib/deprecations-strings.js | PersistentQuotaType": {
    "message": "تم إيقاف `StorageType.persistent` نهائيًا. يُرجى استخدام `navigator.storage` الموحّدة بدلاً منها."
  },
  "core/lib/deprecations-strings.js | PictureSourceSrc": {
    "message": "إنّ استخدام `<source src>` مع العنصر الرئيسي `<picture>` غير صالح، وبالتالي سيتم تجاهله. يُرجى استخدام `<source srcset>` بدلاً من ذلك."
  },
  "core/lib/deprecations-strings.js | PrefixedCancelAnimationFrame": {
    "message": "إنّ طريقة webkitCancelAnimationFrame مخصّصة للمورّدين. يُرجى استخدام طريقة cancelAnimationFrame العادية بدلاً منها."
  },
  "core/lib/deprecations-strings.js | PrefixedRequestAnimationFrame": {
    "message": "إنّ طريقة webkitRequestAnimationFrame مخصّصة للمورّدين. يُرجى استخدام طريقة requestAnimationFrame العادية بدلاً منها."
  },
  "core/lib/deprecations-strings.js | PrefixedVideoDisplayingFullscreen": {
    "message": "تم إيقاف واجهة برمجة التطبيقات HTMLVideoElement.webkitDisplayingFullscreen نهائيًا. يُرجى استخدام واجهة برمجة التطبيقات Document.fullscreenElement بدلاً منها."
  },
  "core/lib/deprecations-strings.js | PrefixedVideoEnterFullScreen": {
    "message": "تم إيقاف واجهة برمجة التطبيقات HTMLVideoElement.webkitEnterFullscreen()‎ نهائيًا. يُرجى استخدام واجهة برمجة التطبيقات Element.requestFullscreen()‎ بدلاً منها."
  },
  "core/lib/deprecations-strings.js | PrefixedVideoEnterFullscreen": {
    "message": "تم إيقاف واجهة برمجة التطبيقات HTMLVideoElement.webkitEnterFullscreen()‎ نهائيًا. يُرجى استخدام واجهة برمجة التطبيقات Element.requestFullscreen()‎ بدلاً منها."
  },
  "core/lib/deprecations-strings.js | PrefixedVideoExitFullScreen": {
    "message": "تم إيقاف واجهة برمجة التطبيقات HTMLVideoElement.webkitExitFullscreen()‎ نهائيًا. يُرجى استخدام واجهة برمجة التطبيقات Document.exitFullscreen()‎ بدلاً منها."
  },
  "core/lib/deprecations-strings.js | PrefixedVideoExitFullscreen": {
    "message": "تم إيقاف واجهة برمجة التطبيقات HTMLVideoElement.webkitExitFullscreen()‎ نهائيًا. يُرجى استخدام واجهة برمجة التطبيقات Document.exitFullscreen()‎ بدلاً منها."
  },
  "core/lib/deprecations-strings.js | PrefixedVideoSupportsFullscreen": {
    "message": "تم إيقاف واجهة برمجة التطبيقات HTMLVideoElement.webkitSupportsFullscreen نهائيًا. يُرجى استخدام واجهة برمجة التطبيقات Document.fullscreenEnabled بدلاً منها."
  },
  "core/lib/deprecations-strings.js | PrivacySandboxExtensionsAPI": {
    "message": "سيتم إيقاف واجهة برمجة التطبيقات `chrome.privacy.websites.privacySandboxEnabled` نهائيًا، علمًا بأنّها ستظل نشطة للتوافق مع الأنظمة القديمة إلى أن يتم طرح الإصدار الرئيسي M113. بدلاً من هذه الواجهة، يُرجى استخدام واجهات برمجة التطبيقات `chrome.privacy.websites.topicsEnabled` و`chrome.privacy.websites.fledgeEnabled` و`chrome.privacy.websites.adMeasurementEnabled`. لمعرفة مزيد من المعلومات، يمكنك الانتقال إلى https://developer.chrome.com/docs/extensions/reference/privacy/#property-websites-privacySandboxEnabled."
  },
  "core/lib/deprecations-strings.js | RTCConstraintEnableDtlsSrtpFalse": {
    "message": "تمت إزالة القيد `DtlsSrtpKeyAgreement`. لقد حدَّدت القيمة `false` لهذا القيد، وهو ما يتم تفسيره كمحاولة لاستخدام إجراء `SDES key negotiation` الذي تمت إزالته. لقد تمت إزالة هذه الوظيفة. وبدلاً منها، يمكنك استخدام إحدى الخدمات المتوافقة مع `DTLS key negotiation`."
  },
  "core/lib/deprecations-strings.js | RTCConstraintEnableDtlsSrtpTrue": {
    "message": "تمت إزالة القيد `DtlsSrtpKeyAgreement`. لقد حدَّدت القيمة `true` لهذا القيد، وهو إجراء ليس له أي تأثير، غير أنّه يمكنك إزالة هذا القيد بغرض التنظيم."
  },
  "core/lib/deprecations-strings.js | RTCPeerConnectionGetStatsLegacyNonCompliant": {
    "message": "تم إيقاف الطريقة getStats()‎ المستنِدة إلى معاودة الاتصال نهائيًا وستتم إزالتها. يُرجى استخدام الطريقة getStats()‎ المتوافقة مع المواصفات بدلاً منها."
  },
  "core/lib/deprecations-strings.js | RangeExpand": {
    "message": "تم إيقاف واجهة برمجة التطبيقات Range.expand()‎ نهائيًا. يُرجى استخدام واجهة برمجة التطبيقات Selection.modify()‎ بدلاً منها."
  },
  "core/lib/deprecations-strings.js | RequestedSubresourceWithEmbeddedCredentials": {
    "message": "يتم حظر طلبات الموارد الفرعية إذا كانت عناوين URL الخاصة بها تحتوي على بيانات اعتماد مُضمَّنة (مثل `https://user:pass@host/`)."
  },
  "core/lib/deprecations-strings.js | RtcpMuxPolicyNegotiate": {
    "message": "تم إيقاف الخيار `rtcpMuxPolicy` نهائيًا وستتم إزالته."
  },
  "core/lib/deprecations-strings.js | SharedArrayBufferConstructedWithoutIsolation": {
    "message": "ستتطلّب `SharedArrayBuffer` حظر الوصول من نطاقات أخرى. لمعرفة مزيد من التفاصيل، يُرجى الاطّلاع على https://developer.chrome.com/blog/enabling-shared-array-buffer/‎."
  },
  "core/lib/deprecations-strings.js | TextToSpeech_DisallowedByAutoplay": {
    "message": "إنّ ميزة تنفيذ `speechSynthesis.speak()` بدون تفعيل المستخدِم له متوقفة نهائيًا وستتم إزالتها."
  },
  "core/lib/deprecations-strings.js | V8SharedArrayBufferConstructedInExtensionWithoutIsolation": {
    "message": "يجب أن تستخدم الإضافات ميزة حظر الوصول من نطاقات أخرى لمواصلة استخدام `SharedArrayBuffer`. يُرجى الاطّلاع على https://developer.chrome.com/docs/extensions/mv3/cross-origin-isolation/‎."
  },
  "core/lib/deprecations-strings.js | WebSQL": {
    "message": "تم إيقاف لغة الاستعلامات البنيوية (SQL) على الويب نهائيًا. يُرجى استخدام SQLite WebAssembly أو Indexed Database."
  },
  "core/lib/deprecations-strings.js | WindowPlacementPermissionDescriptorUsed": {
    "message": "تم إيقاف واصف الأذونات `window-placement` نهائيًا. يمكنك استخدام `window-management` كبديل. للحصول على مزيد من المساعدة، يُرجى الاطّلاع على الرابط https://bit.ly/window-placement-rename."
  },
  "core/lib/deprecations-strings.js | WindowPlacementPermissionPolicyParsed": {
    "message": "تم إيقاف سياسة الأذونات `window-placement` نهائيًا. يمكنك استخدام `window-management` كبديل. للحصول على مزيد من المساعدة، يُرجى الاطّلاع على الرابط https://bit.ly/window-placement-rename."
  },
  "core/lib/deprecations-strings.js | XHRJSONEncodingDetection": {
    "message": "لا يتوفّر الترميز UTF-16 من خلال استجابة تنسيق json في واجهة برمجة التطبيقات `XMLHttpRequest`."
  },
  "core/lib/deprecations-strings.js | XMLHttpRequestSynchronousInNonWorkerOutsideBeforeUnload": {
    "message": "واجهة برمجة التطبيقات `XMLHttpRequest` المتزامنة في سلسلة أنظمة التشغيل الرئيسية متوقفة نهائيًا بسبب تأثيراتها الضارة في تجربة المستخدِم النهائي. للحصول على مزيد من المساعدة، يُرجى الاطّلاع على الرابط https://xhr.spec.whatwg.org/‎."
  },
  "core/lib/deprecations-strings.js | XRSupportsSession": {
    "message": "تم إيقاف `supportsSession()` نهائيًا. يُرجى استخدام `isSessionSupported()` والتحقّق من القيمة المنطقية النهائية."
  },
  "core/lib/i18n/i18n.js | columnBlockingTime": {
    "message": "وقت حظر سلسلة المحادثات الأساسية"
  },
  "core/lib/i18n/i18n.js | columnCacheTTL": {
    "message": "ذاكرة التخزين المؤقت TTL"
  },
  "core/lib/i18n/i18n.js | columnDescription": {
    "message": "الوصف"
  },
  "core/lib/i18n/i18n.js | columnDuration": {
    "message": "المدة"
  },
  "core/lib/i18n/i18n.js | columnElement": {
    "message": "العنصر"
  },
  "core/lib/i18n/i18n.js | columnFailingElem": {
    "message": "العناصر التي لم تلبِّ الشروط"
  },
  "core/lib/i18n/i18n.js | columnLocation": {
    "message": "الموقع الجغرافي"
  },
  "core/lib/i18n/i18n.js | columnName": {
    "message": "الاسم"
  },
  "core/lib/i18n/i18n.js | columnOverBudget": {
    "message": "تجاوز الميزانية"
  },
  "core/lib/i18n/i18n.js | columnRequests": {
    "message": "الطلبات"
  },
  "core/lib/i18n/i18n.js | columnResourceSize": {
    "message": "حجم المصدر"
  },
  "core/lib/i18n/i18n.js | columnResourceType": {
    "message": "نوع المورد"
  },
  "core/lib/i18n/i18n.js | columnSize": {
    "message": "الحجم"
  },
  "core/lib/i18n/i18n.js | columnSource": {
    "message": "المصدر"
  },
  "core/lib/i18n/i18n.js | columnStartTime": {
    "message": "وقت البدء"
  },
  "core/lib/i18n/i18n.js | columnTimeSpent": {
    "message": "الوقت المستغرَق"
  },
  "core/lib/i18n/i18n.js | columnTransferSize": {
    "message": "حجم النقل"
  },
  "core/lib/i18n/i18n.js | columnURL": {
    "message": "عنوان URL"
  },
  "core/lib/i18n/i18n.js | columnWastedBytes": {
    "message": "التوفيرات المحتملة"
  },
  "core/lib/i18n/i18n.js | columnWastedMs": {
    "message": "التوفيرات المحتملة"
  },
  "core/lib/i18n/i18n.js | cumulativeLayoutShiftMetric": {
    "message": "Cumulative Layout Shift"
  },
  "core/lib/i18n/i18n.js | displayValueByteSavings": {
    "message": "احتمال توفير {wastedBytes, number, bytes} كيبيبايت"
  },
  "core/lib/i18n/i18n.js | displayValueElementsFound": {
    "message": "{nodeCount,plural, =1{تم العثور على عنصر واحد}zero{تم العثور على # عنصر}two{تم العثور على عنصرَين}few{تم العثور على # عناصر}many{تم العثور على # عنصرًا}other{تم العثور على # عنصر}}"
  },
  "core/lib/i18n/i18n.js | displayValueMsSavings": {
    "message": "التوفيرات المحتملة من {wastedMs, number, milliseconds} مللي ثانية"
  },
  "core/lib/i18n/i18n.js | documentResourceType": {
    "message": "المستند"
  },
  "core/lib/i18n/i18n.js | firstContentfulPaintMetric": {
    "message": "First Contentful Paint"
  },
  "core/lib/i18n/i18n.js | firstMeaningfulPaintMetric": {
    "message": "First Meaningful Paint"
  },
  "core/lib/i18n/i18n.js | fontResourceType": {
    "message": "الخط"
  },
  "core/lib/i18n/i18n.js | imageResourceType": {
    "message": "الصورة"
  },
  "core/lib/i18n/i18n.js | interactionToNextPaint": {
    "message": "مدة عرض الاستجابة لتفاعل المستخدم"
  },
  "core/lib/i18n/i18n.js | interactiveMetric": {
    "message": "Time to Interactive"
  },
  "core/lib/i18n/i18n.js | itemSeverityHigh": {
    "message": "مرتفع"
  },
  "core/lib/i18n/i18n.js | itemSeverityLow": {
    "message": "منخفض"
  },
  "core/lib/i18n/i18n.js | itemSeverityMedium": {
    "message": "متوسط"
  },
  "core/lib/i18n/i18n.js | largestContentfulPaintMetric": {
    "message": "Largest Contentful Paint"
  },
  "core/lib/i18n/i18n.js | maxPotentialFIDMetric": {
    "message": "الحد الأقصى المحتمل من مهلة الاستجابة لأوّل إدخال"
  },
  "core/lib/i18n/i18n.js | mediaResourceType": {
    "message": "الوسائط"
  },
  "core/lib/i18n/i18n.js | ms": {
    "message": "{timeInMs, number, milliseconds} مللي ثانية"
  },
  "core/lib/i18n/i18n.js | otherResourceType": {
    "message": "غير ذلك"
  },
  "core/lib/i18n/i18n.js | otherResourcesLabel": {
    "message": "موارد أخرى"
  },
  "core/lib/i18n/i18n.js | scriptResourceType": {
    "message": "النص البرمجي"
  },
  "core/lib/i18n/i18n.js | seconds": {
    "message": "{timeInMs, number, seconds} ثانية"
  },
  "core/lib/i18n/i18n.js | speedIndexMetric": {
    "message": "Speed Index"
  },
  "core/lib/i18n/i18n.js | stylesheetResourceType": {
    "message": "ورقة الأنماط"
  },
  "core/lib/i18n/i18n.js | thirdPartyResourceType": {
    "message": "الجهة الخارجية"
  },
  "core/lib/i18n/i18n.js | totalBlockingTimeMetric": {
    "message": "Total Blocking Time"
  },
  "core/lib/i18n/i18n.js | totalResourceType": {
    "message": "الإجمالي"
  },
  "core/lib/lh-error.js | badTraceRecording": {
    "message": "حدث خطأ أثناء تسجيل التتبع عند تحميل صفحتك. يُرجى تشغيل Lighthouse مرة أخرى. ({errorCode})"
  },
  "core/lib/lh-error.js | criTimeout": {
    "message": "مهلة انتظار ربط بروتوكول برنامج تصحيح الأخطاء الأول."
  },
  "core/lib/lh-error.js | didntCollectScreenshots": {
    "message": "لم يجمع Chrome أي لقطات شاشة خلال عملية تحميل الصفحة. يُرجى التأكّد من توفّر محتوى مرئي على الصفحة، ثم محاولة إعادة تشغيل Lighthouse. ({errorCode})"
  },
  "core/lib/lh-error.js | dnsFailure": {
    "message": "تعذّر على خوادم نظام أسماء النطاقات حل مشكلة النطاق المُقدّم."
  },
  "core/lib/lh-error.js | erroredRequiredArtifact": {
    "message": "واجهت عملية التجميع {artifactName} المطلوبة خطأً: {errorMessage}"
  },
  "core/lib/lh-error.js | internalChromeError": {
    "message": "حدث خطأ في متصفّح Chrome الداخلي. يُرجى إعادة تشغيل Chrome ومحاولة إعادة تشغيل Lighthouse."
  },
  "core/lib/lh-error.js | missingRequiredArtifact": {
    "message": "كان من المطلوب تجميع {artifactName} ولكن لم يتم تنفيذ ذلك."
  },
  "core/lib/lh-error.js | noFcp": {
    "message": "لم تعرض الصفحة أي محتوى. يُرجى التأكّد من إبقاء نافذة المتصفّح في المقدّمة أثناء التحميل ثم إعادة المحاولة. ({errorCode})"
  },
  "core/lib/lh-error.js | noLcp": {
    "message": "لم تعرض الصفحة محتوى مؤهّلاً لمقياس \"سرعة عرض أكبر جزء من المحتوى على الصفحة\" (LCP). يُرجى التأكُّد من أنّ الصفحة تتضمّن محتوى صالحًا مؤهلاً لمقياس LCP ثم أعِد المحاولة. ({errorCode})"
  },
  "core/lib/lh-error.js | notHtml": {
    "message": "الصفحة المقدّمة غير متوفّرة بتنسيق HTML (يتم عرضها كصفحة من النوع MIME {mimeType})."
  },
  "core/lib/lh-error.js | oldChromeDoesNotSupportFeature": {
    "message": "هذا الإصدار من Chrome قديم جدًا وغير متوافق مع \"{featureName}\". يجب استخدام إصدار أحدث للاطّلاع على النتائج الكاملة."
  },
  "core/lib/lh-error.js | pageLoadFailed": {
    "message": "لم يتمكّن Lighthouse من تحميل الصفحة المطلوبة بشكل موثوق. يمكنك التأكُّد من اختبار عنوان URL الصحيح وأن الخادم يستجيب بشكل صحيح لجميع الطلبات."
  },
  "core/lib/lh-error.js | pageLoadFailedHung": {
    "message": "لم يتمكّن Lighthouse من تحميل عنوان URL الذي طلبته بشكل موثوق لأن الصفحة توقفت عن الاستجابة."
  },
  "core/lib/lh-error.js | pageLoadFailedInsecure": {
    "message": "لا يحتوي عنوان URL الذي قدمته على شهادة أمان صالحة. {securityMessages}"
  },
  "core/lib/lh-error.js | pageLoadFailedInterstitial": {
    "message": "منَع Chrome تحميل صفحة مع محتوى بيني. عليك التأكّد من اختبار عنوان URL الصحيح وأن الخادم يستجيب بشكل صحيح لجميع الطلبات."
  },
  "core/lib/lh-error.js | pageLoadFailedWithDetails": {
    "message": "لم يتمكّن Lighthouse من تحميل الصفحة المطلوبة بشكل موثوق. عليك التأكّد من اختبار عنوان URL الصحيح وأن الخادم يستجيب بشكل صحيح لجميع الطلبات. (التفاصيل: {errorDetails})"
  },
  "core/lib/lh-error.js | pageLoadFailedWithStatusCode": {
    "message": "لم يتمكّن Lighthouse من تحميل الصفحة المطلوبة بشكل موثوق. عليك التأكّد من اختبار عنوان URL الصحيح وأن الخادم يستجيب بشكل صحيح لجميع الطلبات. (رمز الحالة: {statusCode})"
  },
  "core/lib/lh-error.js | pageLoadTookTooLong": {
    "message": "استغرق تحميل الصفحة وقتًا طويلاً. يُرجى اتّباع الفرص الواردة في التقرير لتقليل وقت تحميل الصفحة، ثم محاولة إعادة تشغيل Lighthouse. ({errorCode})"
  },
  "core/lib/lh-error.js | protocolTimeout": {
    "message": "لقد تجاوز وقت انتظار استجابة بروتوكول DevTools الوقت المخصص. (الطريقة: {protocolMethod})"
  },
  "core/lib/lh-error.js | requestContentTimeout": {
    "message": "تجاوز جلب محتوى المورد الوقت المخصّص"
  },
  "core/lib/lh-error.js | urlInvalid": {
    "message": "يبدو أن عنوان URL الذي قدمته غير صحيح."
  },
  "core/lib/navigation-error.js | warningXhtml": {
    "message": "نوع MIME للصفحة هو XHTML: لا يتوافق وضع Lighthouse مع هذا النوع من المستندات بشكلٍ صريح."
  },
  "core/user-flow.js | defaultFlowName": {
    "message": "مسار المستخدم ({url})"
  },
  "core/user-flow.js | defaultNavigationName": {
    "message": "تقرير التنقّل في الصفحة ({url})"
  },
  "core/user-flow.js | defaultSnapshotName": {
    "message": "تقرير تحليل الصفحة في لحظة معيَّنة ({url})"
  },
  "core/user-flow.js | defaultTimespanName": {
    "message": "تقرير عن تحليل التفاعل خلال فترة زمنية ({url})"
  },
  "flow-report/src/i18n/ui-strings.js | allReports": {
    "message": "كل التقارير"
  },
  "flow-report/src/i18n/ui-strings.js | categories": {
    "message": "الفئات"
  },
  "flow-report/src/i18n/ui-strings.js | categoryAccessibility": {
    "message": "إمكانية الوصول"
  },
  "flow-report/src/i18n/ui-strings.js | categoryBestPractices": {
    "message": "أفضل الممارسات"
  },
  "flow-report/src/i18n/ui-strings.js | categoryPerformance": {
    "message": "الأداء"
  },
  "flow-report/src/i18n/ui-strings.js | categoryProgressiveWebApp": {
    "message": "تطبيق الويب التقدّمي"
  },
  "flow-report/src/i18n/ui-strings.js | categorySeo": {
    "message": "تحسين محركات البحث"
  },
  "flow-report/src/i18n/ui-strings.js | desktop": {
    "message": "سطح المكتب"
  },
  "flow-report/src/i18n/ui-strings.js | helpDialogTitle": {
    "message": "فهم تقرير مسار Lighthouse"
  },
  "flow-report/src/i18n/ui-strings.js | helpLabel": {
    "message": "فهم المسارات"
  },
  "flow-report/src/i18n/ui-strings.js | helpUseCaseInstructionNavigation": {
    "message": "يمكنك استخدام تقارير التنقُّل من أجل..."
  },
  "flow-report/src/i18n/ui-strings.js | helpUseCaseInstructionSnapshot": {
    "message": "يمكنك استخدام التقارير الخاصة بلحظات معيّنة من أجل..."
  },
  "flow-report/src/i18n/ui-strings.js | helpUseCaseInstructionTimespan": {
    "message": "يمكنك استخدام تقارير الفترات الزمنية من أجل..."
  },
  "flow-report/src/i18n/ui-strings.js | helpUseCaseNavigation1": {
    "message": "الحصول على نتيجة أداء أداة Lighthouse"
  },
  "flow-report/src/i18n/ui-strings.js | helpUseCaseNavigation2": {
    "message": "التعرّف على قيم مقاييس أداء تحميل الصفحة، مثل سرعة عرض أكبر جزء من المحتوى على الصفحة ومؤشر السرعة"
  },
  "flow-report/src/i18n/ui-strings.js | helpUseCaseNavigation3": {
    "message": "تقييم إمكانات تطبيقات الويب التقدّمية"
  },
  "flow-report/src/i18n/ui-strings.js | helpUseCaseSnapshot1": {
    "message": "التعرّف على المشاكل التي تحول دون سهولة الاستخدام في التطبيقات المكوّنة من صفحة واحدة أو النماذج المُعقَّدة"
  },
  "flow-report/src/i18n/ui-strings.js | helpUseCaseSnapshot2": {
    "message": "تقييم أفضل الممارسات المتعلّقة بالقوائم وعناصر واجهة المستخدم المخفية خلف التفاعلات"
  },
  "flow-report/src/i18n/ui-strings.js | helpUseCaseTimespan1": {
    "message": "قياس متغيّرات التصميم ووقت تنفيذ JavaScript على سلسلة من التفاعلات"
  },
  "flow-report/src/i18n/ui-strings.js | helpUseCaseTimespan2": {
    "message": "التعرّف على فرص تحسين الأداء من أجل تحسين تجربة استخدام الصفحات التي يفتحها المستخدم لمدة طويلة والتطبيقات المكوّنة من صفحة واحدة"
  },
  "flow-report/src/i18n/ui-strings.js | highestImpact": {
    "message": "عمليات التدقيق الأعلى تأثيرًا"
  },
  "flow-report/src/i18n/ui-strings.js | informativeAuditCount": {
    "message": "{numInformative,plural, =1{تدقيق واحد ({numInformative}) مفيد}zero{{numInformative} تدقيق مفيد}two{تدقيقان ({numInformative}) مفيدان}few{{numInformative} عمليات تدقيق مفيدة}many{{numInformative} تدقيقًا مفيدًا}other{{numInformative} تدقيق مفيد}}"
  },
  "flow-report/src/i18n/ui-strings.js | mobile": {
    "message": "الأجهزة الجوّالة"
  },
  "flow-report/src/i18n/ui-strings.js | navigationDescription": {
    "message": "تحميل الصفحة"
  },
  "flow-report/src/i18n/ui-strings.js | navigationLongDescription": {
    "message": "تحلِّل تقارير التنقُّل أداء تحميل صفحة واحدة، تمامًا مثل تقارير Lighthouse الأصلية."
  },
  "flow-report/src/i18n/ui-strings.js | navigationReport": {
    "message": "تقرير التنقُّل في الصفحة"
  },
  "flow-report/src/i18n/ui-strings.js | navigationReportCount": {
    "message": "{numNavigation,plural, =1{تقرير تنقُّل واحد ({numNavigation}) في الصفحة}zero{{numNavigation} تقرير تنقُّل في الصفحة}two{تقريرا تنقُّل ({numNavigation}) في الصفحة}few{{numNavigation} تقارير تنقُّل في الصفحة}many{{numNavigation} تقرير تنقُّل في الصفحة}other{{numNavigation} تقرير تنقُّل في الصفحة}}"
  },
  "flow-report/src/i18n/ui-strings.js | passableAuditCount": {
    "message": "{numPassableAudits,plural, =1{تدقيق واحد ({numPassableAudits}) يمكن اجتيازه}zero{{numPassableAudits} تدقيق يمكن اجتيازه}two{تدقيقان ({numPassableAudits}) يمكن اجتيازهما}few{{numPassableAudits} عمليات تدقيق يمكن اجتيازها}many{{numPassableAudits} تدقيقًا يمكن اجتيازه}other{{numPassableAudits} تدقيق يمكن اجتيازه}}"
  },
  "flow-report/src/i18n/ui-strings.js | passedAuditCount": {
    "message": "{numPassed,plural, =1{تم اجتياز تدقيق واحد ({numPassed})}zero{تم اجتياز {numPassed} تدقيق}two{تم اجتياز تدقيقَين ({numPassed})}few{تم اجتياز {numPassed} عمليات تدقيق}many{تم اجتياز {numPassed} تدقيقًا}other{تم اجتياز {numPassed} تدقيق}}"
  },
  "flow-report/src/i18n/ui-strings.js | ratingAverage": {
    "message": "متوسط"
  },
  "flow-report/src/i18n/ui-strings.js | ratingError": {
    "message": "حدث خطأ"
  },
  "flow-report/src/i18n/ui-strings.js | ratingFail": {
    "message": "غير جيد"
  },
  "flow-report/src/i18n/ui-strings.js | ratingPass": {
    "message": "جيد"
  },
  "flow-report/src/i18n/ui-strings.js | save": {
    "message": "حفظ"
  },
  "flow-report/src/i18n/ui-strings.js | snapshotDescription": {
    "message": "الحالة التي تم تسجيلها للصفحة"
  },
  "flow-report/src/i18n/ui-strings.js | snapshotLongDescription": {
    "message": "تُجري التقارير الخاصة بلحظات معيّنة تحليلاً للصفحة في حالة مُحدَّدة، عادةً ما بعد تفاعلات المستخدم."
  },
  "flow-report/src/i18n/ui-strings.js | snapshotReport": {
    "message": "التقرير الخاص بالصفحة في لحظة معيَّنة"
  },
  "flow-report/src/i18n/ui-strings.js | snapshotReportCount": {
    "message": "{numSnapshot,plural, =1{تقرير واحد ({numSnapshot}) لتقييم الصفحة في لحظة معيَّنة}zero{{numSnapshot} تقرير لتقييم الصفحة في لحظة معيَّنة}two{تقريران ({numSnapshot}) لتقييم الصفحة في لحظة معيَّنة}few{{numSnapshot} تقارير لتقييم الصفحة في لحظة معيَّنة}many{{numSnapshot} تقريرًا لتقييم الصفحة في لحظة معيَّنة}other{{numSnapshot} تقرير لتقييم الصفحة في لحظة معيَّنة}}"
  },
  "flow-report/src/i18n/ui-strings.js | summary": {
    "message": "ملخّص"
  },
  "flow-report/src/i18n/ui-strings.js | timespanDescription": {
    "message": "تفاعلات المستخدمين"
  },
  "flow-report/src/i18n/ui-strings.js | timespanLongDescription": {
    "message": "تحلِّل تقارير الفترات الزمنية أداء صفحة خلال فترات زمنية عشوائية، وعادةً ما تتضمّن تفاعلات المستخدم."
  },
  "flow-report/src/i18n/ui-strings.js | timespanReport": {
    "message": "تقرير الإطار الزمني"
  },
  "flow-report/src/i18n/ui-strings.js | timespanReportCount": {
    "message": "{numTimespan,plural, =1{تقرير واحد ({numTimespan}) لتقييم الصفحة خلال فترة زمنية}zero{{numTimespan} تقرير لتقييم الصفحة خلال فترة زمنية}two{تقريران ({numTimespan}) لتقييم الصفحة خلال فترة زمنية}few{{numTimespan} تقارير لتقييم الصفحة خلال فترة زمنية}many{{numTimespan} تقريرًا لتقييم الصفحة خلال فترة زمنية}other{{numTimespan} تقرير لتقييم الصفحة خلال فترة زمنية}}"
  },
  "flow-report/src/i18n/ui-strings.js | title": {
    "message": "تقرير تدفق المستخدمين في أداة Lighthouse"
  },
  "node_modules/lighthouse-stack-packs/packs/amp.js | efficient-animated-content": {
    "message": "بالنسبة إلى المحتوى الذي يتضمن صورًا متحركة، يمكنك استخدام [`amp-anim`](https://amp.dev/documentation/components/amp-anim/) لتقليل استخدام وحدة المعالجة المركزية (CPU) عندما يكون المحتوى خارج الشاشة."
  },
  "node_modules/lighthouse-stack-packs/packs/amp.js | modern-image-formats": {
    "message": "يجب عرض جميع مكوِّنات [`amp-img`](https://amp.dev/documentation/components/amp-img/?format=websites) بتنسيق WebP مع تحديد عنصر احتياطي مناسب للمتصفّحات الأخرى. [مزيد من المعلومات](https://amp.dev/documentation/components/amp-img/#example:-specifying-a-fallback-image)"
  },
  "node_modules/lighthouse-stack-packs/packs/amp.js | offscreen-images": {
    "message": "يُرجى الحرص على استخدام [`amp-img`](https://amp.dev/documentation/components/amp-img/?format=websites) حتى يتم تحميل الصور ببطء تلقائيًا. [مزيد من المعلومات](https://amp.dev/documentation/guides-and-tutorials/develop/media_iframes_3p/?format=websites#images)"
  },
  "node_modules/lighthouse-stack-packs/packs/amp.js | render-blocking-resources": {
    "message": "استخدِم الأدوات، مثل [مُحسِّن AMP](https://github.com/ampproject/amp-toolbox/tree/master/packages/optimizer) في [تنسيقات AMP للعرض من جانب الخادم](https://amp.dev/documentation/guides-and-tutorials/optimize-and-measure/server-side-rendering/)."
  },
  "node_modules/lighthouse-stack-packs/packs/amp.js | unminified-css": {
    "message": "يُرجى الرجوع إلى [مستندات AMP](https://amp.dev/documentation/guides-and-tutorials/develop/style_and_layout/style_pages/) للتأكد من توفُّر جميع الأنماط."
  },
  "node_modules/lighthouse-stack-packs/packs/amp.js | uses-responsive-images": {
    "message": "يوفّر المكوِّن [`amp-img`](https://amp.dev/documentation/components/amp-img/?format=websites) السمة [`srcset`](https://web.dev/use-srcset-to-automatically-choose-the-right-image/) لتحديد مواد عرض الصور المطلوب استخدامها استنادًا إلى حجم الشاشة. [مزيد من المعلومات](https://amp.dev/documentation/guides-and-tutorials/develop/style_and_layout/art_direction/)"
  },
  "node_modules/lighthouse-stack-packs/packs/angular.js | dom-size": {
    "message": "عليك استخدام التمرير الافتراضي مع مجموعة تطوير المكوّنات (CDK) في حال عرض قوائم كبيرة جدًا. [مزيد من المعلومات](https://web.dev/virtualize-lists-with-angular-cdk/)"
  },
  "node_modules/lighthouse-stack-packs/packs/angular.js | total-byte-weight": {
    "message": "يمكنك تطبيق [تقسيم الرموز على مستوى المسار](https://web.dev/route-level-code-splitting-in-angular/) لتقليل حجم حِزم JavaScript. ويجب أيضًا دفع تكاليف مواد العرض نقدًا ومُسبقًا من خلال [مشغّل خدمات Angular](https://web.dev/precaching-with-the-angular-service-worker/)."
  },
  "node_modules/lighthouse-stack-packs/packs/angular.js | unminified-warning": {
    "message": "في حال استخدام Angular CLI، يُرجى التأكد من أنه يتم إنشاء الإصدارات في وضع الإنتاج. [مزيد من المعلومات](https://angular.io/guide/deployment#enable-runtime-production-mode)"
  },
  "node_modules/lighthouse-stack-packs/packs/angular.js | unused-javascript": {
    "message": "في حال استخدام Angular CLI، يُرجى تضمين خرائط المصدر في إصدار الإنتاج لفحص الحِزم. [مزيد من المعلومات](https://angular.io/guide/deployment#inspect-the-bundles)"
  },
  "node_modules/lighthouse-stack-packs/packs/angular.js | uses-rel-preload": {
    "message": "عليك التحميل المسبق للمسارات لتسريع عملية التنقل. [مزيد من المعلومات](https://web.dev/route-preloading-in-angular/)"
  },
  "node_modules/lighthouse-stack-packs/packs/angular.js | uses-responsive-images": {
    "message": "عليك استخدام الأداة `BreakpointObserver` في مجموعة تطوير المكوّنات (CDK) لإدارة النقاط الفاصلة للصور. [مزيد من المعلومات](https://material.angular.io/cdk/layout/overview)"
  },
  "node_modules/lighthouse-stack-packs/packs/drupal.js | efficient-animated-content": {
    "message": "يمكنك تحميل ملف GIF إلى خدمة ستتيح تضمينه في شكل فيديو HTML5."
  },
  "node_modules/lighthouse-stack-packs/packs/drupal.js | font-display": {
    "message": "يمكنك اختيار `@font-display` عند تحديد خطوط مخصّصة في التصميم."
  },
  "node_modules/lighthouse-stack-packs/packs/drupal.js | modern-image-formats": {
    "message": "يمكنك إعداد [تنسيقات الصور WebP باستخدام طريقة تحويل الصور](https://www.drupal.org/docs/core-modules-and-themes/core-modules/image-module/working-with-images#styles) على موقعك الإلكتروني."
  },
  "node_modules/lighthouse-stack-packs/packs/drupal.js | offscreen-images": {
    "message": "يمكنك تثبيت [وحدة Drupal](https://www.drupal.org/project/project_module?f%5B0%5D=&f%5B1%5D=&f%5B2%5D=im_vid_3%3A67&f%5B3%5D=&f%5B4%5D=sm_field_project_type%3Afull&f%5B5%5D=&f%5B6%5D=&text=%22lazy+load%22&solrsort=iss_project_release_usage+desc&op=Search) تتيح تحميل الصور ببطء. وتتيح هذه الوحدات إمكانية تأجيل أي صور خارج الشاشة لتحسين الأداء."
  },
  "node_modules/lighthouse-stack-packs/packs/drupal.js | render-blocking-resources": {
    "message": "يمكنك استخدام وحدة لتضمين محتوى CSS أو JavaScript المهم واستخدام سمة التأجيل لمحتوى CSS أو JavaScript غير المهم."
  },
  "node_modules/lighthouse-stack-packs/packs/drupal.js | server-response-time": {
    "message": "تساهم التصاميم والوحدات ومواصفات الخادم في تحسين وقت استجابة الخادم. يمكنك البحث عن تصميم مُحسّن بدرجة أكبر و/أو اختيار وحدة تحسين بعناية و/أو ترقية الخادم. ويجب أن تستفيد خوادم الاستضافة من التخزين المؤقت لأجزاء عمليات لغة PHP والتخزين المؤقت للذاكرة لتقليل الأوقات التي تستغرقها طلبات قواعد البيانات مثل Redis أو Memcached، بالإضافة إلى منطق التطبيق المحسّن لتحضير الصفحات بشكلٍ أسرع."
  },
  "node_modules/lighthouse-stack-packs/packs/drupal.js | total-byte-weight": {
    "message": "يمكنك استخدام [أنماط الصور السريعة الاستجابة](https://www.drupal.org/docs/8/mobile-guide/responsive-images-in-drupal-8) لتقليل حجم الصور المحمّلة على صفحتك. وإذا كنت تستخدم \"Views\" لعرض عناصر محتوى متعددة على صفحة، يمكنك التقسيم على صفحات بدلاً من ذلك للحدّ من عدد عناصر المحتوى المعروضة في صفحة معيّنة."
  },
  "node_modules/lighthouse-stack-packs/packs/drupal.js | unminified-css": {
    "message": "يُرجى التأكّد من تفعيل خيار \"تجميع ملفات CSS\" ‏(Aggregate CSS files) في صفحة \"الإدارة\" (Administration) » \"الإعداد\" (Configuration) » \"التطوير\" (Development).  يُرجى التأكَّد أيضًا من أنّ موقعك الإلكتروني على Drupal يستخدم الإصدار 10.1 على الأقل من Drupal للاستفادة من الدعم المحسَّن لعملية تجميع أصول البيانات."
  },
  "node_modules/lighthouse-stack-packs/packs/drupal.js | unminified-javascript": {
    "message": "يُرجى التأكّد من تفعيل خيار \"تجميع ملفات JavaScript\" ‏(Aggregate JavaScript files) في صفحة \"الإدارة\" (Administration) » \"الإعداد\" (Configuration) » \"التطوير\" (Development).  يُرجى التأكَّد أيضًا من أنّ موقعك الإلكتروني على Drupal يستخدم الإصدار 10.1 على الأقل من Drupal للاستفادة من الدعم المحسَّن لعملية تجميع أصول البيانات."
  },
  "node_modules/lighthouse-stack-packs/packs/drupal.js | unused-css-rules": {
    "message": "يمكنك إزالة قواعد CSS غير المستخدمة وإرفاق مكتبات Drupal المطلوبة فقط بالصفحة ذات الصلة أو بالمكوّن ذي الصلة في الصفحة. للحصول على التفاصيل، يُرجى الاطّلاع على [رابط مستندات Drupal](https://www.drupal.org/docs/8/creating-custom-modules/adding-stylesheets-css-and-javascript-js-to-a-drupal-8-module#library). لتحديد المكتبات المرفَقة التي تضيف لغة CSS دخيلة، يمكنك محاولة تشغيل [تغطية الرمز البرمجي](https://developers.google.com/web/updates/2017/04/devtools-release-notes#coverage) في Chrome DevTools. ويمكنك تحديد التصميم/الوحدة المسؤولة من عنوان URL لورقة الأنماط عندما يكون تجميع لغة CSS قيد الإيقاف في موقعك الإلكتروني على Drupal. يمكنك البحث عن التصاميم/الوحدات التي تحتوي على العديد من أوراق الأنماط في القائمة والتي تتضمن الكثير من اللون الأحمر في تغطية الرمز البرمجي. ومن المفترض أن يدرِج التصميم/الوحدة ورقة أنماط فقط في حال كانت مُستخدَمة في الصفحة."
  },
  "node_modules/lighthouse-stack-packs/packs/drupal.js | unused-javascript": {
    "message": "يمكنك إزالة أصول ملفات JavaScript غير المستخدمة وإرفاق مكتبات Drupal المطلوبة فقط بالصفحة ذات الصلة أو بالمكوِّن ذي الصلة في الصفحة. للحصول على التفاصيل، يُرجى الاطّلاع على [رابط مستندات Drupal](https://www.drupal.org/docs/8/creating-custom-modules/adding-stylesheets-css-and-javascript-js-to-a-drupal-8-module#library). لتحديد المكتبات المرفقة التي تضيف لغة JavaScript دخيلة، يمكنك محاولة تشغيل [تغطية الرمز البرمجي](https://developers.google.com/web/updates/2017/04/devtools-release-notes#coverage) في Chrome DevTools. ويمكنك تحديد التصميم/الوحدة المسؤولة من عنوان URL للنص البرمجي عندما يكون تجميع لغة JavaScript قيد الإيقاف في موقعك الإلكتروني على Drupal. يمكنك البحث عن التصاميم/الوحدات التي تحتوي على العديد من النصوص البرمجية في القائمة والتي تتضمن الكثير من اللون الأحمر في تغطية الرمز البرمجي. ومن المفترض أن يدرِج التصميم/الوحدة نصًا برمجيًا فقط في حال كان مُستخدَمًا في الصفحة."
  },
  "node_modules/lighthouse-stack-packs/packs/drupal.js | uses-long-cache-ttl": {
    "message": "يمكنك ضبط \"الحد الأقصى لعمر المتصفِّح وذاكرة التخزين المؤقت للوكيل\" في صفحة \"الإدارة » الإعداد » التطوير\". ويمكنك الاطّلاع على مزيد من المعلومات عن [ذاكرة التخزين المؤقت في Drupal وتحسين الأداء](https://www.drupal.org/docs/7/managing-site-performance-and-scalability/caching-to-improve-performance/caching-overview#s-drupal-performance-resources)."
  },
  "node_modules/lighthouse-stack-packs/packs/drupal.js | uses-optimized-images": {
    "message": "يمكنك استخدام [وحدة](https://www.drupal.org/project/project_module?f%5B0%5D=&f%5B1%5D=&f%5B2%5D=im_vid_3%3A123&f%5B3%5D=&f%5B4%5D=sm_field_project_type%3Afull&f%5B5%5D=&f%5B6%5D=&text=optimize+images&solrsort=iss_project_release_usage+desc&op=Search) تتولّى تلقائيًا مهمّة تحسين وتقليل حجم الصور التي يتم تحميلها على موقعك الإلكتروني مع المحافظة على مستوى الجودة. ويُرجى التأكّد من أنّك تستخدم [أنماط الصور السريعة الاستجابة](https://www.drupal.org/docs/8/mobile-guide/responsive-images-in-drupal-8) الأصلية والتي يوفّرها Drupal (متوفّرة في Drupal 8 والإصدارات الأحدث)."
  },
  "node_modules/lighthouse-stack-packs/packs/drupal.js | uses-rel-preconnect": {
    "message": "يمكنك إضافة تعديلات الموارد preconnect أو dns-prefetch من خلال تثبيت وإعداد [وحدة](https://www.drupal.org/project/project_module?f%5B0%5D=&f%5B1%5D=&f%5B2%5D=&f%5B3%5D=&f%5B4%5D=sm_field_project_type%3Afull&f%5B5%5D=&f%5B6%5D=&text=dns-prefetch&solrsort=iss_project_release_usage+desc&op=Search) تسهّل إضافة تعديلات الموارد المُقدّمة للوكيل المستخدم."
  },
  "node_modules/lighthouse-stack-packs/packs/drupal.js | uses-responsive-images": {
    "message": "يُرجى التأكّد من أنّك تستخدم [أنماط الصور السريعة الاستجابة](https://www.drupal.org/docs/8/mobile-guide/responsive-images-in-drupal-8) الأصلية والتي يوفّرها Drupal (متوفّرة في Drupal 8 والإصدارات الأحدث). ويمكنك استخدام أنماط الصور السريعة الاستجابة عند عرض حقول الصور من خلال أوضاع العرض أو طرق العرض أو الصور التي يتم تحميلها من خلال محرِّر WYSIWYG."
  },
  "node_modules/lighthouse-stack-packs/packs/ezoic.js | font-display": {
    "message": "يمكنك استخدام الأداة [Ezoic Leap](https://pubdash.ezoic.com/speed) وتفعيل الإعداد `Optimize Fonts` للاستفادة تلقائيًا من ميزة ‎`font-display` CSS لضمان أن يكون النص مرئيًا للمستخدم أثناء تحميل خطوط موقع ويب."
  },
  "node_modules/lighthouse-stack-packs/packs/ezoic.js | modern-image-formats": {
    "message": "يمكنك استخدام الأداة [Ezoic Leap](https://pubdash.ezoic.com/speed) وتفعيل الإعداد `Next-Gen Formats` لتحويل الصور إلى تنسيق WebP."
  },
  "node_modules/lighthouse-stack-packs/packs/ezoic.js | offscreen-images": {
    "message": "يمكنك استخدام الأداة [Ezoic Leap](https://pubdash.ezoic.com/speed) وتفعيل الإعداد `Lazy Load Images` لتأجيل تحميل الصور التي لا تظهر على الشاشة حتى يحين وقت الحاجة إليها."
  },
  "node_modules/lighthouse-stack-packs/packs/ezoic.js | render-blocking-resources": {
    "message": "يمكنك استخدام الأداة [Ezoic Leap](https://pubdash.ezoic.com/speed) وتفعيل الإعدادين `Critical CSS` و`Script Delay` لتأجيل تحميل ملفات JS/CSS غير المهمة."
  },
  "node_modules/lighthouse-stack-packs/packs/ezoic.js | server-response-time": {
    "message": "يمكنك استخدام خدمة [Ezoic Cloud Caching](https://pubdash.ezoic.com/speed/caching) لتخزين المحتوى على شبكتنا في جميع أنحاء العالم، ما يحسّن وقت وصول أول بايت."
  },
  "node_modules/lighthouse-stack-packs/packs/ezoic.js | unminified-css": {
    "message": "يمكنك استخدام الأداة [Ezoic Leap](https://pubdash.ezoic.com/speed) وتفعيل الإعداد `Minify CSS` لتصغير ملفات CSS تلقائيًا وتقليل أحجام حمولة الشبكة."
  },
  "node_modules/lighthouse-stack-packs/packs/ezoic.js | unminified-javascript": {
    "message": "يمكنك استخدام الأداة [Ezoic Leap](https://pubdash.ezoic.com/speed) وتفعيل الإعداد `Minify Javascript` لتصغير ملف JS تلقائيًا وتقليل أحجام حمولة الشبكة."
  },
  "node_modules/lighthouse-stack-packs/packs/ezoic.js | unused-css-rules": {
    "message": "يمكنك استخدام الأداة [Ezoic Leap](https://pubdash.ezoic.com/speed) وتفعيل الإعداد `Remove Unused CSS` للمساعدة في حلّ هذه المشكلة. يحدِّد هذا الإعداد فئات CSS المستخدَمة في كل صفحة من صفحات موقعك الإلكتروني، ويزيل أي فئات أخرى ليبقى حجم الملف صغيرًا."
  },
  "node_modules/lighthouse-stack-packs/packs/ezoic.js | uses-long-cache-ttl": {
    "message": "يمكنك استخدام الأداة [Ezoic Leap](https://pubdash.ezoic.com/speed) وتفعيل الإعداد `Efficient Static Cache Policy` لضبط القيم المفضّلة للأصول الثابتة في ترويسات التخزين المؤقت."
  },
  "node_modules/lighthouse-stack-packs/packs/ezoic.js | uses-optimized-images": {
    "message": "يمكنك استخدام الأداة [Ezoic Leap](https://pubdash.ezoic.com/speed) وتفعيل الإعداد `Next-Gen Formats` لتحويل الصور إلى تنسيق WebP."
  },
  "node_modules/lighthouse-stack-packs/packs/ezoic.js | uses-rel-preconnect": {
    "message": "يمكنك استخدام الأداة [Ezoic Leap](https://pubdash.ezoic.com/speed) وتفعيل الإعداد `Pre-Connect Origins` لإضافة تعديلات الموارد `preconnect` وإنشاء اتصالات مبكرة بالمصادر المُهمّة التابعة لجهات خارجية."
  },
  "node_modules/lighthouse-stack-packs/packs/ezoic.js | uses-rel-preload": {
    "message": "يمكنك استخدام الأداة [Ezoic Leap](https://pubdash.ezoic.com/speed) وتفعيل الإعدادين `Preload Fonts` و`Preload Background Images` لإضافة روابط `preload` لتحديد أولويات جلب الموارد المطلوبة حاليًا في وقتٍ لاحق في تحميل الصفحة."
  },
  "node_modules/lighthouse-stack-packs/packs/ezoic.js | uses-responsive-images": {
    "message": "يمكنك استخدام الأداة [Ezoic Leap](https://pubdash.ezoic.com/speed) وتفعيل الإعداد `Resize Images` لتغيير حجم الصور إلى الحجم الملائم للجهاز، ما يقلّل أحجام حمولة الشبكة."
  },
  "node_modules/lighthouse-stack-packs/packs/gatsby.js | modern-image-formats": {
    "message": "يمكنك استخدام المكوِّن `gatsby-plugin-image` بدلاً من `<img>` لتحسين تنسيق الصورة تلقائيًا. [مزيد من المعلومات](https://www.gatsbyjs.com/docs/how-to/images-and-media/using-gatsby-plugin-image)"
  },
  "node_modules/lighthouse-stack-packs/packs/gatsby.js | offscreen-images": {
    "message": "يمكنك استخدام المكوِّن `gatsby-plugin-image` بدلاً من `<img>` لتحميل الصور تلقائيًا باستخدام طريقة التحميل الكسول. [مزيد من المعلومات](https://www.gatsbyjs.com/docs/how-to/images-and-media/using-gatsby-plugin-image)"
  },
  "node_modules/lighthouse-stack-packs/packs/gatsby.js | prioritize-lcp-image": {
    "message": "يمكنك استخدام المكوِّن `gatsby-plugin-image` وضبط سمة \"`loading`\" على \"`eager`\". [مزيد من المعلومات](https://www.gatsbyjs.com/docs/reference/built-in-components/gatsby-plugin-image#shared-props)"
  },
  "node_modules/lighthouse-stack-packs/packs/gatsby.js | render-blocking-resources": {
    "message": "يمكنك استخدام `Gatsby Script API` لتأجيل تحميل النصوص البرمجية غير المهمة التابعة لجهات خارجية. [مزيد من المعلومات](https://www.gatsbyjs.com/docs/reference/built-in-components/gatsby-script/)"
  },
  "node_modules/lighthouse-stack-packs/packs/gatsby.js | unused-css-rules": {
    "message": "يمكنك استخدام المكوِّن الإضافي `PurgeCSS` من `Gatsby` لإزالة القواعد غير المستخدَمة من أوراق الأنماط. [مزيد من المعلومات](https://purgecss.com/plugins/gatsby.html)"
  },
  "node_modules/lighthouse-stack-packs/packs/gatsby.js | unused-javascript": {
    "message": "يمكنك استخدام `Webpack Bundle Analyzer` لرصد رمز JavaScript غير المستخدَم. [مزيد من المعلومات](https://www.gatsbyjs.com/plugins/gatsby-plugin-webpack-bundle-analyser-v2/)"
  },
  "node_modules/lighthouse-stack-packs/packs/gatsby.js | uses-long-cache-ttl": {
    "message": "يُرجى ضبط إعدادات التخزين المؤقت لمواد العرض الثابتة. [مزيد من المعلومات](https://www.gatsbyjs.com/docs/how-to/previews-deploys-hosting/caching/)"
  },
  "node_modules/lighthouse-stack-packs/packs/gatsby.js | uses-optimized-images": {
    "message": "يمكنك استخدام المكوِّن `gatsby-plugin-image` بدلاً من `<img>` لتعديل جودة الصورة. [مزيد من المعلومات](https://www.gatsbyjs.com/docs/how-to/images-and-media/using-gatsby-plugin-image)"
  },
  "node_modules/lighthouse-stack-packs/packs/gatsby.js | uses-responsive-images": {
    "message": "يمكنك استخدام المكوِّن `gatsby-plugin-image` لضبط `sizes` بالشكل المناسب. [مزيد من المعلومات](https://www.gatsbyjs.com/docs/how-to/images-and-media/using-gatsby-plugin-image)"
  },
  "node_modules/lighthouse-stack-packs/packs/joomla.js | efficient-animated-content": {
    "message": "يمكنك تحميل ملف GIF إلى خدمة ستتيح تضمينه في شكل فيديو HTML5."
  },
  "node_modules/lighthouse-stack-packs/packs/joomla.js | modern-image-formats": {
    "message": "يمكنك استخدام [مكون إضافي](https://extensions.joomla.org/instant-search/?jed_live%5Bquery%5D=webp) أو خدمة تتيح لك تحويل صورك المحمَّلة إلى أفضل التنسيقات تلقائيًا."
  },
  "node_modules/lighthouse-stack-packs/packs/joomla.js | offscreen-images": {
    "message": "يمكنك تثبيت [مكوِّن Joomla الإضافي المُساعِد في التحميل البطيء](https://extensions.joomla.org/instant-search/?jed_live%5Bquery%5D=lazy%20loading) والذي يتيح لك إمكانية تأجيل أي صور خارج الشاشة، أو يمكنك الانتقال إلى نموذج يوفّر هذه الوظيفة. وبدءًا من الإصدار Joomla 4.0، تحصل كل الصور الجديدة [تلقائيًا](https://github.com/joomla/joomla-cms/pull/30748) على السمة `loading` من الحزمة الأساسية."
  },
  "node_modules/lighthouse-stack-packs/packs/joomla.js | render-blocking-resources": {
    "message": "هناك عدد من مكوّنات Joomla الإضافية التي يمكنها مساعدتك على [تضمين الأصول المهمة](https://extensions.joomla.org/instant-search/?jed_live%5Bquery%5D=performance) أو [تأجيل الموارد الأقل أهمية](https://extensions.joomla.org/instant-search/?jed_live%5Bquery%5D=performance). يجب الانتباه إلى أنّ التحسينات التي توفّرها هذه المكوّنات قد توقف ميزات النماذج أو المكوّنات الإضافية، لذلك ستحتاج إلى اختبارها بدقة تامّة."
  },
  "node_modules/lighthouse-stack-packs/packs/joomla.js | server-response-time": {
    "message": "تساهم النماذج والإضافات ومواصفات الخادم جميعًا في تحسين وقت استجابة الخادم. يمكنك البحث عن نموذج مُحسّن بدرجة أكبر و/أو اختيار إضافة للتحسين و/أو ترقية الخادم."
  },
  "node_modules/lighthouse-stack-packs/packs/joomla.js | total-byte-weight": {
    "message": "يمكنك عرض مقتطفات في فئات مقالاتك (مثلًا من خلال رابط \"قراءة المزيد\")، أو تقليل عدد المقالات المعروضة في صفحة معينة، أو تقسيم مشاركاتك الطويلة إلى صفحات متعدّدة، أو استخدام مكوّن إضافي لتحميل التعليقات ببطء."
  },
  "node_modules/lighthouse-stack-packs/packs/joomla.js | unminified-css": {
    "message": "يمكن لعدد من [إضافات Joomla](https://extensions.joomla.org/instant-search/?jed_live%5Bquery%5D=performance) زيادة سرعة موقعك الإلكتروني من خلال ربط أنماط لغة CSS وتصغيرها وضغطها. وهناك أيضًا نماذج توفّر هذه الوظيفة."
  },
  "node_modules/lighthouse-stack-packs/packs/joomla.js | unminified-javascript": {
    "message": "يمكن لعدد من [إضافات Joomla](https://extensions.joomla.org/instant-search/?jed_live%5Bquery%5D=performance) زيادة سرعة موقعك الإلكتروني من خلال ربط النصوص البرمجية وتصغيرها وضغطها. وهناك أيضًا نماذج توفّر هذه الوظيفة."
  },
  "node_modules/lighthouse-stack-packs/packs/joomla.js | unused-css-rules": {
    "message": "يمكنك تقليل أو تغيير عدد [إضافات Joomla](https://extensions.joomla.org/) التي تُحمِّل في صفحتك لغة CSS غير المستخدمة. لتحديد الإضافات التي تضيف لغة CSS دخيلة، يمكنك محاولة تشغيل [تغطية الرمز البرمجي](https://developers.google.com/web/updates/2017/04/devtools-release-notes#coverage) في Chrome DevTools. يمكنك تحديد التصميم/المكوّن الإضافي المسؤول من عنوان URL لورقة الأنماط. ويمكنك البحث عن المكوّنات الإضافية التي تحتوي على العديد من أوراق الأنماط في القائمة والتي تتضمن الكثير من اللون الأحمر في تغطية الرمز. ومن المفترض أن يُدرِج المكوّن الإضافي ورقة أنماط فقط في حال كانت مُستخدَمة في الصفحة."
  },
  "node_modules/lighthouse-stack-packs/packs/joomla.js | unused-javascript": {
    "message": "يمكنك تقليل أو تغيير عدد [إضافات Joomla](https://extensions.joomla.org/) التي تُحمِّل في صفحتك ملفات JavaScript غير المستخدمة. لتحديد المكونات الإضافية التي تضيف لغة JavaScript دخيلة، يمكنك محاولة تشغيل [تغطية الرمز البرمجي](https://developers.google.com/web/updates/2017/04/devtools-release-notes#coverage) في Chrome DevTools. يمكنك تحديد الإضافة المسؤولة من عنوان URL للنص البرمجي. ويمكنك البحث عن الإضافات التي تحتوي على العديد من النصوص البرمجية في القائمة والتي تتضمن الكثير من اللون الأحمر في تغطية الرمز البرمجي. ومن المفترض أن تُدرِج الإضافة نصًا برمجيًا فقط في حال كان مُستخدَمًا في الصفحة."
  },
  "node_modules/lighthouse-stack-packs/packs/joomla.js | uses-long-cache-ttl": {
    "message": "يمكنك الاطّلاع على المزيد من المعلومات عن [التخزين المؤقت للمتصفِّح في Joomla](https://docs.joomla.org/Cache)."
  },
  "node_modules/lighthouse-stack-packs/packs/joomla.js | uses-optimized-images": {
    "message": "يمكنك استخدام [مكوّن إضافي لتحسين الصورة](https://extensions.joomla.org/instant-search/?jed_live%5Bquery%5D=performance) لضغط صورك مع المحافظة على مستوى الجودة."
  },
  "node_modules/lighthouse-stack-packs/packs/joomla.js | uses-responsive-images": {
    "message": "يمكنك استخدام [مكوّن إضافي للصور السريعة الاستجابة](https://extensions.joomla.org/instant-search/?jed_live%5Bquery%5D=responsive%20images) لاستخدام صور سريعة الاستجابة في المحتوى."
  },
  "node_modules/lighthouse-stack-packs/packs/joomla.js | uses-text-compression": {
    "message": "يمكنك تفعيل ميزة \"ضغط النص\" من خلال تفعيل ضغط صفحة Gzip في Joomla (النظام > الإعداد العام > الخادم)."
  },
  "node_modules/lighthouse-stack-packs/packs/magento.js | critical-request-chains": {
    "message": "في حال عدم إنشاء حزمة لمواد عرض JavaScript، عليك استخدام [baler](https://github.com/magento/baler)."
  },
  "node_modules/lighthouse-stack-packs/packs/magento.js | disable-bundling": {
    "message": "أوقِف [التصغير وحزمة JavaScript](https://devdocs.magento.com/guides/v2.3/frontend-dev-guide/themes/js-bundling.html) المدمجة للنظام الأساسي Magento واستخدِم [baler](https://github.com/magento/baler/) بدلاً من ذلك."
  },
  "node_modules/lighthouse-stack-packs/packs/magento.js | font-display": {
    "message": "حدِّد `@font-display` عند [وضع خطوط مخصصة](https://devdocs.magento.com/guides/v2.3/frontend-dev-guide/css-topics/using-fonts.html)."
  },
  "node_modules/lighthouse-stack-packs/packs/magento.js | modern-image-formats": {
    "message": "عليك البحث عن [سوق Magento](https://marketplace.magento.com/catalogsearch/result/?q=webp) للحصول على مجموعة متنوعة من إضافات الجهات الخارجية للاستفادة من تنسيقات الصور الأحدث."
  },
  "node_modules/lighthouse-stack-packs/packs/magento.js | offscreen-images": {
    "message": "عليك تعديل نماذج الكتالوج والمنتج للاستفادة من ميزة [التحميل الخامل](https://web.dev/native-lazy-loading) للنظام الأساسي للويب."
  },
  "node_modules/lighthouse-stack-packs/packs/magento.js | server-response-time": {
    "message": "استخدِم [دمج Varnish](https://devdocs.magento.com/guides/v2.3/config-guide/varnish/config-varnish.html) للنظام الأساسي Magento."
  },
  "node_modules/lighthouse-stack-packs/packs/magento.js | unminified-css": {
    "message": "فعِّل الخيار \"تصغير ملفات CSS\" في إعدادات مطوّر البرامج في المتجر. [مزيد من المعلومات](https://devdocs.magento.com/guides/v2.3/performance-best-practices/configuration.html?itm_source=devdocs&itm_medium=search_page&itm_campaign=federated_search&itm_term=minify%20css%20files)"
  },
  "node_modules/lighthouse-stack-packs/packs/magento.js | unminified-javascript": {
    "message": "يمكنك استخدام [Terser](https://www.npmjs.com/package/terser) لتصغير جميع أصول JavaScript التي تنتُج عن نشر المحتوى الثابت، وإيقاف ميزة التصغير المضمَّنة."
  },
  "node_modules/lighthouse-stack-packs/packs/magento.js | unused-javascript": {
    "message": "أوقِف [حزمة JavaScript](https://devdocs.magento.com/guides/v2.3/frontend-dev-guide/themes/js-bundling.html) المدمجة للنظام الأساسي Magento."
  },
  "node_modules/lighthouse-stack-packs/packs/magento.js | uses-optimized-images": {
    "message": "عليك البحث عن [سوق Magento](https://marketplace.magento.com/catalogsearch/result/?q=optimize%20image) للحصول على مجموعة متنوعة من إضافات الجهات الخارجية لتحسين الصور."
  },
  "node_modules/lighthouse-stack-packs/packs/magento.js | uses-rel-preconnect": {
    "message": "يمكن إضافة تعديلات الموارد preconnect أو dns-prefetch من خلال [تعديل تنسيق التصميمات](https://devdocs.magento.com/guides/v2.3/frontend-dev-guide/layouts/xml-manage.html)."
  },
  "node_modules/lighthouse-stack-packs/packs/magento.js | uses-rel-preload": {
    "message": "يمكن إضافة علامات `<link rel=preload>` عن طريق [تعديل تنسيق التصميمات](https://devdocs.magento.com/guides/v2.3/frontend-dev-guide/layouts/xml-manage.html)."
  },
  "node_modules/lighthouse-stack-packs/packs/next.js | modern-image-formats": {
    "message": "يمكنك استخدام المكوِّن `next/image` بدلاً من `<img>` لتحسين تنسيق الصورة تلقائيًا. [مزيد من المعلومات](https://nextjs.org/docs/basic-features/image-optimization)"
  },
  "node_modules/lighthouse-stack-packs/packs/next.js | offscreen-images": {
    "message": "يمكنك استخدام المكوِّن `next/image` بدلاً من `<img>` لتحميل الصور تلقائيًا باستخدام طريقة التحميل الكسول. [مزيد من المعلومات](https://nextjs.org/docs/basic-features/image-optimization)"
  },
  "node_modules/lighthouse-stack-packs/packs/next.js | prioritize-lcp-image": {
    "message": "يمكنك استخدام المكوِّن `next/image` وضبط \"الأولوية\" على \"صحيح\" لإجراء التحميل المُسبق لصورة المقياس \"سرعة عرض أكبر جزء من المحتوى على الصفحة (LCP)\". [مزيد من المعلومات](https://nextjs.org/docs/api-reference/next/image#priority)"
  },
  "node_modules/lighthouse-stack-packs/packs/next.js | render-blocking-resources": {
    "message": "يمكنك استخدام المكوِّن `next/script` لتأجيل تحميل النصوص البرمجية غير المهمة التابعة لجهات خارجية. [مزيد من المعلومات](https://nextjs.org/docs/basic-features/script)"
  },
  "node_modules/lighthouse-stack-packs/packs/next.js | unsized-images": {
    "message": "يمكنك استخدام المكوّن `next/image` للتأكد من أنّ حجم الصور مضبوط دائمًا بالشكل المناسب. [مزيد من المعلومات](https://nextjs.org/docs/api-reference/next/image#width)"
  },
  "node_modules/lighthouse-stack-packs/packs/next.js | unused-css-rules": {
    "message": "يمكنك إعداد `PurgeCSS` في عملية ضبط `Next.js` لإزالة أي قواعد غير مستخدَمة من أوراق الأنماط. [مزيد من المعلومات](https://purgecss.com/guides/next.html)"
  },
  "node_modules/lighthouse-stack-packs/packs/next.js | unused-javascript": {
    "message": "يمكنك استخدام `Webpack Bundle Analyzer` لرصد رمز JavaScript غير المستخدَم. [مزيد من المعلومات](https://github.com/vercel/next.js/tree/canary/packages/next-bundle-analyzer)"
  },
  "node_modules/lighthouse-stack-packs/packs/next.js | user-timings": {
    "message": "يمكنك استخدام `Next.js Analytics` لقياس الأداء الفعلي العالمي لتطبيقك. [مزيد من المعلومات](https://nextjs.org/docs/advanced-features/measuring-performance)"
  },
  "node_modules/lighthouse-stack-packs/packs/next.js | uses-long-cache-ttl": {
    "message": "يمكنك ضبط ميزة التخزين المؤقت لمواد العرض وصفحات `Server-side Rendered` (SSR) الثابتة. [مزيد من المعلومات](https://nextjs.org/docs/going-to-production#caching)"
  },
  "node_modules/lighthouse-stack-packs/packs/next.js | uses-optimized-images": {
    "message": "يمكنك استخدام المكوِّن `next/image` بدلاً من `<img>` لتعديل جودة الصورة. [مزيد من المعلومات](https://nextjs.org/docs/basic-features/image-optimization)"
  },
  "node_modules/lighthouse-stack-packs/packs/next.js | uses-responsive-images": {
    "message": "يمكنك استخدام المكوِّن `next/image` لضبط `sizes` المناسبة. [مزيد من المعلومات](https://nextjs.org/docs/api-reference/next/image#sizes)"
  },
  "node_modules/lighthouse-stack-packs/packs/next.js | uses-text-compression": {
    "message": "يمكنك تفعيل ميزة ضغط البيانات في خادم Next.js الخاص بك. [مزيد من المعلومات](https://nextjs.org/docs/api-reference/next.config.js/compression)"
  },
  "node_modules/lighthouse-stack-packs/packs/nitropack.js | dom-size": {
    "message": "يمكنك التواصل مع مدير الحساب لتفعيل ميزة [`HTML Lazy Load`](https://support.nitropack.io/hc/en-us/articles/17144942904337). وسيؤدي ضبط هذه الميزة إلى منح الأولوية لأداء عرض الصفحة وتحسينه."
  },
  "node_modules/lighthouse-stack-packs/packs/nitropack.js | font-display": {
    "message": "استخدِم الخيار [`Override Font Rendering Behavior`](https://support.nitropack.io/hc/en-us/articles/16547358865041) في NitroPack لضبط القيمة المطلوبة لقاعدة CSS الخاصة بعرض الخطوط."
  },
  "node_modules/lighthouse-stack-packs/packs/nitropack.js | modern-image-formats": {
    "message": "يمكنك استخدام ميزة [`Image Optimization`](https://support.nitropack.io/hc/en-us/articles/16547237162513) لتحويل صورك تلقائيًا إلى تنسيق WebP."
  },
  "node_modules/lighthouse-stack-packs/packs/nitropack.js | offscreen-images": {
    "message": "يمكنك تأجيل تحميل الصور خارج الشاشة من خلال تفعيل ميزة [`Automatic Image Lazy Loading`](https://support.nitropack.io/hc/en-us/articles/12457493524369-NitroPack-Lazy-Loading-Feature-for-Images)."
  },
  "node_modules/lighthouse-stack-packs/packs/nitropack.js | render-blocking-resources": {
    "message": "يمكنك تفعيل ميزة [`Remove render-blocking resources`](https://support.nitropack.io/hc/en-us/articles/13820893500049-How-to-Deal-with-Render-Blocking-Resources-in-NitroPack) في NitroPack لتقليص مُدد التحميل المبدئي."
  },
  "node_modules/lighthouse-stack-packs/packs/nitropack.js | server-response-time": {
    "message": "يمكنك تحسين وقت استجابة الخادم وتحسين الأداء الملحوظ من خلال تفعيل ميزة [`Instant Load`](https://support.nitropack.io/hc/en-us/articles/16547340617361)."
  },
  "node_modules/lighthouse-stack-packs/packs/nitropack.js | unminified-css": {
    "message": "يمكنك تفعيل ميزة [`Minify resources`](https://support.nitropack.io/hc/en-us/articles/360061059394-Minify-Resources) في إعدادات \"التخزين المؤقت\" لتقليل حجم ملفات CSS وHTML وJavaScript لتقليص مُدد التحميل."
  },
  "node_modules/lighthouse-stack-packs/packs/nitropack.js | unminified-javascript": {
    "message": "يمكنك تفعيل ميزة [`Minify resources`](https://support.nitropack.io/hc/en-us/articles/360061059394-Minify-Resources) في إعدادات \"التخزين المؤقت\" لتقليل حجم ملفات JS وHTML وCSS لتقليص مُدد التحميل."
  },
  "node_modules/lighthouse-stack-packs/packs/nitropack.js | unused-css-rules": {
    "message": "يمكنك تفعيل ميزة [`Reduce Unused CSS`](https://support.nitropack.io/hc/en-us/articles/360020418457-Reduce-Unused-CSS) لإزالة قواعد CSS التي لا تنطبق على هذه الصفحة."
  },
  "node_modules/lighthouse-stack-packs/packs/nitropack.js | unused-javascript": {
    "message": "يمكنك ضبط [`Delayed Scripts`](https://support.nitropack.io/hc/en-us/articles/1500002600942-Delayed-Scripts) في NitroPack ليتم تأجيل تحميل النصوص البرمجية إلى أن تكون هناك حاجة إليها."
  },
  "node_modules/lighthouse-stack-packs/packs/nitropack.js | uses-long-cache-ttl": {
    "message": "يمكنك الانتقال إلى ميزة [`Improve Server Response Time`](https://support.nitropack.io/hc/en-us/articles/1500002321821-Improve-Server-Response-Time) في قائمة \"`Caching`\" وتعديل وقت انتهاء صلاحية ذاكرة التخزين المؤقت للصفحة لتحسين كلّ من مُدد التحميل وتجربة المستخدم."
  },
  "node_modules/lighthouse-stack-packs/packs/nitropack.js | uses-optimized-images": {
    "message": "يمكنك ضغط صورك وتحسينها وتحويلها تلقائيًا إلى تنسيق WebP من خلال تفعيل الإعداد [`Image Optimization`](https://support.nitropack.io/hc/en-us/articles/14177271695121-How-to-serve-images-in-next-gen-formats-using-NitroPack)."
  },
  "node_modules/lighthouse-stack-packs/packs/nitropack.js | uses-responsive-images": {
    "message": "يمكنك تفعيل ميزة [`Adaptive Image Sizing`](https://support.nitropack.io/hc/en-us/articles/10123833029905-How-to-Enable-Adaptive-Image-Sizing-For-Your-Site) لتحسين صورك بشكل استباقي وجعلها متوافقة مع أبعاد الحاويات التي يتم عرضها فيها على جميع الأجهزة."
  },
  "node_modules/lighthouse-stack-packs/packs/nitropack.js | uses-text-compression": {
    "message": "يمكنك استخدام [`Gzip compression`](https://support.nitropack.io/hc/en-us/articles/13229297479313-Enabling-GZIP-compression) في NitroPack لتقليص حجم الملفات التي يتم إرسالها إلى المتصفّح."
  },
  "node_modules/lighthouse-stack-packs/packs/nuxt.js | modern-image-formats": {
    "message": "يمكنك استخدام المكوّن `nuxt/image` وضبط `format=\"webp\"`. [مزيد من المعلومات](https://image.nuxtjs.org/components/nuxt-img#format)"
  },
  "node_modules/lighthouse-stack-packs/packs/nuxt.js | offscreen-images": {
    "message": "يمكنك استخدام المكوّن `nuxt/image` وضبط `loading=\"lazy\"` لتأجيل تحميل الصور خارج الشاشة. [مزيد من المعلومات](https://image.nuxtjs.org/components/nuxt-img#loading)"
  },
  "node_modules/lighthouse-stack-packs/packs/nuxt.js | prioritize-lcp-image": {
    "message": "يمكنك استخدام المكوِّن `nuxt/image` وتحديد `preload` لصورة المقياس LCP. [مزيد من المعلومات](https://image.nuxtjs.org/components/nuxt-img#preload)"
  },
  "node_modules/lighthouse-stack-packs/packs/nuxt.js | unsized-images": {
    "message": "يمكنك استخدام المكوّن `nuxt/image` واختيار `width` و`height` مُحدّدين. [مزيد من المعلومات](https://image.nuxtjs.org/components/nuxt-img#width--height)"
  },
  "node_modules/lighthouse-stack-packs/packs/nuxt.js | uses-optimized-images": {
    "message": "يمكنك استخدام المكوِّن `nuxt/image` وضبط `quality` المناسبة. [مزيد من المعلومات](https://image.nuxtjs.org/components/nuxt-img#quality)"
  },
  "node_modules/lighthouse-stack-packs/packs/nuxt.js | uses-responsive-images": {
    "message": "يمكنك استخدام المكوِّن `nuxt/image` وضبط `sizes` المناسبة. [مزيد من المعلومات](https://image.nuxtjs.org/components/nuxt-img#sizes)"
  },
  "node_modules/lighthouse-stack-packs/packs/octobercms.js | efficient-animated-content": {
    "message": "[يمكنك استخدام الفيديو بدلاً من صور GIF المتحركة](https://web.dev/replace-gifs-with-videos/) لتحميل صفحات الويب بشكل أسرع، بالإضافة إلى استخدام تنسيقات ملفات حديثة، مثل [WebM](https://web.dev/replace-gifs-with-videos/#create-webm-videos) أو [AV1](https://developers.google.com/web/updates/2018/09/chrome-70-media-updates#av1-decoder) لتحسين كفاءة الضغط بنسبة تزيد عن 30% على برنامج ترميز الفيديو المتطوّر الحالي، VP9."
  },
  "node_modules/lighthouse-stack-packs/packs/octobercms.js | modern-image-formats": {
    "message": "يمكنك استخدام [مكوّن إضافي](https://octobercms.com/plugins?search=image) أو خدمة تتيح تحويل الصور المحمَّلة إلى أفضل التنسيقات تلقائيًا. يقل [حجم صور WebP بدون فقدان أي تفاصيل](https://developers.google.com/speed/webp) بنسبة 26% مقارنةً بصور PNG، ويقل بنسبة تتراوح بين 25% و34% مقارنةً بصور JPEG في مؤشر الجودة المعادِلة وفق مقياس مؤشر التشابه الهيكلي (SSIM). يمكن استخدام تنسيق [AVIF](https://jakearchibald.com/2020/avif-has-landed/) لعرض الصور بتنسيقات الجيل القادم."
  },
  "node_modules/lighthouse-stack-packs/packs/octobercms.js | offscreen-images": {
    "message": "يمكنك تثبيت [مكوّن إضافي لتحميل الصور ببطء](https://octobercms.com/plugins?search=lazy) يتيح لك إمكانية تأجيل عرض أي صور خارج الشاشة، أو يمكنك الانتقال إلى مظهر يوفّر هذه الوظيفة. يمكنك أيضًا استخدام [مكون AMP الإضافي](https://octobercms.com/plugins?search=Accelerated+Mobile+Pages)."
  },
  "node_modules/lighthouse-stack-packs/packs/octobercms.js | render-blocking-resources": {
    "message": "ثمّة مكوّنات إضافية تساعد على تشغيل [مواد العرض المهمة المضمَّنة](https://octobercms.com/plugins?search=css) على نحو سليم. قد تتسبب هذه المكوّنات الإضافية في إيقاف مكونّات إضافية أخرى، لذا يجب اختبارها جيدًا."
  },
  "node_modules/lighthouse-stack-packs/packs/octobercms.js | server-response-time": {
    "message": "تساهم المظاهر والمكونات الإضافية ومواصفات الخادم في تحسين وقت استجابة الخادم. ابحث عن مظهر محسَّن للغاية و/أو اختَر مكوّنًا إضافيًا و/أو قم بترقية الخادم. إنّ منصّة October لإدارة المحتوى تتيح لمطوّري البرامج إمكانية استخدام [`Queues`](https://octobercms.com/docs/services/queues) لتأجيل معالجة أي مَهمّة تستهلك الوقت، مثل إرسال رسالة إلكترونية. ويساعد ذلك على تسريع تنفيذ طلبات الويب بشدّة."
  },
  "node_modules/lighthouse-stack-packs/packs/octobercms.js | total-byte-weight": {
    "message": "يمكنك عرض مقتطفات في قائمة المشاركات (مثلاً، باستخدام زر `show more`) أو تقليل عدد المشاركات المعروضة في صفحة ويب معيّنة أو تقسيم المشاركات الطويلة إلى صفحات ويب متعدّدة أو استخدام مكوّن إضافي لتحميل التعليقات ببطء."
  },
  "node_modules/lighthouse-stack-packs/packs/octobercms.js | unminified-css": {
    "message": "يمكن لعدد من [المكوّنات الإضافية](https://octobercms.com/plugins?search=css) زيادة سرعة موقعك الإلكتروني من خلال دمج الأنماط وتصغيرها وضغطها. يمكن تسريع عملية التطوير من خلال استخدام عملية تصميم تتيح تصغير الأنماط في البداية."
  },
  "node_modules/lighthouse-stack-packs/packs/octobercms.js | unminified-javascript": {
    "message": "يمكن لعدد من [المكوّنات الإضافية](https://octobercms.com/plugins?search=javascript) زيادة سرعة الموقع الإلكتروني من خلال دمج النصوص البرمجية وضغطها وتصغيرها. يمكن تسريع عملية التطوير من خلال استخدام عملية تصميم تتيح تصغير الأنماط في البداية."
  },
  "node_modules/lighthouse-stack-packs/packs/octobercms.js | unused-css-rules": {
    "message": "يمكنك مراجعة [المكوّنات الإضافية](https://octobercms.com/plugins) التي تُحمِّل على الموقع الإلكتروني صفحات الأنماط المتتالية (CSS) غير المستخدَمة. لتحديد المكوّنات الإضافية التي تضيف صفحات الأنماط المتتالية (CSS) غير الضرورية، يمكنك تشغيل مقياس [نسبة استخدام رموز الصفحة](https://developers.google.com/web/updates/2017/04/devtools-release-notes#coverage) في \"أدوات مطوري البرامج في Chrome\". يمكنك تحديد المظهر/المكوّن الإضافي المسؤول من عنوان URL لورقة الأنماط. ابحث عن المكونات الإضافية التي تتضمّن العديد من أوراق الأنماط المشتمِلة على الكثير من اللون الأحمر في مقياس نسبة استخدام رموز الصفحة. ومن المفترض أن يضيف المكوّن الإضافي ورقة أنماط فقط إذا كانت مُستخدَمة حاليًا في الصفحة."
  },
  "node_modules/lighthouse-stack-packs/packs/octobercms.js | unused-javascript": {
    "message": "يمكنك مراجعة [المكوّنات الإضافية](https://octobercms.com/plugins?search=javascript) التي تُحمِّل في صفحة الويب ملفات JavaScript غير مستخدَمة. لتحديد المكوّنات الإضافية التي تضيف ملفات JavaScript غير ضرورية، يمكنك تشغيل مقياس [نسبة استخدام رموز الصفحة](https://developers.google.com/web/updates/2017/04/devtools-release-notes#coverage) في \"أدوات مطوري البرامج في Chrome\". ويمكن تحديد المظهر/المكوّن الإضافي المعنيّ من عنوان URL للنص البرمجي. ابحث عن المكونات الإضافية التي تتضمّن العديد من النصوص البرمجية المشتمِلة على الكثير من اللون الأحمر في مقياس نسبة استخدام رموز الصفحة. ومن المفترض أن يضيف المكوّن الإضافي نصًا برمجيًا فقط إذا كان مُستخدَمًا حاليًا في صفحة الويب."
  },
  "node_modules/lighthouse-stack-packs/packs/octobercms.js | uses-long-cache-ttl": {
    "message": "يمكنك الاطّلاع على قسم [منع الطلبات غير الضرورية من الشبكة باستخدام ذاكرة التخزين المؤقت عبر HTTP](https://web.dev/http-cache/#caching-checklist). ويمكن استخدام العديد من [المكوّنات الإضافية](https://octobercms.com/plugins?search=Caching) لتسريع التخزين المؤقت."
  },
  "node_modules/lighthouse-stack-packs/packs/octobercms.js | uses-optimized-images": {
    "message": "يمكنك استخدام [مكوّن إضافي لتحسين الصور](https://octobercms.com/plugins?search=image) لضغط الصور مع الاحتفاظ بمستوى الجودة."
  },
  "node_modules/lighthouse-stack-packs/packs/octobercms.js | uses-responsive-images": {
    "message": "يمكنك تحميل الصور مباشرةً من خلال مدير الوسائط للتأكّد من توفّر أحجام الصور المطلوبة. وبإمكانك استخدام [فلتر تغيير الحجم](https://octobercms.com/docs/markup/filter-resize) أو [مكوّن إضافي لتغيير حجم الصور](https://octobercms.com/plugins?search=image) للتأكّد من استخدام أفضل الأحجام للصور."
  },
  "node_modules/lighthouse-stack-packs/packs/octobercms.js | uses-text-compression": {
    "message": "يمكنك تفعيل ضغط النص في إعداد خادم الويب."
  },
  "node_modules/lighthouse-stack-packs/packs/react.js | dom-size": {
    "message": "يمكنك استخدام مكتبة \"عرض المحتوى في النافذة الحالية\" مثل `react-window` لتقليل عدد عُقَد DOM التي يتم إنشاؤها في حال عرض العديد من العناصر المتكررة على الصفحة. [يُرجى الاطّلاع على مزيد من المعلومات.](https://web.dev/virtualize-long-lists-react-window/) ويمكنك تقليل عمليات إعادة العرض غير الضرورية باستخدام [`shouldComponentUpdate`](https://reactjs.org/docs/optimizing-performance.html#shouldcomponentupdate-in-action) أو [`PureComponent`](https://reactjs.org/docs/react-api.html#reactpurecomponent) أو [`React.memo`](https://reactjs.org/docs/react-api.html#reactmemo) و[تخطّي التأثيرات](https://reactjs.org/docs/hooks-effect.html#tip-optimizing-performance-by-skipping-effects) فقط حتى يتم تغيير اعتماديات معيّنة في حال استخدام موضع الإدراج `Effect` لتحسين مستوى أداء وقت التشغيل."
  },
  "node_modules/lighthouse-stack-packs/packs/react.js | redirects": {
    "message": "في حال استخدام React Router، عليك تقليل استخدام المكوّن `<Redirect>` في [عمليات تنقل المسار](https://reacttraining.com/react-router/web/api/Redirect)."
  },
  "node_modules/lighthouse-stack-packs/packs/react.js | server-response-time": {
    "message": "في حال كنت تعرض من جانب الخادم أي مكوّنات React، عليك استخدام `renderToPipeableStream()` أو `renderToStaticNodeStream()` للسماح للعميل بتلقي أجزاء مختلفة من الترميز ودمجها بدلاً من جميع الأجزاء دفعة واحدة. [مزيد من المعلومات](https://reactjs.org/docs/react-dom-server.html#renderToPipeableStream)"
  },
  "node_modules/lighthouse-stack-packs/packs/react.js | unminified-css": {
    "message": "في حال تصغير نظام الإصدار لملفات CSS تلقائيًا، يُرجى التأكد من أنك تنشر إصدار الإنتاج لتطبيقك. يمكنك التحقّق من ذلك باستخدام إضافة React Developer Tools. [مزيد من المعلومات](https://reactjs.org/docs/optimizing-performance.html#use-the-production-build)"
  },
  "node_modules/lighthouse-stack-packs/packs/react.js | unminified-javascript": {
    "message": "في حال تصغير نظام الإصدار لملفات JavaScript تلقائيًا، يُرجى التأكد من أنك تنشر إصدار الإنتاج لتطبيقك. يمكنك التحقّق من ذلك باستخدام إضافة React Developer Tools. [مزيد من المعلومات](https://reactjs.org/docs/optimizing-performance.html#use-the-production-build)"
  },
  "node_modules/lighthouse-stack-packs/packs/react.js | unused-javascript": {
    "message": "في حال عدم العرض من جانب الخادم، عليك [تقسيم حِزم JavaScript](https://web.dev/code-splitting-suspense/) من خلال `React.lazy()`. بخلاف ذلك، يمكن تقسيم الرمز باستخدام مكتبة تابعة لجهات خارجية، مثل [المكوّنات القابلة للتحميل](https://www.smooth-code.com/open-source/loadable-components/docs/getting-started/)."
  },
  "node_modules/lighthouse-stack-packs/packs/react.js | user-timings": {
    "message": "استخدِم محلِّل React DevTools الذي يتيح الاستفادة من واجهة برمجة تطبيقات المحلّل لقياس مستوى أداء العرض للمكوّنات. [مزيد من المعلومات](https://reactjs.org/blog/2018/09/10/introducing-the-react-profiler.html)"
  },
  "node_modules/lighthouse-stack-packs/packs/wix.js | efficient-animated-content": {
    "message": "يمكنك وضع الفيديوهات في `VideoBoxes` وتخصيصها باستخدام `Video Masks` أو إضافة `Transparent Videos`. [مزيد من المعلومات](https://support.wix.com/en/article/wix-video-about-wix-video)"
  },
  "node_modules/lighthouse-stack-packs/packs/wix.js | modern-image-formats": {
    "message": "يمكنك تحميل الصور باستخدام الأداة `Wix Media Manager` لضمان عرض الصور تلقائيًا بتنسيق WebP. اطّلِع على [طرق إضافية لتحسين](https://support.wix.com/en/article/site-performance-optimizing-your-media) وسائط موقعك الإلكتروني."
  },
  "node_modules/lighthouse-stack-packs/packs/wix.js | render-blocking-resources": {
    "message": "عند [إضافة رمز برمجي تابع لجهة خارجية](https://support.wix.com/en/article/site-performance-using-third-party-code-on-your-site) في علامة التبويب `Custom Code` ضمن لوحة بيانات موقعك الإلكتروني، تأكَّد من تأجيله أو تحميله في نهاية نص الرمز البرمجي. استخدِم [عمليات الدمج](https://support.wix.com/en/article/about-marketing-integrations) على Wix، إن أمكن، لتضمين أدوات التسويق على موقعك الإلكتروني. "
  },
  "node_modules/lighthouse-stack-packs/packs/wix.js | server-response-time": {
    "message": "يستخدم Wix شبكات توصيل المحتوى (CDN) وميزة التخزين المؤقت للاستجابة بأسرع وقت ممكن لمعظم الزوّار. يمكنك [يدويًا تفعيل ميزة التخزين المؤقت](https://support.wix.com/en/article/site-performance-caching-pages-to-optimize-loading-speed) لموقعك الإلكتروني، خاصةً إذا كنت تستخدم `Velo`."
  },
  "node_modules/lighthouse-stack-packs/packs/wix.js | unused-javascript": {
    "message": "يُرجى مراجعة أي رمز برمجي تابع لجهة خارجية سبق لك إضافته إلى موقعك الإلكتروني في علامة التبويب `Custom Code` ضِمن لوحة البيانات الخاصة بموقعك الإلكتروني وإبقاء الخدمات اللازمة فقط لموقعك الإلكتروني. [المزيد من المعلومات](https://support.wix.com/en/article/site-performance-removing-unused-javascript)"
  },
  "node_modules/lighthouse-stack-packs/packs/wordpress.js | efficient-animated-content": {
    "message": "يمكنك تحميل ملف GIF إلى خدمة ستتيح تضمينه في شكل فيديو HTML5."
  },
  "node_modules/lighthouse-stack-packs/packs/wordpress.js | modern-image-formats": {
    "message": "يمكنك استخدام المكوِّن الإضافي [Performance Lab](https://wordpress.org/plugins/performance-lab/) لتحويل الصور المحمّلة بتنسيق JPEG إلى تنسيق WebP بشكل تلقائي، إذا كان ذلك متاحًا."
  },
  "node_modules/lighthouse-stack-packs/packs/wordpress.js | offscreen-images": {
    "message": "يمكنك تثبيت [مكون WordPress الإضافي للتحميل الكسول](https://wordpress.org/plugins/search/lazy+load/) الذي يوفر القدرة على تأجيل أي صور خارج الشاشة، أو التبديل إلى تصميم يوفِّر هذه القدرة الوظيفية. يمكنك أيضًا استخدام [مكون AMP الإضافي](https://wordpress.org/plugins/amp/)."
  },
  "node_modules/lighthouse-stack-packs/packs/wordpress.js | render-blocking-resources": {
    "message": "هناك عدد من مكونات WordPress الإضافية التي يمكنها مساعدتك على [تضمين مواد العرض المهمة](https://wordpress.org/plugins/search/critical+css/) أو [تأجيل موارد أقل أهمية](https://wordpress.org/plugins/search/defer+css+javascript/). عليك توخي الحذر من أن التحسينات التي توفرها هذه الإضافات قد توقف ميزات التصميم أو المكونات الإضافية، لذلك ستحتاج على الأرجح إلى إجراء تغييرات في الرمز البرمجي."
  },
  "node_modules/lighthouse-stack-packs/packs/wordpress.js | server-response-time": {
    "message": "تساهم التصاميم والمكونات الإضافية ومواصفات الخادم في تحسين وقت استجابة الخادم. يمكنك البحث عن تصميم مُحسّن أكثر و/أو اختيار مكون إضافي للتحسين و/أو ترقية الخادم."
  },
  "node_modules/lighthouse-stack-packs/packs/wordpress.js | total-byte-weight": {
    "message": "يمكنك عرض مقتطفات في قوائم مشاركاتك (مثلاً عبر العلامة \"المزيد\")، أو تقليل عدد المشاركات المعروضة في صفحة معينة، أو تقسيم مشاركاتك الطويلة إلى صفحات متعددة، أو استخدام مكون إضافي لتحميل التعليقات ذات التحميل الكسول."
  },
  "node_modules/lighthouse-stack-packs/packs/wordpress.js | unminified-css": {
    "message": "يمكن لعدد من [مكونات WordPress الإضافية](https://wordpress.org/plugins/search/minify+css/) زيادة سرعة موقعك الإلكتروني من خلال ربط الأنماط وتصغيرها وضغطها. يمكنك أيضًا استخدام عملية إنشاء الموقع الإلكتروني لإزالة البيانات غير الضرورية بشكل مسبق إذا أمكن ذلك."
  },
  "node_modules/lighthouse-stack-packs/packs/wordpress.js | unminified-javascript": {
    "message": "يمكن لعدد من [مكونات WordPress الإضافية ](https://wordpress.org/plugins/search/minify+javascript/) زيادة سرعة موقعك الإلكتروني من خلال ربط النصوص البرمجية وتصغيرها وضغطها. يمكنك أيضًا استخدام عملية إنشاء الموقع الإلكتروني لإزالة البيانات غير الضرورية بشكل مسبق إذا أمكن ذلك."
  },
  "node_modules/lighthouse-stack-packs/packs/wordpress.js | unused-css-rules": {
    "message": "يمكنك تقليل عدد [مكونات WordPress الإضافية](https://wordpress.org/plugins/) التي تُحمِّل خدمة CSS غير المُستخدَمة في صفحتك أو تبديلها. لتحديد المكونات الإضافية التي تضيف CSS دخيلة، يمكنك محاولة تشغيل [تغطية الرمز البرمجي](https://developer.chrome.com/docs/devtools/coverage/) في Chrome DevTools. يمكنك تحديد التصميم/المكون الإضافي المسؤول عن عنوان URL لورقة الأنماط. يمكنك البحث عن المكونات الإضافية التي تحتوي على العديد من أوراق الأنماط في القائمة والتي تحتوي على الكثير من اللون الأحمر في تغطية الرمز البرمجي. يجب أن يدرِج المكون الإضافي ورقة أنماط فقط في حال تم استخدامه في الصفحة فعليًا."
  },
  "node_modules/lighthouse-stack-packs/packs/wordpress.js | unused-javascript": {
    "message": "يمكنك تقليل عدد [مكونات WordPress الإضافية](https://wordpress.org/plugins/) التي تُحمِّل لغة JavaScript غير المُستخدَمة في صفحتك أو تبديلها. لتحديد المكونات الإضافية التي تضيف لغة JavaScript دخيلة، يمكنك محاولة تشغيل [تغطية الرمز البرمجي](https://developer.chrome.com/docs/devtools/coverage/) في Chrome DevTools. يمكنك تحديد التصميم/المكون الإضافي المسؤول عن عنوان URL للنص البرمجي. يمكنك البحث عن المكونات الإضافية التي تحتوي على العديد من النصوص البرمجية في القائمة والتي تحتوي على الكثير من اللون الأحمر في تغطية الرمز البرمجي. يجب أن يدرِج المكون الإضافي نصًا برمجيًا فقط في حال تم استخدامه في الصفحة فعليًا."
  },
  "node_modules/lighthouse-stack-packs/packs/wordpress.js | uses-long-cache-ttl": {
    "message": "يمكنك الاطّلاع على [ذاكرة التخزين المؤقت للمتصفّح في WordPress](https://wordpress.org/support/article/optimization/#browser-caching)."
  },
  "node_modules/lighthouse-stack-packs/packs/wordpress.js | uses-optimized-images": {
    "message": "يمكنك استخدام [مكون WordPress الإضافي لتحسين الصورة](https://wordpress.org/plugins/search/optimize+images/) الذي يضغط صورك مع المحافظة على الجودة."
  },
  "node_modules/lighthouse-stack-packs/packs/wordpress.js | uses-responsive-images": {
    "message": "يمكنك تحميل الصور مباشرةً من خلال [مكتبة الوسائط](https://wordpress.org/support/article/media-library-screen/) للتأكّد من توفّر أحجام الصور المطلوبة، ثم إدراجها من مكتبة الوسائط أو استخدام أداة الصورة لضمان استخدام أفضل حجم للصورة (بما في ذلك تلك الخاصة بنقاط فاصلة متجاوبة). يمكنك تجنب استخدام صور `Full Size` إلا إذا كانت الأبعاد كافية لاستخدامها. [مزيد من المعلومات](https://wordpress.org/support/article/inserting-images-into-posts-and-pages/)"
  },
  "node_modules/lighthouse-stack-packs/packs/wordpress.js | uses-text-compression": {
    "message": "يمكنك تفعيل ضغط النص في إعداد خادم الويب."
  },
  "node_modules/lighthouse-stack-packs/packs/wp-rocket.js | modern-image-formats": {
    "message": "يمكنك تفعيل الإضافة Imagify من علامة التبويب Image Optimization (تحسين الصور) في WP Rocket لتحويل تنسيق صورك إلى WebP."
  },
  "node_modules/lighthouse-stack-packs/packs/wp-rocket.js | offscreen-images": {
    "message": "يمكنك تفعيل ميزة [LazyLoad](https://docs.wp-rocket.me/article/1141-lazyload-for-images) (تأخير التحميل) في WP Rocket للتعامل مع هذا الاقتراح. تؤخّر هذه الميزة تحميل الصور إلى أن ينتقل الزائر إلى أسفل الصفحة ويحتاج إلى الاطّلاع على الصور."
  },
  "node_modules/lighthouse-stack-packs/packs/wp-rocket.js | render-blocking-resources": {
    "message": "يمكنك تفعيل ميزتَي [Remove Unused CSS](https://docs.wp-rocket.me/article/1529-remove-unused-css) (إزالة محتوى CSS غير المستخدَم) و[Load JavaScript deferred](https://docs.wp-rocket.me/article/1265-load-javascript-deferred) (تأجيل تحميل JavaScript) في WP Rocket لمعالجة هذا الاقتراح. ستعمل هاتان الميزتان على تحسين ملفات CSS وJavaScript على التوالي بحيث لا تمنع عرض صفحتك."
  },
  "node_modules/lighthouse-stack-packs/packs/wp-rocket.js | unminified-css": {
    "message": "يمكنك تفعيل ميزة [Minify CSS files](https://docs.wp-rocket.me/article/1350-css-minify-combine) (تصغير ملفات CSS) في WP Rocket لحل هذه المشكلة. ستتم إزالة أي مساحات وتعليقات في ملفات CSS الخاصة بموقعك الإلكتروني لتصغير حجم الملف وزيادة سرعة تنزيله."
  },
  "node_modules/lighthouse-stack-packs/packs/wp-rocket.js | unminified-javascript": {
    "message": "يمكنك تفعيل ميزة [Minify JavaScript files](https://docs.wp-rocket.me/article/1351-javascript-minify-combine) (تصغير ملفات JavaScript) في WP Rocket لحل هذه المشكلة. ستتم إزالة المساحات الفارغة والتعليقات من ملفات JavaScript لتصغير حجمها وزيادة سرعة تنزيلها."
  },
  "node_modules/lighthouse-stack-packs/packs/wp-rocket.js | unused-css-rules": {
    "message": "يمكنك تفعيل ميزة [Remove Unused CSS](https://docs.wp-rocket.me/article/1529-remove-unused-css) (إزالة محتوى CSS غير المستخدَم) في WP Rocket لحل هذه المشكلة. تُقلِّل هذه الميزة حجم الصفحة عن طريق إزالة كل محتوى CSS وأوراق الأنماط غير المُستخدَمة مع الاحتفاظ بمحتوى CSS المستخدَم فقط لكل صفحة."
  },
  "node_modules/lighthouse-stack-packs/packs/wp-rocket.js | unused-javascript": {
    "message": "يمكنك تفعيل ميزة [Delay JavaScript execution](https://docs.wp-rocket.me/article/1349-delay-javascript-execution) (تأخير تنفيذ JavaScript) في WP Rocket لحل هذه المشكلة. سيؤدي ذلك إلى تحسين عملية تحميل الصفحة من خلال تأخير تنفيذ النصوص البرمجية إلى أن يتفاعل المستخدم مع الصفحة. إذا كان موقعك الإلكتروني يحتوي على إطارات iframe، يمكنك استخدام ميزتَي [LazyLoad for iframes and videos](https://docs.wp-rocket.me/article/1674-lazyload-for-iframes-and-videos) (تفعيل ميزة \"تأخير التحميل\" لتحميل إطارات iframe والفيديوهات) و[Replace YouTube iframe with preview image](https://docs.wp-rocket.me/article/1488-replace-youtube-iframe-with-preview-image) (استبدال إطار iframe في YouTube بصورة المعاينة) في WP Rocket."
  },
  "node_modules/lighthouse-stack-packs/packs/wp-rocket.js | uses-optimized-images": {
    "message": "يمكنك تفعيل الإضافة Imagify من علامة التبويب Image Optimization (تحسين الصور) في WP Rocket ثم إجراء عملية Bulk Optimization (تحسين مُجمَّع) لضغط صورك."
  },
  "node_modules/lighthouse-stack-packs/packs/wp-rocket.js | uses-rel-preconnect": {
    "message": "يمكنك استخدام ميزة [Prefetch DNS Requests](https://docs.wp-rocket.me/article/1302-prefetch-dns-requests) (طلبات الجلب المسبق لنظام أسماء النطاقات) في WP Rocket لإضافة dns-prefetch وزيادة سرعة الاتصال بالنطاقات الخارجية. يضيف WP Rocket أيضًا التلميح preconnect بشكل تلقائي إلى [نطاق Google Fonts](https://docs.wp-rocket.me/article/1312-optimize-google-fonts) وأي إعدادات CNAME تتم إضافتها من خلال ميزة [Enable CDN](https://docs.wp-rocket.me/article/42-using-wp-rocket-with-a-cdn) (تفعيل شبكة توصيل المحتوى (CDN))."
  },
  "node_modules/lighthouse-stack-packs/packs/wp-rocket.js | uses-rel-preload": {
    "message": "لحل هذه المشكلة بالنسبة إلى الخطوط، يمكنك تفعيل ميزة [Remove Unused CSS](https://docs.wp-rocket.me/article/1529-remove-unused-css) (إزالة محتوى CSS غير المستخدَم) في WP Rocket. سيتم تحديد الأولوية لتحميل الخطوط المهمة مسبقًا في موقعك الإلكتروني."
  },
  "report/renderer/report-utils.js | calculatorLink": {
    "message": "اطّلِع على الآلة الحاسبة."
  },
  "report/renderer/report-utils.js | collapseView": {
    "message": "تصغير العرض"
  },
  "report/renderer/report-utils.js | crcInitialNavigation": {
    "message": "التنقل الأوّلي"
  },
  "report/renderer/report-utils.js | crcLongestDurationLabel": {
    "message": "الحد الأقصى لوقت استجابة المسار المهم:"
  },
  "report/renderer/report-utils.js | dropdownCopyJSON": {
    "message": "نسخ كائن JSON"
  },
  "report/renderer/report-utils.js | dropdownDarkTheme": {
    "message": "تبديل المظهر الداكن"
  },
  "report/renderer/report-utils.js | dropdownPrintExpanded": {
    "message": "توسيع مدى الطباعة"
  },
  "report/renderer/report-utils.js | dropdownPrintSummary": {
    "message": "طباعة ملخّص التقرير"
  },
  "report/renderer/report-utils.js | dropdownSaveGist": {
    "message": "حفظ بتنسيق Gist"
  },
  "report/renderer/report-utils.js | dropdownSaveHTML": {
    "message": "حفظ بتنسيق HTML"
  },
  "report/renderer/report-utils.js | dropdownSaveJSON": {
    "message": "حفظ بتنسيق JSON"
  },
  "report/renderer/report-utils.js | dropdownViewUnthrottledTrace": {
    "message": "عرض سجلّ التتبُّع الأصلي"
  },
  "report/renderer/report-utils.js | dropdownViewer": {
    "message": "فتح في العارِض"
  },
  "report/renderer/report-utils.js | errorLabel": {
    "message": "خطأ!"
  },
  "report/renderer/report-utils.js | errorMissingAuditInfo": {
    "message": "الإبلاغ عن خطأ: لا تتوفَّر معلومات تدقيق"
  },
  "report/renderer/report-utils.js | expandView": {
    "message": "توسيع العرض"
  },
  "report/renderer/report-utils.js | firstPartyChipLabel": {
    "message": "الطرف الأول"
  },
  "report/renderer/report-utils.js | footerIssue": {
    "message": "الإبلاغ عن مشكلة"
  },
  "report/renderer/report-utils.js | hide": {
    "message": "إخفاء"
  },
  "report/renderer/report-utils.js | labDataTitle": {
    "message": "بيانات المختبَر"
  },
  "report/renderer/report-utils.js | lsPerformanceCategoryDescription": {
    "message": "أجرت أداة [Lighthouse](https://developers.google.com/web/tools/lighthouse/) تحليلًا للصفحة الحالية على شبكة الجوّال في وضع المحاكاة. القيم تقديرية وقابلة للتغيير."
  },
  "report/renderer/report-utils.js | manualAuditsGroupTitle": {
    "message": "عناصر إضافية للتحقُّق يدويًا"
  },
  "report/renderer/report-utils.js | notApplicableAuditsGroupTitle": {
    "message": "غير سارٍ"
  },
  "report/renderer/report-utils.js | openInANewTabTooltip": {
    "message": "الفتح في علامة تبويب جديدة"
  },
  "report/renderer/report-utils.js | opportunityResourceColumnLabel": {
    "message": "فرصة تحسين الأداء"
  },
  "report/renderer/report-utils.js | opportunitySavingsColumnLabel": {
    "message": "التوفيرات المُقدرة"
  },
  "report/renderer/report-utils.js | passedAuditsGroupTitle": {
    "message": "اجتياز عمليات التدقيق بنجاح"
  },
  "report/renderer/report-utils.js | runtimeAnalysisWindow": {
    "message": "التحميل الأولي للصفحة"
  },
  "report/renderer/report-utils.js | runtimeCustom": {
    "message": "تقييد مخصَّص لتحميل الصفحة"
  },
  "report/renderer/report-utils.js | runtimeDesktopEmulation": {
    "message": "محاكاة سطح المكتب"
  },
  "report/renderer/report-utils.js | runtimeMobileEmulation": {
    "message": "جهاز Moto G Power في وضع المحاكاة"
  },
  "report/renderer/report-utils.js | runtimeNoEmulation": {
    "message": "بلا محاكاة"
  },
  "report/renderer/report-utils.js | runtimeSettingsAxeVersion": {
    "message": "إصدار Axe"
  },
  "report/renderer/report-utils.js | runtimeSettingsBenchmark": {
    "message": "طاقة وحدة المعالجة المركزية (CPU)/الذاكرة غير مقيَّدة"
  },
  "report/renderer/report-utils.js | runtimeSettingsCPUThrottling": {
    "message": "تقييد وحدة المعالجة المركزية (CPU)"
  },
  "report/renderer/report-utils.js | runtimeSettingsDevice": {
    "message": "جهاز"
  },
  "report/renderer/report-utils.js | runtimeSettingsNetworkThrottling": {
    "message": "ضبط الحد الأقصى المسموح لعرض نطاق الشبكة"
  },
  "report/renderer/report-utils.js | runtimeSettingsScreenEmulation": {
    "message": "محاكاة الشاشة"
  },
  "report/renderer/report-utils.js | runtimeSettingsUANetwork": {
    "message": "وكيل المستخدم (شبكة)"
  },
  "report/renderer/report-utils.js | runtimeSingleLoad": {
    "message": "تحميل صفحة واحدة"
  },
  "report/renderer/report-utils.js | runtimeSingleLoadTooltip": {
    "message": "هذه البيانات مأخوذة من صفحة واحدة تم تحميلها، على عكس بيانات الحقول التي تلخِّص العديد من الجلسات."
  },
  "report/renderer/report-utils.js | runtimeSlow4g": {
    "message": "التقييد البطيء لتحميل الصفحة في شبكة الجيل الرابع"
  },
  "report/renderer/report-utils.js | runtimeUnknown": {
    "message": "غير معروف"
  },
  "report/renderer/report-utils.js | show": {
    "message": "عرض"
  },
  "report/renderer/report-utils.js | showRelevantAudits": {
    "message": "عرض عمليات التدقيق المرتبطة بالمقاييس:"
  },
  "report/renderer/report-utils.js | snippetCollapseButtonLabel": {
    "message": "تصغير المقتطف"
  },
  "report/renderer/report-utils.js | snippetExpandButtonLabel": {
    "message": "توسيع المقتطف"
  },
  "report/renderer/report-utils.js | thirdPartyResourcesLabel": {
    "message": "عرض موارد الجهات الخارجية"
  },
  "report/renderer/report-utils.js | throttlingProvided": {
    "message": "مقدَّم من البيئة"
  },
  "report/renderer/report-utils.js | toplevelWarningsMessage": {
    "message": "حدثت مشاكل تؤثر في تشغيل Lighthouse:"
  },
  "report/renderer/report-utils.js | unattributable": {
    "message": "موارد لا يمكن تحديد مصدرها"
  },
  "report/renderer/report-utils.js | varianceDisclaimer": {
    "message": "القيم تقديرية وقابلة للتغيير. ويتم [حساب نتيجة الأداء](https://developer.chrome.com/docs/lighthouse/performance/performance-scoring/) مباشرة من خلال هذه المقاييس."
  },
  "report/renderer/report-utils.js | viewTraceLabel": {
    "message": "عرض سجلّ التتبُّع"
  },
  "report/renderer/report-utils.js | viewTreemapLabel": {
    "message": "عرض \"المخطّط الهيكلي\""
  },
  "report/renderer/report-utils.js | warningAuditsGroupTitle": {
    "message": "عمليات التدقيق التي تم اجتيازها، ولكن تتضمّن التحذيرات"
  },
  "report/renderer/report-utils.js | warningHeader": {
    "message": "التحذيرات: "
  },
  "treemap/app/src/util.js | allLabel": {
    "message": "الكل"
  },
  "treemap/app/src/util.js | allScriptsDropdownLabel": {
    "message": "جميع النصوص البرمجية"
  },
  "treemap/app/src/util.js | coverageColumnName": {
    "message": "التغطية"
  },
  "treemap/app/src/util.js | duplicateModulesLabel": {
    "message": "الوحدات المكرَّرة"
  },
  "treemap/app/src/util.js | resourceBytesLabel": {
    "message": "حجم الموارد بوحدة البايت"
  },
  "treemap/app/src/util.js | tableColumnName": {
    "message": "الاسم"
  },
  "treemap/app/src/util.js | toggleTableButtonLabel": {
    "message": "تبديل الجدول"
  },
  "treemap/app/src/util.js | unusedBytesLabel": {
    "message": "وحدات بايت غير المستخدمة"
  }
}<|MERGE_RESOLUTION|>--- conflicted
+++ resolved
@@ -989,8 +989,6 @@
   "core/audits/image-size-responsive.js | title": {
     "message": "يتم عرض الصور بدقة مناسبة"
   },
-<<<<<<< HEAD
-=======
   "core/audits/installable-manifest.js | already-installed": {
     "message": "سبق وتم تثبيت هذا التطبيق."
   },
@@ -1087,7 +1085,6 @@
   "core/audits/installable-manifest.js | warn-not-offline-capable": {
     "message": "لا تعمل هذه الصفحة بلا إنترنت. وستصبح هذه الصفحة غير قابلة للتثبيت بعد إطلاق الإصدار الثابت من Chrome 93 في آب (أغسطس) 2021."
   },
->>>>>>> 772c8f71
   "core/audits/is-on-https.js | allowed": {
     "message": "مسموح به"
   },
