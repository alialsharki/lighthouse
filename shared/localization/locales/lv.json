--- conflicted
+++ resolved
@@ -989,8 +989,6 @@
   "core/audits/image-size-responsive.js | title": {
     "message": "Attēli tiek rādīti piemērotā izšķirtspējā"
   },
-<<<<<<< HEAD
-=======
   "core/audits/installable-manifest.js | already-installed": {
     "message": "Lietotne jau ir instalēta"
   },
@@ -1087,7 +1085,6 @@
   "core/audits/installable-manifest.js | warn-not-offline-capable": {
     "message": "Lapa nedarbojas bezsaistē. Lapa vairs netiks uzskatīta par instalējamu, kad 2021. gada augustā būs izlaista Chrome 93 stabilā versija."
   },
->>>>>>> 772c8f71
   "core/audits/is-on-https.js | allowed": {
     "message": "Atļauts"
   },
