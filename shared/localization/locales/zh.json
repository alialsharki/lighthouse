--- conflicted
+++ resolved
@@ -989,8 +989,6 @@
   "core/audits/image-size-responsive.js | title": {
     "message": "所提供的图片都采用了合适的分辨率"
   },
-<<<<<<< HEAD
-=======
   "core/audits/installable-manifest.js | already-installed": {
     "message": "该应用已安装"
   },
@@ -1087,7 +1085,6 @@
   "core/audits/installable-manifest.js | warn-not-offline-capable": {
     "message": "该网页无法离线使用。Chrome 于 2021 年 8 月推出 93 稳定版之后，不会将该网页视为可安装。"
   },
->>>>>>> 772c8f71
   "core/audits/is-on-https.js | allowed": {
     "message": "允许"
   },
