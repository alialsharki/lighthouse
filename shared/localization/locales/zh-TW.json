{
  "core/audits/accessibility/accesskeys.js | description": {
    "message": "快速鍵可讓使用者快速聚焦網頁的特定部分。要讓使用者正確瀏覽，每個快速鍵一律不得重複。[進一步瞭解快速鍵](https://dequeuniversity.com/rules/axe/4.8/accesskeys)。"
  },
  "core/audits/accessibility/accesskeys.js | failureTitle": {
    "message": "`[accesskey]` 的值重複"
  },
  "core/audits/accessibility/accesskeys.js | title": {
    "message": "`[accesskey]` 的值沒有重複"
  },
  "core/audits/accessibility/aria-allowed-attr.js | description": {
    "message": "每個 ARIA `role`都支援一部分特定的 `aria-*` 屬性。若配對錯誤，`aria-*` 屬性將失去效力。[瞭解如何讓 ARIA 屬性與其角色相符](https://dequeuniversity.com/rules/axe/4.8/aria-allowed-attr)。"
  },
  "core/audits/accessibility/aria-allowed-attr.js | failureTitle": {
    "message": "`[aria-*]` 屬性與其角色不符"
  },
  "core/audits/accessibility/aria-allowed-attr.js | title": {
    "message": "`[aria-*]` 屬性與其角色相符"
  },
  "core/audits/accessibility/aria-allowed-role.js | description": {
    "message": "「ARIA `role`」可協助輔助技術瞭解網頁中每個元素的角色。如果「`role`」值有錯字、不是現有的「ARIA `role`」值，或者是抽象角色，系統就不會將元素的目的傳達給輔助技術的使用者。[進一步瞭解 ARIA 角色](https://dequeuniversity.com/rules/axe/4.8/aria-allowed-roles)。"
  },
  "core/audits/accessibility/aria-allowed-role.js | failureTitle": {
    "message": "指派給 `role=\"\"` 的值不是有效的 ARIA 角色。"
  },
  "core/audits/accessibility/aria-allowed-role.js | title": {
    "message": "指派給 `role=\"\"` 的值是有效的 ARIA 角色。"
  },
  "core/audits/accessibility/aria-command-name.js | description": {
    "message": "如果元素沒有無障礙元素名稱，螢幕閱讀器只會讀出通用名稱，這樣仰賴螢幕閱讀器的使用者就無法知道這個元素的用途。[瞭解如何讓指令元素更容易使用](https://dequeuniversity.com/rules/axe/4.8/aria-command-name)。"
  },
  "core/audits/accessibility/aria-command-name.js | failureTitle": {
    "message": "`button`、`link` 和 `menuitem` 元素沒有可解讀的名稱。"
  },
  "core/audits/accessibility/aria-command-name.js | title": {
    "message": "`button`、`link` 和 `menuitem` 元素具有可解讀的名稱"
  },
  "core/audits/accessibility/aria-dialog-name.js | description": {
    "message": "如果 ARIA 對話方塊元素缺少無障礙元素名稱，螢幕閱讀器使用者就可能無法分辨這些元素的用途。[瞭解如何讓 ARIA 對話方塊元素更易於存取](https://dequeuniversity.com/rules/axe/4.8/aria-dialog-name)。"
  },
  "core/audits/accessibility/aria-dialog-name.js | failureTitle": {
    "message": "含有 `role=\"dialog\"` 或 `role=\"alertdialog\"` 的元素缺少無障礙元素名稱。"
  },
  "core/audits/accessibility/aria-dialog-name.js | title": {
    "message": "含有 `role=\"dialog\"` 或 `role=\"alertdialog\"` 的元素具有無障礙元素名稱。"
  },
  "core/audits/accessibility/aria-hidden-body.js | description": {
    "message": "在 `<body>` 文件上設定 `aria-hidden=\"true\"` 時，輔助技術 (例如螢幕閱讀器) 無法一致地進行作業。[瞭解 `aria-hidden` 對文件內文的影響](https://dequeuniversity.com/rules/axe/4.8/aria-hidden-body)。"
  },
  "core/audits/accessibility/aria-hidden-body.js | failureTitle": {
    "message": "`<body>` 文件中出現 `[aria-hidden=\"true\"]`"
  },
  "core/audits/accessibility/aria-hidden-body.js | title": {
    "message": "`<body>` 文件中並未出現 `[aria-hidden=\"true\"]`"
  },
  "core/audits/accessibility/aria-hidden-focus.js | description": {
    "message": "`[aria-hidden=\"true\"]` 元素中的可聚焦子系會禁止輔助技術 (例如螢幕閱讀器) 的使用者存取這些互動元素。[瞭解 `aria-hidden` 對可聚焦元素的影響](https://dequeuniversity.com/rules/axe/4.8/aria-hidden-focus)。"
  },
  "core/audits/accessibility/aria-hidden-focus.js | failureTitle": {
    "message": "`[aria-hidden=\"true\"]` 元素包含可聚焦的子系"
  },
  "core/audits/accessibility/aria-hidden-focus.js | title": {
    "message": "`[aria-hidden=\"true\"]` 元素不包含可聚焦的子系"
  },
  "core/audits/accessibility/aria-input-field-name.js | description": {
    "message": "如果沒有可解讀的輸入欄位名稱，螢幕閱讀器只會讀出通用名稱，這樣仰賴螢幕閱讀器的使用者就無法知道這個輸入欄位的用途。[進一步瞭解輸入欄位標籤](https://dequeuniversity.com/rules/axe/4.8/aria-input-field-name)。"
  },
  "core/audits/accessibility/aria-input-field-name.js | failureTitle": {
    "message": "ARIA 輸入欄位沒有可解讀的名稱"
  },
  "core/audits/accessibility/aria-input-field-name.js | title": {
    "message": "ARIA 輸入欄位具有可解讀的名稱"
  },
  "core/audits/accessibility/aria-meter-name.js | description": {
    "message": "如果 meter 元素沒有無障礙元素名稱，螢幕閱讀器只會讀出通用名稱，這樣仰賴螢幕閱讀器的使用者就無法瞭解這個元素的用途與用法。[瞭解如何命名 `meter` 元素](https://dequeuniversity.com/rules/axe/4.8/aria-meter-name)。"
  },
  "core/audits/accessibility/aria-meter-name.js | failureTitle": {
    "message": "ARIA `meter` 元素沒有可解讀的名稱。"
  },
  "core/audits/accessibility/aria-meter-name.js | title": {
    "message": "ARIA `meter` 元素具有可解讀的名稱"
  },
  "core/audits/accessibility/aria-progressbar-name.js | description": {
    "message": "如果 `progressbar` 元素沒有無障礙元素名稱，螢幕閱讀器只會讀出通用名稱，這樣仰賴螢幕閱讀器的使用者就無法知道這個元素的用途。[瞭解如何為 `progressbar` 元素加上標籤](https://dequeuniversity.com/rules/axe/4.8/aria-progressbar-name)。"
  },
  "core/audits/accessibility/aria-progressbar-name.js | failureTitle": {
    "message": "ARIA `progressbar` 元素沒有可解讀的名稱。"
  },
  "core/audits/accessibility/aria-progressbar-name.js | title": {
    "message": "ARIA `progressbar` 元素具有可解讀的名稱"
  },
  "core/audits/accessibility/aria-required-attr.js | description": {
    "message": "部分 ARIA 角色的必要屬性會向螢幕閱讀器的使用者說明元素狀態。[進一步瞭解角色和必要屬性](https://dequeuniversity.com/rules/axe/4.8/aria-required-attr)。"
  },
  "core/audits/accessibility/aria-required-attr.js | failureTitle": {
    "message": "`[role]` 未具備所有必要的 `[aria-*]` 屬性"
  },
  "core/audits/accessibility/aria-required-attr.js | title": {
    "message": "`[role]` 具備所有必要的 `[aria-*]` 屬性"
  },
  "core/audits/accessibility/aria-required-children.js | description": {
    "message": "部分 ARIA 父項角色必須包含特定的子項角色，才能正確執行無障礙功能。[進一步瞭解角色和必要的子項元素](https://dequeuniversity.com/rules/axe/4.8/aria-required-children)。"
  },
  "core/audits/accessibility/aria-required-children.js | failureTitle": {
    "message": "有些元素具備 ARIA `[role]` 且要求子項包含特定 `[role]`，這些元素缺少部分或全部的必要子項。"
  },
  "core/audits/accessibility/aria-required-children.js | title": {
    "message": "具備 ARIA `[role]` 且要求子項包含特定 `[role]` 的元素具有全部的必要子項。"
  },
  "core/audits/accessibility/aria-required-parent.js | description": {
    "message": "部分 ARIA 子項角色必須包含在特定的父項角色中，才能正確執行其無障礙功能。[進一步瞭解 ARIA 角色和必要的父項元素](https://dequeuniversity.com/rules/axe/4.8/aria-required-parent)。"
  },
  "core/audits/accessibility/aria-required-parent.js | failureTitle": {
    "message": "`[role]` 未包含在必要的父項元素中"
  },
  "core/audits/accessibility/aria-required-parent.js | title": {
    "message": "`[role]` 包含在必要的父項元素中"
  },
  "core/audits/accessibility/aria-roles.js | description": {
    "message": "ARIA 角色必須具備有效的值，才能執行其無障礙功能。[進一步瞭解有效的 ARIA 角色](https://dequeuniversity.com/rules/axe/4.8/aria-roles)。"
  },
  "core/audits/accessibility/aria-roles.js | failureTitle": {
    "message": "`[role]` 不具備有效的值"
  },
  "core/audits/accessibility/aria-roles.js | title": {
    "message": "`[role]` 具備有效的值"
  },
  "core/audits/accessibility/aria-text.js | description": {
    "message": "在由標記分割的文字節點前後新增 `role=text`，VoiceOver 就會將其視為一個詞組，但系統不會通知該元素的可聚焦子系。[進一步瞭解 `role=text` 屬性](https://dequeuniversity.com/rules/axe/4.8/aria-text)。"
  },
  "core/audits/accessibility/aria-text.js | failureTitle": {
    "message": "具有 `role=text` 屬性的元素具有可聚焦子系。"
  },
  "core/audits/accessibility/aria-text.js | title": {
    "message": "具有 `role=text` 屬性的元素缺少可聚焦子系。"
  },
  "core/audits/accessibility/aria-toggle-field-name.js | description": {
    "message": "如果沒有可解讀的切換欄位名稱，螢幕閱讀器只會讀出通用名稱，這樣仰賴螢幕閱讀器的使用者就無法知道這個切換欄位的用途。[進一步瞭解切換欄位](https://dequeuniversity.com/rules/axe/4.8/aria-toggle-field-name)。"
  },
  "core/audits/accessibility/aria-toggle-field-name.js | failureTitle": {
    "message": "ARIA 切換欄位沒有可解讀的名稱"
  },
  "core/audits/accessibility/aria-toggle-field-name.js | title": {
    "message": "ARIA 切換欄位具有可解讀的名稱"
  },
  "core/audits/accessibility/aria-tooltip-name.js | description": {
    "message": "如果 tooltip 元素沒有無障礙元素名稱，螢幕閱讀器只會讀出通用名稱，這樣仰賴螢幕閱讀器的使用者就無法瞭解這個元素的用途與用法。[瞭解如何命名 `tooltip` 元素](https://dequeuniversity.com/rules/axe/4.8/aria-tooltip-name)。"
  },
  "core/audits/accessibility/aria-tooltip-name.js | failureTitle": {
    "message": "ARIA `tooltip` 元素沒有可解讀的名稱。"
  },
  "core/audits/accessibility/aria-tooltip-name.js | title": {
    "message": "ARIA `tooltip` 元素具有可解讀的名稱"
  },
  "core/audits/accessibility/aria-treeitem-name.js | description": {
    "message": "如果 `treeitem` 元素沒有無障礙元素名稱，螢幕閱讀器只會讀出通用名稱，這樣仰賴螢幕閱讀器的使用者就無法知道這個元素的用途。[進一步瞭解如何為 `treeitem` 元素加上標籤](https://dequeuniversity.com/rules/axe/4.8/aria-treeitem-name)。"
  },
  "core/audits/accessibility/aria-treeitem-name.js | failureTitle": {
    "message": "ARIA `treeitem` 元素沒有可解讀的名稱。"
  },
  "core/audits/accessibility/aria-treeitem-name.js | title": {
    "message": "ARIA `treeitem` 元素具有可解讀的名稱"
  },
  "core/audits/accessibility/aria-valid-attr-value.js | description": {
    "message": "輔助技術 (例如螢幕閱讀器) 無法解讀數值無效的 ARIA 屬性。[進一步瞭解 ARIA 屬性的有效值](https://dequeuniversity.com/rules/axe/4.8/aria-valid-attr-value)。"
  },
  "core/audits/accessibility/aria-valid-attr-value.js | failureTitle": {
    "message": "`[aria-*]` 屬性缺少有效的值"
  },
  "core/audits/accessibility/aria-valid-attr-value.js | title": {
    "message": "`[aria-*]` 屬性具備有效的值"
  },
  "core/audits/accessibility/aria-valid-attr.js | description": {
    "message": "輔助技術 (例如螢幕閱讀器) 無法解讀包含無效名稱的 ARIA 屬性。[進一步瞭解有效的 ARIA 屬性](https://dequeuniversity.com/rules/axe/4.8/aria-valid-attr)。"
  },
  "core/audits/accessibility/aria-valid-attr.js | failureTitle": {
    "message": "`[aria-*]` 屬性無效或有錯字"
  },
  "core/audits/accessibility/aria-valid-attr.js | title": {
    "message": "`[aria-*]` 屬性有效且拼字正確"
  },
  "core/audits/accessibility/axe-audit.js | failingElementsHeader": {
    "message": "未通過稽核的元素"
  },
  "core/audits/accessibility/button-name.js | description": {
    "message": "如果沒有可解讀的按鈕名稱，螢幕閱讀器只會讀出「按鈕」，這樣仰賴螢幕閱讀器的使用者就無法知道這個按鈕的用途。[瞭解如何讓使用者更容易使用按鈕](https://dequeuniversity.com/rules/axe/4.8/button-name)。"
  },
  "core/audits/accessibility/button-name.js | failureTitle": {
    "message": "按鈕沒有可存取的名稱"
  },
  "core/audits/accessibility/button-name.js | title": {
    "message": "按鈕具有可解讀的名稱"
  },
  "core/audits/accessibility/bypass.js | description": {
    "message": "針對重複的內容增設略過選項，可提高鍵盤使用者的網頁瀏覽效率。[進一步瞭解略過模塊](https://dequeuniversity.com/rules/axe/4.8/bypass)。"
  },
  "core/audits/accessibility/bypass.js | failureTitle": {
    "message": "這個網頁中沒有標題、略過連結或標記區域"
  },
  "core/audits/accessibility/bypass.js | title": {
    "message": "這個網頁包含標題、略過連結或標記區域"
  },
  "core/audits/accessibility/color-contrast.js | description": {
    "message": "低對比度的文字對許多讀者來說難以閱讀或無法閱讀。[瞭解如何提供充足的色彩對比](https://dequeuniversity.com/rules/axe/4.8/color-contrast)。"
  },
  "core/audits/accessibility/color-contrast.js | failureTitle": {
    "message": "背景和前景顏色沒有足夠的對比度。"
  },
  "core/audits/accessibility/color-contrast.js | title": {
    "message": "背景和前景顏色具有足夠的對比度"
  },
  "core/audits/accessibility/definition-list.js | description": {
    "message": "如果定義清單的標記不正確，螢幕閱讀器可能會輸出令人混淆或不正確的內容。[瞭解如何正確建構定義清單](https://dequeuniversity.com/rules/axe/4.8/definition-list)。"
  },
  "core/audits/accessibility/definition-list.js | failureTitle": {
    "message": "`<dl>` 並非只包含排序正確的 `<dt>` 和 `<dd>` 群組，以及 `<script>`、`<template>` 或 `<div>` 元素。"
  },
  "core/audits/accessibility/definition-list.js | title": {
    "message": "`<dl>` 只包含排序正確的 `<dt>` 和 `<dd>` 群組，以及 `<script>`、`<template>` 或 `<div>` 元素。"
  },
  "core/audits/accessibility/dlitem.js | description": {
    "message": "定義清單項目 (`<dt>` 和 `<dd>`) 必須納入在父項 `<dl>` 元素中，才能確保螢幕閱讀器正確朗讀這些項目。[瞭解如何正確建構定義清單](https://dequeuniversity.com/rules/axe/4.8/dlitem)。"
  },
  "core/audits/accessibility/dlitem.js | failureTitle": {
    "message": "定義清單項目未納入在 `<dl>` 元素中"
  },
  "core/audits/accessibility/dlitem.js | title": {
    "message": "定義清單項目已納入在 `<dl>` 元素中"
  },
  "core/audits/accessibility/document-title.js | description": {
    "message": "標題可讓螢幕閱讀器使用者概略瞭解網頁內容；搜尋引擎使用者經常需要使用這項資訊，以判斷網頁內容是否與他們的搜尋項目有關。[進一步瞭解文件標題](https://dequeuniversity.com/rules/axe/4.8/document-title)。"
  },
  "core/audits/accessibility/document-title.js | failureTitle": {
    "message": "文件缺少 `<title>` 元素"
  },
  "core/audits/accessibility/document-title.js | title": {
    "message": "文件具有 `<title>` 元素"
  },
  "core/audits/accessibility/duplicate-id-active.js | description": {
    "message": "所有可聚焦的元素都必須擁有專屬的 `id`，以確保輔助技術可查看這些元素。[瞭解如何修正 `id` 重複的問題](https://dequeuniversity.com/rules/axe/4.8/duplicate-id-active)。"
  },
  "core/audits/accessibility/duplicate-id-active.js | failureTitle": {
    "message": "已啟用的可聚焦元素有重複的 `[id]` 屬性"
  },
  "core/audits/accessibility/duplicate-id-active.js | title": {
    "message": "已啟用的可聚焦元素沒有重複的 `[id]` 屬性"
  },
  "core/audits/accessibility/duplicate-id-aria.js | description": {
    "message": "ARIA ID 的值不得重複，以免輔助技術忽略其他重複的執行個體。[瞭解如何修正重複的 ARIA ID](https://dequeuniversity.com/rules/axe/4.8/duplicate-id-aria)。"
  },
  "core/audits/accessibility/duplicate-id-aria.js | failureTitle": {
    "message": "ARIA ID 重複"
  },
  "core/audits/accessibility/duplicate-id-aria.js | title": {
    "message": "沒有重複的 ARIA ID"
  },
  "core/audits/accessibility/empty-heading.js | description": {
    "message": "如果 heading 缺少內容或無障礙設計的文字，螢幕閱讀器使用者就無法存取網頁結構中的資訊。[進一步瞭解標題](https://dequeuniversity.com/rules/axe/4.8/empty-heading)。"
  },
  "core/audits/accessibility/empty-heading.js | failureTitle": {
    "message": "Heading 元素不含任何內容。"
  },
  "core/audits/accessibility/empty-heading.js | title": {
    "message": "所有 heading 元素都含有內容。"
  },
  "core/audits/accessibility/form-field-multiple-labels.js | description": {
    "message": "如果表單欄位含有多個標籤，可能會造成螢幕閱讀器等輔助技術無法判斷該讀出第一個、最後一個或所有標籤。[瞭解如何使用表單標籤](https://dequeuniversity.com/rules/axe/4.8/form-field-multiple-labels)。"
  },
  "core/audits/accessibility/form-field-multiple-labels.js | failureTitle": {
    "message": "表單欄位包含多個標籤"
  },
  "core/audits/accessibility/form-field-multiple-labels.js | title": {
    "message": "沒有任何表單欄位包含多個標籤"
  },
  "core/audits/accessibility/frame-title.js | description": {
    "message": "螢幕閱讀器需使用頁框標題才能說明頁框內容。[進一步瞭解頁框標題](https://dequeuniversity.com/rules/axe/4.8/frame-title)。"
  },
  "core/audits/accessibility/frame-title.js | failureTitle": {
    "message": "`<frame>` 或 `<iframe>` 元素缺少名稱"
  },
  "core/audits/accessibility/frame-title.js | title": {
    "message": "`<frame>` 或 `<iframe>` 元素包含名稱"
  },
  "core/audits/accessibility/heading-order.js | description": {
    "message": "排序正確且未略過層級的標頭可傳達網頁的語意結構，讓使用者在運用輔助技術時更容易瀏覽及理解。[進一步瞭解標頭順序](https://dequeuniversity.com/rules/axe/4.8/heading-order)。"
  },
  "core/audits/accessibility/heading-order.js | failureTitle": {
    "message": "標題元素未依遞減順序顯示"
  },
  "core/audits/accessibility/heading-order.js | title": {
    "message": "標題元素已依遞減順序顯示"
  },
  "core/audits/accessibility/html-has-lang.js | description": {
    "message": "如果網頁未指定 `lang` 屬性，螢幕閱讀器會假設網頁採用的是使用者在設定螢幕閱讀器時所選擇的預設語言。如果網頁實際採用的語言並非預設語言，那麼螢幕閱讀器可能無法正確朗讀網頁文字。[進一步瞭解 `lang` 屬性](https://dequeuniversity.com/rules/axe/4.8/html-has-lang)。"
  },
  "core/audits/accessibility/html-has-lang.js | failureTitle": {
    "message": "`<html>` 元素缺少 `[lang]` 屬性"
  },
  "core/audits/accessibility/html-has-lang.js | title": {
    "message": "`<html>` 元素具備 `[lang]` 屬性"
  },
  "core/audits/accessibility/html-lang-valid.js | description": {
    "message": "指定有效的 [BCP 47 語言](https://www.w3.org/International/questions/qa-choosing-language-tags#question)，可協助螢幕閱讀器正確朗讀文字。[瞭解如何使用 `lang` 屬性](https://dequeuniversity.com/rules/axe/4.8/html-lang-valid)。"
  },
  "core/audits/accessibility/html-lang-valid.js | failureTitle": {
    "message": "`<html>` 元素的 `[lang]` 屬性缺少有效的值。"
  },
  "core/audits/accessibility/html-lang-valid.js | title": {
    "message": "`<html>` 元素的 `[lang]` 屬性具備有效的值"
  },
  "core/audits/accessibility/html-xml-lang-mismatch.js | description": {
    "message": "如果網頁指定的語言不一致，螢幕閱讀器可能無法正確朗讀頁面上的文字。[進一步瞭解 `lang` 屬性](https://dequeuniversity.com/rules/axe/4.8/html-xml-lang-mismatch)。"
  },
  "core/audits/accessibility/html-xml-lang-mismatch.js | failureTitle": {
    "message": "`<html>` 元素的 `[xml:lang]` 屬性與`[lang]` 屬性中的基本語言不同。"
  },
  "core/audits/accessibility/html-xml-lang-mismatch.js | title": {
    "message": "`<html>` 元素的 `[xml:lang]` 屬性與 `[lang]` 屬性的基本語言相同。"
  },
  "core/audits/accessibility/identical-links-same-purpose.js | description": {
    "message": "具有相同目的地的連結應提供相同的說明，協助使用者瞭解連結的用途，並決定是否前往。[進一步瞭解相同連結](https://dequeuniversity.com/rules/axe/4.8/identical-links-same-purpose)。"
  },
  "core/audits/accessibility/identical-links-same-purpose.js | failureTitle": {
    "message": "相同連結的用途不同。"
  },
  "core/audits/accessibility/identical-links-same-purpose.js | title": {
    "message": "相同的連結用途相同。"
  },
  "core/audits/accessibility/image-alt.js | description": {
    "message": "說明元素應提供簡短貼切的替代文字。如果是裝飾元素，只要將 alt 屬性留空，系統即會忽略該元素。[進一步瞭解 `alt` 屬性](https://dequeuniversity.com/rules/axe/4.8/image-alt)。"
  },
  "core/audits/accessibility/image-alt.js | failureTitle": {
    "message": "圖片元素缺少 `[alt]` 屬性"
  },
  "core/audits/accessibility/image-alt.js | title": {
    "message": "圖片元素具有 `[alt]` 屬性"
  },
  "core/audits/accessibility/image-redundant-alt.js | description": {
    "message": "說明元素應提供簡短貼切的替代文字。替代文字如果與連結或圖片旁的文字完全相同，可能會對螢幕閱讀器使用者造成困擾，因為系統會朗讀同樣的文字兩次。[進一步瞭解 `alt` 屬性](https://dequeuniversity.com/rules/axe/4.8/image-redundant-alt)。"
  },
  "core/audits/accessibility/image-redundant-alt.js | failureTitle": {
    "message": "圖片元素所含「`[alt]`」屬性有多餘的文字。"
  },
  "core/audits/accessibility/image-redundant-alt.js | title": {
    "message": "圖片元素所含「`[alt]`」屬性沒有多餘的文字。"
  },
  "core/audits/accessibility/input-button-name.js | description": {
    "message": "你可以為輸入按鈕加上容易識讀的說明文字，協助螢幕閱讀器使用者瞭解輸入按鈕的用途。[進一步瞭解輸入按鈕](https://dequeuniversity.com/rules/axe/4.8/input-button-name)。"
  },
  "core/audits/accessibility/input-button-name.js | failureTitle": {
    "message": "輸入按鈕的文字不易辨識。"
  },
  "core/audits/accessibility/input-button-name.js | title": {
    "message": "輸入按鈕的文字容易辨識。"
  },
  "core/audits/accessibility/input-image-alt.js | description": {
    "message": "如果 `<input>` 按鈕是以圖片呈現，提供替代文字可協助螢幕閱讀器使用者瞭解該按鈕的用途。[瞭解輸入圖片替代文字](https://dequeuniversity.com/rules/axe/4.8/input-image-alt)。"
  },
  "core/audits/accessibility/input-image-alt.js | failureTitle": {
    "message": "`<input type=\"image\">` 元素沒有 `[alt]` 文字"
  },
  "core/audits/accessibility/input-image-alt.js | title": {
    "message": "`<input type=\"image\">` 元素具有 `[alt]` 文字"
  },
  "core/audits/accessibility/label-content-name-mismatch.js | description": {
    "message": "如果顯示的文字標籤與無障礙元素名稱不符，可能對螢幕閱讀器使用者造成困惑。[進一步瞭解無障礙元素名稱](https://dequeuniversity.com/rules/axe/4.8/label-content-name-mismatch)。"
  },
  "core/audits/accessibility/label-content-name-mismatch.js | failureTitle": {
    "message": "含有可見文字標籤的元素沒有相符的無障礙元素名稱。"
  },
  "core/audits/accessibility/label-content-name-mismatch.js | title": {
    "message": "含有可見文字標籤的元素有相符的無障礙元素名稱。"
  },
  "core/audits/accessibility/label.js | description": {
    "message": "標籤可確保輔助技術 (例如螢幕閱讀器) 正確朗讀表單控制項。[進一步瞭解表單元素標籤](https://dequeuniversity.com/rules/axe/4.8/label)。"
  },
  "core/audits/accessibility/label.js | failureTitle": {
    "message": "表單元素沒有相關聯的標籤"
  },
  "core/audits/accessibility/label.js | title": {
    "message": "表單元素具有相關聯的標籤"
  },
  "core/audits/accessibility/landmark-one-main.js | description": {
    "message": "主要位置標記可協助螢幕閱讀器使用者瀏覽網頁。[進一步瞭解位置標記](https://dequeuniversity.com/rules/axe/4.8/landmark-one-main)。"
  },
  "core/audits/accessibility/landmark-one-main.js | failureTitle": {
    "message": "文件缺少主要位置標記。"
  },
  "core/audits/accessibility/landmark-one-main.js | title": {
    "message": "文件設有主要位置標記。"
  },
  "core/audits/accessibility/link-in-text-block.js | description": {
    "message": "低對比度的文字對許多讀者來說難以閱讀或無法閱讀。可辨別的連結文字有助於改善低視能讀者的使用者體驗。[瞭解如何設定可明確區別的連結](https://dequeuniversity.com/rules/axe/4.8/link-in-text-block)。"
  },
  "core/audits/accessibility/link-in-text-block.js | failureTitle": {
    "message": "連結必須依賴顏色區別。"
  },
  "core/audits/accessibility/link-in-text-block.js | title": {
    "message": "就算不依賴顏色，也可以明確區別連結。"
  },
  "core/audits/accessibility/link-name.js | description": {
    "message": "使用可辨別、未重複且可聚焦的連結文字 (以及連結圖片的替代文字)，有助於改善螢幕閱讀器使用者的瀏覽體驗。[瞭解如何讓連結易於存取](https://dequeuniversity.com/rules/axe/4.8/link-name)。"
  },
  "core/audits/accessibility/link-name.js | failureTitle": {
    "message": "連結缺少可辨別的名稱"
  },
  "core/audits/accessibility/link-name.js | title": {
    "message": "連結具有可辨別的名稱"
  },
  "core/audits/accessibility/list.js | description": {
    "message": "螢幕閱讀器會以特定方式朗讀清單。請務必採用正確的清單結構，這樣螢幕閱讀器才能順利讀出畫面上的內容。[進一步瞭解適當的清單結構](https://dequeuniversity.com/rules/axe/4.8/list)。"
  },
  "core/audits/accessibility/list.js | failureTitle": {
    "message": "清單中並非只包含 `<li>` 元素和指令碼支援元素 (`<script>` 和 `<template>`)。"
  },
  "core/audits/accessibility/list.js | title": {
    "message": "清單只包含 `<li>` 元素和指令碼支援元素 (`<script>` 和 `<template>`)。"
  },
  "core/audits/accessibility/listitem.js | description": {
    "message": "清單項目 (`<li>`) 必須包含在父項元素 `<ul>`、`<ol>` 或 `<menu>` 中，螢幕閱讀器才能正確朗讀這些項目。[進一步瞭解適當的清單結構](https://dequeuniversity.com/rules/axe/4.8/listitem)。"
  },
  "core/audits/accessibility/listitem.js | failureTitle": {
    "message": "清單項目 (`<li>`) 未包含在 `<ul>`、`<ol>` 或 `<menu>` 父項元素中。"
  },
  "core/audits/accessibility/listitem.js | title": {
    "message": "清單項目 (`<li>`) 已包含在 `<ul>`、`<ol>` 或 `<menu>` 父項元素中"
  },
  "core/audits/accessibility/meta-refresh.js | description": {
    "message": "使用者不會預期系統自動重新整理網頁，而且這麼做會將焦點移回網頁頂端。這可能會對使用者造成困擾或混淆。[進一步瞭解重新整理中繼標記](https://dequeuniversity.com/rules/axe/4.8/meta-refresh)。"
  },
  "core/audits/accessibility/meta-refresh.js | failureTitle": {
    "message": "這個文件使用 `<meta http-equiv=\"refresh\">`"
  },
  "core/audits/accessibility/meta-refresh.js | title": {
    "message": "這個文件未使用 `<meta http-equiv=\"refresh\">`"
  },
  "core/audits/accessibility/meta-viewport.js | description": {
    "message": "停用縮放功能會對低視能使用者造成困擾，他們需要使用螢幕放大功能才能清楚看見網頁內容。[進一步瞭解可視區域中繼標記](https://dequeuniversity.com/rules/axe/4.8/meta-viewport)。"
  },
  "core/audits/accessibility/meta-viewport.js | failureTitle": {
    "message": "`<meta name=\"viewport\">` 元素中使用了 `[user-scalable=\"no\"]`，或是 `[maximum-scale]` 屬性小於 5。"
  },
  "core/audits/accessibility/meta-viewport.js | title": {
    "message": "`<meta name=\"viewport\">` 元素中未使用 `[user-scalable=\"no\"]`，而且 `[maximum-scale]` 屬性大於或等於 5。"
  },
  "core/audits/accessibility/object-alt.js | description": {
    "message": "螢幕閱讀器無法解讀非文字內容。為 `<object>` 元素新增替代文字，可協助螢幕閱讀器向使用者傳達該元素的意義。[進一步瞭解 `object` 元素的替代文字](https://dequeuniversity.com/rules/axe/4.8/object-alt)。"
  },
  "core/audits/accessibility/object-alt.js | failureTitle": {
    "message": "`<object>` 元素沒有替代文字"
  },
  "core/audits/accessibility/object-alt.js | title": {
    "message": "`<object>` 元素具有替代文字"
  },
  "core/audits/accessibility/select-name.js | description": {
    "message": "如果 Form 元素沒有有效的標籤，螢幕閱讀器使用者可能會感到困擾。[進一步瞭解 `select` 元素](https://dequeuniversity.com/rules/axe/4.8/select-name)。"
  },
  "core/audits/accessibility/select-name.js | failureTitle": {
    "message": "Select 元素沒有相關聯的 label 元素。"
  },
  "core/audits/accessibility/select-name.js | title": {
    "message": "Select 元素具有相關聯的 label 元素。"
  },
  "core/audits/accessibility/skip-link.js | description": {
    "message": "加入跳轉連結可協助使用者直接前往主要內容，以節省時間。[進一步瞭解跳轉連結](https://dequeuniversity.com/rules/axe/4.8/skip-link)。"
  },
  "core/audits/accessibility/skip-link.js | failureTitle": {
    "message": "跳轉連結無法聚焦。"
  },
  "core/audits/accessibility/skip-link.js | title": {
    "message": "跳轉連結可聚焦。"
  },
  "core/audits/accessibility/tabindex.js | description": {
    "message": "如果值大於 0，表示採用的是明確的瀏覽排序。雖然這在技術上可行，但經常會對仰賴輔助技術的使用者造成困擾。[進一步瞭解 `tabindex` 屬性](https://dequeuniversity.com/rules/axe/4.8/tabindex)。"
  },
  "core/audits/accessibility/tabindex.js | failureTitle": {
    "message": "部分元素的 `[tabindex]` 值大於 0"
  },
  "core/audits/accessibility/tabindex.js | title": {
    "message": "所有元素的 `[tabindex]` 值皆未超過 0"
  },
  "core/audits/accessibility/table-duplicate-name.js | description": {
    "message": "摘要屬性應說明表格結構，而「`<caption>`」應含有顯示在螢幕上的標題。提供準確的表格標記，對螢幕閱讀器使用者有幫助。[進一步瞭解摘要和說明文字](https://dequeuniversity.com/rules/axe/4.8/table-duplicate-name)。"
  },
  "core/audits/accessibility/table-duplicate-name.js | failureTitle": {
    "message": "表格內容與摘要屬性和「`<caption>.`」相同"
  },
  "core/audits/accessibility/table-duplicate-name.js | title": {
    "message": "表格內容與摘要屬性和「`<caption>`」不同"
  },
  "core/audits/accessibility/table-fake-caption.js | description": {
    "message": "使用者可運用螢幕閱讀器的功能輕鬆瀏覽表格。如果表格使用實際的標題元素，而非含有 `[colspan]` 屬性的儲存格，或許可以提升螢幕閱讀器的使用體驗。[進一步瞭解標題](https://dequeuniversity.com/rules/axe/4.8/table-fake-caption)。"
  },
  "core/audits/accessibility/table-fake-caption.js | failureTitle": {
    "message": "表格使用含有 `[colspan]` 屬性的儲存格表示標題，而非使用 `<caption>` 屬性。"
  },
  "core/audits/accessibility/table-fake-caption.js | title": {
    "message": "表格使用 `<caption>` 屬性表示標題，而非使用含有 `[colspan]` 屬性的儲存格。"
  },
  "core/audits/accessibility/target-size.js | description": {
    "message": "只要觸控目標提供足夠的大小和間距，就能協助難以點按小型控制項的使用者啟動目標。[進一步瞭解觸控目標](https://dequeuniversity.com/rules/axe/4.8/target-size)。"
  },
  "core/audits/accessibility/target-size.js | failureTitle": {
    "message": "觸控目標的大小或間距不足。"
  },
  "core/audits/accessibility/target-size.js | title": {
    "message": "觸控目標的大小和間距充足。"
  },
  "core/audits/accessibility/td-has-header.js | description": {
    "message": "使用者可運用螢幕閱讀器的功能輕鬆瀏覽表格。如果大型表格 (寬度和高度為 3 個以上儲存格) 中的 `<td>` 元素使用相關聯的表格標頭，或許可以提升螢幕閱讀器的使用體驗。[進一步瞭解表格標頭](https://dequeuniversity.com/rules/axe/4.8/td-has-header)。"
  },
  "core/audits/accessibility/td-has-header.js | failureTitle": {
    "message": "大型 `<table>` 中的 `<td>` 元素沒有表格標頭。"
  },
  "core/audits/accessibility/td-has-header.js | title": {
    "message": "大型 `<table>` 中的 `<td>` 元素有一或多個表格標頭。"
  },
  "core/audits/accessibility/td-headers-attr.js | description": {
    "message": "螢幕閱讀器的功能可讓使用者輕鬆瀏覽表格。請確保使用 `[headers]` 屬性的 `<td>` 儲存格只參照同一表格中的其他儲存格，這樣可改善螢幕閱讀器的使用體驗。[進一步瞭解 `headers` 屬性](https://dequeuniversity.com/rules/axe/4.8/td-headers-attr)。"
  },
  "core/audits/accessibility/td-headers-attr.js | failureTitle": {
    "message": "在 `<table>` 元素中使用 `[headers]` 屬性的儲存格參照了元素 `id`，系統無法在相同表格中找到這個元素。"
  },
  "core/audits/accessibility/td-headers-attr.js | title": {
    "message": "在 `<table>` 元素中使用 `[headers]` 屬性的儲存格參照了同一表格中的表格儲存格。"
  },
  "core/audits/accessibility/th-has-data-cells.js | description": {
    "message": "螢幕閱讀器的功能可讓使用者輕鬆瀏覽表格。如果能確保表格標頭一律參照特定一組儲存格，或許能讓螢幕閱讀器的使用體驗更上一層樓。[進一步瞭解表格標頭](https://dequeuniversity.com/rules/axe/4.8/th-has-data-cells)。"
  },
  "core/audits/accessibility/th-has-data-cells.js | failureTitle": {
    "message": "`<th>` 元素和具有 `[role=\"columnheader\"/\"rowheader\"]` 的元素不包含所描述的資料儲存格。"
  },
  "core/audits/accessibility/th-has-data-cells.js | title": {
    "message": "`<th>` 元素和帶有 `[role=\"columnheader\"/\"rowheader\"]` 的元素具有其所描述的資料儲存格。"
  },
  "core/audits/accessibility/valid-lang.js | description": {
    "message": "為元素指定有效的 [BCP 47 語言](https://www.w3.org/International/questions/qa-choosing-language-tags#question)，可協助確保螢幕閱讀器正確朗讀文字。[瞭解如何使用 `lang` 屬性](https://dequeuniversity.com/rules/axe/4.8/valid-lang)。"
  },
  "core/audits/accessibility/valid-lang.js | failureTitle": {
    "message": "`[lang]` 屬性缺少有效的值"
  },
  "core/audits/accessibility/valid-lang.js | title": {
    "message": "`[lang]` 屬性具備有效的值"
  },
  "core/audits/accessibility/video-caption.js | description": {
    "message": "如果在影片中提供字幕，將有助於失聰或聽障使用者瞭解影片資訊。[進一步瞭解影片字幕](https://dequeuniversity.com/rules/axe/4.8/video-caption)。"
  },
  "core/audits/accessibility/video-caption.js | failureTitle": {
    "message": "`<video>` 元素不含任何帶有 `[kind=\"captions\"]` 的 `<track>` 元素。"
  },
  "core/audits/accessibility/video-caption.js | title": {
    "message": "`<video>` 元素包含帶有 `[kind=\"captions\"]` 的 `<track>` 元素"
  },
  "core/audits/autocomplete.js | columnCurrent": {
    "message": "目前的值"
  },
  "core/audits/autocomplete.js | columnSuggestions": {
    "message": "建議使用的權杖"
  },
  "core/audits/autocomplete.js | description": {
    "message": "`autocomplete` 可協助使用者更快速地提交表單。建議你將 `autocomplete` 屬性設為有效值以啟用這項功能，減少使用者需要執行的動作。[進一步瞭解表單中的 `autocomplete`](https://developers.google.com/web/fundamentals/design-and-ux/input/forms#use_metadata_to_enable_auto-complete)"
  },
  "core/audits/autocomplete.js | failureTitle": {
    "message": "`<input>` 元素沒有正確的 `autocomplete` 屬性"
  },
  "core/audits/autocomplete.js | manualReview": {
    "message": "必須手動查看"
  },
  "core/audits/autocomplete.js | reviewOrder": {
    "message": "查看權杖的順序"
  },
  "core/audits/autocomplete.js | title": {
    "message": "`<input>` 元素已正確使用 `autocomplete`"
  },
  "core/audits/autocomplete.js | warningInvalid": {
    "message": "`autocomplete` 權杖：「{snippet}」中的「{token}」無效"
  },
  "core/audits/autocomplete.js | warningOrder": {
    "message": "查看權杖的順序：{snippet} 中的「{tokens}」"
  },
  "core/audits/bf-cache.js | actionableFailureType": {
    "message": "可操作"
  },
  "core/audits/bf-cache.js | description": {
    "message": "許多瀏覽操作都是在來回往返頁面之間進行，往返快取 (bfcache) 可以加快這些返回瀏覽的速度。[進一步瞭解 bfcache](https://developer.chrome.com/docs/lighthouse/performance/bf-cache/)"
  },
  "core/audits/bf-cache.js | displayValue": {
    "message": "{itemCount,plural, =1{1 個失敗原因}other{# 個失敗原因}}"
  },
  "core/audits/bf-cache.js | failureReasonColumn": {
    "message": "失敗原因"
  },
  "core/audits/bf-cache.js | failureTitle": {
    "message": "網頁已禁止還原往返快取"
  },
  "core/audits/bf-cache.js | failureTypeColumn": {
    "message": "失敗類型"
  },
  "core/audits/bf-cache.js | notActionableFailureType": {
    "message": "無法操作"
  },
  "core/audits/bf-cache.js | supportPendingFailureType": {
    "message": "尚不支援瀏覽器"
  },
  "core/audits/bf-cache.js | title": {
    "message": "網頁並未禁止還原往返快取"
  },
  "core/audits/bootup-time.js | chromeExtensionsWarning": {
    "message": "Chrome 擴充功能對這個頁面的載入效能有負面影響。建議透過無痕模式或不含擴充功能的 Chrome 設定檔來稽核頁面。"
  },
  "core/audits/bootup-time.js | columnScriptEval": {
    "message": "指令碼評估"
  },
  "core/audits/bootup-time.js | columnScriptParse": {
    "message": "指令碼剖析"
  },
  "core/audits/bootup-time.js | columnTotal": {
    "message": "CPU 總執行時間"
  },
  "core/audits/bootup-time.js | description": {
    "message": "建議你縮短剖析、編譯及執行 JavaScript 所耗費的時間。提供較小的 JavaScript 酬載可能會有幫助。[瞭解如何縮短 JavaScript 的執行時間](https://developer.chrome.com/docs/lighthouse/performance/bootup-time/)。"
  },
  "core/audits/bootup-time.js | failureTitle": {
    "message": "減少 JavaScript 執行時間"
  },
  "core/audits/bootup-time.js | title": {
    "message": "JavaScript 執行時間"
  },
  "core/audits/byte-efficiency/duplicated-javascript.js | description": {
    "message": "從套件中移除重複的大型 JavaScript 模組，盡量避免網路活動消耗不必要的流量。 "
  },
  "core/audits/byte-efficiency/duplicated-javascript.js | title": {
    "message": "請移除 JavaScript 套件中重複的模組"
  },
  "core/audits/byte-efficiency/efficient-animated-content.js | description": {
    "message": "使用大型 GIF 檔案呈現動畫內容會降低網路傳輸效率。建議你改用 MPEG4/WebM 影片格式呈現動畫內容，或是使用 PNG/WebP 格式顯示靜態圖片，以減少網路傳輸的資料量。[進一步瞭解高效率的影片格式](https://developer.chrome.com/docs/lighthouse/performance/efficient-animated-content/)"
  },
  "core/audits/byte-efficiency/efficient-animated-content.js | title": {
    "message": "使用影片格式的動畫內容"
  },
  "core/audits/byte-efficiency/legacy-javascript.js | description": {
    "message": "Polyfill 和轉換作業可讓舊版瀏覽器使用新版 JavaScript 的功能。不過這些功能對於新式瀏覽器而言，有很多都是不必要的。如果是 JavaScript 套件，請採用具備模組/非模組功能偵測機制的新型指令碼部署策略，以減少新式瀏覽器所需要的程式碼，同時保留對舊版瀏覽器的支援。[瞭解如何使用新版 JavaScript](https://web.dev/publish-modern-javascript/)"
  },
  "core/audits/byte-efficiency/legacy-javascript.js | title": {
    "message": "避免將舊版 JavaScript 提供給新型瀏覽器"
  },
  "core/audits/byte-efficiency/modern-image-formats.js | description": {
    "message": "WebP 和 AVIF 等圖片格式的壓縮效果通常比 PNG 或 JPEG 要好，這代表下載速度更快，數據用量更少。[進一步瞭解新型圖片格式](https://developer.chrome.com/docs/lighthouse/performance/uses-webp-images/)。"
  },
  "core/audits/byte-efficiency/modern-image-formats.js | title": {
    "message": "提供 next-gen 格式的圖片"
  },
  "core/audits/byte-efficiency/offscreen-images.js | description": {
    "message": "建議在所有重要資源載入完成之前，延遲載入畫面外圖片和隱藏項目，以縮短互動準備時間。[瞭解如何延遲載入畫面外圖片](https://developer.chrome.com/docs/lighthouse/performance/offscreen-images/)。"
  },
  "core/audits/byte-efficiency/offscreen-images.js | title": {
    "message": "延後載入畫面外圖片"
  },
  "core/audits/byte-efficiency/render-blocking-resources.js | description": {
    "message": "網頁的資源過多，因此妨礙了首次顯示畫面的時間。建議你先載入重要的內嵌 JavaScript/CSS，並延後載入不重要的 JavaScript/樣式。[瞭解如何排除會妨礙顯示的資源](https://developer.chrome.com/docs/lighthouse/performance/render-blocking-resources/)。"
  },
  "core/audits/byte-efficiency/render-blocking-resources.js | title": {
    "message": "排除禁止轉譯的資源"
  },
  "core/audits/byte-efficiency/total-byte-weight.js | description": {
    "message": "大量的網路酬載會增加使用者的費用負擔，而且往往會延長網頁載入時間。[瞭解如何減少酬載大小](https://developer.chrome.com/docs/lighthouse/performance/total-byte-weight/)。"
  },
  "core/audits/byte-efficiency/total-byte-weight.js | displayValue": {
    "message": "總大小為 {totalBytes, number, bytes} KiB"
  },
  "core/audits/byte-efficiency/total-byte-weight.js | failureTitle": {
    "message": "避免耗用大量網路資源"
  },
  "core/audits/byte-efficiency/total-byte-weight.js | title": {
    "message": "避免耗用大量網路資源"
  },
  "core/audits/byte-efficiency/unminified-css.js | description": {
    "message": "壓縮 CSS 檔案能減少網路酬載大小。[瞭解如何壓縮 CSS](https://developer.chrome.com/docs/lighthouse/performance/unminified-css/)。"
  },
  "core/audits/byte-efficiency/unminified-css.js | title": {
    "message": "壓縮 CSS"
  },
  "core/audits/byte-efficiency/unminified-javascript.js | description": {
    "message": "壓縮 JavaScript 檔案能減少酬載大小，並縮短剖析指令碼的時間。[瞭解如何壓縮 JavaScript](https://developer.chrome.com/docs/lighthouse/performance/unminified-javascript/)。"
  },
  "core/audits/byte-efficiency/unminified-javascript.js | title": {
    "message": "壓縮 JavaScript"
  },
  "core/audits/byte-efficiency/unused-css-rules.js | description": {
    "message": "移除樣式表中的無用規則，並延遲載入在不需捲動位置內容中未使用的 CSS，即可減少網路活動消耗的流量。[瞭解如何減少未使用的 CSS](https://developer.chrome.com/docs/lighthouse/performance/unused-css-rules/)。"
  },
  "core/audits/byte-efficiency/unused-css-rules.js | title": {
    "message": "減少無用的 CSS"
  },
  "core/audits/byte-efficiency/unused-javascript.js | description": {
    "message": "減少無用的 JavaScript 並延遲載入指令碼 (等需要時才載入)，即可減少網路活動消耗的流量。[瞭解如何減少無用的 JavaScript](https://developer.chrome.com/docs/lighthouse/performance/unused-javascript/)。"
  },
  "core/audits/byte-efficiency/unused-javascript.js | title": {
    "message": "減少無用的 JavaScript"
  },
  "core/audits/byte-efficiency/uses-long-cache-ttl.js | description": {
    "message": "延長快取生命週期可以加快使用者再次造訪網頁的速度。[進一步瞭解高效率的快取政策](https://developer.chrome.com/docs/lighthouse/performance/uses-long-cache-ttl/)。"
  },
  "core/audits/byte-efficiency/uses-long-cache-ttl.js | displayValue": {
    "message": "{itemCount,plural, =1{找到 1 項資源}other{找到 # 項資源}}"
  },
  "core/audits/byte-efficiency/uses-long-cache-ttl.js | failureTitle": {
    "message": "運用有效的快取政策提供靜態資產"
  },
  "core/audits/byte-efficiency/uses-long-cache-ttl.js | title": {
    "message": "使用有效的快取政策處理靜態資產"
  },
  "core/audits/byte-efficiency/uses-optimized-images.js | description": {
    "message": "經過最佳化的圖片載入速度較快，且能節省使用者的行動數據用量。[瞭解如何有效率地對圖片進行編碼](https://developer.chrome.com/docs/lighthouse/performance/uses-optimized-images/)。"
  },
  "core/audits/byte-efficiency/uses-optimized-images.js | title": {
    "message": "圖片編碼有效率"
  },
  "core/audits/byte-efficiency/uses-responsive-images-snapshot.js | columnActualDimensions": {
    "message": "實際尺寸"
  },
  "core/audits/byte-efficiency/uses-responsive-images-snapshot.js | columnDisplayedDimensions": {
    "message": "顯示的尺寸"
  },
  "core/audits/byte-efficiency/uses-responsive-images-snapshot.js | failureTitle": {
    "message": "圖片大於其顯示大小"
  },
  "core/audits/byte-efficiency/uses-responsive-images-snapshot.js | title": {
    "message": "圖片適合其顯示大小"
  },
  "core/audits/byte-efficiency/uses-responsive-images.js | description": {
    "message": "使用大小合適的圖片有助於節省行動數據用量並縮短載入時間。[瞭解如何調整圖片大小](https://developer.chrome.com/docs/lighthouse/performance/uses-responsive-images/)。"
  },
  "core/audits/byte-efficiency/uses-responsive-images.js | title": {
    "message": "使用合適的圖片大小"
  },
  "core/audits/byte-efficiency/uses-text-compression.js | description": {
    "message": "提供的文字資源應經過 (gzip、deflate 或 brotli) 壓縮，將網路傳輸的資料量降至最低。[進一步瞭解文字壓縮](https://developer.chrome.com/docs/lighthouse/performance/uses-text-compression/)。"
  },
  "core/audits/byte-efficiency/uses-text-compression.js | title": {
    "message": "啟用文字壓縮"
  },
  "core/audits/critical-request-chains.js | description": {
    "message": "下方的「關鍵要求鏈結」顯示優先載入的資源。建議你縮短鏈結長度、降低下載資源的大小，或是將非必要資源延後載入，以提高網頁載入速度。[瞭解如何避免鏈結關鍵要求](https://developer.chrome.com/docs/lighthouse/performance/critical-request-chains/)。"
  },
  "core/audits/critical-request-chains.js | displayValue": {
    "message": "{itemCount,plural, =1{找到 1 個鏈結}other{找到 # 個鏈結}}"
  },
  "core/audits/critical-request-chains.js | title": {
    "message": "避免鏈結關鍵要求"
  },
  "core/audits/csp-xss.js | columnDirective": {
    "message": "指令"
  },
  "core/audits/csp-xss.js | columnSeverity": {
    "message": "嚴重程度"
  },
  "core/audits/csp-xss.js | description": {
    "message": "強大的內容安全政策 (CSP) 可以大幅降低遭到跨網站指令碼 (XSS) 攻擊的風險。[瞭解如何使用 CSP 防範 XSS](https://developer.chrome.com/docs/lighthouse/best-practices/csp-xss/)"
  },
  "core/audits/csp-xss.js | itemSeveritySyntax": {
    "message": "語法"
  },
  "core/audits/csp-xss.js | metaTagMessage": {
    "message": "網頁含有在 `<meta>` 標記中定義的 CSP，建議將 CSP 移到 HTTP 標頭，或在 HTTP 標頭中定義其他嚴格 CSP。"
  },
  "core/audits/csp-xss.js | noCsp": {
    "message": "找不到處於強制執行模式的 CSP"
  },
  "core/audits/csp-xss.js | title": {
    "message": "確保 CSP 能有效防範 XSS 攻擊"
  },
  "core/audits/deprecations.js | columnDeprecate": {
    "message": "淘汰/警告"
  },
  "core/audits/deprecations.js | columnLine": {
    "message": "行數"
  },
  "core/audits/deprecations.js | description": {
    "message": "系統最終會從瀏覽器中移除已淘汰的 API。[進一步瞭解已淘汰的 API](https://developer.chrome.com/docs/lighthouse/best-practices/deprecations/)。"
  },
  "core/audits/deprecations.js | displayValue": {
    "message": "{itemCount,plural, =1{發現 1 則警告}other{發現 # 則警告}}"
  },
  "core/audits/deprecations.js | failureTitle": {
    "message": "使用已淘汰的 API"
  },
  "core/audits/deprecations.js | title": {
    "message": "避免使用已淘汰的 API"
  },
  "core/audits/dobetterweb/charset.js | description": {
    "message": "必須定義字元編碼宣告。你可以在 HTML 的前 1024 個位元組中使用 `<meta>` 標記定義，或在 Content-Type HTTP 回應標頭中定義。[進一步瞭解如何宣告字元編碼](https://developer.chrome.com/docs/lighthouse/best-practices/charset/)。"
  },
  "core/audits/dobetterweb/charset.js | failureTitle": {
    "message": "字元集宣告遺失或在 HTML 中太晚出現"
  },
  "core/audits/dobetterweb/charset.js | title": {
    "message": "正確定義字元集"
  },
  "core/audits/dobetterweb/doctype.js | description": {
    "message": "指定 DOCTYPE 能防止瀏覽器切換至相容模式。[進一步瞭解 DOCTYPE 宣告](https://developer.chrome.com/docs/lighthouse/best-practices/doctype/)。"
  },
  "core/audits/dobetterweb/doctype.js | explanationBadDoctype": {
    "message": "DOCTYPE 名稱必須是字串 `html`"
  },
  "core/audits/dobetterweb/doctype.js | explanationLimitedQuirks": {
    "message": "文件含有會觸發 `limited-quirks-mode` 的 `doctype`"
  },
  "core/audits/dobetterweb/doctype.js | explanationNoDoctype": {
    "message": "文件必須包含 DOCTYPE"
  },
  "core/audits/dobetterweb/doctype.js | explanationPublicId": {
    "message": "publicId 須為空白字串"
  },
  "core/audits/dobetterweb/doctype.js | explanationSystemId": {
    "message": "systemId 須為空白字串"
  },
  "core/audits/dobetterweb/doctype.js | explanationWrongDoctype": {
    "message": "文件含有會觸發 `quirks-mode` 的 `doctype`"
  },
  "core/audits/dobetterweb/doctype.js | failureTitle": {
    "message": "網頁缺少 HTML DOCTYPE，因此觸發了相容模式"
  },
  "core/audits/dobetterweb/doctype.js | title": {
    "message": "網頁含有 HTML DOCTYPE"
  },
  "core/audits/dobetterweb/dom-size.js | columnStatistic": {
    "message": "統計資料"
  },
  "core/audits/dobetterweb/dom-size.js | columnValue": {
    "message": "值"
  },
  "core/audits/dobetterweb/dom-size.js | description": {
    "message": "大型 DOM 會增加記憶體用量、延長[樣式運算](https://developers.google.com/web/fundamentals/performance/rendering/reduce-the-scope-and-complexity-of-style-calculations)的時間，並產生費工的[版面配置重排](https://developers.google.com/speed/articles/reflow)。[瞭解如何避免 DOM 過大](https://developer.chrome.com/docs/lighthouse/performance/dom-size/)。"
  },
  "core/audits/dobetterweb/dom-size.js | displayValue": {
    "message": "{itemCount,plural, =1{1 個元素}other{# 個元素}}"
  },
  "core/audits/dobetterweb/dom-size.js | failureTitle": {
    "message": "避免 DOM 過大"
  },
  "core/audits/dobetterweb/dom-size.js | statisticDOMDepth": {
    "message": "DOM 層級上限"
  },
  "core/audits/dobetterweb/dom-size.js | statisticDOMElements": {
    "message": "DOM 元素總計"
  },
  "core/audits/dobetterweb/dom-size.js | statisticDOMWidth": {
    "message": "子元素數量上限"
  },
  "core/audits/dobetterweb/dom-size.js | title": {
    "message": "避免 DOM 過大"
  },
  "core/audits/dobetterweb/geolocation-on-start.js | description": {
    "message": "如果未提供其他資訊就要求存取使用者的位置資訊，會讓使用者感到困惑或不信任網站。建議你在使用者執行特定動作時，再提出這項要求。[進一步瞭解地理位置權限](https://developer.chrome.com/docs/lighthouse/best-practices/geolocation-on-start/)。"
  },
  "core/audits/dobetterweb/geolocation-on-start.js | failureTitle": {
    "message": "在載入網頁時要求存取使用者的位置資訊"
  },
  "core/audits/dobetterweb/geolocation-on-start.js | title": {
    "message": "避免在載入網頁時要求存取使用者的位置資訊"
  },
  "core/audits/dobetterweb/inspector-issues.js | columnIssueType": {
    "message": "問題類型"
  },
  "core/audits/dobetterweb/inspector-issues.js | description": {
    "message": "Chrome 開發人員工具的 `Issues` 面板中記錄的問題指出有未解決的狀況。這些狀況可能起因於網路要求失敗、安全性控制項不足，以及其他瀏覽器方面的疑慮。請開啟 Chrome 開發人員工具的 Issues 面板，查看每個問題的詳細資訊。"
  },
  "core/audits/dobetterweb/inspector-issues.js | failureTitle": {
    "message": "Chrome 開發人員工具的 `Issues` 面板中有問題記錄"
  },
  "core/audits/dobetterweb/inspector-issues.js | issueTypeBlockedByResponse": {
    "message": "依跨來源政策封鎖"
  },
  "core/audits/dobetterweb/inspector-issues.js | issueTypeHeavyAds": {
    "message": "廣告耗用大量資源"
  },
  "core/audits/dobetterweb/inspector-issues.js | title": {
    "message": "Chrome 開發人員工具的 `Issues` 面板中沒有任何問題"
  },
  "core/audits/dobetterweb/js-libraries.js | columnVersion": {
    "message": "版本"
  },
  "core/audits/dobetterweb/js-libraries.js | description": {
    "message": "在此網頁上偵測到的所有前端 JavaScript 程式庫。[進一步瞭解這個 JavaScript 程式庫偵測診斷稽核](https://developer.chrome.com/docs/lighthouse/best-practices/js-libraries/)。"
  },
  "core/audits/dobetterweb/js-libraries.js | title": {
    "message": "偵測到 JavaScript 程式庫"
  },
  "core/audits/dobetterweb/no-document-write.js | description": {
    "message": "對於連線速度較慢的使用者，透過 `document.write()` 動態插入的外部指令碼可能會導致網頁延遲數十秒載入。[瞭解如何避免 document.write()](https://developer.chrome.com/docs/lighthouse/best-practices/no-document-write/)。"
  },
  "core/audits/dobetterweb/no-document-write.js | failureTitle": {
    "message": "避免使用 `document.write()`"
  },
  "core/audits/dobetterweb/no-document-write.js | title": {
    "message": "避免使用 `document.write()`"
  },
  "core/audits/dobetterweb/notification-on-start.js | description": {
    "message": "如果未提供其他資訊就要求使用者允許網站顯示通知，會讓使用者感到困惑或不信任網站。建議你在使用者操作特定手勢時，再提出這項要求。[進一步瞭解以負責任的方式取得通知權限](https://developer.chrome.com/docs/lighthouse/best-practices/notification-on-start/)。"
  },
  "core/audits/dobetterweb/notification-on-start.js | failureTitle": {
    "message": "在載入網頁時要求使用者允許網站顯示通知"
  },
  "core/audits/dobetterweb/notification-on-start.js | title": {
    "message": "避免在載入網頁時要求使用者允許網站顯示通知"
  },
  "core/audits/dobetterweb/paste-preventing-inputs.js | description": {
    "message": "禁止在輸入欄貼上內容對於使用者體驗來說是種負面做法，而且會封鎖密碼管理工具，導致安全性降低。[進一步瞭解容易使用的輸入欄位](https://developer.chrome.com/docs/lighthouse/best-practices/paste-preventing-inputs/)。"
  },
  "core/audits/dobetterweb/paste-preventing-inputs.js | failureTitle": {
    "message": "禁止使用者將內容貼到輸入欄位"
  },
  "core/audits/dobetterweb/paste-preventing-inputs.js | title": {
    "message": "允許使用者將內容貼到輸入欄位"
  },
  "core/audits/dobetterweb/uses-http2.js | columnProtocol": {
    "message": "通訊協定"
  },
  "core/audits/dobetterweb/uses-http2.js | description": {
    "message": "HTTP/2 提供許多 HTTP/1.1 沒有的優點，包括二進位標頭和多工處理。[進一步瞭解 HTTP/2](https://developer.chrome.com/docs/lighthouse/best-practices/uses-http2/)。"
  },
  "core/audits/dobetterweb/uses-http2.js | displayValue": {
    "message": "{itemCount,plural, =1{有 1 項要求未透過 HTTP/2 傳送}other{有 # 項要求未透過 HTTP/2 傳送}}"
  },
  "core/audits/dobetterweb/uses-http2.js | title": {
    "message": "使用 HTTP/2"
  },
  "core/audits/dobetterweb/uses-passive-event-listeners.js | description": {
    "message": "建議將輕觸動作和滑鼠滾輪事件監聽器標示為 `passive`，以提升網頁的捲動效能。[進一步瞭解如何採用被動事件監聽器](https://developer.chrome.com/docs/lighthouse/best-practices/uses-passive-event-listeners/)。"
  },
  "core/audits/dobetterweb/uses-passive-event-listeners.js | failureTitle": {
    "message": "未使用被動事件監聽器來提升捲動效能"
  },
  "core/audits/dobetterweb/uses-passive-event-listeners.js | title": {
    "message": "使用被動事件監聽器來提升捲動效能"
  },
  "core/audits/errors-in-console.js | description": {
    "message": "如果主控台有錯誤記錄，表示系統有問題尚待解決，例如網路要求錯誤和其他瀏覽器問題。[進一步瞭解主控台診斷稽核中的這些錯誤](https://developer.chrome.com/docs/lighthouse/best-practices/errors-in-console/)"
  },
  "core/audits/errors-in-console.js | failureTitle": {
    "message": "主控台已記錄瀏覽器發生的錯誤"
  },
  "core/audits/errors-in-console.js | title": {
    "message": "系統未在主控台中記錄瀏覽器發生的錯誤"
  },
  "core/audits/font-display.js | description": {
    "message": "利用 `font-display` CSS 功能，確保系統在載入網站字型時使用者可以看到文字。[進一步瞭解 `font-display`](https://developer.chrome.com/docs/lighthouse/performance/font-display/)。"
  },
  "core/audits/font-display.js | failureTitle": {
    "message": "確認載入網站字型時文字不會消失"
  },
  "core/audits/font-display.js | title": {
    "message": "載入網站字型時沒有任何文字消失"
  },
  "core/audits/font-display.js | undeclaredFontOriginWarning": {
    "message": "{fontCountForOrigin,plural, =1{Lighthouse 無法自動檢查 {fontOrigin} 來源的 `font-display` 值。}other{Lighthouse 無法自動檢查 {fontOrigin} 來源的 `font-display` 值。}}"
  },
  "core/audits/image-aspect-ratio.js | columnActual": {
    "message": "實際顯示比例"
  },
  "core/audits/image-aspect-ratio.js | columnDisplayed": {
    "message": "網頁上顯示的圖片比例"
  },
  "core/audits/image-aspect-ratio.js | description": {
    "message": "圖片顯示尺寸應符合正常顯示比例。[進一步瞭解圖片顯示比例](https://developer.chrome.com/docs/lighthouse/best-practices/image-aspect-ratio/)。"
  },
  "core/audits/image-aspect-ratio.js | failureTitle": {
    "message": "圖片的顯示比例不正確"
  },
  "core/audits/image-aspect-ratio.js | title": {
    "message": "圖片的顯示比例正確"
  },
  "core/audits/image-size-responsive.js | columnActual": {
    "message": "實際大小"
  },
  "core/audits/image-size-responsive.js | columnDisplayed": {
    "message": "顯示大小"
  },
  "core/audits/image-size-responsive.js | columnExpected": {
    "message": "預期大小"
  },
  "core/audits/image-size-responsive.js | description": {
    "message": "圖片的實際尺寸應與顯示大小和像素比例成比例，才能呈現最清晰的圖片效果。[瞭解如何提供回應式圖片](https://web.dev/serve-responsive-images/)。"
  },
  "core/audits/image-size-responsive.js | failureTitle": {
    "message": "提供的圖片解析度過低"
  },
  "core/audits/image-size-responsive.js | title": {
    "message": "提供的圖片解析度適當"
  },
<<<<<<< HEAD
=======
  "core/audits/installable-manifest.js | already-installed": {
    "message": "先前已安裝這個應用程式"
  },
  "core/audits/installable-manifest.js | cannot-download-icon": {
    "message": "無法從資訊清單下載必要圖示"
  },
  "core/audits/installable-manifest.js | columnValue": {
    "message": "失敗原因"
  },
  "core/audits/installable-manifest.js | description": {
    "message": "透過 Service Worker 技術，你的應用程式可以使用漸進式網頁應用程式的許多功能，例如離線功能、新增至主畫面，以及推播通知。正確導入 Service Worker 和資訊清單後，瀏覽器可主動提示使用者將你的應用程式新增至主畫面，進而提升參與度。[進一步瞭解資訊清單安裝規定](https://developer.chrome.com/docs/lighthouse/pwa/installable-manifest/)。"
  },
  "core/audits/installable-manifest.js | displayValue": {
    "message": "{itemCount,plural, =1{1 個原因}other{# 個原因}}"
  },
  "core/audits/installable-manifest.js | failureTitle": {
    "message": "網頁應用程式資訊清單或 Service Worker 不符合安裝規定"
  },
  "core/audits/installable-manifest.js | ids-do-not-match": {
    "message": "Play 商店應用程式網址與 Play 商店 ID 不符"
  },
  "core/audits/installable-manifest.js | in-incognito": {
    "message": "網頁透過無痕式視窗載入"
  },
  "core/audits/installable-manifest.js | manifest-display-not-supported": {
    "message": "資訊清單「`display`」屬性必須是「`standalone`」、「`fullscreen`」或「`minimal-ui`」其中之一"
  },
  "core/audits/installable-manifest.js | manifest-display-override-not-supported": {
    "message": "資訊清單包含「display_override」欄位，且第一個支援的顯示模式必須是「standalone」、「fullscreen」或「minimal-ui」"
  },
  "core/audits/installable-manifest.js | manifest-empty": {
    "message": "無法擷取或剖析資訊清單，或是資訊清單沒有任何內容"
  },
  "core/audits/installable-manifest.js | manifest-location-changed": {
    "message": "資訊清單網址在資訊清單擷取期間已變更。"
  },
  "core/audits/installable-manifest.js | manifest-missing-name-or-short-name": {
    "message": "資訊清單不含「`name`」或「`short_name`」欄位"
  },
  "core/audits/installable-manifest.js | manifest-missing-suitable-icon": {
    "message": "資訊清單未包含適當圖示；圖示必須為 {value0} px 以上的 PNG、SVG 或 WebP 檔案，同時必須設定 sizes 屬性，且如果設有 purpose 屬性，當中必須包含「any」。"
  },
  "core/audits/installable-manifest.js | no-acceptable-icon": {
    "message": "未提供任何大小在 {value0} px 以上的 PNG、SVG 或 WebP 格式正方形圖示，而且 purpose 屬性未設定或設為「any」"
  },
  "core/audits/installable-manifest.js | no-icon-available": {
    "message": "下載的圖示空白或已損毀"
  },
  "core/audits/installable-manifest.js | no-id-specified": {
    "message": "未提供 Play 商店 ID"
  },
  "core/audits/installable-manifest.js | no-manifest": {
    "message": "網頁沒有資訊清單 <link> 網址"
  },
  "core/audits/installable-manifest.js | no-url-for-service-worker": {
    "message": "資訊清單中沒有「start_url」欄位，因此無法檢查 Service Worker"
  },
  "core/audits/installable-manifest.js | noErrorId": {
    "message": "無法辨識安裝錯誤 ID「{errorId}」"
  },
  "core/audits/installable-manifest.js | not-from-secure-origin": {
    "message": "網頁的提供來源不安全"
  },
  "core/audits/installable-manifest.js | not-in-main-frame": {
    "message": "網頁未在主頁框中載入"
  },
  "core/audits/installable-manifest.js | not-offline-capable": {
    "message": "網頁無法離線運作"
  },
  "core/audits/installable-manifest.js | pipeline-restarted": {
    "message": "PWA 已解除安裝並將重設安裝規定檢查。"
  },
  "core/audits/installable-manifest.js | platform-not-supported-on-android": {
    "message": "Android 不支援指定的應用程式平台"
  },
  "core/audits/installable-manifest.js | prefer-related-applications": {
    "message": "資訊清單指定了 prefer_related_applications: true"
  },
  "core/audits/installable-manifest.js | prefer-related-applications-only-beta-stable": {
    "message": "prefer_related_applications 僅適用於 Android 上的 Chrome Beta 版和穩定版。"
  },
  "core/audits/installable-manifest.js | protocol-timeout": {
    "message": "Lighthouse 無法判斷該網頁是否可安裝。請嘗試使用較新的 Chrome 版本。"
  },
  "core/audits/installable-manifest.js | start-url-not-valid": {
    "message": "資訊清單開始網址無效"
  },
  "core/audits/installable-manifest.js | title": {
    "message": "網頁應用程式資訊清單和 Service Worker 符合安裝規定"
  },
  "core/audits/installable-manifest.js | url-not-supported-for-webapk": {
    "message": "資訊清單中的某個網址包含使用者名稱、密碼或連接埠"
  },
  "core/audits/installable-manifest.js | warn-not-offline-capable": {
    "message": "網頁無法離線運作。Chrome 從 2021 年 8 月推出 93 穩定版開始，就不會再將這個網頁視為可安裝。"
  },
>>>>>>> 772c8f71
  "core/audits/is-on-https.js | allowed": {
    "message": "已允許"
  },
  "core/audits/is-on-https.js | blocked": {
    "message": "已封鎖"
  },
  "core/audits/is-on-https.js | columnInsecureURL": {
    "message": "不安全的網址"
  },
  "core/audits/is-on-https.js | columnResolution": {
    "message": "要求的解決方案"
  },
  "core/audits/is-on-https.js | description": {
    "message": "所有網站都應該使用 HTTPS 確保安全，即使網站未處理機密資料也一樣。這包括避免載入[複合型內容](https://developers.google.com/web/fundamentals/security/prevent-mixed-content/what-is-mixed-content)，因為其中有些內容會透過 HTTPS 傳送初始要求，但透過 HTTP 載入部分資源。HTTPS 能防範入侵者竄改或被動監聽應用程式與使用者之間的通訊，同時也是使用 HTTP/2 和許多新式網路平台 API 的先決條件。[進一步瞭解 HTTPS](https://developer.chrome.com/docs/lighthouse/pwa/is-on-https/)。"
  },
  "core/audits/is-on-https.js | displayValue": {
    "message": "{itemCount,plural, =1{發現 1 個不安全的要求}other{發現 # 個不安全的要求}}"
  },
  "core/audits/is-on-https.js | failureTitle": {
    "message": "未使用 HTTPS"
  },
  "core/audits/is-on-https.js | title": {
    "message": "使用 HTTPS"
  },
  "core/audits/is-on-https.js | upgraded": {
    "message": "已自動升級為 HTTPS"
  },
  "core/audits/is-on-https.js | warning": {
    "message": "已允許並顯示警告訊息"
  },
  "core/audits/largest-contentful-paint-element.js | columnPercentOfLCP": {
    "message": "LCP 百分比"
  },
  "core/audits/largest-contentful-paint-element.js | columnPhase": {
    "message": "階段"
  },
  "core/audits/largest-contentful-paint-element.js | columnTiming": {
    "message": "時間"
  },
  "core/audits/largest-contentful-paint-element.js | description": {
    "message": "這是在可視區域中繪製的最大內容元素。[進一步瞭解最大內容繪製元素](https://developer.chrome.com/docs/lighthouse/performance/lighthouse-largest-contentful-paint/)"
  },
  "core/audits/largest-contentful-paint-element.js | itemLoadDelay": {
    "message": "載入延遲"
  },
  "core/audits/largest-contentful-paint-element.js | itemLoadTime": {
    "message": "載入時間"
  },
  "core/audits/largest-contentful-paint-element.js | itemRenderDelay": {
    "message": "轉譯延遲"
  },
  "core/audits/largest-contentful-paint-element.js | itemTTFB": {
    "message": "TTFB"
  },
  "core/audits/largest-contentful-paint-element.js | title": {
    "message": "最大內容繪製元素"
  },
  "core/audits/layout-shift-elements.js | columnContribution": {
    "message": "對 CLS 的影響"
  },
  "core/audits/layout-shift-elements.js | description": {
    "message": "這些 DOM 元素對於網頁的「累計版面配置位移」(CLS) 影響最大。[瞭解如何改善 CLS](https://web.dev/optimize-cls/)"
  },
  "core/audits/layout-shift-elements.js | title": {
    "message": "避免大量版面配置轉移"
  },
  "core/audits/lcp-lazy-loaded.js | description": {
    "message": "不需捲動位置的圖片經過延遲載入後，會在頁面生命週期的較晚階段顯示，這可能會延遲最大內容繪製作業。[進一步瞭解如何讓延遲載入最佳化](https://web.dev/lcp-lazy-loading/)。"
  },
  "core/audits/lcp-lazy-loaded.js | failureTitle": {
    "message": "已延遲載入最大內容繪製圖片"
  },
  "core/audits/lcp-lazy-loaded.js | title": {
    "message": "未延遲載入最大內容繪製圖片"
  },
  "core/audits/long-tasks.js | description": {
    "message": "列出主要執行緒上執行時間最長的工作，這項資訊有助於找出造成輸入延遲的主因。[瞭解如何避免冗長的主執行緒工作](https://web.dev/long-tasks-devtools/)"
  },
  "core/audits/long-tasks.js | displayValue": {
    "message": "{itemCount,plural, =1{找到 # 項長時間執行的工作}other{找到 # 項長時間執行的工作}}"
  },
  "core/audits/long-tasks.js | title": {
    "message": "避免長時間在主要執行緒上執行的工作"
  },
  "core/audits/mainthread-work-breakdown.js | columnCategory": {
    "message": "類別"
  },
  "core/audits/mainthread-work-breakdown.js | description": {
    "message": "建議你縮短剖析、編譯及執行 JavaScript 所耗費的時間。提供較小的 JavaScript 酬載可能會有幫助。[瞭解如何盡量減少主執行緒作業](https://developer.chrome.com/docs/lighthouse/performance/mainthread-work-breakdown/)"
  },
  "core/audits/mainthread-work-breakdown.js | failureTitle": {
    "message": "將主要執行緒的工作降到最低"
  },
  "core/audits/mainthread-work-breakdown.js | title": {
    "message": "將主要執行緒的工作降到最低"
  },
  "core/audits/metrics/cumulative-layout-shift.js | description": {
    "message": "「累計版面配置轉移」指標是用於測量可見元素在可視區域內的移動情形。[進一步瞭解「累計版面配置位移」指標](https://web.dev/cls/)。"
  },
  "core/audits/metrics/first-contentful-paint.js | description": {
    "message": "首次顯示內容所需時間是指瀏覽器首次顯示文字或圖片的時間。[進一步瞭解「首次顯示內容所需時間」指標](https://developer.chrome.com/docs/lighthouse/performance/first-contentful-paint/)。"
  },
  "core/audits/metrics/first-meaningful-paint.js | description": {
    "message": "畫面首次有效顯示所需時間是指網頁顯示主要內容的時間。[進一步瞭解「畫面首次有效顯示所需時間」指標](https://developer.chrome.com/docs/lighthouse/performance/first-meaningful-paint/)。"
  },
  "core/audits/metrics/interaction-to-next-paint.js | description": {
    "message": "「與下一個顯示的內容互動」指標的用途是測量網頁回應，也就是網頁明顯回應使用者輸入內容所需的時間。[進一步瞭解「與下一個顯示的內容互動」指標](https://web.dev/inp/)。"
  },
  "core/audits/metrics/interactive.js | description": {
    "message": "互動準備時間是網頁進入完整互動狀態前花費的時間。[進一步瞭解「互動準備時間」指標](https://developer.chrome.com/docs/lighthouse/performance/interactive/)。"
  },
  "core/audits/metrics/largest-contentful-paint.js | description": {
    "message": "「最大內容繪製」是指繪製最大的文字或圖片所需要的時間。[進一步瞭解「最大內容繪製」指標](https://developer.chrome.com/docs/lighthouse/performance/lighthouse-largest-contentful-paint/)"
  },
  "core/audits/metrics/max-potential-fid.js | description": {
    "message": "使用者可能會遇到的最長「首次輸入延遲時間」就是耗時最久的工作持續時間。[進一步瞭解「可能的最長首次輸入延遲時間」指標](https://developer.chrome.com/docs/lighthouse/performance/lighthouse-max-potential-fid/)。"
  },
  "core/audits/metrics/speed-index.js | description": {
    "message": "速度指數會顯示網頁可見內容的填入速度。[進一步瞭解「速度指數」指標](https://developer.chrome.com/docs/lighthouse/performance/speed-index/)。"
  },
  "core/audits/metrics/total-blocking-time.js | description": {
    "message": "當工作長度超過 50 毫秒時，從 FCP 到互動準備時間的時間範圍總計 (以毫秒為單位)。[進一步瞭解「總封鎖時間」指標](https://developer.chrome.com/docs/lighthouse/performance/lighthouse-total-blocking-time/)。"
  },
  "core/audits/network-rtt.js | description": {
    "message": "網路封包往返時間 (RTT) 對效能有很大的影響。如果將封包傳送到某個來源的 RTT 很高，表示靠近使用者端的伺服器在效能方面有改善空間。[進一步瞭解封包往返時間](https://hpbn.co/primer-on-latency-and-bandwidth/)。"
  },
  "core/audits/network-rtt.js | title": {
    "message": "網路封包往返時間"
  },
  "core/audits/network-server-latency.js | description": {
    "message": "伺服器延遲時間可能會影響網站效能。如果原始伺服器的延遲時間很高，表示伺服器有超載情形或後端效能不佳。[進一步瞭解伺服器回應時間](https://hpbn.co/primer-on-web-performance/#analyzing-the-resource-waterfall)。"
  },
  "core/audits/network-server-latency.js | title": {
    "message": "伺服器後端延遲時間"
  },
  "core/audits/no-unload-listeners.js | description": {
    "message": "`unload` 事件無法穩定觸發，監聽該活動可能會妨礙系統進行某些瀏覽器最佳化作業 (例如往返快取)。請改用 `pagehide` 或 `visibilitychange` 事件。[進一步瞭解卸載事件監聽器](https://web.dev/bfcache/#never-use-the-unload-event)"
  },
  "core/audits/no-unload-listeners.js | failureTitle": {
    "message": "註冊 `unload` 事件監聽器"
  },
  "core/audits/no-unload-listeners.js | title": {
    "message": "避免使用 `unload` 事件監聽器"
  },
  "core/audits/non-composited-animations.js | description": {
    "message": "未合成的動畫可能無法順暢播放，而且會增加 CLS。[瞭解如何避免使用非合成動畫](https://developer.chrome.com/docs/lighthouse/performance/non-composited-animations/)"
  },
  "core/audits/non-composited-animations.js | displayValue": {
    "message": "{itemCount,plural, =1{找到 # 個動畫元素}other{找到 # 個動畫元素}}"
  },
  "core/audits/non-composited-animations.js | filterMayMovePixels": {
    "message": "篩選器相關的屬性可能會移動像素"
  },
  "core/audits/non-composited-animations.js | incompatibleAnimations": {
    "message": "目標包含其他不相容的動畫"
  },
  "core/audits/non-composited-animations.js | nonReplaceCompositeMode": {
    "message": "效果包含「replace」以外的合成模式"
  },
  "core/audits/non-composited-animations.js | title": {
    "message": "避免使用非合成的動畫"
  },
  "core/audits/non-composited-animations.js | transformDependsBoxSize": {
    "message": "轉換相關屬性取決於定界框大小"
  },
  "core/audits/non-composited-animations.js | unsupportedCSSProperty": {
    "message": "{propertyCount,plural, =1{不支援的 CSS 屬性：{properties}}other{不支援的 CSS 屬性：{properties}}}"
  },
  "core/audits/non-composited-animations.js | unsupportedTimingParameters": {
    "message": "效果包含不支援的時間參數"
  },
  "core/audits/performance-budget.js | description": {
    "message": "讓網路要求的數量和大小低於使用者根據效能預算所設定的目標。[進一步瞭解效能預算](https://developers.google.com/web/tools/lighthouse/audits/budgets)。"
  },
  "core/audits/performance-budget.js | requestCountOverBudget": {
    "message": "{count,plural, =1{1 個要求}other{# 個要求}}"
  },
  "core/audits/performance-budget.js | title": {
    "message": "效能預算"
  },
  "core/audits/preload-fonts.js | description": {
    "message": "請預先載入 `optional` 字型，以便新訪客使用。[進一步瞭解如何預先載入字型](https://web.dev/preload-optional-fonts/)"
  },
  "core/audits/preload-fonts.js | failureTitle": {
    "message": "並未預先載入使用 `font-display: optional` 的字型"
  },
  "core/audits/preload-fonts.js | title": {
    "message": "已預先載入使用 `font-display: optional` 的字型"
  },
  "core/audits/prioritize-lcp-image.js | description": {
    "message": "如果 LCP 元素是以動態方式新增到網頁，則必須預先載入圖片才能改善 LCP。[進一步瞭解如何預先載入 LCP 元素](https://web.dev/optimize-lcp/#optimize-when-the-resource-is-discovered)。"
  },
  "core/audits/prioritize-lcp-image.js | title": {
    "message": "預先載入最大內容繪製圖片"
  },
  "core/audits/redirects.js | description": {
    "message": "重新導向會導致網頁進一步延遲載入。[瞭解如何避免網頁重新導向](https://developer.chrome.com/docs/lighthouse/performance/redirects/)。"
  },
  "core/audits/redirects.js | title": {
    "message": "避免進行多次頁面重新導向"
  },
  "core/audits/seo/canonical.js | description": {
    "message": "標準連結可指出要在搜尋結果中顯示哪個網址。[進一步瞭解標準連結](https://developer.chrome.com/docs/lighthouse/seo/canonical/)。"
  },
  "core/audits/seo/canonical.js | explanationConflict": {
    "message": "多個衝突的網址 ({urlList})"
  },
  "core/audits/seo/canonical.js | explanationInvalid": {
    "message": "網址無效 ({url})"
  },
  "core/audits/seo/canonical.js | explanationPointsElsewhere": {
    "message": "指向其他 `hreflang` 位置 ({url})"
  },
  "core/audits/seo/canonical.js | explanationRelative": {
    "message": "不是絕對網址 ({url})"
  },
  "core/audits/seo/canonical.js | explanationRoot": {
    "message": "指向目標為網域的根網址 (首頁)，而不是相應的內容網頁"
  },
  "core/audits/seo/canonical.js | failureTitle": {
    "message": "文件缺少有效的 `rel=canonical`"
  },
  "core/audits/seo/canonical.js | title": {
    "message": "文件具備有效的 `rel=canonical`"
  },
  "core/audits/seo/crawlable-anchors.js | columnFailingLink": {
    "message": "無法檢索的連結"
  },
  "core/audits/seo/crawlable-anchors.js | description": {
    "message": "搜尋引擎可能會使用連結上的 `href` 屬性來檢索網站。請確認錨點元素的 `href` 屬性可連結適當的目的地，這樣才能檢索網站上的更多網頁。[瞭解如何讓連結可供檢索](https://support.google.com/webmasters/answer/9112205)"
  },
  "core/audits/seo/crawlable-anchors.js | failureTitle": {
    "message": "無法檢索的連結"
  },
  "core/audits/seo/crawlable-anchors.js | title": {
    "message": "可檢索的連結"
  },
  "core/audits/seo/font-size.js | additionalIllegibleText": {
    "message": "其他難以辨識的文字"
  },
  "core/audits/seo/font-size.js | columnFontSize": {
    "message": "字型大小"
  },
  "core/audits/seo/font-size.js | columnPercentPageText": {
    "message": "頁面文字百分比"
  },
  "core/audits/seo/font-size.js | columnSelector": {
    "message": "選取器"
  },
  "core/audits/seo/font-size.js | description": {
    "message": "如果字型小於 12 像素，文字會太小而難以辨識；行動裝置訪客必須「以雙指撥動縮放」才能閱讀內容。網頁中應有超過 60% 的文字採用 12 像素以上的大小。[進一步瞭解清晰易讀的字型大小](https://developer.chrome.com/docs/lighthouse/seo/font-size/)。"
  },
  "core/audits/seo/font-size.js | displayValue": {
    "message": "{decimalProportion, number, extendedPercent} 的文字清晰易讀"
  },
  "core/audits/seo/font-size.js | explanationViewport": {
    "message": "文字難以辨識，這是因為網頁沒有針對行動裝置螢幕設定合適的可視區域中繼標記。"
  },
  "core/audits/seo/font-size.js | failureTitle": {
    "message": "文件使用的字型大小難以辨識"
  },
  "core/audits/seo/font-size.js | legibleText": {
    "message": "清晰易讀的文字"
  },
  "core/audits/seo/font-size.js | title": {
    "message": "文件使用的字型大小清晰易讀"
  },
  "core/audits/seo/hreflang.js | description": {
    "message": "hreflang 連結會告訴搜尋引擎在特定語言或區域的搜尋結果中應顯示哪種版本的網頁。[進一步瞭解 `hreflang`](https://developer.chrome.com/docs/lighthouse/seo/hreflang/)。"
  },
  "core/audits/seo/hreflang.js | failureTitle": {
    "message": "文件缺少有效的 `hreflang`"
  },
  "core/audits/seo/hreflang.js | notFullyQualified": {
    "message": "相對 href 值"
  },
  "core/audits/seo/hreflang.js | title": {
    "message": "文件具備有效的 `hreflang`"
  },
  "core/audits/seo/hreflang.js | unexpectedLanguage": {
    "message": "非預期的語言代碼"
  },
  "core/audits/seo/http-status-code.js | description": {
    "message": "如果網頁傳回失敗的 HTTP 狀態碼，可能無法正確編入索引。[進一步瞭解 HTTP 狀態碼](https://developer.chrome.com/docs/lighthouse/seo/http-status-code/)。"
  },
  "core/audits/seo/http-status-code.js | failureTitle": {
    "message": "網頁傳回失敗的 HTTP 狀態碼"
  },
  "core/audits/seo/http-status-code.js | title": {
    "message": "網頁傳回成功的 HTTP 狀態碼"
  },
  "core/audits/seo/is-crawlable.js | description": {
    "message": "如果搜尋引擎沒有檢索網頁的權限，將無法在搜尋結果中顯示你的網頁。[進一步瞭解檢索器指令](https://developer.chrome.com/docs/lighthouse/seo/is-crawlable/)。"
  },
  "core/audits/seo/is-crawlable.js | failureTitle": {
    "message": "網頁的索引功能遭到封鎖"
  },
  "core/audits/seo/is-crawlable.js | title": {
    "message": "網頁的索引功能未遭到封鎖"
  },
  "core/audits/seo/link-text.js | description": {
    "message": "連結說明文字可協助搜尋引擎瞭解你的內容。[瞭解如何讓連結更易於存取](https://developer.chrome.com/docs/lighthouse/seo/link-text/)。"
  },
  "core/audits/seo/link-text.js | displayValue": {
    "message": "{itemCount,plural, =1{找到 1 個連結}other{找到 # 個連結}}"
  },
  "core/audits/seo/link-text.js | failureTitle": {
    "message": "連結缺少說明文字"
  },
  "core/audits/seo/link-text.js | title": {
    "message": "連結具有說明文字"
  },
  "core/audits/seo/manual/structured-data.js | description": {
    "message": "執行[結構化資料測試工具](https://search.google.com/structured-data/testing-tool/)和 [Structured Data Linter](http://linter.structured-data.org/) 來驗證結構化資料。[進一步瞭解結構化資料](https://developer.chrome.com/docs/lighthouse/seo/structured-data/)。"
  },
  "core/audits/seo/manual/structured-data.js | title": {
    "message": "結構化資料有效"
  },
  "core/audits/seo/meta-description.js | description": {
    "message": "你可以在搜尋結果中加入中繼說明，簡要描述網頁內容。[進一步瞭解中繼說明](https://developer.chrome.com/docs/lighthouse/seo/meta-description/)。"
  },
  "core/audits/seo/meta-description.js | explanation": {
    "message": "沒有說明文字。"
  },
  "core/audits/seo/meta-description.js | failureTitle": {
    "message": "文件缺少中繼說明"
  },
  "core/audits/seo/meta-description.js | title": {
    "message": "文件具有中繼說明"
  },
  "core/audits/seo/plugins.js | description": {
    "message": "搜尋引擎無法為外掛程式內容建立索引，而且許多裝置對外掛程式設有限制或不提供支援。[進一步瞭解如何避免使用外掛程式](https://developer.chrome.com/docs/lighthouse/seo/plugins/)。"
  },
  "core/audits/seo/plugins.js | failureTitle": {
    "message": "文件使用外掛程式"
  },
  "core/audits/seo/plugins.js | title": {
    "message": "文件盡量不使用外掛程式"
  },
  "core/audits/seo/robots-txt.js | description": {
    "message": "如果 robots.txt 檔案格式錯誤，檢索器可能無法瞭解你偏好的網站檢索方式或索引建立方式。[進一步瞭解 robots.txt](https://developer.chrome.com/docs/lighthouse/seo/invalid-robots-txt/)。"
  },
  "core/audits/seo/robots-txt.js | displayValueHttpBadCode": {
    "message": "robots.txt 要求傳回以下 HTTP 狀態：{statusCode}"
  },
  "core/audits/seo/robots-txt.js | displayValueValidationError": {
    "message": "{itemCount,plural, =1{發現 1 項錯誤}other{發現 # 項錯誤}}"
  },
  "core/audits/seo/robots-txt.js | explanation": {
    "message": "Lighthouse 無法下載 robots.txt 檔"
  },
  "core/audits/seo/robots-txt.js | failureTitle": {
    "message": "robots.txt 無效"
  },
  "core/audits/seo/robots-txt.js | title": {
    "message": "robots.txt 有效"
  },
  "core/audits/seo/tap-targets.js | description": {
    "message": "按鈕和連結等互動元素的大小應至少有 48x48 像素，或周圍保有足夠空間，方便使用者輕觸，同時避免與其他元素重疊的情況。[進一步瞭解輕觸目標](https://developer.chrome.com/docs/lighthouse/seo/tap-targets/)。"
  },
  "core/audits/seo/tap-targets.js | displayValue": {
    "message": "{decimalProportion, number, percent} 的輕觸目標大小適中"
  },
  "core/audits/seo/tap-targets.js | explanationViewportMetaNotOptimized": {
    "message": "輕觸目標太小，這是因為網頁沒有針對行動裝置螢幕設定合適的可視區域中繼標記"
  },
  "core/audits/seo/tap-targets.js | failureTitle": {
    "message": "輕觸目標未設定成適當大小"
  },
  "core/audits/seo/tap-targets.js | overlappingTargetHeader": {
    "message": "重疊的目標"
  },
  "core/audits/seo/tap-targets.js | tapTargetHeader": {
    "message": "輕觸目標"
  },
  "core/audits/seo/tap-targets.js | title": {
    "message": "輕觸目標已設定成適當大小"
  },
  "core/audits/server-response-time.js | description": {
    "message": "請確保伺服器能快速回應主要文件，因為這會影響到所有其他要求的回應時間。[進一步瞭解「第一個位元組時間」指標](https://developer.chrome.com/docs/lighthouse/performance/time-to-first-byte/)。"
  },
  "core/audits/server-response-time.js | displayValue": {
    "message": "根文件回應時間為 {timeInMs, number, milliseconds} 毫秒"
  },
  "core/audits/server-response-time.js | failureTitle": {
    "message": "請縮短初始伺服器回應時間"
  },
  "core/audits/server-response-time.js | title": {
    "message": "初始伺服器回應時間很短"
  },
  "core/audits/themed-omnibox.js | description": {
    "message": "你可以將瀏覽器網址列的主題設定為與網站相符。[進一步瞭解如何設定網址列的主題](https://developer.chrome.com/docs/lighthouse/pwa/themed-omnibox/)。"
  },
  "core/audits/themed-omnibox.js | failureTitle": {
    "message": "尚未設定網址列的主題顏色。"
  },
  "core/audits/themed-omnibox.js | title": {
    "message": "設定網址列的主題顏色。"
  },
  "core/audits/third-party-facades.js | categoryCustomerSuccess": {
    "message": "{productName} (客戶成功案例)"
  },
  "core/audits/third-party-facades.js | categoryMarketing": {
    "message": "{productName} (行銷)"
  },
  "core/audits/third-party-facades.js | categorySocial": {
    "message": "{productName} (社交)"
  },
  "core/audits/third-party-facades.js | categoryVideo": {
    "message": "{productName} (影片)"
  },
  "core/audits/third-party-facades.js | columnProduct": {
    "message": "產品"
  },
  "core/audits/third-party-facades.js | description": {
    "message": "某些第三方內嵌內容可延遲載入。建議你以門面元件取代這些內容，等到需要顯示時再載入。[瞭解如何使用門面元件延遲載入第三方內容](https://developer.chrome.com/docs/lighthouse/performance/third-party-facades/)。"
  },
  "core/audits/third-party-facades.js | displayValue": {
    "message": "{itemCount,plural, =1{# 個可用的替代門面元件}other{# 個可用的替代門面元件}}"
  },
  "core/audits/third-party-facades.js | failureTitle": {
    "message": "某些第三方資源可使用門面元件延遲載入"
  },
  "core/audits/third-party-facades.js | title": {
    "message": "使用門面元件延遲載入第三方資源"
  },
  "core/audits/third-party-summary.js | columnThirdParty": {
    "message": "第三方"
  },
  "core/audits/third-party-summary.js | description": {
    "message": "第三方程式碼可能會嚴重影響載入效能。請盡量減少不必要的第三方供應商，並在網頁的主要內容載入完畢後，再載入第三方程式碼。[瞭解如何盡量減少第三方程式碼的影響](https://developers.google.com/web/fundamentals/performance/optimizing-content-efficiency/loading-third-party-javascript/)。"
  },
  "core/audits/third-party-summary.js | displayValue": {
    "message": "第三方程式碼將主要執行緒封鎖了 {timeInMs, number, milliseconds} 毫秒"
  },
  "core/audits/third-party-summary.js | failureTitle": {
    "message": "降低第三方程式碼的影響"
  },
  "core/audits/third-party-summary.js | title": {
    "message": "盡量減少第三方程式碼的使用量"
  },
  "core/audits/timing-budget.js | columnMeasurement": {
    "message": "測量值"
  },
  "core/audits/timing-budget.js | columnTimingMetric": {
    "message": "指標"
  },
  "core/audits/timing-budget.js | description": {
    "message": "設定時間預算可協助你隨時留意網站的效能。效能穩定的網站能快速載入網頁，並迅速回應使用者的輸入操作。[進一步瞭解效能預算](https://developers.google.com/web/tools/lighthouse/audits/budgets)。"
  },
  "core/audits/timing-budget.js | title": {
    "message": "時間預算"
  },
  "core/audits/unsized-images.js | description": {
    "message": "請明確設定圖片元素的寬度和高度，以減少版面配置轉移並改善 CLS。[瞭解如何設定圖片尺寸](https://web.dev/optimize-cls/#images-without-dimensions)"
  },
  "core/audits/unsized-images.js | failureTitle": {
    "message": "圖片元素沒有明確的`width`和`height`"
  },
  "core/audits/unsized-images.js | title": {
    "message": "圖片元素具有明確的`width`和`height`"
  },
  "core/audits/user-timings.js | columnType": {
    "message": "類型"
  },
  "core/audits/user-timings.js | description": {
    "message": "建議你使用 User Timing API 評估應用程式在關鍵使用者體驗期間的實際效能。[進一步瞭解使用者載入時間標記](https://developer.chrome.com/docs/lighthouse/performance/user-timings/)。"
  },
  "core/audits/user-timings.js | displayValue": {
    "message": "{itemCount,plural, =1{1 個 User Timing 標記}other{# 個 User Timing 標記}}"
  },
  "core/audits/user-timings.js | title": {
    "message": "User Timing 標記和測量結果"
  },
  "core/audits/uses-rel-preconnect.js | crossoriginWarning": {
    "message": "「{securityOrigin}」有「`<link rel=preconnect>`」，但未獲瀏覽器使用。請檢查你使用 `crossorigin` 屬性的方式是否正確。"
  },
  "core/audits/uses-rel-preconnect.js | description": {
    "message": "建議你新增 `preconnect` 或 `dns-prefetch` 資源提示，及早連線至重要的第三方來源。[瞭解如何預先連線到必要來源](https://developer.chrome.com/docs/lighthouse/performance/uses-rel-preconnect/)。"
  },
  "core/audits/uses-rel-preconnect.js | title": {
    "message": "預先連上必要來源"
  },
  "core/audits/uses-rel-preconnect.js | tooManyPreconnectLinksWarning": {
    "message": "已找到超過 2 個「`<link rel=preconnect>`」連結。請盡量避免使用這些連結，僅用於最重要的來源。"
  },
  "core/audits/uses-rel-preconnect.js | unusedWarning": {
    "message": "「{securityOrigin}」有「`<link rel=preconnect>`」，但未獲瀏覽器使用。「`preconnect`」僅應用於網頁一定會要求的重要來源。"
  },
  "core/audits/uses-rel-preload.js | crossoriginWarning": {
    "message": "「{preloadURL}」有預先載入的「`<link>`」，但未獲瀏覽器使用。請檢查你使用 `crossorigin` 屬性的方式是否正確。"
  },
  "core/audits/uses-rel-preload.js | description": {
    "message": "建議使用 `<link rel=preload>` 優先擷取目前在網頁載入時較晚要求的資源。[瞭解如何預先載入關鍵要求](https://developer.chrome.com/docs/lighthouse/performance/uses-rel-preload/)。"
  },
  "core/audits/uses-rel-preload.js | title": {
    "message": "預先載入重要要求"
  },
  "core/audits/valid-source-maps.js | columnMapURL": {
    "message": "對應網址"
  },
  "core/audits/valid-source-maps.js | description": {
    "message": "來源對應會將經過壓縮的程式碼轉譯成原始碼。這項功能可協助開發人員在正式版中偵錯。此外，Lighthouse 還能提供進一步的深入分析。我們建議你部署來源對應，以善用這些優勢。[進一步瞭解來源對應](https://developer.chrome.com/docs/devtools/javascript/source-maps/)。"
  },
  "core/audits/valid-source-maps.js | failureTitle": {
    "message": "缺少大型第一方 JavaScript 的來源對應"
  },
  "core/audits/valid-source-maps.js | missingSourceMapErrorMessage": {
    "message": "大型 JavaScript 檔案缺少來源對應"
  },
  "core/audits/valid-source-maps.js | missingSourceMapItemsWarningMesssage": {
    "message": "{missingItems,plural, =1{警告：`.sourcesContent` 中缺少 1 個項目}other{警告：`.sourcesContent` 中缺少 # 個項目}}"
  },
  "core/audits/valid-source-maps.js | title": {
    "message": "頁面包含有效的來源對應"
  },
  "core/audits/viewport.js | description": {
    "message": "`<meta name=\"viewport\">`不僅會根據行動裝置螢幕大小將應用程式最佳化，還能避免[使用者輸入內容出現 300 毫秒的延遲](https://developer.chrome.com/blog/300ms-tap-delay-gone-away/)。[進一步瞭解如何使用可視區域中繼標記](https://developer.chrome.com/docs/lighthouse/pwa/viewport/)。"
  },
  "core/audits/viewport.js | explanationNoTag": {
    "message": "找不到任何 `<meta name=\"viewport\">` 標記"
  },
  "core/audits/viewport.js | failureTitle": {
    "message": "缺少包含 `width` 或 `initial-scale` 的 `<meta name=\"viewport\">` 標記"
  },
  "core/audits/viewport.js | title": {
    "message": "具備包含 `width` 或 `initial-scale` 的 `<meta name=\"viewport\">` 標記"
  },
  "core/audits/work-during-interaction.js | description": {
    "message": "這是在「與下一個顯示的內容互動」測量期間發生的執行緒封鎖作業。[進一步瞭解「與下一個顯示的內容互動」指標](https://web.dev/inp/)。"
  },
  "core/audits/work-during-interaction.js | displayValue": {
    "message": "事件「{interactionType}」花費了 {timeInMs, number, milliseconds} 毫秒"
  },
  "core/audits/work-during-interaction.js | eventTarget": {
    "message": "事件目標"
  },
  "core/audits/work-during-interaction.js | failureTitle": {
    "message": "在進行重要互動時盡量減少作業"
  },
  "core/audits/work-during-interaction.js | inputDelay": {
    "message": "輸入延遲"
  },
  "core/audits/work-during-interaction.js | presentationDelay": {
    "message": "回應顯示延遲"
  },
  "core/audits/work-during-interaction.js | processingTime": {
    "message": "處理時間"
  },
  "core/audits/work-during-interaction.js | title": {
    "message": "在進行重要互動時盡量減少作業"
  },
  "core/config/default-config.js | a11yAriaGroupDescription": {
    "message": "這些稽核建議可協助改善 ARIA 在應用程式中的使用情形，進而讓輔助技術 (例如螢幕閱讀器) 的使用體驗更上一層樓。"
  },
  "core/config/default-config.js | a11yAriaGroupTitle": {
    "message": "ARIA"
  },
  "core/config/default-config.js | a11yAudioVideoGroupDescription": {
    "message": "你可以根據這些資訊判斷是否要提供用來替代音訊和影片的內容。這或許能改善聽障或視障人士的使用體驗。"
  },
  "core/config/default-config.js | a11yAudioVideoGroupTitle": {
    "message": "音訊和影片"
  },
  "core/config/default-config.js | a11yBestPracticesGroupDescription": {
    "message": "這些稽核項目會提供常見的無障礙功能最佳做法。"
  },
  "core/config/default-config.js | a11yBestPracticesGroupTitle": {
    "message": "最佳做法"
  },
  "core/config/default-config.js | a11yCategoryDescription": {
    "message": "這些檢查可找出[網頁應用程式無障礙設計值得改善之處](https://developer.chrome.com/docs/lighthouse/accessibility/)。自動偵測功能只能偵測出部分問題，而且無法保證網頁應用程式的無障礙程度，因此建議一併使用[手動測試](https://web.dev/how-to-review/)。"
  },
  "core/config/default-config.js | a11yCategoryManualDescription": {
    "message": "這些稽核項目會檢查自動化測試工具未涵蓋的區域。詳情請參閱[無障礙功能審查的執行指南](https://web.dev/how-to-review/)。"
  },
  "core/config/default-config.js | a11yCategoryTitle": {
    "message": "無障礙功能"
  },
  "core/config/default-config.js | a11yColorContrastGroupDescription": {
    "message": "這些稽核建議有助於提高內容的易讀性。"
  },
  "core/config/default-config.js | a11yColorContrastGroupTitle": {
    "message": "對比"
  },
  "core/config/default-config.js | a11yLanguageGroupDescription": {
    "message": "你可以根據這些稽核建議做出改善，讓其他地區的使用者更容易理解你的內容。"
  },
  "core/config/default-config.js | a11yLanguageGroupTitle": {
    "message": "國際化和本地化"
  },
  "core/config/default-config.js | a11yNamesLabelsGroupDescription": {
    "message": "這些稽核建議可協助提高應用程式中的控制項語義品質。這或許能改善輔助技術 (例如螢幕閱讀器) 的使用體驗。"
  },
  "core/config/default-config.js | a11yNamesLabelsGroupTitle": {
    "message": "名稱和標籤"
  },
  "core/config/default-config.js | a11yNavigationGroupDescription": {
    "message": "你可以根據這些資訊來改善應用程式的鍵盤瀏覽操作方式。"
  },
  "core/config/default-config.js | a11yNavigationGroupTitle": {
    "message": "瀏覽"
  },
  "core/config/default-config.js | a11yTablesListsVideoGroupDescription": {
    "message": "請參考這些建議事項，讓使用者能夠更容易藉由輔助技術 (例如螢幕閱讀器) 來閱讀表格或清單資料。"
  },
  "core/config/default-config.js | a11yTablesListsVideoGroupTitle": {
    "message": "表格和清單"
  },
  "core/config/default-config.js | bestPracticesBrowserCompatGroupTitle": {
    "message": "瀏覽器相容性"
  },
  "core/config/default-config.js | bestPracticesCategoryTitle": {
    "message": "最佳做法"
  },
  "core/config/default-config.js | bestPracticesGeneralGroupTitle": {
    "message": "一般"
  },
  "core/config/default-config.js | bestPracticesTrustSafetyGroupTitle": {
    "message": "信任與安全性"
  },
  "core/config/default-config.js | bestPracticesUXGroupTitle": {
    "message": "使用者體驗"
  },
  "core/config/default-config.js | budgetsGroupDescription": {
    "message": "你可以根據效能預算設定網站效能的標準。"
  },
  "core/config/default-config.js | budgetsGroupTitle": {
    "message": "預算"
  },
  "core/config/default-config.js | diagnosticsGroupDescription": {
    "message": "進一步瞭解應用程式的效能。這些數字不會[直接影響](https://developer.chrome.com/docs/lighthouse/performance/performance-scoring/)「效能」分數。"
  },
  "core/config/default-config.js | diagnosticsGroupTitle": {
    "message": "診斷"
  },
  "core/config/default-config.js | firstPaintImprovementsGroupDescription": {
    "message": "像素呈現在畫面上的速度是最重要的效能層面。重點指標：首次內容繪製、首次有效繪製"
  },
  "core/config/default-config.js | firstPaintImprovementsGroupTitle": {
    "message": "改進首次繪製程序"
  },
  "core/config/default-config.js | loadOpportunitiesGroupDescription": {
    "message": "這些建議有助於提升網頁載入速度，但不會[直接影響](https://developer.chrome.com/docs/lighthouse/performance/performance-scoring/)「效能」分數。"
  },
  "core/config/default-config.js | loadOpportunitiesGroupTitle": {
    "message": "最佳化建議"
  },
  "core/config/default-config.js | metricGroupTitle": {
    "message": "指標"
  },
  "core/config/default-config.js | overallImprovementsGroupDescription": {
    "message": "改進整體載入體驗，採用回應式頁面設計，儘快為使用者提供服務。重點指標：可互動時間、速度指數"
  },
  "core/config/default-config.js | overallImprovementsGroupTitle": {
    "message": "整體改進"
  },
  "core/config/default-config.js | performanceCategoryTitle": {
    "message": "效能"
  },
  "core/config/default-config.js | pwaCategoryDescription": {
    "message": "這些檢查項目可從各個方面驗證漸進式網頁應用程式。[瞭解如何打造優質的漸進式網頁應用程式](https://web.dev/pwa-checklist/)。"
  },
  "core/config/default-config.js | pwaCategoryManualDescription": {
    "message": "這些是基本 [PWA 檢查清單](https://web.dev/pwa-checklist/)規定的項目，但 Lighthouse 不會自動進行檢查。它們不會影響你的分數，但請務必手動驗證這些項目。"
  },
  "core/config/default-config.js | pwaCategoryTitle": {
    "message": "PWA"
  },
  "core/config/default-config.js | pwaInstallableGroupTitle": {
    "message": "可安裝"
  },
  "core/config/default-config.js | pwaOptimizedGroupTitle": {
    "message": "PWA 最佳化"
  },
  "core/config/default-config.js | seoCategoryDescription": {
    "message": "這些檢查項目可確保你的網頁採用基本的搜尋引擎最佳化建議。請注意，Lighthouse 這裡未列入評分的其他因素還有很多，這些因素也可能會影響你的網頁搜尋結果排名，包括[網站體驗核心指標](https://web.dev/learn-core-web-vitals/)的成效。[進一步瞭解 Google 搜尋基礎入門](https://support.google.com/webmasters/answer/35769)。"
  },
  "core/config/default-config.js | seoCategoryManualDescription": {
    "message": "在您的網站上執行這些額外的驗證工具，以檢查其他 SEO 最佳做法。"
  },
  "core/config/default-config.js | seoCategoryTitle": {
    "message": "搜尋引擎最佳化 (SEO)"
  },
  "core/config/default-config.js | seoContentGroupDescription": {
    "message": "請設定適當的 HTML 格式，讓檢索器更容易辨識你的應用程式內容。"
  },
  "core/config/default-config.js | seoContentGroupTitle": {
    "message": "內容最佳做法"
  },
  "core/config/default-config.js | seoCrawlingGroupDescription": {
    "message": "檢索器需要存取你的應用程式，才能將網站顯示在搜尋結果中。"
  },
  "core/config/default-config.js | seoCrawlingGroupTitle": {
    "message": "檢索及建立索引"
  },
  "core/config/default-config.js | seoMobileGroupDescription": {
    "message": "請確認你的網頁適合在行動裝置上瀏覽，這樣使用者不須撥動雙指或縮放螢幕即可閱讀網頁內容。[瞭解如何打造適合在行動裝置上瀏覽的網頁](https://developers.google.com/search/mobile-sites/)。"
  },
  "core/config/default-config.js | seoMobileGroupTitle": {
    "message": "適合透過行動裝置瀏覽"
  },
  "core/gather/driver/environment.js | warningSlowHostCpu": {
    "message": "測試裝置的 CPU 速度似乎比 Lighthouse 預期要慢。這可能會對效能分數造成負面影響。進一步瞭解[如何校準至適當的 CPU 減速倍頻](https://github.com/GoogleChrome/lighthouse/blob/main/docs/throttling.md#cpu-throttling)。"
  },
  "core/gather/driver/navigation.js | warningRedirected": {
    "message": "你的測試網址 ({requested}) 已重新導向至 {final}，因此頁面可能無法如預期載入。請直接測試第二個網址。"
  },
  "core/gather/driver/navigation.js | warningTimeout": {
    "message": "頁面載入速度過慢，無法在時限內完成，因此結果可能不完整。"
  },
  "core/gather/driver/storage.js | warningCacheTimeout": {
    "message": "瀏覽器快取清除作業逾時，建議你再次稽核這個網頁。如果問題仍未解決，請回報錯誤。"
  },
  "core/gather/driver/storage.js | warningData": {
    "message": "{locationCount,plural, =1{下列位置可能有影響載入效能的儲存資料：{locations}。在無痕式視窗中審核這個頁面可避免這些資源影響你的分數。}other{下列位置可能有影響載入效能的儲存資料：{locations}。在無痕式視窗中審核這個頁面可避免這些資源影響你的分數。}}"
  },
  "core/gather/driver/storage.js | warningOriginDataTimeout": {
    "message": "原始資料清除作業逾時，建議你再次稽核這個網頁。如果問題仍未解決，請回報錯誤。"
  },
  "core/gather/gatherers/link-elements.js | headerParseWarning": {
    "message": "剖析`link`標頭 ({error}) 時發生錯誤：`{header}`"
  },
  "core/gather/timespan-runner.js | warningNavigationDetected": {
    "message": "系統在執行期間偵測到網頁瀏覽活動。我們不建議使用時間範圍模式稽核網頁瀏覽活動。請使用導覽模式稽核網頁瀏覽活動，提升第三方歸因和主要執行緒偵測的效能。"
  },
  "core/lib/bf-cache-strings.js | HTTPMethodNotGET": {
    "message": "只有透過 GET 要求載入的網頁才適用往返快取。"
  },
  "core/lib/bf-cache-strings.js | HTTPStatusNotOK": {
    "message": "只能快取狀態碼為 2XX 的網頁。"
  },
  "core/lib/bf-cache-strings.js | JavaScriptExecution": {
    "message": "Chrome 偵測到嘗試在快取中執行 JavaScript 的作業。"
  },
  "core/lib/bf-cache-strings.js | appBanner": {
    "message": "已要求 AppBanner 的網頁目前不適用往返快取。"
  },
  "core/lib/bf-cache-strings.js | authorizationHeader": {
    "message": "系統收到保持運作的要求，因此停用往返快取。"
  },
  "core/lib/bf-cache-strings.js | backForwardCacheDisabled": {
    "message": "往返快取已因旗標設定而停用。如要在這部裝置本機上啟用該功能，請前往 chrome://flags/#back-forward-cache。"
  },
  "core/lib/bf-cache-strings.js | backForwardCacheDisabledByCommandLine": {
    "message": "往返快取已因指令列而停用。"
  },
  "core/lib/bf-cache-strings.js | backForwardCacheDisabledByLowMemory": {
    "message": "由於記憶體不足，往返快取已停用。"
  },
  "core/lib/bf-cache-strings.js | backForwardCacheDisabledForDelegate": {
    "message": "委派目標不支援往返快取。"
  },
  "core/lib/bf-cache-strings.js | backForwardCacheDisabledForPrerender": {
    "message": "為了執行預先轉譯器，往返快取已停用。"
  },
  "core/lib/bf-cache-strings.js | broadcastChannel": {
    "message": "這個網頁有內含已註冊事件監聽器的 BroadcastChannel 例項，因此系統無法快取。"
  },
  "core/lib/bf-cache-strings.js | cacheControlNoStore": {
    "message": "含有 cache-control:no-store 標頭的網頁無法儲存到往返快取。"
  },
  "core/lib/bf-cache-strings.js | cacheFlushed": {
    "message": "快取已遭刻意清除。"
  },
  "core/lib/bf-cache-strings.js | cacheLimit": {
    "message": "為了讓系統能夠快取其他網頁，這個網頁已從快取中移除。"
  },
  "core/lib/bf-cache-strings.js | containsPlugins": {
    "message": "含有外掛程式的網頁目前不適用往返快取。"
  },
  "core/lib/bf-cache-strings.js | contentFileChooser": {
    "message": "使用 FileChooser API 的網頁不適用往返快取。"
  },
  "core/lib/bf-cache-strings.js | contentFileSystemAccess": {
    "message": "使用 File System Access API 的網頁不適用往返快取。"
  },
  "core/lib/bf-cache-strings.js | contentMediaDevicesDispatcherHost": {
    "message": "使用媒體裝置調度工具的網頁不適用往返快取。"
  },
  "core/lib/bf-cache-strings.js | contentMediaPlay": {
    "message": "使用者離開網頁時，媒體播放器正在播放內容。"
  },
  "core/lib/bf-cache-strings.js | contentMediaSession": {
    "message": "使用 MediaSession API 並設定播放狀態的網頁不適用往返快取。"
  },
  "core/lib/bf-cache-strings.js | contentMediaSessionService": {
    "message": "使用 MediaSession API 並設定動作處理常式的網頁不適用往返快取。"
  },
  "core/lib/bf-cache-strings.js | contentScreenReader": {
    "message": "往返快取已因螢幕閱讀器而停用。"
  },
  "core/lib/bf-cache-strings.js | contentSecurityHandler": {
    "message": "使用 SecurityHandler 的網頁不適用往返快取。"
  },
  "core/lib/bf-cache-strings.js | contentSerial": {
    "message": "使用 Serial API 的網頁不適用往返快取。"
  },
  "core/lib/bf-cache-strings.js | contentWebAuthenticationAPI": {
    "message": "使用 WebAuthetication API 的網頁不適用往返快取。"
  },
  "core/lib/bf-cache-strings.js | contentWebBluetooth": {
    "message": "使用 WebBluetooth API 的網頁不適用往返快取。"
  },
  "core/lib/bf-cache-strings.js | contentWebUSB": {
    "message": "使用 WebUSB API 的網頁不適用往返快取。"
  },
  "core/lib/bf-cache-strings.js | cookieDisabled": {
    "message": "使用 `Cache-Control: no-store` 的頁面停用 Cookie，因此系統停用往返快取。"
  },
  "core/lib/bf-cache-strings.js | dedicatedWorkerOrWorklet": {
    "message": "使用專屬 Worker 或 Worklet 的網頁目前不適用往返快取。"
  },
  "core/lib/bf-cache-strings.js | documentLoaded": {
    "message": "文件未在使用者離開前完成載入。"
  },
  "core/lib/bf-cache-strings.js | embedderAppBannerManager": {
    "message": "使用者離開網頁時，系統顯示了應用程式橫幅。"
  },
  "core/lib/bf-cache-strings.js | embedderChromePasswordManagerClientBindCredentialManager": {
    "message": "使用者離開網頁時，系統顯示了 Chrome 密碼管理工具。"
  },
  "core/lib/bf-cache-strings.js | embedderDomDistillerSelfDeletingRequestDelegate": {
    "message": "使用者離開網頁時，系統正在處理 DOM distillation。"
  },
  "core/lib/bf-cache-strings.js | embedderDomDistillerViewerSource": {
    "message": "使用者離開網頁時，系統顯示了 DOM Distiller Viewer。"
  },
  "core/lib/bf-cache-strings.js | embedderExtensionMessaging": {
    "message": "由於擴充功能使用訊息 API，因此往返快取已停用。"
  },
  "core/lib/bf-cache-strings.js | embedderExtensionMessagingForOpenPort": {
    "message": "在儲存到往返快取之前，可持續連線的擴充功能必須中斷連線。"
  },
  "core/lib/bf-cache-strings.js | embedderExtensionSentMessageToCachedFrame": {
    "message": "可持續連線的擴充功能嘗試在往返快取中傳送訊息給頁框。"
  },
  "core/lib/bf-cache-strings.js | embedderExtensions": {
    "message": "往返快取已因擴充功能而停用。"
  },
  "core/lib/bf-cache-strings.js | embedderModalDialog": {
    "message": "使用者離開網頁時，網頁上顯示了強制回應對話方塊，例如重新提交表單或 HTTP 密碼對話方塊。"
  },
  "core/lib/bf-cache-strings.js | embedderOfflinePage": {
    "message": "使用者離開網頁時，系統顯示了離線頁面。"
  },
  "core/lib/bf-cache-strings.js | embedderOomInterventionTabHelper": {
    "message": "使用者離開網頁時，系統顯示了 Out-Of-Memory 列。"
  },
  "core/lib/bf-cache-strings.js | embedderPermissionRequestManager": {
    "message": "使用者離開網頁時，系統會要求權限。"
  },
  "core/lib/bf-cache-strings.js | embedderPopupBlockerTabHelper": {
    "message": "使用者離開網頁時，系統顯示了彈出式視窗攔截器。"
  },
  "core/lib/bf-cache-strings.js | embedderSafeBrowsingThreatDetails": {
    "message": "使用者離開網頁時，系統顯示了安全瀏覽詳細資料。"
  },
  "core/lib/bf-cache-strings.js | embedderSafeBrowsingTriggeredPopupBlocker": {
    "message": "安全瀏覽功能認定這個網頁有濫用疑慮，因此封鎖彈出式視窗。"
  },
  "core/lib/bf-cache-strings.js | enteredBackForwardCacheBeforeServiceWorkerHostAdded": {
    "message": "Service Worker 已在網頁儲存於往返快取時啟用。"
  },
  "core/lib/bf-cache-strings.js | errorDocument": {
    "message": "由於文件發生錯誤，往返快取已停用。"
  },
  "core/lib/bf-cache-strings.js | fencedFramesEmbedder": {
    "message": "使用 FencedFrames 的網頁無法儲存在往返快取中。"
  },
  "core/lib/bf-cache-strings.js | foregroundCacheLimit": {
    "message": "為了讓系統能夠快取其他網頁，這個網頁已從快取中移除。"
  },
  "core/lib/bf-cache-strings.js | grantedMediaStreamAccess": {
    "message": "已授予媒體串流播放存取權的網頁目前不適用往返快取。"
  },
  "core/lib/bf-cache-strings.js | haveInnerContents": {
    "message": "使用入口網站的網頁目前不適用往返快取。"
  },
  "core/lib/bf-cache-strings.js | idleManager": {
    "message": "使用 IdleManager 的網頁目前不適用往返快取。"
  },
  "core/lib/bf-cache-strings.js | indexedDBConnection": {
    "message": "含有開放式 IndexedDB 連線的網頁目前不適用往返快取。"
  },
  "core/lib/bf-cache-strings.js | indexedDBEvent": {
    "message": "發生 IndexedDB 事件，因此往返快取已停用。"
  },
  "core/lib/bf-cache-strings.js | ineligibleAPI": {
    "message": "使用了不支援的 API。"
  },
  "core/lib/bf-cache-strings.js | injectedJavascript": {
    "message": "由擴充功能插入 `JavaScript` 的網頁目前不適用往返快取。"
  },
  "core/lib/bf-cache-strings.js | injectedStyleSheet": {
    "message": "由擴充功能插入 `StyleSheet` 的網頁目前不適用往返快取。"
  },
  "core/lib/bf-cache-strings.js | internalError": {
    "message": "內部錯誤。"
  },
  "core/lib/bf-cache-strings.js | keepaliveRequest": {
    "message": "系統收到保持運作的要求，因此停用往返快取。"
  },
  "core/lib/bf-cache-strings.js | keyboardLock": {
    "message": "使用鍵盤鎖定功能的網頁目前不適用往返快取。"
  },
  "core/lib/bf-cache-strings.js | loading": {
    "message": "網頁未在使用者離開前完成載入。"
  },
  "core/lib/bf-cache-strings.js | mainResourceHasCacheControlNoCache": {
    "message": "主要資源含有 cache-control:no-cache 的網頁無法儲存到往返快取。"
  },
  "core/lib/bf-cache-strings.js | mainResourceHasCacheControlNoStore": {
    "message": "主要資源含有 cache-control:no-store 的網頁無法儲存到往返快取。"
  },
  "core/lib/bf-cache-strings.js | navigationCancelledWhileRestoring": {
    "message": "瀏覽作業已在網頁可從往返快取中還原前取消。"
  },
  "core/lib/bf-cache-strings.js | networkExceedsBufferLimit": {
    "message": "某個作用中的網路連線收到太多資料，因此網頁已從快取中移除。Chrome 會限制網頁處於快取狀態時可接收的資料量。"
  },
  "core/lib/bf-cache-strings.js | networkRequestDatapipeDrainedAsBytesConsumer": {
    "message": "含有 in-flight fetch() 或 XHR 的網頁目前不適用往返快取。"
  },
  "core/lib/bf-cache-strings.js | networkRequestRedirected": {
    "message": "某個作用中的網路要求涉及重新導向，因此網頁已從往返快取中移除。"
  },
  "core/lib/bf-cache-strings.js | networkRequestTimeout": {
    "message": "網路連線處於開放狀態太久，因此網頁已從快取中移除。Chrome 會限制網頁可在快取時接收資料的時間長度。"
  },
  "core/lib/bf-cache-strings.js | noResponseHead": {
    "message": "不含有效回應標頭的網頁無法儲存到往返快取。"
  },
  "core/lib/bf-cache-strings.js | notMainFrame": {
    "message": "瀏覽作業是在主頁框以外的頁框中執行。"
  },
  "core/lib/bf-cache-strings.js | outstandingIndexedDBTransaction": {
    "message": "網頁含有進行中的已建立索引資料庫交易，因此目前不適用往返快取。"
  },
  "core/lib/bf-cache-strings.js | outstandingNetworkRequestDirectSocket": {
    "message": "含有 in-flight 網路要求的網頁目前不適用往返快取。"
  },
  "core/lib/bf-cache-strings.js | outstandingNetworkRequestFetch": {
    "message": "含有 in-flight 擷取網路要求的網頁目前不適用往返快取。"
  },
  "core/lib/bf-cache-strings.js | outstandingNetworkRequestOthers": {
    "message": "含有 in-flight 網路要求的網頁目前不適用往返快取。"
  },
  "core/lib/bf-cache-strings.js | outstandingNetworkRequestXHR": {
    "message": "含有 in-flight XHR 網路要求的網頁目前不適用往返快取。"
  },
  "core/lib/bf-cache-strings.js | paymentManager": {
    "message": "使用 PaymentManager 的網頁目前不適用往返快取。"
  },
  "core/lib/bf-cache-strings.js | pictureInPicture": {
    "message": "使用子母畫面的網頁目前不適用往返快取。"
  },
  "core/lib/bf-cache-strings.js | portal": {
    "message": "使用入口網站的網頁目前不適用往返快取。"
  },
  "core/lib/bf-cache-strings.js | printing": {
    "message": "顯示列印使用者介面的網頁目前不適用往返快取。"
  },
  "core/lib/bf-cache-strings.js | relatedActiveContentsExist": {
    "message": "這個網頁已透過「`window.open()`」開啟，且其他分頁含有該網頁的參照內容，或者該網頁開啟了視窗。"
  },
  "core/lib/bf-cache-strings.js | rendererProcessCrashed": {
    "message": "往返快取中網頁的轉譯器程序異常終止。"
  },
  "core/lib/bf-cache-strings.js | rendererProcessKilled": {
    "message": "往返快取中網頁的轉譯器程序已終止。"
  },
  "core/lib/bf-cache-strings.js | requestedAudioCapturePermission": {
    "message": "已要求音訊擷取權限的網頁目前不適用往返快取。"
  },
  "core/lib/bf-cache-strings.js | requestedBackForwardCacheBlockedSensors": {
    "message": "已要求感應器權限的網頁目前不適用往返快取。"
  },
  "core/lib/bf-cache-strings.js | requestedBackgroundWorkPermission": {
    "message": "已要求背景同步或擷取權限的網頁目前不適用往返快取。"
  },
  "core/lib/bf-cache-strings.js | requestedMIDIPermission": {
    "message": "已要求 MIDI 權限的網頁目前不適用往返快取。"
  },
  "core/lib/bf-cache-strings.js | requestedNotificationsPermission": {
    "message": "已要求通知權限的網頁目前不適用往返快取。"
  },
  "core/lib/bf-cache-strings.js | requestedStorageAccessGrant": {
    "message": "已要求儲存空間存取權的網頁目前不適用往返快取。"
  },
  "core/lib/bf-cache-strings.js | requestedVideoCapturePermission": {
    "message": "已要求影片擷取權限的網頁目前不適用往返快取。"
  },
  "core/lib/bf-cache-strings.js | schemeNotHTTPOrHTTPS": {
    "message": "只能快取網址配置為 HTTP/HTTPS 的網頁。"
  },
  "core/lib/bf-cache-strings.js | serviceWorkerClaim": {
    "message": "這個網頁已在儲存於往返快取時由 Service Worker 聲明擁有權。"
  },
  "core/lib/bf-cache-strings.js | serviceWorkerPostMessage": {
    "message": "Service Worker 已嘗試向往返快取中的網頁傳送 `MessageEvent`。"
  },
  "core/lib/bf-cache-strings.js | serviceWorkerUnregistration": {
    "message": "ServiceWorker 已在網頁儲存於往返快取時取消註冊。"
  },
  "core/lib/bf-cache-strings.js | serviceWorkerVersionActivation": {
    "message": "系統啟用了 Service Worker，因此網頁已從往返快取中移除。"
  },
  "core/lib/bf-cache-strings.js | sessionRestored": {
    "message": "Chrome 已重新啟動，並清除往返快取項目。"
  },
  "core/lib/bf-cache-strings.js | sharedWorker": {
    "message": "使用 SharedWorker 的網頁目前不適用往返快取。"
  },
  "core/lib/bf-cache-strings.js | speechRecognizer": {
    "message": "使用 SpeechRecognizer 的網頁目前不適用往返快取。"
  },
  "core/lib/bf-cache-strings.js | speechSynthesis": {
    "message": "使用 SpeechSynthesis 的網頁目前不適用往返快取。"
  },
  "core/lib/bf-cache-strings.js | subframeIsNavigating": {
    "message": "網頁上 iframe 啟動的瀏覽作業並未完成。"
  },
  "core/lib/bf-cache-strings.js | subresourceHasCacheControlNoCache": {
    "message": "子資源含有 cache-control:no-cache 的網頁無法儲存到往返快取。"
  },
  "core/lib/bf-cache-strings.js | subresourceHasCacheControlNoStore": {
    "message": "子資源含有 cache-control:no-store 的網頁無法儲存到往返快取。"
  },
  "core/lib/bf-cache-strings.js | timeout": {
    "message": "網頁超出存放在往返快取中的時間上限，因此已失效。"
  },
  "core/lib/bf-cache-strings.js | timeoutPuttingInCache": {
    "message": "將網頁儲存至到返快取的作業逾時，原因可能是頁面隱藏事件處理常式的執行時間太長。"
  },
  "core/lib/bf-cache-strings.js | unloadHandlerExistsInMainFrame": {
    "message": "網頁在主頁框中含有卸載處理常式。"
  },
  "core/lib/bf-cache-strings.js | unloadHandlerExistsInSubFrame": {
    "message": "網頁在子頁框中含有卸載處理常式。"
  },
  "core/lib/bf-cache-strings.js | userAgentOverrideDiffers": {
    "message": "瀏覽器已變更使用者代理程式覆寫標頭。"
  },
  "core/lib/bf-cache-strings.js | wasGrantedMediaAccess": {
    "message": "已授予影片或音訊錄製存取權的網頁目前不適用往返快取。"
  },
  "core/lib/bf-cache-strings.js | webDatabase": {
    "message": "使用 WebDatabase 的網頁目前不適用往返快取。"
  },
  "core/lib/bf-cache-strings.js | webHID": {
    "message": "使用 WebHID 的網頁目前不適用往返快取。"
  },
  "core/lib/bf-cache-strings.js | webLocks": {
    "message": "使用 WebLocks 的網頁目前不適用往返快取。"
  },
  "core/lib/bf-cache-strings.js | webNfc": {
    "message": "使用 WebNfc 的網頁目前不適用往返快取。"
  },
  "core/lib/bf-cache-strings.js | webOTPService": {
    "message": "使用 WebOTPService 的網頁目前不適用往返快取。"
  },
  "core/lib/bf-cache-strings.js | webRTC": {
    "message": "使用 WebRTC 的網頁無法儲存到往返快取。"
  },
  "core/lib/bf-cache-strings.js | webShare": {
    "message": "使用 WebShare 的網頁目前不適用往返快取。"
  },
  "core/lib/bf-cache-strings.js | webSocket": {
    "message": "使用 WebSocket 的網頁無法儲存到往返快取。"
  },
  "core/lib/bf-cache-strings.js | webTransport": {
    "message": "使用 WebTransport 的網頁無法儲存到往返快取。"
  },
  "core/lib/bf-cache-strings.js | webXR": {
    "message": "使用 WebXR 的網頁目前不適用往返快取。"
  },
  "core/lib/csp-evaluator.js | allowlistFallback": {
    "message": "建議新增 https: 和 http: 網址配置，以便回溯相容於舊版瀏覽器 (支援 `'strict-dynamic'` 的瀏覽器會忽略這些配置)。"
  },
  "core/lib/csp-evaluator.js | deprecatedDisownOpener": {
    "message": "`disown-opener` 已於 CSP3 淘汰，請改用 Cross-Origin-Opener-Policy 標頭。"
  },
  "core/lib/csp-evaluator.js | deprecatedReferrer": {
    "message": "`referrer` 已於 CSP2 淘汰，請改用 Referrer-Policy 標頭。"
  },
  "core/lib/csp-evaluator.js | deprecatedReflectedXSS": {
    "message": "`reflected-xss` 已於 CSP2 淘汰，請改用 X-XSS-Protection 標頭。"
  },
  "core/lib/csp-evaluator.js | missingBaseUri": {
    "message": "如果缺少 `base-uri`，有心人士就能利用插入的 `<base>` 標記，將所有相對網址 (例如指令碼) 的基準網址設為攻擊者控制的網域。建議將 `base-uri` 設為 `'none'` 或 `'self'`。"
  },
  "core/lib/csp-evaluator.js | missingObjectSrc": {
    "message": "如果缺少 `object-src`，有心人士就能插入可以執行不安全指令碼的外掛程式。在可行情況下，建議將 `object-src` 設為 `'none'`。"
  },
  "core/lib/csp-evaluator.js | missingScriptSrc": {
    "message": "缺少 `script-src` 指令。這可能會允許系統執行不安全的指令碼。"
  },
  "core/lib/csp-evaluator.js | missingSemicolon": {
    "message": "忘記使用分號了嗎？{keyword} 似乎是指令，而不是關鍵字。"
  },
  "core/lib/csp-evaluator.js | nonceCharset": {
    "message": "nonce 應使用 base64 字元集。"
  },
  "core/lib/csp-evaluator.js | nonceLength": {
    "message": "nonce 的長度至少要有 8 個字元。"
  },
  "core/lib/csp-evaluator.js | plainUrlScheme": {
    "message": "請避免在這個指令中使用純網址配置 ({keyword})。純網址配置會讓指令碼能夠使用不安全的網域來源。"
  },
  "core/lib/csp-evaluator.js | plainWildcards": {
    "message": "請避免在這個指令中使用純萬用字元 ({keyword})。純萬用字元會讓指令碼能夠使用不安全的網域來源。"
  },
  "core/lib/csp-evaluator.js | reportToOnly": {
    "message": "回報目的地只能透過 report-to 指令設定。由於只有以 Chromium 為基礎的瀏覽器支援這項指令，建議同時使用 `report-uri` 指令。"
  },
  "core/lib/csp-evaluator.js | reportingDestinationMissing": {
    "message": "尚無 CSP 設定回報目的地。這會導致系統難以持續維護 CSP 及監控故障情況。"
  },
  "core/lib/csp-evaluator.js | strictDynamic": {
    "message": "由於主機許可清單經常受到忽略，建議改用 CSP Nonce 或 Hash，並視需要搭配使用 `'strict-dynamic'`。"
  },
  "core/lib/csp-evaluator.js | unknownDirective": {
    "message": "CSP 指令不明。"
  },
  "core/lib/csp-evaluator.js | unknownKeyword": {
    "message": "{keyword} 似乎是無效關鍵字。"
  },
  "core/lib/csp-evaluator.js | unsafeInline": {
    "message": "`'unsafe-inline'` 允許執行不安全的網頁內指令碼和事件處理常式，建議使用 CSP Nonce 或 Hash 個別允許指令碼。"
  },
  "core/lib/csp-evaluator.js | unsafeInlineFallback": {
    "message": "建議新增 `'unsafe-inline'` (支援 Nonce/Hash 的瀏覽器會忽略)，以便與舊版瀏覽器回溯相容。"
  },
  "core/lib/deprecation-description.js | feature": {
    "message": "查看「功能狀態」頁面瞭解詳情。"
  },
  "core/lib/deprecation-description.js | milestone": {
    "message": "這項變更將於主要版本 {milestone} 生效。"
  },
  "core/lib/deprecation-description.js | title": {
    "message": "使用已淘汰的功能"
  },
  "core/lib/deprecations-strings.js | AuthorizationCoveredByWildcard": {
    "message": "CORS `Access-Control-Allow-Headers` 處理作業中無法使用萬用字元符號 (*) 標示授權。"
  },
  "core/lib/deprecations-strings.js | CSSSelectorInternalMediaControlsOverlayCastButton": {
    "message": "應使用 `disableRemotePlayback` 屬性 (而非 `-internal-media-controls-overlay-cast-button` 選取器) 停用預設的 Cast 整合功能。"
  },
  "core/lib/deprecations-strings.js | CanRequestURLHTTPContainingNewline": {
    "message": "如果資源要求網址中同時包含已移除的 `(n|r|t)` 空白字元和小於字元 (`<`)，系統會予以封鎖。請從元素屬性值等位置移除換行符號，並編碼小於字元，以便載入這些資源。"
  },
  "core/lib/deprecations-strings.js | ChromeLoadTimesConnectionInfo": {
    "message": "`chrome.loadTimes()` 已淘汰，請改用標準化 API：Navigation Timing 2。"
  },
  "core/lib/deprecations-strings.js | ChromeLoadTimesFirstPaintAfterLoadTime": {
    "message": "`chrome.loadTimes()` 已遭淘汰，請改用標準化 API：Paint Timing。"
  },
  "core/lib/deprecations-strings.js | ChromeLoadTimesWasAlternateProtocolAvailable": {
    "message": "`chrome.loadTimes()` 已淘汰，請改用標準化 API：Navigation Timing 2 中的 `nextHopProtocol`。"
  },
  "core/lib/deprecations-strings.js | CookieWithTruncatingChar": {
    "message": "系統會拒絕包含 `(0|r|n)` 字元的 Cookie，而非截斷。"
  },
  "core/lib/deprecations-strings.js | CrossOriginAccessBasedOnDocumentDomain": {
    "message": "透過設定 `document.domain` 放寬相同來源政策的功能已淘汰，將於日後予以移除。如果是透過設定 `document.domain` 啟用跨來源存取功能，系統就會顯示這則淘汰警告訊息。"
  },
  "core/lib/deprecations-strings.js | CrossOriginWindowAlert": {
    "message": "從跨來源 iframe 觸發 window.alert 的功能已淘汰，並將於日後移除。"
  },
  "core/lib/deprecations-strings.js | CrossOriginWindowConfirm": {
    "message": "從跨來源 iframe 觸發 window.confirm 的功能已淘汰，並將在之後移除。"
  },
  "core/lib/deprecations-strings.js | DOMMutationEvents": {
    "message": "DOM 變更事件 (包括 `DOMSubtreeModified`、`DOMNodeInserted`、`DOMNodeRemoved`、`DOMNodeRemovedFromDocument`、`DOMNodeInsertedIntoDocument` 和 `DOMCharacterDataModified`) 已淘汰 (https://w3c.github.io/uievents/#legacy-event-types)，並將於日後移除。請改用 `MutationObserver`。"
  },
  "core/lib/deprecations-strings.js | DataUrlInSvgUse": {
    "message": "SVG <use> 元素不再支援「data: 網址」，並將於日後移除。"
  },
  "core/lib/deprecations-strings.js | DocumentDomainSettingWithoutOriginAgentClusterHeader": {
    "message": "透過設定 `document.domain` 放寬相同來源政策的功能已淘汰，將於日後予以移除。如要繼續使用這項功能，請傳送文件和頁框的 `Origin-Agent-Cluster: ?0` 標頭和 HTTP 回應，藉此選擇不採用 origin-keyed 代理程式叢集。詳情請參閱 https://developer.chrome.com/blog/immutable-document-domain/。"
  },
  "core/lib/deprecations-strings.js | ExpectCTHeader": {
    "message": "`Expect-CT` 標頭已遭淘汰，日後將予以移除。Chrome 要求 2018 年 4 月 30 日後核發的所有公開信任憑證都必須符合憑證透明化政策的規範。"
  },
  "core/lib/deprecations-strings.js | GeolocationInsecureOrigin": {
    "message": "`getCurrentPosition()` 和 `watchPosition()` 不再適用於不安全的來源。如要使用這個功能，請考慮將應用程式轉移至安全來源，例如 HTTPS。詳情請參閱 https://goo.gle/chrome-insecure-origins。"
  },
  "core/lib/deprecations-strings.js | GeolocationInsecureOriginDeprecatedNotRemoved": {
    "message": "不安全來源上的 `getCurrentPosition()` 和 `watchPosition()` 已遭淘汰。如要使用這個功能，請考慮將應用程式轉移至安全來源，例如 HTTPS。詳情請參閱 https://goo.gle/chrome-insecure-origins。"
  },
  "core/lib/deprecations-strings.js | GetUserMediaInsecureOrigin": {
    "message": "`getUserMedia()` 不再適用於不安全的來源。如要使用這個功能，請考慮將應用程式轉移至安全來源，例如 HTTPS。詳情請參閱 https://goo.gle/chrome-insecure-origins。"
  },
  "core/lib/deprecations-strings.js | HostCandidateAttributeGetter": {
    "message": "`RTCPeerConnectionIceErrorEvent.hostCandidate` 已淘汰。請改用 `RTCPeerConnectionIceErrorEvent.address` 或 `RTCPeerConnectionIceErrorEvent.port`。"
  },
  "core/lib/deprecations-strings.js | IdentityInCanMakePaymentEvent": {
    "message": "「`canmakepayment`」Service Worker 事件的商家來源和任意資料目前已淘汰，並將在之後移除：`topOrigin`、`paymentRequestOrigin`、`methodData`、`modifiers`。"
  },
  "core/lib/deprecations-strings.js | InsecurePrivateNetworkSubresourceRequest": {
    "message": "由於網站的使用者具有權限可存取網路位置，因此網站透過只能存取的網路要求一個子資源。這些要求會讓非公開裝置和伺服器暴露在網際網路上，導致遭到跨網站要求偽造 (CSRF) 攻擊和/或資訊外洩的風險增加。為降低風險，Chrome 會忽略不安全內容向非公開子資源發出的要求，並將開始封鎖這類要求。"
  },
  "core/lib/deprecations-strings.js | InterestGroupDailyUpdateUrl": {
    "message": "傳遞到 `joinAdInterestGroup()` 的 `InterestGroups` `dailyUpdateUrl` 欄位已重新命名為 `updateUrl`，這樣可以更準確地反映其行為。"
  },
  "core/lib/deprecations-strings.js | LocalCSSFileExtensionRejected": {
    "message": "除非 CSS 以 `.css` 的副檔名結尾，否則無法從 `file:` 網址載入。"
  },
  "core/lib/deprecations-strings.js | MediaSourceAbortRemove": {
    "message": "由於規格變更，系統已淘汰使用 `SourceBuffer.abort()` 取消 `remove()` 的非同步範圍移除作業，日後也將停止支援這項功能。建議你改為監聽 `updateend` 事件。`abort()` 的用途僅限於取消非同步媒體附加內容或重設剖析器狀態。"
  },
  "core/lib/deprecations-strings.js | MediaSourceDurationTruncatingBuffered": {
    "message": "由於規格變更，系統已淘汰將 `MediaSource.duration` 設為低於任何緩衝編碼頁框的最高顯示時間戳記。日後將停止支援對已截斷緩衝媒體的隱性移除作業。請改為在 `newDuration < oldDuration` 的所有 `sourceBuffers` 上執行明確 `remove(newDuration, oldDuration)`。"
  },
  "core/lib/deprecations-strings.js | NoSysexWebMIDIWithoutPermission": {
    "message": "即使在 `MIDIOptions` 中未指定系統專用 (SysEx) 訊息，Web MIDI 也會要求使用權限。"
  },
  "core/lib/deprecations-strings.js | NonStandardDeclarativeShadowDOM": {
    "message": "未標準化的舊款 `shadowroot` 屬性已淘汰，自 M119 起將*無法再使用*。請改用標準化的新 `shadowrootmode` 屬性。"
  },
  "core/lib/deprecations-strings.js | NotificationInsecureOrigin": {
    "message": "系統不再允許透過不安全的來源使用 Notification API。請考慮將應用程式轉移至安全來源，例如 HTTPS。詳情請參閱 https://goo.gle/chrome-insecure-origins。"
  },
  "core/lib/deprecations-strings.js | NotificationPermissionRequestedIframe": {
    "message": "系統已不再允許透過跨來源 iframe 要求 Notification API 的權限。請考慮透過頂層頁框要求權限，或改為開啟新視窗。"
  },
  "core/lib/deprecations-strings.js | ObsoleteCreateImageBitmapImageOrientationNone": {
    "message": "createImageBitmap 中的 `imageOrientation: 'none'` 選項已淘汰，使用 createImageBitmap 時請改用 \\{imageOrientation: 'from-image'\\} 選項。"
  },
  "core/lib/deprecations-strings.js | ObsoleteWebRtcCipherSuite": {
    "message": "你的合作夥伴正在交涉已過時的 TLS/DTLS 版本。請洽詢你的合作夥伴，請對方解決這個問題。"
  },
  "core/lib/deprecations-strings.js | OverflowVisibleOnReplacedElement": {
    "message": "如果指定 img、video 和 canvas 標記的「`overflow: visible`」，可能會導致這些標記產生的視覺內容超出元素邊界。詳情請參閱 https://github.com/WICG/shared-element-transitions/blob/main/debugging_overflow_on_images.md。"
  },
  "core/lib/deprecations-strings.js | PaymentInstruments": {
    "message": "`paymentManager.instruments` 已淘汰，請改用付款處理常式的即時安裝方法。"
  },
  "core/lib/deprecations-strings.js | PaymentRequestCSPViolation": {
    "message": "你的「`PaymentRequest`」呼叫略過了內容安全政策 (CSP)「`connect-src`」指令，但目前已無法再略過。請將 `PaymentRequest` API 的付款方式 ID (位於「`supportedMethods`」欄位) 新增到 CSP「`connect-src`」指令。"
  },
  "core/lib/deprecations-strings.js | PersistentQuotaType": {
    "message": "`StorageType.persistent` 已淘汰，請改用標準化的 `navigator.storage`。"
  },
  "core/lib/deprecations-strings.js | PictureSourceSrc": {
    "message": "具有 `<picture>` 父項的 `<source src>` 無效，因此予以忽略。請改用 `<source srcset>`。"
  },
  "core/lib/deprecations-strings.js | PrefixedCancelAnimationFrame": {
    "message": "webkitCancelAnimationFrame 僅限供應商使用，請改用標準 cancelAnimationFrame。"
  },
  "core/lib/deprecations-strings.js | PrefixedRequestAnimationFrame": {
    "message": "webkitRequestAnimationFrame 僅限供應商使用，請改用標準 requestAnimationFrame。"
  },
  "core/lib/deprecations-strings.js | PrefixedVideoDisplayingFullscreen": {
    "message": "HTMLVideoElement.webkitDisplayingFullscreen 已淘汰，請改用 Document.fullscreenElement。"
  },
  "core/lib/deprecations-strings.js | PrefixedVideoEnterFullScreen": {
    "message": "HTMLVideoElement.webkitEnterFullScreen() 已淘汰，請改用 Element.requestFullscreen()。"
  },
  "core/lib/deprecations-strings.js | PrefixedVideoEnterFullscreen": {
    "message": "HTMLVideoElement.webkitEnterFullscreen() 已淘汰，請改用 Element.requestFullscreen()。"
  },
  "core/lib/deprecations-strings.js | PrefixedVideoExitFullScreen": {
    "message": "HTMLVideoElement.webkitExitFullScreen() 已淘汰，請改用 Document.exitFullscreen()。"
  },
  "core/lib/deprecations-strings.js | PrefixedVideoExitFullscreen": {
    "message": "HTMLVideoElement.webkitExitFullscreen() 已淘汰，請改用 Document.exitFullscreen()。"
  },
  "core/lib/deprecations-strings.js | PrefixedVideoSupportsFullscreen": {
    "message": "HTMLVideoElement.webkitSupportsFullscreen 已淘汰，請改用 Document.fullscreenEnabled。"
  },
  "core/lib/deprecations-strings.js | PrivacySandboxExtensionsAPI": {
    "message": "我們已淘汰這個 API `chrome.privacy.websites.privacySandboxEnabled`，但為了提供回溯相容性，這個 API 可持續使用到版本 M113。請改用 `chrome.privacy.websites.topicsEnabled`、`chrome.privacy.websites.fledgeEnabled` 和 `chrome.privacy.websites.adMeasurementEnabled`。詳情請參閱 https://developer.chrome.com/docs/extensions/reference/privacy/#property-websites-privacySandboxEnabled。"
  },
  "core/lib/deprecations-strings.js | RTCConstraintEnableDtlsSrtpFalse": {
    "message": "已移除 `DtlsSrtpKeyAgreement` 限制條件。系統將你為這項限制指定的 `false` 值解讀為嘗試使用已移除的「`SDES key negotiation`」方法。這項功能已移除，請改用支援「`DTLS key negotiation`」的服務。"
  },
  "core/lib/deprecations-strings.js | RTCConstraintEnableDtlsSrtpTrue": {
    "message": "已移除 `DtlsSrtpKeyAgreement` 限制條件。你為這項限制指定的 `true` 值已不再適用，可以將這項限制移除以保持畫面整潔。"
  },
  "core/lib/deprecations-strings.js | RTCPeerConnectionGetStatsLegacyNonCompliant": {
    "message": "回呼式 getStats() 已淘汰，並將在之後移除。請改用符合規格要求的 getStats()。"
  },
  "core/lib/deprecations-strings.js | RangeExpand": {
    "message": "Range.expand() 已淘汰，請改用 Selection.modify()。"
  },
  "core/lib/deprecations-strings.js | RequestedSubresourceWithEmbeddedCredentials": {
    "message": "如果子資源要求的網址包含內嵌憑證 (例如 `https://user:pass@host/`)，系統會予以封鎖。"
  },
  "core/lib/deprecations-strings.js | RtcpMuxPolicyNegotiate": {
    "message": "`rtcpMuxPolicy` 選項已遭淘汰，日後將予以移除。"
  },
  "core/lib/deprecations-strings.js | SharedArrayBufferConstructedWithoutIsolation": {
    "message": "`SharedArrayBuffer` 會要求跨來源隔離。詳情請參閱 https://developer.chrome.com/blog/enabling-shared-array-buffer/。"
  },
  "core/lib/deprecations-strings.js | TextToSpeech_DisallowedByAutoplay": {
    "message": "無須使用者啟用即可呼叫 `speechSynthesis.speak()` 的功能已遭淘汰，日後將予以移除。"
  },
  "core/lib/deprecations-strings.js | V8SharedArrayBufferConstructedInExtensionWithoutIsolation": {
    "message": "擴充功能應選擇啟用跨來源隔離功能，以便繼續使用 `SharedArrayBuffer`。詳情請參閱 https://developer.chrome.com/docs/extensions/mv3/cross-origin-isolation/。"
  },
  "core/lib/deprecations-strings.js | WebSQL": {
    "message": "網路 SQL 已淘汰，請使用 SQLite WebAssembly 或已建立索引的資料庫"
  },
  "core/lib/deprecations-strings.js | WindowPlacementPermissionDescriptorUsed": {
    "message": "權限描述元 `window-placement` 已淘汰，請改用 `window-management`。詳情請參閱 https://bit.ly/window-placement-rename。"
  },
  "core/lib/deprecations-strings.js | WindowPlacementPermissionPolicyParsed": {
    "message": "權限政策 `window-placement` 已淘汰，請改用 `window-management`。詳情請參閱 https://bit.ly/window-placement-rename。"
  },
  "core/lib/deprecations-strings.js | XHRJSONEncodingDetection": {
    "message": "`XMLHttpRequest` 中的 JSON 回應不支援 UTF-16"
  },
  "core/lib/deprecations-strings.js | XMLHttpRequestSynchronousInNonWorkerOutsideBeforeUnload": {
    "message": "主要執行緒上的同步 `XMLHttpRequest` 對使用者體驗有負面影響，因此已淘汰。如需更多說明，請前往 https://xhr.spec.whatwg.org/。"
  },
  "core/lib/deprecations-strings.js | XRSupportsSession": {
    "message": "`supportsSession()` 已淘汰。請改用 `isSessionSupported()` 並查看解析的布林值。"
  },
  "core/lib/i18n/i18n.js | columnBlockingTime": {
    "message": "主要執行緒封鎖時間"
  },
  "core/lib/i18n/i18n.js | columnCacheTTL": {
    "message": "快取 TTL"
  },
  "core/lib/i18n/i18n.js | columnDescription": {
    "message": "說明"
  },
  "core/lib/i18n/i18n.js | columnDuration": {
    "message": "時間長度"
  },
  "core/lib/i18n/i18n.js | columnElement": {
    "message": "元素"
  },
  "core/lib/i18n/i18n.js | columnFailingElem": {
    "message": "未通過稽核的元素"
  },
  "core/lib/i18n/i18n.js | columnLocation": {
    "message": "位置"
  },
  "core/lib/i18n/i18n.js | columnName": {
    "message": "名稱"
  },
  "core/lib/i18n/i18n.js | columnOverBudget": {
    "message": "超過預算"
  },
  "core/lib/i18n/i18n.js | columnRequests": {
    "message": "要求"
  },
  "core/lib/i18n/i18n.js | columnResourceSize": {
    "message": "資源大小"
  },
  "core/lib/i18n/i18n.js | columnResourceType": {
    "message": "資源類型"
  },
  "core/lib/i18n/i18n.js | columnSize": {
    "message": "大小"
  },
  "core/lib/i18n/i18n.js | columnSource": {
    "message": "來源"
  },
  "core/lib/i18n/i18n.js | columnStartTime": {
    "message": "開始時間"
  },
  "core/lib/i18n/i18n.js | columnTimeSpent": {
    "message": "花費的時間"
  },
  "core/lib/i18n/i18n.js | columnTransferSize": {
    "message": "傳輸大小"
  },
  "core/lib/i18n/i18n.js | columnURL": {
    "message": "網址"
  },
  "core/lib/i18n/i18n.js | columnWastedBytes": {
    "message": "可節省的數據用量"
  },
  "core/lib/i18n/i18n.js | columnWastedMs": {
    "message": "可節省的時間"
  },
  "core/lib/i18n/i18n.js | cumulativeLayoutShiftMetric": {
    "message": "Cumulative Layout Shift"
  },
  "core/lib/i18n/i18n.js | displayValueByteSavings": {
    "message": "可減少 {wastedBytes, number, bytes} KiB"
  },
  "core/lib/i18n/i18n.js | displayValueElementsFound": {
    "message": "{nodeCount,plural, =1{找到 1 個元素}other{找到 # 個元素}}"
  },
  "core/lib/i18n/i18n.js | displayValueMsSavings": {
    "message": "可減少 {wastedMs, number, milliseconds} 毫秒"
  },
  "core/lib/i18n/i18n.js | documentResourceType": {
    "message": "文件"
  },
  "core/lib/i18n/i18n.js | firstContentfulPaintMetric": {
    "message": "First Contentful Paint"
  },
  "core/lib/i18n/i18n.js | firstMeaningfulPaintMetric": {
    "message": "首次有效繪製"
  },
  "core/lib/i18n/i18n.js | fontResourceType": {
    "message": "字型"
  },
  "core/lib/i18n/i18n.js | imageResourceType": {
    "message": "圖片"
  },
  "core/lib/i18n/i18n.js | interactionToNextPaint": {
    "message": "與下一個顯示的內容互動"
  },
  "core/lib/i18n/i18n.js | interactiveMetric": {
    "message": "Time to Interactive"
  },
  "core/lib/i18n/i18n.js | itemSeverityHigh": {
    "message": "高"
  },
  "core/lib/i18n/i18n.js | itemSeverityLow": {
    "message": "低"
  },
  "core/lib/i18n/i18n.js | itemSeverityMedium": {
    "message": "中"
  },
  "core/lib/i18n/i18n.js | largestContentfulPaintMetric": {
    "message": "Largest Contentful Paint"
  },
  "core/lib/i18n/i18n.js | maxPotentialFIDMetric": {
    "message": "首次輸入延遲時間最長預估值"
  },
  "core/lib/i18n/i18n.js | mediaResourceType": {
    "message": "媒體"
  },
  "core/lib/i18n/i18n.js | ms": {
    "message": "{timeInMs, number, milliseconds} 毫秒"
  },
  "core/lib/i18n/i18n.js | otherResourceType": {
    "message": "其他"
  },
  "core/lib/i18n/i18n.js | otherResourcesLabel": {
    "message": "其他資源"
  },
  "core/lib/i18n/i18n.js | scriptResourceType": {
    "message": "指令碼"
  },
  "core/lib/i18n/i18n.js | seconds": {
    "message": "{timeInMs, number, seconds} 秒"
  },
  "core/lib/i18n/i18n.js | speedIndexMetric": {
    "message": "Speed Index"
  },
  "core/lib/i18n/i18n.js | stylesheetResourceType": {
    "message": "樣式表"
  },
  "core/lib/i18n/i18n.js | thirdPartyResourceType": {
    "message": "第三方"
  },
  "core/lib/i18n/i18n.js | totalBlockingTimeMetric": {
    "message": "Total Blocking Time"
  },
  "core/lib/i18n/i18n.js | totalResourceType": {
    "message": "總計"
  },
  "core/lib/lh-error.js | badTraceRecording": {
    "message": "追蹤記錄網頁載入情形時發生錯誤。請重新執行 Lighthouse。({errorCode})"
  },
  "core/lib/lh-error.js | criTimeout": {
    "message": "等候偵錯工具通訊協定初始連線時發生逾時。"
  },
  "core/lib/lh-error.js | didntCollectScreenshots": {
    "message": "Chrome 在網頁載入期間未能擷取螢幕畫面。請確認網頁上有可見內容，然後嘗試重新執行 Lighthouse。({errorCode})"
  },
  "core/lib/lh-error.js | dnsFailure": {
    "message": "DNS 伺服器無法解析你提供的網域。"
  },
  "core/lib/lh-error.js | erroredRequiredArtifact": {
    "message": "必要的 {artifactName} 收集程式發生錯誤：{errorMessage}"
  },
  "core/lib/lh-error.js | internalChromeError": {
    "message": "Chrome 發生內部錯誤。請重新啟動 Chrome，並嘗試重新執行 Lighthouse。"
  },
  "core/lib/lh-error.js | missingRequiredArtifact": {
    "message": "未執行必要的 {artifactName} 收集程式。"
  },
  "core/lib/lh-error.js | noFcp": {
    "message": "網頁未繪製任何內容。請確認載入期間瀏覽器視窗皆保持在前景，然後再試一次。({errorCode})"
  },
  "core/lib/lh-error.js | noLcp": {
    "message": "這個網頁顯示的內容不符合最大內容繪製 (LCP) 的資格，請確保網頁含有有效的 LCP 元素，然後再試一次。({errorCode})"
  },
  "core/lib/lh-error.js | notHtml": {
    "message": "提供的頁面未採用 HTML 格式 (以 MIME 類型 {mimeType} 提供)。"
  },
  "core/lib/lh-error.js | oldChromeDoesNotSupportFeature": {
    "message": "這個 Chrome 版本過舊，因此無法支援「{featureName}」。請使用較新的版本查看完整結果。"
  },
  "core/lib/lh-error.js | pageLoadFailed": {
    "message": "Lighthouse 無法穩定載入你要求的網頁。請確認你測試的網址是否正確，以及伺服器是否正確回應所有要求。"
  },
  "core/lib/lh-error.js | pageLoadFailedHung": {
    "message": "你要求的網頁已停止回應，因此 Lighthouse 無法穩定載入該網址。"
  },
  "core/lib/lh-error.js | pageLoadFailedInsecure": {
    "message": "你所提供的網址缺少有效的安全性憑證。{securityMessages}"
  },
  "core/lib/lh-error.js | pageLoadFailedInterstitial": {
    "message": "Chrome 使用插頁式畫面阻止系統載入網頁。請確認你的測試網址是否正確，以及伺服器是否正確回應所有要求。"
  },
  "core/lib/lh-error.js | pageLoadFailedWithDetails": {
    "message": "Lighthouse 無法穩定載入你要求的網頁。請確認你的測試網址是否正確，以及伺服器是否正確回應所有要求。(詳細資訊：{errorDetails})"
  },
  "core/lib/lh-error.js | pageLoadFailedWithStatusCode": {
    "message": "Lighthouse 無法穩定載入你要求的網頁。請確認你的測試網址是否正確，以及伺服器是否正確回應所有要求。(狀態碼：{statusCode})"
  },
  "core/lib/lh-error.js | pageLoadTookTooLong": {
    "message": "網頁載入時間過長。請按照報告中的建議做法縮短網頁載入時間，然後嘗試重新執行 Lighthouse。({errorCode})"
  },
  "core/lib/lh-error.js | protocolTimeout": {
    "message": "等待 DevTools 通訊協定回應的時間超出系統分配上限。(方法：{protocolMethod})"
  },
  "core/lib/lh-error.js | requestContentTimeout": {
    "message": "擷取資源內容的時間超出系統分配上限。"
  },
  "core/lib/lh-error.js | urlInvalid": {
    "message": "你所提供的網址無效。"
  },
  "core/lib/navigation-error.js | warningXhtml": {
    "message": "網頁 MIME 類型為 XHTML：Lighthouse 未明確支援這種文件類型"
  },
  "core/user-flow.js | defaultFlowName": {
    "message": "使用者流程 ({url})"
  },
  "core/user-flow.js | defaultNavigationName": {
    "message": "導覽報表 ({url})"
  },
  "core/user-flow.js | defaultSnapshotName": {
    "message": "快照報表 ({url})"
  },
  "core/user-flow.js | defaultTimespanName": {
    "message": "時間範圍報表 ({url})"
  },
  "flow-report/src/i18n/ui-strings.js | allReports": {
    "message": "所有報表"
  },
  "flow-report/src/i18n/ui-strings.js | categories": {
    "message": "類別"
  },
  "flow-report/src/i18n/ui-strings.js | categoryAccessibility": {
    "message": "無障礙功能"
  },
  "flow-report/src/i18n/ui-strings.js | categoryBestPractices": {
    "message": "最佳做法"
  },
  "flow-report/src/i18n/ui-strings.js | categoryPerformance": {
    "message": "效能"
  },
  "flow-report/src/i18n/ui-strings.js | categoryProgressiveWebApp": {
    "message": "漸進式網頁應用程式"
  },
  "flow-report/src/i18n/ui-strings.js | categorySeo": {
    "message": "搜尋引擎最佳化 (SEO)"
  },
  "flow-report/src/i18n/ui-strings.js | desktop": {
    "message": "電腦版"
  },
  "flow-report/src/i18n/ui-strings.js | helpDialogTitle": {
    "message": "解讀 Lighthouse 流程報表"
  },
  "flow-report/src/i18n/ui-strings.js | helpLabel": {
    "message": "解讀流程"
  },
  "flow-report/src/i18n/ui-strings.js | helpUseCaseInstructionNavigation": {
    "message": "使用導覽報表來..."
  },
  "flow-report/src/i18n/ui-strings.js | helpUseCaseInstructionSnapshot": {
    "message": "使用快照報表來..."
  },
  "flow-report/src/i18n/ui-strings.js | helpUseCaseInstructionTimespan": {
    "message": "使用時間範圍報表來..."
  },
  "flow-report/src/i18n/ui-strings.js | helpUseCaseNavigation1": {
    "message": "取得 Lighthouse 效能分數。"
  },
  "flow-report/src/i18n/ui-strings.js | helpUseCaseNavigation2": {
    "message": "評估載入網頁的效能指標，例如最大內容繪製和速度指數。"
  },
  "flow-report/src/i18n/ui-strings.js | helpUseCaseNavigation3": {
    "message": "評估漸進式網頁應用程式功能。"
  },
  "flow-report/src/i18n/ui-strings.js | helpUseCaseSnapshot1": {
    "message": "針對單頁應用程式或複雜的表單尋找無障礙功能方面的問題。"
  },
  "flow-report/src/i18n/ui-strings.js | helpUseCaseSnapshot2": {
    "message": "針對隱藏在互動背後的選單和 UI 元素評估最佳做法。"
  },
  "flow-report/src/i18n/ui-strings.js | helpUseCaseTimespan1": {
    "message": "測量一系列互動的版面配置位移和 JavaScript 執行時間。"
  },
  "flow-report/src/i18n/ui-strings.js | helpUseCaseTimespan2": {
    "message": "找出增進效能的機會，進而改善長期網頁和單頁應用程式的使用體驗。"
  },
  "flow-report/src/i18n/ui-strings.js | highestImpact": {
    "message": "最大影響力"
  },
  "flow-report/src/i18n/ui-strings.js | informativeAuditCount": {
    "message": "{numInformative,plural, =1{{numInformative} 項資訊型稽核}other{{numInformative} 項資訊型稽核}}"
  },
  "flow-report/src/i18n/ui-strings.js | mobile": {
    "message": "行動版"
  },
  "flow-report/src/i18n/ui-strings.js | navigationDescription": {
    "message": "載入網頁"
  },
  "flow-report/src/i18n/ui-strings.js | navigationLongDescription": {
    "message": "導覽報表能分析單一網頁的載入作業，與原 Lighthouse 報表完全相同。"
  },
  "flow-report/src/i18n/ui-strings.js | navigationReport": {
    "message": "導覽報表"
  },
  "flow-report/src/i18n/ui-strings.js | navigationReportCount": {
    "message": "{numNavigation,plural, =1{{numNavigation} 份導覽報表}other{{numNavigation} 份導覽報表}}"
  },
  "flow-report/src/i18n/ui-strings.js | passableAuditCount": {
    "message": "{numPassableAudits,plural, =1{{numPassableAudits} 項可通過的稽核}other{{numPassableAudits} 項可通過的稽核}}"
  },
  "flow-report/src/i18n/ui-strings.js | passedAuditCount": {
    "message": "{numPassed,plural, =1{已通過 {numPassed} 項稽核}other{已通過 {numPassed} 項稽核}}"
  },
  "flow-report/src/i18n/ui-strings.js | ratingAverage": {
    "message": "平均"
  },
  "flow-report/src/i18n/ui-strings.js | ratingError": {
    "message": "錯誤"
  },
  "flow-report/src/i18n/ui-strings.js | ratingFail": {
    "message": "不佳"
  },
  "flow-report/src/i18n/ui-strings.js | ratingPass": {
    "message": "良好"
  },
  "flow-report/src/i18n/ui-strings.js | save": {
    "message": "儲存"
  },
  "flow-report/src/i18n/ui-strings.js | snapshotDescription": {
    "message": "網頁擷取狀態"
  },
  "flow-report/src/i18n/ui-strings.js | snapshotLongDescription": {
    "message": "快照報表能分析特定狀態下的網頁，通常是在使用者互動之後的網頁。"
  },
  "flow-report/src/i18n/ui-strings.js | snapshotReport": {
    "message": "快照報表"
  },
  "flow-report/src/i18n/ui-strings.js | snapshotReportCount": {
    "message": "{numSnapshot,plural, =1{{numSnapshot} 份快照報表}other{{numSnapshot} 份快照報表}}"
  },
  "flow-report/src/i18n/ui-strings.js | summary": {
    "message": "摘要"
  },
  "flow-report/src/i18n/ui-strings.js | timespanDescription": {
    "message": "使用者互動"
  },
  "flow-report/src/i18n/ui-strings.js | timespanLongDescription": {
    "message": "時間範圍報表能分析任意一段時間，通常包含使用者與網頁互動的時間。"
  },
  "flow-report/src/i18n/ui-strings.js | timespanReport": {
    "message": "時間範圍報表"
  },
  "flow-report/src/i18n/ui-strings.js | timespanReportCount": {
    "message": "{numTimespan,plural, =1{{numTimespan} 份時間範圍報表}other{{numTimespan} 份時間範圍報表}}"
  },
  "flow-report/src/i18n/ui-strings.js | title": {
    "message": "Lighthouse 使用者流程報表"
  },
  "node_modules/lighthouse-stack-packs/packs/amp.js | efficient-animated-content": {
    "message": "你可以對動畫內容使用 [`amp-anim`](https://amp.dev/documentation/components/amp-anim/)，這樣一來，畫面外的內容即會盡量節省 CPU 用量。"
  },
  "node_modules/lighthouse-stack-packs/packs/amp.js | modern-image-formats": {
    "message": "建議你以 WebP 格式顯示所有 [`amp-img`](https://amp.dev/documentation/components/amp-img/?format=websites) 元件，同時為其他瀏覽器指定適當的備用格式。[瞭解詳情](https://amp.dev/documentation/components/amp-img/#example:-specifying-a-fallback-image)。"
  },
  "node_modules/lighthouse-stack-packs/packs/amp.js | offscreen-images": {
    "message": "請確認你已使用 [`amp-img`](https://amp.dev/documentation/components/amp-img/?format=websites) 讓圖片自動延遲載入。[瞭解詳情](https://amp.dev/documentation/guides-and-tutorials/develop/media_iframes_3p/?format=websites#images)。"
  },
  "node_modules/lighthouse-stack-packs/packs/amp.js | render-blocking-resources": {
    "message": "使用 [AMP 最佳化工具](https://github.com/ampproject/amp-toolbox/tree/master/packages/optimizer)或類似工具，在[伺服器端轉譯 AMP 版面配置](https://amp.dev/documentation/guides-and-tutorials/optimize-and-measure/server-side-rendering/)。"
  },
  "node_modules/lighthouse-stack-packs/packs/amp.js | unminified-css": {
    "message": "請參閱 [AMP 說明文件](https://amp.dev/documentation/guides-and-tutorials/develop/style_and_layout/style_pages/)，確保所有樣式都受到支援。"
  },
  "node_modules/lighthouse-stack-packs/packs/amp.js | uses-responsive-images": {
    "message": "[`amp-img`](https://amp.dev/documentation/components/amp-img/?format=websites) 元件支援 [`srcset`](https://web.dev/use-srcset-to-automatically-choose-the-right-image/) 屬性，可根據螢幕大小指定要使用的圖片素材資源。[瞭解詳情](https://amp.dev/documentation/guides-and-tutorials/develop/style_and_layout/art_direction/)。"
  },
  "node_modules/lighthouse-stack-packs/packs/angular.js | dom-size": {
    "message": "如果要轉譯超大型清單，建議使用元件開發套件 (CDK) 進行虛擬捲動。[瞭解詳情](https://web.dev/virtualize-lists-with-angular-cdk/)。"
  },
  "node_modules/lighthouse-stack-packs/packs/angular.js | total-byte-weight": {
    "message": "套用[路徑層級的程式碼分割](https://web.dev/route-level-code-splitting-in-angular/)，盡可能減少 JavaScript 套件大小。此外，建議你使用 [Angular Service Worker](https://web.dev/precaching-with-the-angular-service-worker/) 預先快取素材資源。"
  },
  "node_modules/lighthouse-stack-packs/packs/angular.js | unminified-warning": {
    "message": "如果你使用 Angular CLI，請確認你是在正式版模式中產生版本。[瞭解詳情](https://angular.io/guide/deployment#enable-runtime-production-mode)。"
  },
  "node_modules/lighthouse-stack-packs/packs/angular.js | unused-javascript": {
    "message": "如果你使用 Angular CLI，請在正式版本中加入來源對應功能，以檢查套件。[瞭解詳情](https://angular.io/guide/deployment#inspect-the-bundles)。"
  },
  "node_modules/lighthouse-stack-packs/packs/angular.js | uses-rel-preload": {
    "message": "在瀏覽前預先載入路徑以加快瀏覽速度。[瞭解詳情](https://web.dev/route-preloading-in-angular/)。"
  },
  "node_modules/lighthouse-stack-packs/packs/angular.js | uses-responsive-images": {
    "message": "建議你使用元件開發套件 (CDK) 中的 `BreakpointObserver` 公用程式來管理圖片中斷點。[瞭解詳情](https://material.angular.io/cdk/layout/overview)。"
  },
  "node_modules/lighthouse-stack-packs/packs/drupal.js | efficient-animated-content": {
    "message": "建議您將 GIF 上傳到可將 GIF 做為 HTML5 影片嵌入的服務。"
  },
  "node_modules/lighthouse-stack-packs/packs/drupal.js | font-display": {
    "message": "在主題中定義自訂字型時，指定 `@font-display`。"
  },
  "node_modules/lighthouse-stack-packs/packs/drupal.js | modern-image-formats": {
    "message": "請考慮在網站上設定[含有 Convert 圖片樣式的 WebP 圖片格式](https://www.drupal.org/docs/core-modules-and-themes/core-modules/image-module/working-with-images#styles)。"
  },
  "node_modules/lighthouse-stack-packs/packs/drupal.js | offscreen-images": {
    "message": "安裝可以延遲載入圖片的 [Drupal 模組](https://www.drupal.org/project/project_module?f%5B0%5D=&f%5B1%5D=&f%5B2%5D=im_vid_3%3A67&f%5B3%5D=&f%5B4%5D=sm_field_project_type%3Afull&f%5B5%5D=&f%5B6%5D=&text=%22lazy+load%22&solrsort=iss_project_release_usage+desc&op=Search)。這類模組可延遲載入所有畫面外的圖片，進而提升效能。"
  },
  "node_modules/lighthouse-stack-packs/packs/drupal.js | render-blocking-resources": {
    "message": "建議你使用模組來內嵌重要的 CSS 和 JavaScript，並針對重要性較低的 CSS 或 JavaScript 使用延遲屬性。"
  },
  "node_modules/lighthouse-stack-packs/packs/drupal.js | server-response-time": {
    "message": "主題、模組和伺服器規格都會影響伺服器回應時間。建議你尋找經過最佳化調整的主題、謹慎選擇最佳化模組，並 (或) 升級伺服器。你的代管伺服器應使用 PHP opcode 快取、記憶體快取來降低資料庫查詢時間 (例如 Redis 或 Memcached)，並且使用經過最佳化的應用程式邏輯提升頁面載入的速度。"
  },
  "node_modules/lighthouse-stack-packs/packs/drupal.js | total-byte-weight": {
    "message": "建議你使用[回應式圖片樣式](https://www.drupal.org/docs/8/mobile-guide/responsive-images-in-drupal-8)來縮減頁面上載入圖片的大小。如果你使用 Views 在頁面上顯示多個內容項目，建議你透過分頁來限制特定頁面上顯示的內容項目數量。"
  },
  "node_modules/lighthouse-stack-packs/packs/drupal.js | unminified-css": {
    "message": "確認你已啟用「Administration」»「Configuration」»「Development」頁面上的「Aggregate CSS files」。為改善素材資源匯總支援情形，請確認你的 Drupal 網站執行版本至少為 Drupal 10.1。"
  },
  "node_modules/lighthouse-stack-packs/packs/drupal.js | unminified-javascript": {
    "message": "確認你已啟用「Administration」»「Configuration」»「Development」頁面上的「Aggregate JavaScript files」。為改善素材資源匯總支援情形，請確認你的 Drupal 網站執行版本至少為 Drupal 10.1。"
  },
  "node_modules/lighthouse-stack-packs/packs/drupal.js | unused-css-rules": {
    "message": "建議你移除未使用的 CSS 規則，並僅將必要的 Drupal 程式庫附加至相關頁面或頁面上的元件。詳情請參閱 [Drupal 說明文件連結](https://www.drupal.org/docs/8/creating-custom-modules/adding-stylesheets-css-and-javascript-js-to-a-drupal-8-module#library)。如要找出會新增多餘 CSS 的附加程式庫，請嘗試在 Chrome DevTools 中執行[程式碼涵蓋率](https://developers.google.com/web/updates/2017/04/devtools-release-notes#coverage)功能。你可以在 Drupal 網站上停用 CSS 匯總時，透過樣式表網址找出有問題的主題/模組。請留意在清單中包含許多樣式表，且程式碼涵蓋率中有許多紅色標示的主題/模組。主題/模組只應將網頁實際使用的樣式表加入佇列。"
  },
  "node_modules/lighthouse-stack-packs/packs/drupal.js | unused-javascript": {
    "message": "建議你移除未使用的 JavaScript 素材資源，並僅將必要的 Drupal 程式庫附加至相關頁面或頁面上的元件。詳情請參閱 [Drupal 說明文件連結](https://www.drupal.org/docs/8/creating-custom-modules/adding-stylesheets-css-and-javascript-js-to-a-drupal-8-module#library)。如要找出會新增多餘 JavaScript 的附加程式庫，請嘗試在 Chrome DevTools 中執行[程式碼涵蓋率](https://developers.google.com/web/updates/2017/04/devtools-release-notes#coverage)功能。你可以在 Drupal 網站上停用 JavaScript 匯總時，透過指令碼網址找出有問題的主題/模組。請留意在清單中包含許多指令碼，且程式碼涵蓋率中有許多紅色標示的主題/模組。主題/模組只應將網頁實際使用的指令碼加入佇列。"
  },
  "node_modules/lighthouse-stack-packs/packs/drupal.js | uses-long-cache-ttl": {
    "message": "在 [Administration] » [Configuration] » [Development] 頁面上設定 [Browser and proxy cache maximum age]。瞭解 [Drupal 快取並將效能最佳化](https://www.drupal.org/docs/7/managing-site-performance-and-scalability/caching-to-improve-performance/caching-overview#s-drupal-performance-resources)。"
  },
  "node_modules/lighthouse-stack-packs/packs/drupal.js | uses-optimized-images": {
    "message": "建議你使用可自動最佳化及縮減透過網站上傳的圖片大小，並且不會影響畫質的[模組](https://www.drupal.org/project/project_module?f%5B0%5D=&f%5B1%5D=&f%5B2%5D=im_vid_3%3A123&f%5B3%5D=&f%5B4%5D=sm_field_project_type%3Afull&f%5B5%5D=&f%5B6%5D=&text=optimize+images&solrsort=iss_project_release_usage+desc&op=Search)。此外，請確保網站上所有經轉譯的圖片都使用 Drupal 內建的[回應式圖片樣式](https://www.drupal.org/docs/8/mobile-guide/responsive-images-in-drupal-8) (Drupal 8 及以上版本提供)。"
  },
  "node_modules/lighthouse-stack-packs/packs/drupal.js | uses-rel-preconnect": {
    "message": "你可以透過安裝並設定[模組](https://www.drupal.org/project/project_module?f%5B0%5D=&f%5B1%5D=&f%5B2%5D=&f%5B3%5D=&f%5B4%5D=sm_field_project_type%3Afull&f%5B5%5D=&f%5B6%5D=&text=dns-prefetch&solrsort=iss_project_release_usage+desc&op=Search)來新增 preconnect 或 dns-prefetch 資源提示。該模組可以為使用者代理程式資源提示提供設施。"
  },
  "node_modules/lighthouse-stack-packs/packs/drupal.js | uses-responsive-images": {
    "message": "請確保你使用的是 Drupal 內建的[回應式圖片樣式](https://www.drupal.org/docs/8/mobile-guide/responsive-images-in-drupal-8) (Drupal 8 及以上版本提供)。藉由檢視模式、檢視畫面或透過 WYSIWYG 編輯器上傳的圖片轉譯圖片欄位時，請使用回應式圖片樣式。"
  },
  "node_modules/lighthouse-stack-packs/packs/ezoic.js | font-display": {
    "message": "使用 [Ezoic Leap](https://pubdash.ezoic.com/speed) 並啟用 `Optimize Fonts` 以自動利用 `font-display` CSS 功能，確保系統在載入網站字型時使用者可以到文字。"
  },
  "node_modules/lighthouse-stack-packs/packs/ezoic.js | modern-image-formats": {
    "message": "使用 [Ezoic Leap](https://pubdash.ezoic.com/speed) 並啟用 `Next-Gen Formats` 以將圖片轉換為 WebP。"
  },
  "node_modules/lighthouse-stack-packs/packs/ezoic.js | offscreen-images": {
    "message": "使用 [Ezoic Leap](https://pubdash.ezoic.com/speed) 並啟用 `Lazy Load Images` 以延遲載入螢幕關閉圖片，直到需要時才載入。"
  },
  "node_modules/lighthouse-stack-packs/packs/ezoic.js | render-blocking-resources": {
    "message": "使用 [Ezoic Leap](https://pubdash.ezoic.com/speed) 並啟用 `Critical CSS` 和 `Script Delay` 以延遲不重要的 JS/CSS。"
  },
  "node_modules/lighthouse-stack-packs/packs/ezoic.js | server-response-time": {
    "message": "使用 [Ezoic Cloud 快取](https://pubdash.ezoic.com/speed/caching)，以便在我們的全球網路上快取你的內容，改善載入第一個位元組的時間。"
  },
  "node_modules/lighthouse-stack-packs/packs/ezoic.js | unminified-css": {
    "message": "使用 [Ezoic Leap](https://pubdash.ezoic.com/speed) 並啟用 `Minify CSS` 以自動壓縮 CSS 來減少網路酬載大小。"
  },
  "node_modules/lighthouse-stack-packs/packs/ezoic.js | unminified-javascript": {
    "message": "使用 [Ezoic Leap](https://pubdash.ezoic.com/speed) 並啟用 `Minify Javascript` 以自動壓縮 JS 來減少網路酬載大小。"
  },
  "node_modules/lighthouse-stack-packs/packs/ezoic.js | unused-css-rules": {
    "message": "使用 [Ezoic Leap](https://pubdash.ezoic.com/speed) 並啟用 `Remove Unused CSS` 以協助解決這個問題。這項功能會識別在你網站的每個頁面上實際使用的 CSS 類別，並移除任何其他類別，以維持小的檔案大小。"
  },
  "node_modules/lighthouse-stack-packs/packs/ezoic.js | uses-long-cache-ttl": {
    "message": "使用 [Ezoic Leap](https://pubdash.ezoic.com/speed) 並啟用 `Efficient Static Cache Policy` 以便在快取標頭中為靜態資產設定建議的值。"
  },
  "node_modules/lighthouse-stack-packs/packs/ezoic.js | uses-optimized-images": {
    "message": "使用 [Ezoic Leap](https://pubdash.ezoic.com/speed) 並啟用 `Next-Gen Formats` 以將圖片轉換為 WebP。"
  },
  "node_modules/lighthouse-stack-packs/packs/ezoic.js | uses-rel-preconnect": {
    "message": "使用 [Ezoic Leap](https://pubdash.ezoic.com/speed) 並啟用 `Pre-Connect Origins` 以自動新增 `preconnect` 資源提示，及早連線至重要的第三方來源。"
  },
  "node_modules/lighthouse-stack-packs/packs/ezoic.js | uses-rel-preload": {
    "message": "使用 [Ezoic Leap](https://pubdash.ezoic.com/speed) 並啟用 `Preload Fonts` 和 `Preload Background Images` 來加入 `preload` 連結，以便優先擷取目前在網頁載入時較晚要求的資源。"
  },
  "node_modules/lighthouse-stack-packs/packs/ezoic.js | uses-responsive-images": {
    "message": "使用 [Ezoic Leap](https://pubdash.ezoic.com/speed) 並啟用 `Resize Images` 以將圖片大小調整至適合裝置的尺寸，減少網路酬載大小。"
  },
  "node_modules/lighthouse-stack-packs/packs/gatsby.js | modern-image-formats": {
    "message": "如要讓系統自動為圖片格式進行最佳化調整，請使用 `gatsby-plugin-image` 元件，而非 `<img>`。[瞭解詳情](https://www.gatsbyjs.com/docs/how-to/images-and-media/using-gatsby-plugin-image)。"
  },
  "node_modules/lighthouse-stack-packs/packs/gatsby.js | offscreen-images": {
    "message": "如要自動延遲載入圖片，請使用 `gatsby-plugin-image` 元件，而非 `<img>`。[瞭解詳情](https://www.gatsbyjs.com/docs/how-to/images-and-media/using-gatsby-plugin-image)。"
  },
  "node_modules/lighthouse-stack-packs/packs/gatsby.js | prioritize-lcp-image": {
    "message": "請使用 `gatsby-plugin-image` 元件，並將 `loading` 屬性設為 `eager`。[瞭解詳情](https://www.gatsbyjs.com/docs/reference/built-in-components/gatsby-plugin-image#shared-props)。"
  },
  "node_modules/lighthouse-stack-packs/packs/gatsby.js | render-blocking-resources": {
    "message": "請使用 `Gatsby Script API` 延遲載入非關鍵的第三方指令碼。[瞭解詳情](https://www.gatsbyjs.com/docs/reference/built-in-components/gatsby-script/)。"
  },
  "node_modules/lighthouse-stack-packs/packs/gatsby.js | unused-css-rules": {
    "message": "請使用 `PurgeCSS` `Gatsby` 外掛程式，從樣式表中移除未使用的規則。[瞭解詳情](https://purgecss.com/plugins/gatsby.html)。"
  },
  "node_modules/lighthouse-stack-packs/packs/gatsby.js | unused-javascript": {
    "message": "請使用 `Webpack Bundle Analyzer` 偵測未使用的 JavaScript 程式碼。[瞭解詳情](https://www.gatsbyjs.com/plugins/gatsby-plugin-webpack-bundle-analyser-v2/)"
  },
  "node_modules/lighthouse-stack-packs/packs/gatsby.js | uses-long-cache-ttl": {
    "message": "設定不可變動資產的快取。[瞭解詳情](https://www.gatsbyjs.com/docs/how-to/previews-deploys-hosting/caching/)。"
  },
  "node_modules/lighthouse-stack-packs/packs/gatsby.js | uses-optimized-images": {
    "message": "請使用 `gatsby-plugin-image` 元件調整圖片品質，而非 `<img>`。[瞭解詳情](https://www.gatsbyjs.com/docs/how-to/images-and-media/using-gatsby-plugin-image)。"
  },
  "node_modules/lighthouse-stack-packs/packs/gatsby.js | uses-responsive-images": {
    "message": "請使用 `gatsby-plugin-image` 元件設定適當的 `sizes`。[瞭解詳情](https://www.gatsbyjs.com/docs/how-to/images-and-media/using-gatsby-plugin-image)。"
  },
  "node_modules/lighthouse-stack-packs/packs/joomla.js | efficient-animated-content": {
    "message": "建議您將 GIF 上傳到可將 GIF 做為 HTML5 影片嵌入的服務。"
  },
  "node_modules/lighthouse-stack-packs/packs/joomla.js | modern-image-formats": {
    "message": "建議你使用會自動將已上傳圖片轉換成最佳格式的[外掛程式](https://extensions.joomla.org/instant-search/?jed_live%5Bquery%5D=webp)或服務。"
  },
  "node_modules/lighthouse-stack-packs/packs/joomla.js | offscreen-images": {
    "message": "安裝可延遲載入所有畫面外圖片的[延遲載入 Joomla 外掛程式](https://extensions.joomla.org/instant-search/?jed_live%5Bquery%5D=lazy%20loading)，或是改用提供這項功能的範本。自 Joomla 4.0 開始，所有新圖片都會[自動](https://github.com/joomla/joomla-cms/pull/30748)從系統核心取得 `loading` 屬性。"
  },
  "node_modules/lighthouse-stack-packs/packs/joomla.js | render-blocking-resources": {
    "message": "有些 Joomla 外掛程式能協助你[內嵌重要的素材資源](https://extensions.joomla.org/instant-search/?jed_live%5Bquery%5D=performance)，或是[延後載入較不重要的資源](https://extensions.joomla.org/instant-search/?jed_live%5Bquery%5D=performance)。請注意，這些外掛程式的最佳化設定可能會對現有範本或外掛程式的功能有不良影響，因此你需要全面測試這些外掛程式。"
  },
  "node_modules/lighthouse-stack-packs/packs/joomla.js | server-response-time": {
    "message": "範本、擴充功能和伺服器規格都會影響伺服器回應時間。建議你尋找經過最佳化調整的範本、謹慎選擇最佳化擴充功能，並 (或) 升級伺服器。"
  },
  "node_modules/lighthouse-stack-packs/packs/joomla.js | total-byte-weight": {
    "message": "建議你在文章類別中顯示摘錄 (例如加入閱讀完整內容的連結)、減少特定頁面顯示的文章數量、將較長的文章分為多個頁面，或使用可延遲載入留言的外掛程式。"
  },
  "node_modules/lighthouse-stack-packs/packs/joomla.js | unminified-css": {
    "message": "有些 [Joomla 擴充功能](https://extensions.joomla.org/instant-search/?jed_live%5Bquery%5D=performance)可以透過串連、縮小及壓縮 CSS 樣式來提升網站速度。此外，也有範本提供這項功能。"
  },
  "node_modules/lighthouse-stack-packs/packs/joomla.js | unminified-javascript": {
    "message": "有些 [Joomla 擴充功能](https://extensions.joomla.org/instant-search/?jed_live%5Bquery%5D=performance) 可以透過串連、縮小及壓縮指令碼來提升網站速度。此外，也有範本提供這項功能。"
  },
  "node_modules/lighthouse-stack-packs/packs/joomla.js | unused-css-rules": {
    "message": "有些 [Joomla 擴充功能](https://extensions.joomla.org/)會在網頁中載入未使用的 CSS，建議你減少這類擴充功能的數量，或改用其他擴充功能。如要找出會新增多餘 CSS 的擴充功能，請嘗試在 Chrome DevTools 中執行[程式碼涵蓋率](https://developers.google.com/web/updates/2017/04/devtools-release-notes#coverage)功能。你可以透過樣式表網址找出有問題的主題/外掛程式。請留意在清單中包含許多樣式表，且程式碼涵蓋率中有許多紅色標示的外掛程式。外掛程式只應將網頁上實際使用的樣式表加入清單。"
  },
  "node_modules/lighthouse-stack-packs/packs/joomla.js | unused-javascript": {
    "message": "有些 [Joomla 擴充功能](https://extensions.joomla.org/)會在網頁中載入未使用的 JavaScript，建議你減少這類擴充功能的數量，或改用其他擴充功能。如要找出會新增多餘 JavaScript 的外掛程式，請嘗試在 Chrome DevTools 中執行[程式碼涵蓋率](https://developers.google.com/web/updates/2017/04/devtools-release-notes#coverage)功能。你可以透過指令碼網址找出有問題的擴充功能。請留意在清單中包含許多指令碼，且程式碼涵蓋率中有許多紅色標示的擴充功能。擴充功能只應將網頁實際使用的指令碼加入佇列。"
  },
  "node_modules/lighthouse-stack-packs/packs/joomla.js | uses-long-cache-ttl": {
    "message": "瞭解 [Joomla 的瀏覽器快取功能](https://docs.joomla.org/Cache)。"
  },
  "node_modules/lighthouse-stack-packs/packs/joomla.js | uses-optimized-images": {
    "message": "建議你使用壓縮圖片時不會影響到畫質的[圖片最佳化外掛程式](https://extensions.joomla.org/instant-search/?jed_live%5Bquery%5D=performance)。"
  },
  "node_modules/lighthouse-stack-packs/packs/joomla.js | uses-responsive-images": {
    "message": "建議你使用[回應式的圖片外掛程式](https://extensions.joomla.org/instant-search/?jed_live%5Bquery%5D=responsive%20images)，以在內容中使用回應式圖片。"
  },
  "node_modules/lighthouse-stack-packs/packs/joomla.js | uses-text-compression": {
    "message": "你可以透過啟用 Joomla 中的 Gzip 頁面壓縮 ([System] > [Global configuration] > [Server]) 來啟用文字壓縮功能。"
  },
  "node_modules/lighthouse-stack-packs/packs/magento.js | critical-request-chains": {
    "message": "如果你不是在統合 JavaScript 素材資源，建議你使用 [baler](https://github.com/magento/baler)。"
  },
  "node_modules/lighthouse-stack-packs/packs/magento.js | disable-bundling": {
    "message": "停用 Magento 內建的 [JavaScript 統合及壓縮功能](https://devdocs.magento.com/guides/v2.3/frontend-dev-guide/themes/js-bundling.html)，考慮改用 [baler](https://github.com/magento/baler/)。"
  },
  "node_modules/lighthouse-stack-packs/packs/magento.js | font-display": {
    "message": "在[定義自訂字型](https://devdocs.magento.com/guides/v2.3/frontend-dev-guide/css-topics/using-fonts.html)時指定 `@font-display`。"
  },
  "node_modules/lighthouse-stack-packs/packs/magento.js | modern-image-formats": {
    "message": "建議你在 [Magento Marketplace](https://marketplace.magento.com/catalogsearch/result/?q=webp) 搜尋多種第三方擴充功能，以運用較新的圖片格式。"
  },
  "node_modules/lighthouse-stack-packs/packs/magento.js | offscreen-images": {
    "message": "建議你修改產品和目錄範本，以使用網路平台的[延遲載入](https://web.dev/native-lazy-loading)功能。"
  },
  "node_modules/lighthouse-stack-packs/packs/magento.js | server-response-time": {
    "message": "使用 Magento 的 [Varnish 整合功能](https://devdocs.magento.com/guides/v2.3/config-guide/varnish/config-varnish.html)。"
  },
  "node_modules/lighthouse-stack-packs/packs/magento.js | unminified-css": {
    "message": "在商店的開發人員設定中啟用 [Minify CSS Files] 選項。[瞭解詳情](https://devdocs.magento.com/guides/v2.3/performance-best-practices/configuration.html?itm_source=devdocs&itm_medium=search_page&itm_campaign=federated_search&itm_term=minify%20css%20files)。"
  },
  "node_modules/lighthouse-stack-packs/packs/magento.js | unminified-javascript": {
    "message": "如果 JavaScript 素材資源是來自靜態內容部署作業，建議你使用 [Terser](https://www.npmjs.com/package/terser) 來進行壓縮，並停用內建的壓縮功能。"
  },
  "node_modules/lighthouse-stack-packs/packs/magento.js | unused-javascript": {
    "message": "停用 Magento 的內建 [JavaScript 統合功能](https://devdocs.magento.com/guides/v2.3/frontend-dev-guide/themes/js-bundling.html)。"
  },
  "node_modules/lighthouse-stack-packs/packs/magento.js | uses-optimized-images": {
    "message": "建議你在 [Magento Marketplace](https://marketplace.magento.com/catalogsearch/result/?q=optimize%20image) 搜尋多種的第三方擴充功能，以進行圖片最佳化。"
  },
  "node_modules/lighthouse-stack-packs/packs/magento.js | uses-rel-preconnect": {
    "message": "你可以透過[修改主題的版面配置](https://devdocs.magento.com/guides/v2.3/frontend-dev-guide/layouts/xml-manage.html)，新增 preconnect 或 dns-prefetch 資源提示。"
  },
  "node_modules/lighthouse-stack-packs/packs/magento.js | uses-rel-preload": {
    "message": "你可以透過[修改主題版面配置](https://devdocs.magento.com/guides/v2.3/frontend-dev-guide/layouts/xml-manage.html)來新增 `<link rel=preload>` 標記。"
  },
  "node_modules/lighthouse-stack-packs/packs/next.js | modern-image-formats": {
    "message": "如要讓系統自動為圖片格式進行最佳化調整，請使用 `next/image` 元件，而非 `<img>`。[瞭解詳情](https://nextjs.org/docs/basic-features/image-optimization)。"
  },
  "node_modules/lighthouse-stack-packs/packs/next.js | offscreen-images": {
    "message": "如要自動延遲載入圖片，請使用 `next/image` 元件，而非 `<img>`。[瞭解詳情](https://nextjs.org/docs/basic-features/image-optimization)。"
  },
  "node_modules/lighthouse-stack-packs/packs/next.js | prioritize-lcp-image": {
    "message": "使用 `next/image` 元件並將「priority」設為 True 以預先載入 LCP 圖片。[瞭解詳情](https://nextjs.org/docs/api-reference/next/image#priority)。"
  },
  "node_modules/lighthouse-stack-packs/packs/next.js | render-blocking-resources": {
    "message": "請使用 `next/script` 元件延遲載入非關鍵的第三方指令碼。[瞭解詳情](https://nextjs.org/docs/basic-features/script)。"
  },
  "node_modules/lighthouse-stack-packs/packs/next.js | unsized-images": {
    "message": "請使用 `next/image` 元件確保圖片一律會調整成適當大小。[瞭解詳情](https://nextjs.org/docs/api-reference/next/image#width)。"
  },
  "node_modules/lighthouse-stack-packs/packs/next.js | unused-css-rules": {
    "message": "建議您在 `Next.js` 設定中設定 `PurgeCSS` 以從樣式表中移除未使用的規則。[瞭解詳情](https://purgecss.com/guides/next.html)。"
  },
  "node_modules/lighthouse-stack-packs/packs/next.js | unused-javascript": {
    "message": "請使用 `Webpack Bundle Analyzer` 偵測未使用的 JavaScript 程式碼。[瞭解詳情](https://github.com/vercel/next.js/tree/canary/packages/next-bundle-analyzer)"
  },
  "node_modules/lighthouse-stack-packs/packs/next.js | user-timings": {
    "message": "建議您使用 `Next.js Analytics` 評估應用程式的實際效能。[瞭解詳情](https://nextjs.org/docs/advanced-features/measuring-performance)。"
  },
  "node_modules/lighthouse-stack-packs/packs/next.js | uses-long-cache-ttl": {
    "message": "請設定不可變動資產和 `Server-side Rendered` (SSR) 頁面的快取。[瞭解詳情](https://nextjs.org/docs/going-to-production#caching)。"
  },
  "node_modules/lighthouse-stack-packs/packs/next.js | uses-optimized-images": {
    "message": "請使用 `next/image` 元件調整圖片品質，而非 `<img>`。[瞭解詳情](https://nextjs.org/docs/basic-features/image-optimization)。"
  },
  "node_modules/lighthouse-stack-packs/packs/next.js | uses-responsive-images": {
    "message": "請使用 `next/image` 元件設定適當的 `sizes`。[瞭解詳情](https://nextjs.org/docs/api-reference/next/image#sizes)。"
  },
  "node_modules/lighthouse-stack-packs/packs/next.js | uses-text-compression": {
    "message": "請為您的 Next.js 伺服器啟用壓縮功能。[瞭解詳情](https://nextjs.org/docs/api-reference/next.config.js/compression)。"
  },
  "node_modules/lighthouse-stack-packs/packs/nitropack.js | dom-size": {
    "message": "如要啟用「[`HTML Lazy Load`](https://support.nitropack.io/hc/en-us/articles/17144942904337)」，請與您的客戶經理聯絡。設定這項功能後，系統會將網頁轉譯效能視為優先事項，並進行最佳化。"
  },
  "node_modules/lighthouse-stack-packs/packs/nitropack.js | font-display": {
    "message": "在 NitroPack 中使用「[`Override Font Rendering Behavior`](https://support.nitropack.io/hc/en-us/articles/16547358865041)」選項，即可為 CSS 字型顯示規則設定所需的值。"
  },
  "node_modules/lighthouse-stack-packs/packs/nitropack.js | modern-image-formats": {
    "message": "使用「[`Image Optimization`](https://support.nitropack.io/hc/en-us/articles/16547237162513)」可自動將圖片轉換為 WebP。"
  },
  "node_modules/lighthouse-stack-packs/packs/nitropack.js | offscreen-images": {
    "message": "啟用「[`Automatic Image Lazy Loading`](https://support.nitropack.io/hc/en-us/articles/12457493524369-NitroPack-Lazy-Loading-Feature-for-Images)」，可延遲載入畫面外圖片。"
  },
  "node_modules/lighthouse-stack-packs/packs/nitropack.js | render-blocking-resources": {
    "message": "在 NitroPack 中啟用「[`Remove render-blocking resources`](https://support.nitropack.io/hc/en-us/articles/13820893500049-How-to-Deal-with-Render-Blocking-Resources-in-NitroPack)」，加快初始載入時間。"
  },
  "node_modules/lighthouse-stack-packs/packs/nitropack.js | server-response-time": {
    "message": "啟用「[`Instant Load`](https://support.nitropack.io/hc/en-us/articles/16547340617361)」以改善伺服器回應時間，並最佳化使用者感知到的效能。"
  },
  "node_modules/lighthouse-stack-packs/packs/nitropack.js | unminified-css": {
    "message": "在「快取」設定中啟用「[`Minify resources`](https://support.nitropack.io/hc/en-us/articles/360061059394-Minify-Resources)」，可縮減 CSS、HTML 和 JavaScript 檔案的大小，以縮短載入時間。"
  },
  "node_modules/lighthouse-stack-packs/packs/nitropack.js | unminified-javascript": {
    "message": "在「快取」設定中啟用「[`Minify resources`](https://support.nitropack.io/hc/en-us/articles/360061059394-Minify-Resources)」，可縮減 JS、HTML 和 CSS 檔案的大小，以縮短載入時間。"
  },
  "node_modules/lighthouse-stack-packs/packs/nitropack.js | unused-css-rules": {
    "message": "啟用「[`Reduce Unused CSS`](https://support.nitropack.io/hc/en-us/articles/360020418457-Reduce-Unused-CSS)」可移除不適用於這個網頁的 CSS 規則。"
  },
  "node_modules/lighthouse-stack-packs/packs/nitropack.js | unused-javascript": {
    "message": "在 NitroPack 中設定「[`Delayed Scripts`](https://support.nitropack.io/hc/en-us/articles/1500002600942-Delayed-Scripts)」，可延遲載入指令碼，直到有需要再載入。"
  },
  "node_modules/lighthouse-stack-packs/packs/nitropack.js | uses-long-cache-ttl": {
    "message": "前往「`Caching`」選單中的「[`Improve Server Response Time`](https://support.nitropack.io/hc/en-us/articles/1500002321821-Improve-Server-Response-Time)」功能，並調整網頁快取的到期時間，以改善載入時間和使用者體驗。"
  },
  "node_modules/lighthouse-stack-packs/packs/nitropack.js | uses-optimized-images": {
    "message": "啟用「[`Image Optimization`](https://support.nitropack.io/hc/en-us/articles/14177271695121-How-to-serve-images-in-next-gen-formats-using-NitroPack)」設定後，系統會自動將圖片壓縮、最佳化，並轉換為 WebP。"
  },
  "node_modules/lighthouse-stack-packs/packs/nitropack.js | uses-responsive-images": {
    "message": "啟用「[`Adaptive Image Sizing`](https://support.nitropack.io/hc/en-us/articles/10123833029905-How-to-Enable-Adaptive-Image-Sizing-For-Your-Site)」可預先將圖片最佳化，讓圖片能吻合所有裝置上的顯示容器尺寸。"
  },
  "node_modules/lighthouse-stack-packs/packs/nitropack.js | uses-text-compression": {
    "message": "在 NitroPack 中使用「[`Gzip compression`](https://support.nitropack.io/hc/en-us/articles/13229297479313-Enabling-GZIP-compression)」，可減少傳送至瀏覽器的檔案大小。"
  },
  "node_modules/lighthouse-stack-packs/packs/nuxt.js | modern-image-formats": {
    "message": "請使用 `nuxt/image` 元件並設定 `format=\"webp\"`。[瞭解詳情](https://image.nuxtjs.org/components/nuxt-img#format)。"
  },
  "node_modules/lighthouse-stack-packs/packs/nuxt.js | offscreen-images": {
    "message": "如要延遲載入畫面外圖片，請使用 `nuxt/image` 元件並設定 `loading=\"lazy\"`。[瞭解詳情](https://image.nuxtjs.org/components/nuxt-img#loading)。"
  },
  "node_modules/lighthouse-stack-packs/packs/nuxt.js | prioritize-lcp-image": {
    "message": "如要延遲載入 LCP 圖片，請使用 `nuxt/image` 元件並指定 `preload`。[瞭解詳情](https://image.nuxtjs.org/components/nuxt-img#preload)。"
  },
  "node_modules/lighthouse-stack-packs/packs/nuxt.js | unsized-images": {
    "message": "請使用 `nuxt/image` 元件，並明確指定 `width` 和 `height`。[瞭解詳情](https://image.nuxtjs.org/components/nuxt-img#width--height)。"
  },
  "node_modules/lighthouse-stack-packs/packs/nuxt.js | uses-optimized-images": {
    "message": "請使用 `nuxt/image` 元件設定適當的 `quality`。[瞭解詳情](https://image.nuxtjs.org/components/nuxt-img#quality)。"
  },
  "node_modules/lighthouse-stack-packs/packs/nuxt.js | uses-responsive-images": {
    "message": "請使用 `nuxt/image` 元件並設定適當的 `sizes`。[瞭解詳情](https://image.nuxtjs.org/components/nuxt-img#sizes)。"
  },
  "node_modules/lighthouse-stack-packs/packs/octobercms.js | efficient-animated-content": {
    "message": "[用影片取代 GIF 動畫](https://web.dev/replace-gifs-with-videos/)以加快載入網頁，並考慮使用 [WebM](https://web.dev/replace-gifs-with-videos/#create-webm-videos) 或 [AV1](https://developers.google.com/web/updates/2018/09/chrome-70-media-updates#av1-decoder) 等新型檔案格式，這樣可讓目前最先進的視訊轉碼器 VP9 的壓縮效率再提高超過 30%。"
  },
  "node_modules/lighthouse-stack-packs/packs/octobercms.js | modern-image-formats": {
    "message": "建議你使用可自動將上傳圖片轉換成最佳格式的[外掛程式](https://octobercms.com/plugins?search=image)或服務。[WebP 無失真圖片](https://developers.google.com/speed/webp)的大小比 PNG 小 26%，與 SSIM 畫質指數相等的類似 JPEG 圖片相比，則小 25-34%。另一種可考慮使用的新一代圖片格式為 [AVIF](https://jakearchibald.com/2020/avif-has-landed/)。"
  },
  "node_modules/lighthouse-stack-packs/packs/octobercms.js | offscreen-images": {
    "message": "建議你安裝可延遲載入所有畫面外圖片的[圖片延遲載入外掛程式](https://octobercms.com/plugins?search=lazy)，或是改用提供這項功能的主題。你也可以考慮使用 [AMP 外掛程式](https://octobercms.com/plugins?search=Accelerated+Mobile+Pages)。"
  },
  "node_modules/lighthouse-stack-packs/packs/octobercms.js | render-blocking-resources": {
    "message": "有許多外掛程式可協助[內嵌重要的素材資源](https://octobercms.com/plugins?search=css)。這些外掛程式可能會導致其他外掛程式無法正常運作，因此你需要仔細測試。"
  },
  "node_modules/lighthouse-stack-packs/packs/octobercms.js | server-response-time": {
    "message": "主題、外掛程式和伺服器規格都會影響伺服器回應時間。建議你尋找最佳化設定更完善的主題、謹慎選擇最佳化外掛程式，以及/或是升級伺服器。透過 October CMS，開發人員也能使用 [`Queues`](https://octobercms.com/docs/services/queues) 延遲處理耗時的工作，例如電子郵件傳送工作。這可大幅加快網頁要求執行速度。"
  },
  "node_modules/lighthouse-stack-packs/packs/octobercms.js | total-byte-weight": {
    "message": "建議你在文章清單中顯示摘錄 (例如加入 [`show more`] 按鈕)、減少特定網頁顯示的文章數量、將較長的文章分為多個網頁，或是使用可延遲載入留言的外掛程式。"
  },
  "node_modules/lighthouse-stack-packs/packs/octobercms.js | unminified-css": {
    "message": "有許多[外掛程式](https://octobercms.com/plugins?search=css)可透過串連、縮小及壓縮樣式提升網站執行速度。如果預先透過建構程序執行這項壓縮作業，將可加快開發速度。"
  },
  "node_modules/lighthouse-stack-packs/packs/octobercms.js | unminified-javascript": {
    "message": "有許多[外掛程式](https://octobercms.com/plugins?search=javascript)可透過串連、縮小及壓縮指令碼提升網站執行速度。如果預先透過建構程序執行這項壓縮作業，將可加快開發速度。"
  },
  "node_modules/lighthouse-stack-packs/packs/octobercms.js | unused-css-rules": {
    "message": "有些[外掛程式](https://octobercms.com/plugins)會在網站中載入未使用的 CSS，建議你進行檢查。如要找出這些會加入多餘 CSS 的外掛程式，請在 Chrome 開發人員工具中執行[程式碼涵蓋率](https://developers.google.com/web/updates/2017/04/devtools-release-notes#coverage)計算功能。接著，透過樣式表網址找出有問題的主題/外掛程式。在程式碼涵蓋率資料中，如果外掛程式有許多指令碼呈現高比例的紅色，代表可能有問題。外掛程式只應加入網頁中實際用到的樣式表。"
  },
  "node_modules/lighthouse-stack-packs/packs/octobercms.js | unused-javascript": {
    "message": "有些[外掛程式](https://octobercms.com/plugins?search=javascript)會在網頁中載入未使用的 JavaScript，建議你進行檢查。如要找出這些會加入多餘 JavaScript 的外掛程式，請在 Chrome 開發人員工具中執行[程式碼涵蓋率](https://developers.google.com/web/updates/2017/04/devtools-release-notes#coverage)計算功能。接著，透過指令碼網址找出有問題的主題/外掛程式。在程式碼涵蓋率資料中，如果外掛程式有許多指令碼呈現高比例的紅色，代表可能有問題。外掛程式只應加入網頁中實際用到的指令碼。"
  },
  "node_modules/lighthouse-stack-packs/packs/octobercms.js | uses-long-cache-ttl": {
    "message": "閱讀[這篇文章](https://web.dev/http-cache/#caching-checklist)，瞭解如何透過 HTTP 快取防止不必要的網路要求。有許多[外掛程式](https://octobercms.com/plugins?search=Caching)可用於提升快取速度。"
  },
  "node_modules/lighthouse-stack-packs/packs/octobercms.js | uses-optimized-images": {
    "message": "建議你使用[圖片最佳化外掛程式](https://octobercms.com/plugins?search=image)壓縮圖片，這樣可以保持原始畫質。"
  },
  "node_modules/lighthouse-stack-packs/packs/octobercms.js | uses-responsive-images": {
    "message": "直接在媒體管理員中上傳圖片，確保你提供的圖片大小符合系統規定。建議你使用[調整大小篩選器](https://octobercms.com/docs/markup/filter-resize)或[圖片大小調整外掛程式](https://octobercms.com/plugins?search=image)，確保使用的是最佳圖片大小。"
  },
  "node_modules/lighthouse-stack-packs/packs/octobercms.js | uses-text-compression": {
    "message": "在網路伺服器設定中啟用文字壓縮功能。"
  },
  "node_modules/lighthouse-stack-packs/packs/react.js | dom-size": {
    "message": "如要在網頁上轉譯許多重複的元素，建議你使用「視窗化」程式庫 (例如 `react-window`)，盡可能減少系統建立的 DOM 節點數量。[瞭解詳情](https://web.dev/virtualize-long-lists-react-window/)。此外，如果你使用 `Effect` Hook 改善執行階段的效能，請使用 [`shouldComponentUpdate`](https://reactjs.org/docs/optimizing-performance.html#shouldcomponentupdate-in-action)、[`PureComponent`](https://reactjs.org/docs/react-api.html#reactpurecomponent) 或 [`React.memo`](https://reactjs.org/docs/react-api.html#reactmemo) 以及[略過效果](https://reactjs.org/docs/hooks-effect.html#tip-optimizing-performance-by-skipping-effects)，盡量減少不必要的重新轉譯，但某些相依性已變更時除外。"
  },
  "node_modules/lighthouse-stack-packs/packs/react.js | redirects": {
    "message": "如果使用 React Router，請盡量避免在[路徑導航](https://reacttraining.com/react-router/web/api/Redirect)中使用 `<Redirect>` 元件。"
  },
  "node_modules/lighthouse-stack-packs/packs/react.js | server-response-time": {
    "message": "如果你在伺服器端轉譯任何 React 元件，建議你使用 `renderToPipeableStream()` 或 `renderToStaticNodeStream()`，以允許用戶端接收並填入標記的不同部分，而非一次接收整個標記。[瞭解詳情](https://reactjs.org/docs/react-dom-server.html#renderToPipeableStream)。"
  },
  "node_modules/lighthouse-stack-packs/packs/react.js | unminified-css": {
    "message": "如果你的建構系統會自動壓縮 CSS 檔案，請確定你部署的應用程式為正式版本。你可以使用 React Developer Tools 擴充功能進行檢查。[瞭解詳情](https://reactjs.org/docs/optimizing-performance.html#use-the-production-build)。"
  },
  "node_modules/lighthouse-stack-packs/packs/react.js | unminified-javascript": {
    "message": "如果你的建構系統會自動壓縮 JavaScript 檔案，請確定你部署的應用程式為正式版本。你可以使用 React Developer Tools 擴充功能進行檢查。[瞭解詳情](https://reactjs.org/docs/optimizing-performance.html#use-the-production-build)。"
  },
  "node_modules/lighthouse-stack-packs/packs/react.js | unused-javascript": {
    "message": "如果你不是在伺服器端進行轉譯，請以 `React.lazy()` [分割你的 JavaScript 套件](https://web.dev/code-splitting-suspense/)。否則請使用 [loadable-components](https://www.smooth-code.com/open-source/loadable-components/docs/getting-started/) 等第三方程式庫來分割程式碼。"
  },
  "node_modules/lighthouse-stack-packs/packs/react.js | user-timings": {
    "message": "使用 React DevTools Profiler，這項工具會採用 Profiler API 來測量你的元件轉譯效能。[瞭解詳情](https://reactjs.org/blog/2018/09/10/introducing-the-react-profiler.html)。"
  },
  "node_modules/lighthouse-stack-packs/packs/wix.js | efficient-animated-content": {
    "message": "將影片置於 `VideoBoxes` 中、使用 `Video Masks` 自訂影片，或新增 `Transparent Videos`。[瞭解詳情](https://support.wix.com/en/article/wix-video-about-wix-video)。"
  },
  "node_modules/lighthouse-stack-packs/packs/wix.js | modern-image-formats": {
    "message": "使用 `Wix Media Manager` 上傳圖片，確保圖片會自動以 WebP 格式提供。瞭解[更多網站媒體最佳化的方式](https://support.wix.com/en/article/site-performance-optimizing-your-media)。"
  },
  "node_modules/lighthouse-stack-packs/packs/wix.js | render-blocking-resources": {
    "message": "在網站資訊主頁的「`Custom Code`」分頁中[新增第三方程式碼](https://support.wix.com/en/article/site-performance-using-third-party-code-on-your-site)時，請務必將其延遲或載入至程式碼主體末端。請盡可能使用 Wix 的[整合](https://support.wix.com/en/article/about-marketing-integrations)功能，將行銷工具嵌入網站。 "
  },
  "node_modules/lighthouse-stack-packs/packs/wix.js | server-response-time": {
    "message": "Wix 會使用 CDN 和快取，盡快為大多數訪客提供回應。建議你為網站[手動啟用快取](https://support.wix.com/en/article/site-performance-caching-pages-to-optimize-loading-speed)功能，特別是使用 `Velo` 時。"
  },
  "node_modules/lighthouse-stack-packs/packs/wix.js | unused-javascript": {
    "message": "在網站資訊主頁的「`Custom Code`」分頁中，查看你在網站上加入的任何第三方程式碼，只保留網站所需的服務。[瞭解詳情](https://support.wix.com/en/article/site-performance-removing-unused-javascript)。"
  },
  "node_modules/lighthouse-stack-packs/packs/wordpress.js | efficient-animated-content": {
    "message": "建議您將 GIF 上傳到可將 GIF 做為 HTML5 影片嵌入的服務。"
  },
  "node_modules/lighthouse-stack-packs/packs/wordpress.js | modern-image-formats": {
    "message": "若有支援，建議你使用 [Performance Lab](https://wordpress.org/plugins/performance-lab/) 外掛程式，將上傳的 JPEG 圖片自動轉換成 WebP。"
  },
  "node_modules/lighthouse-stack-packs/packs/wordpress.js | offscreen-images": {
    "message": "安裝可延遲載入所有畫面外圖片的[延遲載入 WordPress 外掛程式](https://wordpress.org/plugins/search/lazy+load/)，或改用提供這項功能的主題。你也可以考慮使用 [AMP 外掛程式](https://wordpress.org/plugins/amp/)。"
  },
  "node_modules/lighthouse-stack-packs/packs/wordpress.js | render-blocking-resources": {
    "message": "有些 WordPress 外掛程式能協助你[內嵌重要的素材資源](https://wordpress.org/plugins/search/critical+css/)或[延後載入較不重要的資源](https://wordpress.org/plugins/search/defer+css+javascript/)。請注意，這些外掛程式的最佳化設定可能會對現有主題或外掛程式的功能有不良影響，因此你可能需要變更程式碼。"
  },
  "node_modules/lighthouse-stack-packs/packs/wordpress.js | server-response-time": {
    "message": "主題、外掛程式和伺服器規格都會影響伺服器回應時間。建議你尋找經過最佳化調整的主題、謹慎選擇最佳化外掛程式，並 (或) 升級伺服器。"
  },
  "node_modules/lighthouse-stack-packs/packs/wordpress.js | total-byte-weight": {
    "message": "建議你在文章清單中顯示摘錄 (例如加入更多標記)、減少特定頁面顯示的文章數量、將較長的文章分為多個頁面，或使用可延遲載入留言的外掛程式。"
  },
  "node_modules/lighthouse-stack-packs/packs/wordpress.js | unminified-css": {
    "message": "有些 [WordPress 外掛程式](https://wordpress.org/plugins/search/minify+css/) 可以透過串連、縮小及壓縮樣式來提升網站速度。你也可以透過建構流程直接執行這項壓縮作業 (如果可行的話)。"
  },
  "node_modules/lighthouse-stack-packs/packs/wordpress.js | unminified-javascript": {
    "message": "有些 [WordPress 外掛程式](https://wordpress.org/plugins/search/minify+javascript/) 可以透過串連、縮小及壓縮指令碼來提升網站速度。你也可以透過建構流程直接執行這項壓縮作業 (如果可行的話)。"
  },
  "node_modules/lighthouse-stack-packs/packs/wordpress.js | unused-css-rules": {
    "message": "有些 [WordPress 外掛程式](https://wordpress.org/plugins/)會在網頁中載入未使用的 CSS，建議你減少這類外掛程式的數量，或改用其他外掛程式。如要找出會新增多餘 CSS 的外掛程式，請嘗試在 Chrome DevTools 中執行[程式碼涵蓋率](https://developer.chrome.com/docs/devtools/coverage/)功能。你可以透過樣式表網址找出有問題的主題/外掛程式。請留意在清單中包含許多樣式表，且程式碼涵蓋率中有許多紅色標示的外掛程式。外掛程式只應將網頁上實際使用的樣式表加入清單。"
  },
  "node_modules/lighthouse-stack-packs/packs/wordpress.js | unused-javascript": {
    "message": "有些 [WordPress 外掛程式](https://wordpress.org/plugins/)會在網頁中載入未使用的 JavaScript，建議你減少這類外掛程式的數量，或改用其他外掛程式。如要找出會新增多餘 JavaScript 的外掛程式，請嘗試在 Chrome DevTools 中執行[程式碼涵蓋率](https://developer.chrome.com/docs/devtools/coverage/)功能。你可以透過指令碼網址找出有問題的主題/外掛程式。請留意在清單中包含許多指令碼，且程式碼涵蓋率中有許多紅色標示的外掛程式。外掛程式只應將網頁實際使用的指令碼加入佇列。"
  },
  "node_modules/lighthouse-stack-packs/packs/wordpress.js | uses-long-cache-ttl": {
    "message": "瞭解 [WordPress 的瀏覽器快取功能](https://wordpress.org/support/article/optimization/#browser-caching)。"
  },
  "node_modules/lighthouse-stack-packs/packs/wordpress.js | uses-optimized-images": {
    "message": "建議你使用壓縮圖片時不會影響到畫質的[圖片最佳化 WordPress 外掛程式](https://wordpress.org/plugins/search/optimize+images/)。"
  },
  "node_modules/lighthouse-stack-packs/packs/wordpress.js | uses-responsive-images": {
    "message": "你可以直接透過[媒體庫](https://wordpress.org/support/article/media-library-screen/)上傳圖片，確保你可以使用所需的圖片大小，然後透過從媒體庫插入圖片，或使用圖片小工具來確保你使用的是最佳圖片大小 (包括回應式中斷點適用的圖片大小)。除非圖片尺寸符合使用目的，否則請避免使用`Full Size`圖片。[瞭解詳情](https://wordpress.org/support/article/inserting-images-into-posts-and-pages/)。"
  },
  "node_modules/lighthouse-stack-packs/packs/wordpress.js | uses-text-compression": {
    "message": "你可以在網路伺服器設定中啟用文字壓縮功能。"
  },
  "node_modules/lighthouse-stack-packs/packs/wp-rocket.js | modern-image-formats": {
    "message": "如要將圖片轉成 WebP 格式，請在「WP Rocket」的「Image Optimization」分頁中啟用「Imagify」。"
  },
  "node_modules/lighthouse-stack-packs/packs/wp-rocket.js | offscreen-images": {
    "message": "如要修正這項建議，請在 WP Rocket 中啟用「[LazyLoad](https://docs.wp-rocket.me/article/1141-lazyload-for-images)」。這項功能會延遲圖片載入，直到訪客捲動網頁並實際看到圖片為止。"
  },
  "node_modules/lighthouse-stack-packs/packs/wp-rocket.js | render-blocking-resources": {
    "message": "如要修正這項建議，請在「WP Rocket」中啟用「[Remove Unused CSS](https://docs.wp-rocket.me/article/1529-remove-unused-css)」和「[Load JavaScript deferred](https://docs.wp-rocket.me/article/1265-load-javascript-deferred)」。這些功能將分別最佳化 CSS 和 JavaScript 檔案，避免網頁因這兩種檔案而無法算繪。"
  },
  "node_modules/lighthouse-stack-packs/packs/wp-rocket.js | unminified-css": {
    "message": "為解決這個問題，請在「WP Rocket」中啟用「[Minify CSS files](https://docs.wp-rocket.me/article/1350-css-minify-combine)」。系統將移除網站 CSS 檔案中的任何空格和評論，藉此縮小檔案並提升下載速度。"
  },
  "node_modules/lighthouse-stack-packs/packs/wp-rocket.js | unminified-javascript": {
    "message": "為解決這個問題，請在「WP Rocket」中啟用「[Minify JavaScript files](https://docs.wp-rocket.me/article/1351-javascript-minify-combine)」。系統將移除 JavaScript 檔案中的空白處和評論，藉此縮小檔案並提升下載速度。"
  },
  "node_modules/lighthouse-stack-packs/packs/wp-rocket.js | unused-css-rules": {
    "message": "為解決這個問題，請在「WP Rocket」中啟用「[Remove Unused CSS](https://docs.wp-rocket.me/article/1529-remove-unused-css)」。系統將移除所有未使用的 CSS 和樣式表，同時只保留每個網頁的使用中 CSS，藉此降低網頁大小。"
  },
  "node_modules/lighthouse-stack-packs/packs/wp-rocket.js | unused-javascript": {
    "message": "為解決這個問題，請在「WP Rocket」中啟用「[Delay JavaScript execution](https://docs.wp-rocket.me/article/1349-delay-javascript-execution)」，讓系統等到使用者開始互動時才執行指令碼，藉此改善網頁載入方式。如果網站有 iframe，你也可以使用 WP Rocket 的「[LazyLoad for iframes and videos](https://docs.wp-rocket.me/article/1674-lazyload-for-iframes-and-videos)」和「[Replace YouTube iframe with preview image](https://docs.wp-rocket.me/article/1488-replace-youtube-iframe-with-preview-image)」。"
  },
  "node_modules/lighthouse-stack-packs/packs/wp-rocket.js | uses-optimized-images": {
    "message": "如要壓縮圖片，請在「WP Rocket」的「Image Optimization」分頁中啟用「Imagify」，並執行「Bulk Optimization」。"
  },
  "node_modules/lighthouse-stack-packs/packs/wp-rocket.js | uses-rel-preconnect": {
    "message": "在「WP Rocket」中使用「[Prefetch DNS Requests](https://docs.wp-rocket.me/article/1302-prefetch-dns-requests)」，即可新增「dns-prefetch」並提高與外部網域的連線速度。此外，「WP Rocket」也會自動將「preconnect」新增到 [Google Fonts 網域](https://docs.wp-rocket.me/article/1312-optimize-google-fonts)和透過「[Enable CDN](https://docs.wp-rocket.me/article/42-using-wp-rocket-with-a-cdn)」功能新增的任何 CNAME。"
  },
  "node_modules/lighthouse-stack-packs/packs/wp-rocket.js | uses-rel-preload": {
    "message": "為解決這個字型問題，請在「WP Rocket」中啟用「[Remove Unused CSS](https://docs.wp-rocket.me/article/1529-remove-unused-css)」，系統就會優先預載網站的重要字型。"
  },
  "report/renderer/report-utils.js | calculatorLink": {
    "message": "查看計算機。"
  },
  "report/renderer/report-utils.js | collapseView": {
    "message": "收合檢視畫面"
  },
  "report/renderer/report-utils.js | crcInitialNavigation": {
    "message": "起始導覽"
  },
  "report/renderer/report-utils.js | crcLongestDurationLabel": {
    "message": "關鍵路徑延遲時間上限："
  },
  "report/renderer/report-utils.js | dropdownCopyJSON": {
    "message": "複製 JSON"
  },
  "report/renderer/report-utils.js | dropdownDarkTheme": {
    "message": "切換深色主題"
  },
  "report/renderer/report-utils.js | dropdownPrintExpanded": {
    "message": "已展開列印"
  },
  "report/renderer/report-utils.js | dropdownPrintSummary": {
    "message": "列印摘要"
  },
  "report/renderer/report-utils.js | dropdownSaveGist": {
    "message": "另存為 Gist"
  },
  "report/renderer/report-utils.js | dropdownSaveHTML": {
    "message": "另存為 HTML"
  },
  "report/renderer/report-utils.js | dropdownSaveJSON": {
    "message": "另存為 JSON"
  },
  "report/renderer/report-utils.js | dropdownViewUnthrottledTrace": {
    "message": "查看原始追蹤記錄"
  },
  "report/renderer/report-utils.js | dropdownViewer": {
    "message": "在檢視器中開啟"
  },
  "report/renderer/report-utils.js | errorLabel": {
    "message": "發生錯誤！"
  },
  "report/renderer/report-utils.js | errorMissingAuditInfo": {
    "message": "回報錯誤：無稽核資訊"
  },
  "report/renderer/report-utils.js | expandView": {
    "message": "展開檢視畫面"
  },
  "report/renderer/report-utils.js | firstPartyChipLabel": {
    "message": "第一方"
  },
  "report/renderer/report-utils.js | footerIssue": {
    "message": "回報問題"
  },
  "report/renderer/report-utils.js | hide": {
    "message": "隱藏"
  },
  "report/renderer/report-utils.js | labDataTitle": {
    "message": "研究資料"
  },
  "report/renderer/report-utils.js | lsPerformanceCategoryDescription": {
    "message": "[Lighthouse](https://developers.google.com/web/tools/lighthouse/) 在模擬行動網路上對目前網頁進行的分析。此為預估值，可能與實際情況有所不同。"
  },
  "report/renderer/report-utils.js | manualAuditsGroupTitle": {
    "message": "其他手動檢查項目"
  },
  "report/renderer/report-utils.js | notApplicableAuditsGroupTitle": {
    "message": "不適用"
  },
  "report/renderer/report-utils.js | openInANewTabTooltip": {
    "message": "在新分頁中開啟"
  },
  "report/renderer/report-utils.js | opportunityResourceColumnLabel": {
    "message": "最佳化建議"
  },
  "report/renderer/report-utils.js | opportunitySavingsColumnLabel": {
    "message": "預估減少量"
  },
  "report/renderer/report-utils.js | passedAuditsGroupTitle": {
    "message": "通過稽核項目"
  },
  "report/renderer/report-utils.js | runtimeAnalysisWindow": {
    "message": "初次載入網頁"
  },
  "report/renderer/report-utils.js | runtimeCustom": {
    "message": "自訂節流"
  },
  "report/renderer/report-utils.js | runtimeDesktopEmulation": {
    "message": "模擬電腦"
  },
  "report/renderer/report-utils.js | runtimeMobileEmulation": {
    "message": "已模擬 Moto G Power"
  },
  "report/renderer/report-utils.js | runtimeNoEmulation": {
    "message": "沒有任何模擬的裝置"
  },
  "report/renderer/report-utils.js | runtimeSettingsAxeVersion": {
    "message": "Axe 版本"
  },
  "report/renderer/report-utils.js | runtimeSettingsBenchmark": {
    "message": "不受節流限制的 CPU/記憶體效能"
  },
  "report/renderer/report-utils.js | runtimeSettingsCPUThrottling": {
    "message": "CPU 溫控降頻"
  },
  "report/renderer/report-utils.js | runtimeSettingsDevice": {
    "message": "裝置"
  },
  "report/renderer/report-utils.js | runtimeSettingsNetworkThrottling": {
    "message": "網路節流"
  },
  "report/renderer/report-utils.js | runtimeSettingsScreenEmulation": {
    "message": "螢幕模擬"
  },
  "report/renderer/report-utils.js | runtimeSettingsUANetwork": {
    "message": "使用者代理程式 (網路)"
  },
  "report/renderer/report-utils.js | runtimeSingleLoad": {
    "message": "單一網頁載入"
  },
  "report/renderer/report-utils.js | runtimeSingleLoadTooltip": {
    "message": "這項資料取自單一網頁載入作業，而非匯總多個工作階段的現場資料。"
  },
  "report/renderer/report-utils.js | runtimeSlow4g": {
    "message": "慢速 4G 節流"
  },
  "report/renderer/report-utils.js | runtimeUnknown": {
    "message": "不明"
  },
  "report/renderer/report-utils.js | show": {
    "message": "顯示"
  },
  "report/renderer/report-utils.js | showRelevantAudits": {
    "message": "顯示與下列指標相關的稽核項目："
  },
  "report/renderer/report-utils.js | snippetCollapseButtonLabel": {
    "message": "收合程式碼片段"
  },
  "report/renderer/report-utils.js | snippetExpandButtonLabel": {
    "message": "展開程式碼片段"
  },
  "report/renderer/report-utils.js | thirdPartyResourcesLabel": {
    "message": "顯示第三方資源"
  },
  "report/renderer/report-utils.js | throttlingProvided": {
    "message": "由執行階段環境提供"
  },
  "report/renderer/report-utils.js | toplevelWarningsMessage": {
    "message": "有問題導致 Lighthouse 無法順利執行這項作業："
  },
  "report/renderer/report-utils.js | unattributable": {
    "message": "無法歸因"
  },
  "report/renderer/report-utils.js | varianceDisclaimer": {
    "message": "此為預估值，可能與實際情況有所不同。系統會直接根據這些指標[計算效能分數](https://developer.chrome.com/docs/lighthouse/performance/performance-scoring/)。"
  },
  "report/renderer/report-utils.js | viewTraceLabel": {
    "message": "查看追蹤記錄"
  },
  "report/renderer/report-utils.js | viewTreemapLabel": {
    "message": "查看矩形式樹狀結構圖"
  },
  "report/renderer/report-utils.js | warningAuditsGroupTitle": {
    "message": "通過稽核，但附有警告訊息"
  },
  "report/renderer/report-utils.js | warningHeader": {
    "message": "警告： "
  },
  "treemap/app/src/util.js | allLabel": {
    "message": "全部"
  },
  "treemap/app/src/util.js | allScriptsDropdownLabel": {
    "message": "所有指令碼"
  },
  "treemap/app/src/util.js | coverageColumnName": {
    "message": "涵蓋率"
  },
  "treemap/app/src/util.js | duplicateModulesLabel": {
    "message": "重複模組"
  },
  "treemap/app/src/util.js | resourceBytesLabel": {
    "message": "資源位元組"
  },
  "treemap/app/src/util.js | tableColumnName": {
    "message": "名稱"
  },
  "treemap/app/src/util.js | toggleTableButtonLabel": {
    "message": "顯示/隱藏表格"
  },
  "treemap/app/src/util.js | unusedBytesLabel": {
    "message": "未使用的位元組"
  }
}<|MERGE_RESOLUTION|>--- conflicted
+++ resolved
@@ -989,8 +989,6 @@
   "core/audits/image-size-responsive.js | title": {
     "message": "提供的圖片解析度適當"
   },
-<<<<<<< HEAD
-=======
   "core/audits/installable-manifest.js | already-installed": {
     "message": "先前已安裝這個應用程式"
   },
@@ -1087,7 +1085,6 @@
   "core/audits/installable-manifest.js | warn-not-offline-capable": {
     "message": "網頁無法離線運作。Chrome 從 2021 年 8 月推出 93 穩定版開始，就不會再將這個網頁視為可安裝。"
   },
->>>>>>> 772c8f71
   "core/audits/is-on-https.js | allowed": {
     "message": "已允許"
   },
