{
  "core/audits/accessibility/accesskeys.js | description": {
    "message": "Pääsyavaimien avulla käyttäjät voivat nopeasti kohdistaa tiettyyn sivun osaan. Jotta sivulla siirtyminen onnistuu, jokaisen pääsyavaimen on oltava yksilöllinen. [Lue lisää pääsyavaimista](https://dequeuniversity.com/rules/axe/4.8/accesskeys)."
  },
  "core/audits/accessibility/accesskeys.js | failureTitle": {
    "message": "`[accesskey]`-arvot eivät ole yksilöllisiä"
  },
  "core/audits/accessibility/accesskeys.js | title": {
    "message": "`[accesskey]`-arvot ovat yksilöllisiä."
  },
  "core/audits/accessibility/aria-allowed-attr.js | description": {
    "message": "Jokainen ARIA-`role` tukee tiettyä `aria-*`-määritteiden osaa. Vastaavuusjärjestyksen sekoittaminen mitätöi `aria-*`-määritteet. [Lue lisää ARIA-määritteiden ja niiden roolien yhdistämisestä](https://dequeuniversity.com/rules/axe/4.8/aria-allowed-attr)."
  },
  "core/audits/accessibility/aria-allowed-attr.js | failureTitle": {
    "message": "`[aria-*]`-määritteet eivät vastaa rooleja"
  },
  "core/audits/accessibility/aria-allowed-attr.js | title": {
    "message": "`[aria-*]`-määritteet vastaavat roolejaan"
  },
  "core/audits/accessibility/aria-allowed-role.js | description": {
    "message": "ARIA-roolit (`role`) auttavat avustavia teknologioita tuntemaan jokaisen verkkosivun elementin roolin. Jos roolin (`role`) arvot on kirjoitettu väärin, ARIA-roolin (`role`) arvoja ei ole olemassa tai roolit ovat abstrakteja, elementin tarkoitusta ei kerrota avustavan teknologian käyttäjille. [Lue lisää ARIA-rooleista](https://dequeuniversity.com/rules/axe/4.8/aria-allowed-roles)."
  },
  "core/audits/accessibility/aria-allowed-role.js | failureTitle": {
    "message": "Elementille (`role=\"\"`) määritetyt arvot eivät ole kelvollisia ARIA-rooleja."
  },
  "core/audits/accessibility/aria-allowed-role.js | title": {
    "message": "Elementille (`role=\"\"`) määritetyt arvot ovat kelvollisia ARIA-rooleja."
  },
  "core/audits/accessibility/aria-command-name.js | description": {
    "message": "Jos elementin nimi ei ole esteetön, näytönlukuohjelmat sanovat sen kohdalla geneerisen nimen, jolloin näytönlukuohjelmien käyttäjät eivät voi käyttää sitä. [Katso, miten voit helpottaa komentoelementtien käyttöä](https://dequeuniversity.com/rules/axe/4.8/aria-command-name)."
  },
  "core/audits/accessibility/aria-command-name.js | failureTitle": {
    "message": "Elementeillä (`button`, `link` ja `menuitem`) ei ole esteettömiä nimiä"
  },
  "core/audits/accessibility/aria-command-name.js | title": {
    "message": "Elementeillä (`button`, `link` ja `menuitem`) on esteettömät nimet"
  },
  "core/audits/accessibility/aria-dialog-name.js | description": {
    "message": "ARIA-valintaikkunaelementit, joissa ei ole saavutettavia nimiä, voivat estää näytönlukuohjelmien käyttäjiä havaitsemasta elementtien tarkoituksen. [Katso, miten voit helpottaa ARIA-valintaikkunan elementtien käyttöä](https://dequeuniversity.com/rules/axe/4.8/aria-dialog-name)."
  },
  "core/audits/accessibility/aria-dialog-name.js | failureTitle": {
    "message": "Elementtien, joissa on `role=\"dialog\"` tai `role=\"alertdialog\"`, nimi ei ole saavutettava."
  },
  "core/audits/accessibility/aria-dialog-name.js | title": {
    "message": "Elementtien, joissa on `role=\"dialog\"` tai `role=\"alertdialog\"`, nimi on saavutettava."
  },
  "core/audits/accessibility/aria-hidden-body.js | description": {
    "message": "Näytönlukuohjelmat ja muut avustavat teknologiat toimivat arvaamattomasti, kun `aria-hidden=\"true\"` asetetaan dokumentin kohdassa `<body>`. [Katso, miten `aria-hidden` vaikuttaa dokumentin tekstiosaan](https://dequeuniversity.com/rules/axe/4.8/aria-hidden-body)."
  },
  "core/audits/accessibility/aria-hidden-body.js | failureTitle": {
    "message": "`[aria-hidden=\"true\"]` on dokumentin kohdassa `<body>`"
  },
  "core/audits/accessibility/aria-hidden-body.js | title": {
    "message": "`[aria-hidden=\"true\"]` ei ole dokumentin kohdassa `<body>`"
  },
  "core/audits/accessibility/aria-hidden-focus.js | description": {
    "message": "Jos `[aria-hidden=\"true\"]`-elementillä on tarkennettavia alaosia, näytönlukuohjelmat ja muut avustavat teknologiat eivät löydä niitä. [Katso, miten `aria-hidden` vaikuttaa kohdistettaviin elementteihin](https://dequeuniversity.com/rules/axe/4.8/aria-hidden-focus)."
  },
  "core/audits/accessibility/aria-hidden-focus.js | failureTitle": {
    "message": "`[aria-hidden=\"true\"]`-elementeissä on tarkennettavia alaosia"
  },
  "core/audits/accessibility/aria-hidden-focus.js | title": {
    "message": "`[aria-hidden=\"true\"]`-elementeissä ei ole tarkennettavia alaosia"
  },
  "core/audits/accessibility/aria-input-field-name.js | description": {
    "message": "Jos syötekentän nimi ei ole esteetön, näytönlukuohjelmat sanovat sen kohdalla geneerisen nimen, jolloin näytönlukuohjelmien käyttäjät eivät voi käyttää sitä. [Lue lisää syöttökenttien tunnisteista](https://dequeuniversity.com/rules/axe/4.8/aria-input-field-name)."
  },
  "core/audits/accessibility/aria-input-field-name.js | failureTitle": {
    "message": "ARIA-syötekenttien nimet eivät ole esteettömiä"
  },
  "core/audits/accessibility/aria-input-field-name.js | title": {
    "message": "ARIA-syötekenttien nimet ovat esteettömiä"
  },
  "core/audits/accessibility/aria-meter-name.js | description": {
    "message": "Jos elementin nimi ei ole esteetön, näytönlukuohjelmat sanovat sen kohdalla geneerisen nimen, jolloin näytönlukuohjelmien käyttäjät eivät voi käyttää sitä. [Katso, miten voit nimetä `meter`-elementtejä](https://dequeuniversity.com/rules/axe/4.8/aria-meter-name)."
  },
  "core/audits/accessibility/aria-meter-name.js | failureTitle": {
    "message": "ARIA-elementeillä (`meter`) ei ole esteettömiä nimiä"
  },
  "core/audits/accessibility/aria-meter-name.js | title": {
    "message": "ARIA-elementeillä (`meter`) on esteettömät nimet"
  },
  "core/audits/accessibility/aria-progressbar-name.js | description": {
    "message": "Jos elementin (`progressbar`) nimi ei ole esteetön, näytönlukuohjelmat sanovat sen kohdalla geneerisen nimen, jolloin näytönlukuohjelmien käyttäjät eivät voi käyttää sitä. [Lue lisää `progressbar`-elementtien nimeämisestä](https://dequeuniversity.com/rules/axe/4.8/aria-progressbar-name)."
  },
  "core/audits/accessibility/aria-progressbar-name.js | failureTitle": {
    "message": "ARIA-elementeillä (`progressbar`) ei ole esteettömiä nimiä"
  },
  "core/audits/accessibility/aria-progressbar-name.js | title": {
    "message": "ARIA-elementeillä (`progressbar`) on esteettömät nimet"
  },
  "core/audits/accessibility/aria-required-attr.js | description": {
    "message": "Joillakin ARIA-rooleilla on pakollisia määritteitä, jotka kuvaavat elementin tilaa näytönlukuohjelmille. [Lue lisää rooleista ja pakollisista määritteistä](https://dequeuniversity.com/rules/axe/4.8/aria-required-attr)."
  },
  "core/audits/accessibility/aria-required-attr.js | failureTitle": {
    "message": "`[role]`-elementeissä ei ole kaikkia vaadittuja `[aria-*]`-määritteitä"
  },
  "core/audits/accessibility/aria-required-attr.js | title": {
    "message": "`[role]`-elementeissä on kaikki vaaditut `[aria-*]`-määritteet"
  },
  "core/audits/accessibility/aria-required-children.js | description": {
    "message": "Voidakseen suorittaa esteettömyyteen liittyvät toiminnot joidenkin alatason ARIA-roolien on kuuluttava tiettyihin ylätason rooleihin. [Lue lisää rooleista ja pakollisista alatason elementeistä](https://dequeuniversity.com/rules/axe/4.8/aria-required-children)."
  },
  "core/audits/accessibility/aria-required-children.js | failureTitle": {
    "message": "ARIAn `[role]` sisältämät elementit edellyttävät alatasoilta tiettyä elementtiä (`[role]`), mutta se puuttuu osalta tai kaikilta alatasoilta."
  },
  "core/audits/accessibility/aria-required-children.js | title": {
    "message": "ARIAn `[role]` sisältämät elementit edellyttävät alatasoilta tiettyä elementtiä (`[role]`), joka on kaikilla alatasoilla."
  },
  "core/audits/accessibility/aria-required-parent.js | description": {
    "message": "Voidakseen suorittaa esteettömyyteen liittyvät toiminnot joidenkin alatason ARIA-roolien on kuuluttava tiettyihin ylätason rooleihin. [Lue lisää ARIA-rooleista ja pakollisesta ylätason elementistä](https://dequeuniversity.com/rules/axe/4.8/aria-required-parent)."
  },
  "core/audits/accessibility/aria-required-parent.js | failureTitle": {
    "message": "`[role]`-elementit eivät sisälly niiden pakolliseen ylätason elementtiin"
  },
  "core/audits/accessibility/aria-required-parent.js | title": {
    "message": "`[role]`-elementit sisältyvät niiden pakolliseen ylätason elementtiin"
  },
  "core/audits/accessibility/aria-roles.js | description": {
    "message": "Voidakseen suorittaa esteettömyyteen liittyvät toiminnot ARIA-rooleilla on oltava kelvolliset arvot. [Lue lisää kelvollisista ARIA-rooleista](https://dequeuniversity.com/rules/axe/4.8/aria-roles)."
  },
  "core/audits/accessibility/aria-roles.js | failureTitle": {
    "message": "`[role]`-arvot eivät ole kelvollisia"
  },
  "core/audits/accessibility/aria-roles.js | title": {
    "message": "`[role]`-arvot ovat kelvollisia"
  },
  "core/audits/accessibility/aria-text.js | description": {
    "message": "Kun `role=text` lisätään merkinnöillä erotetun tekstinoodin ympärille, VoiceOver käsittelee sitä yhtenä ilmauksena, mutta elementin kohdistettavia alakohtia ei ilmoiteta. [Lue lisää `role=text`‐määritteestä](https://dequeuniversity.com/rules/axe/4.8/aria-text)."
  },
  "core/audits/accessibility/aria-text.js | failureTitle": {
    "message": "`role=text`-määritteen sisältävillä elementeillä on kohdistettavia alakohtia."
  },
  "core/audits/accessibility/aria-text.js | title": {
    "message": "`role=text`-määritteen sisältävillä elementeillä ei ole kohdistettavia alakohtia."
  },
  "core/audits/accessibility/aria-toggle-field-name.js | description": {
    "message": "Jos päälle/pois-kentän nimi ei ole esteetön, näytönlukuohjelmat sanovat sen kohdalla geneerisen nimen, jolloin näytönlukuohjelmien käyttäjät eivät voi käyttää sitä. [Lue lisää päälle/pois-kentistä](https://dequeuniversity.com/rules/axe/4.8/aria-toggle-field-name)."
  },
  "core/audits/accessibility/aria-toggle-field-name.js | failureTitle": {
    "message": "ARIAn päälle/pois-kenttien nimet eivät ole esteettömiä"
  },
  "core/audits/accessibility/aria-toggle-field-name.js | title": {
    "message": "ARIAn päälle/pois-kenttien nimet ovat esteettömiä"
  },
  "core/audits/accessibility/aria-tooltip-name.js | description": {
    "message": "Jos elementin vihjetekstin nimi ei ole saavutettava, näytönlukuohjelmat sanovat sen kohdalla geneerisen nimen, jolloin näytönlukuohjelmien käyttäjät eivät voi käyttää sitä. [Katso, miten voit nimetä `tooltip`-elementtejä](https://dequeuniversity.com/rules/axe/4.8/aria-tooltip-name)."
  },
  "core/audits/accessibility/aria-tooltip-name.js | failureTitle": {
    "message": "ARIA-elementeillä (`tooltip`) ei ole esteettömiä nimiä"
  },
  "core/audits/accessibility/aria-tooltip-name.js | title": {
    "message": "ARIA-elementeillä (`tooltip`) on esteettömät nimet"
  },
  "core/audits/accessibility/aria-treeitem-name.js | description": {
    "message": "Jos elementin (`treeitem`) nimi ei ole esteetön, näytönlukuohjelmat sanovat sen kohdalla geneerisen nimen, jolloin näytönlukuohjelmien käyttäjät eivät voi käyttää sitä. [Lue lisää `treeitem`-elementtien merkitsemisestä](https://dequeuniversity.com/rules/axe/4.8/aria-treeitem-name)."
  },
  "core/audits/accessibility/aria-treeitem-name.js | failureTitle": {
    "message": "ARIA-elementeillä (`treeitem`) ei ole esteettömiä nimiä"
  },
  "core/audits/accessibility/aria-treeitem-name.js | title": {
    "message": "ARIA-elementeillä (`treeitem`) on esteettömät nimet"
  },
  "core/audits/accessibility/aria-valid-attr-value.js | description": {
    "message": "Avustustekniikat (kuten näytönlukuohjelmat) eivät voi tulkita ARIA-määritteitä, joissa on virheelliset arvot. [Lue lisää kelvollisista ARIA-määritteiden arvoista](https://dequeuniversity.com/rules/axe/4.8/aria-valid-attr-value)."
  },
  "core/audits/accessibility/aria-valid-attr-value.js | failureTitle": {
    "message": "`[aria-*]`-määritteiden arvot eivät ole kelvollisia"
  },
  "core/audits/accessibility/aria-valid-attr-value.js | title": {
    "message": "`[aria-*]`-määritteiden arvot ovat kelvollisia"
  },
  "core/audits/accessibility/aria-valid-attr.js | description": {
    "message": "Avustustekniikat (kuten näytönlukuohjelmat) eivät voi tulkita ARIA-määritteitä, joilla on virheelliset nimet. [Lue lisää kelvollisista ARIA-määritteistä](https://dequeuniversity.com/rules/axe/4.8/aria-valid-attr)."
  },
  "core/audits/accessibility/aria-valid-attr.js | failureTitle": {
    "message": "`[aria-*]`-määritteet eivät ole kelvollisia tai sisältävät kirjoitusvirheitä"
  },
  "core/audits/accessibility/aria-valid-attr.js | title": {
    "message": "`[aria-*]`-määritteet ovat kelvollisia eivätkä sisällä kirjoitusvirheitä"
  },
  "core/audits/accessibility/axe-audit.js | failingElementsHeader": {
    "message": "Hylätyt elementit"
  },
  "core/audits/accessibility/button-name.js | description": {
    "message": "Kun painikkeen nimi ei ole esteetön, näytönlukuohjelmat ilmoittavat sen painikkeeksi, jolloin se on hyödytön näytönlukuohjelmia tarvitseville käyttäjille. [Katso, miten painikkeista voi tehdä saavutettavampia](https://dequeuniversity.com/rules/axe/4.8/button-name)."
  },
  "core/audits/accessibility/button-name.js | failureTitle": {
    "message": "Painikkeiden nimet eivät ole esteettömiä"
  },
  "core/audits/accessibility/button-name.js | title": {
    "message": "Painikkeiden nimet ovat esteettömiä"
  },
  "core/audits/accessibility/bypass.js | description": {
    "message": "Tapojen lisääminen toistuvan sisällön ohittamiseen auttaa näppäimistön käyttäjiä siirtymään sivulla tehokkaammin. [Lue lisää ohituksista](https://dequeuniversity.com/rules/axe/4.8/bypass)."
  },
  "core/audits/accessibility/bypass.js | failureTitle": {
    "message": "Sivu ei sisällä otsikkoa, ohituslinkkiä tai maamerkin aluetta"
  },
  "core/audits/accessibility/bypass.js | title": {
    "message": "Sivu sisältää otsikon, ohituslinkin tai maamerkin alueen"
  },
  "core/audits/accessibility/color-contrast.js | description": {
    "message": "Alhaisen kontrastin teksti on monelle vaikea tai mahdoton lukea. [Lue lisää riittävän värikontrastin lisäämisestä](https://dequeuniversity.com/rules/axe/4.8/color-contrast)."
  },
  "core/audits/accessibility/color-contrast.js | failureTitle": {
    "message": "Taustan ja etualan värien kontrastisuhde ei ole riittävä."
  },
  "core/audits/accessibility/color-contrast.js | title": {
    "message": "Taustan ja etualan värien kontrastisuhde on riittävä"
  },
  "core/audits/accessibility/definition-list.js | description": {
    "message": "Kun määritelmäluetteloita ei ole merkitty kunnolla, näytönlukuohjelmien tuottama sisältö voi olla sekavaa tai epätarkkaa. [Katso, miten määritelmäluettelot jäsennetään oikein](https://dequeuniversity.com/rules/axe/4.8/definition-list)."
  },
  "core/audits/accessibility/definition-list.js | failureTitle": {
    "message": "`<dl>`-elementit eivät sisällä vain oikein järjestettyjä `<dt>`- ja `<dd>`-ryhmiä ja `<script>`-, `<template>`- tai `<div>`-elementtejä."
  },
  "core/audits/accessibility/definition-list.js | title": {
    "message": "`<dl>`-elementit sisältävät vain oikein järjestettyjä `<dt>`- ja `<dd>`-ryhmiä ja `<script>`-, `<template>` tai `<div>`-elementtejä"
  },
  "core/audits/accessibility/dlitem.js | description": {
    "message": "Määritelmien luettelokohdat (`<dt>` ja `<dd>`) on yhdistettävä ylätason `<dl>`-elementtiin, jotta näytönlukuohjelmat voivat varmasti lukea ne oikein. [Katso, miten määritelmäluettelot jäsennetään oikein](https://dequeuniversity.com/rules/axe/4.8/dlitem)."
  },
  "core/audits/accessibility/dlitem.js | failureTitle": {
    "message": "Määritelmien luettelokohtia ei ole yhdistetty `<dl>`-elementeillä"
  },
  "core/audits/accessibility/dlitem.js | title": {
    "message": "Määritelmien luettelokohdat on yhdistetty `<dl>`-elementeillä"
  },
  "core/audits/accessibility/document-title.js | description": {
    "message": "Nimi antaa näytönlukuohjelmaa käyttäville yleiskuvan sivusta, ja hakukoneen käyttäjille nimi on tärkeä oleellisten sivujen löytämiseen hakutuloksista. [Lue lisää dokumenttien otsikoista](https://dequeuniversity.com/rules/axe/4.8/document-title)."
  },
  "core/audits/accessibility/document-title.js | failureTitle": {
    "message": "Dokumentissa ei ole `<title>`-elementtiä"
  },
  "core/audits/accessibility/document-title.js | title": {
    "message": "Dokumentissa on `<title>`-elementti"
  },
  "core/audits/accessibility/duplicate-id-active.js | description": {
    "message": "Tarkentamista tukevilla elementeillä on oltava yksilöllinen `id`, jotta avustava teknologia havaitsee ne. [Katso, miten voit korjata päällekkäisiä `id`-merkintöjä](https://dequeuniversity.com/rules/axe/4.8/duplicate-id-active)."
  },
  "core/audits/accessibility/duplicate-id-active.js | failureTitle": {
    "message": "Aktiivisten, tarkennettavien elementtien `[id]`-määritteet eivät ole yksilöllisiä"
  },
  "core/audits/accessibility/duplicate-id-active.js | title": {
    "message": "Aktiivisten, tarkennettavien elementtien `[id]`-määritteet ovat yksilöllisiä"
  },
  "core/audits/accessibility/duplicate-id-aria.js | description": {
    "message": "ARIA-tunnisteen on oltava yksilöllinen, jotta avustavat teknologiat eivät jätä muita esiintymiä huomioimatta. [Katso, miten voit korjata päällekkäisiä ARIA-tunnuksia](https://dequeuniversity.com/rules/axe/4.8/duplicate-id-aria)."
  },
  "core/audits/accessibility/duplicate-id-aria.js | failureTitle": {
    "message": "ARIA-tunnisteet eivät ole yksilöllisiä"
  },
  "core/audits/accessibility/duplicate-id-aria.js | title": {
    "message": "ARIA-tunnisteet ovat yksilöllisiä"
  },
  "core/audits/accessibility/empty-heading.js | description": {
    "message": "Jos otsikon tekstissä ei ole sisältöä tai teksti ei ole käytettävissä, näytönlukuohjelman käyttäjät eivät saa pääsyä tietoihin sivun rakenteessa. [Lue lisää otsikoista](https://dequeuniversity.com/rules/axe/4.8/empty-heading)."
  },
  "core/audits/accessibility/empty-heading.js | failureTitle": {
    "message": "Otsikkoelementeissä ei ole sisältöä."
  },
  "core/audits/accessibility/empty-heading.js | title": {
    "message": "Kaikissa otsikkoelementeissä on sisältöä."
  },
  "core/audits/accessibility/form-field-multiple-labels.js | description": {
    "message": "Jos lomakekentillä on useita tunnisteita, näytönlukuohjelmat ja muut avustavat teknologiat saattavat viitata niihin hämmentävästi käyttäen ensimmäistä, viimeistä tai jokaista tunnistetta. [Lue lisää lomaketunnisteiden käyttämisestä](https://dequeuniversity.com/rules/axe/4.8/form-field-multiple-labels)."
  },
  "core/audits/accessibility/form-field-multiple-labels.js | failureTitle": {
    "message": "Lomakekentillä on useita tunnisteita"
  },
  "core/audits/accessibility/form-field-multiple-labels.js | title": {
    "message": "Lomakekentillä ei ole useita tunnisteita"
  },
  "core/audits/accessibility/frame-title.js | description": {
    "message": "Näytönlukuohjelman käyttäjät saavat tietää kehysten sisällöt vain kehysten nimien avulla. [Lue lisää kehysten nimistä](https://dequeuniversity.com/rules/axe/4.8/frame-title)."
  },
  "core/audits/accessibility/frame-title.js | failureTitle": {
    "message": "`<frame>`- tai `<iframe>`-elementeillä ei ole nimeä"
  },
  "core/audits/accessibility/frame-title.js | title": {
    "message": "`<frame>`- tai `<iframe>`-elementeillä on nimi"
  },
  "core/audits/accessibility/heading-order.js | description": {
    "message": "Loogisesti järjestetyt ja kaikki tasot käsittävät otsikot kertovat sivun semanttisesta rakenteesta, jolloin sen selaaminen ja ymmärtäminen avustavilla teknologioilla on helpompaa. [Lue lisää otsikkojärjestyksestä](https://dequeuniversity.com/rules/axe/4.8/heading-order)."
  },
  "core/audits/accessibility/heading-order.js | failureTitle": {
    "message": "Otsikkoelementit eivät ole laskevassa järjestyksessä"
  },
  "core/audits/accessibility/heading-order.js | title": {
    "message": "Otsikkoelementit ovat laskevassa järjestyksessä"
  },
  "core/audits/accessibility/html-has-lang.js | description": {
    "message": "Jos sivulla ei ole `lang`-määritettä, näytönlukuohjelma arvioi kieleksi oletuskielen, jonka käyttäjä valitsi ottaessaan näytönlukuohjelman käyttöön. Jos oletuskieli ei ole käytössä sivulla, näytönlukuohjelma voi ilmoittaa sivun tekstin väärin. [Lue lisää `lang`‐määritteestä](https://dequeuniversity.com/rules/axe/4.8/html-has-lang)."
  },
  "core/audits/accessibility/html-has-lang.js | failureTitle": {
    "message": "`<html>`-elementissä ei ole `[lang]`-määritettä"
  },
  "core/audits/accessibility/html-has-lang.js | title": {
    "message": "`<html>`-elementissä on `[lang]`-määrite"
  },
  "core/audits/accessibility/html-lang-valid.js | description": {
    "message": "Kelvollisen [BCP 47 language](https://www.w3.org/International/questions/qa-choosing-language-tags#question) ‑määritteen ilmoittaminen elementeille auttaa näytönlukuohjelmaa kertomaan tekstin oikein. [Lue lisää `lang`‐määritteen käyttämisestä](https://dequeuniversity.com/rules/axe/4.8/html-lang-valid)."
  },
  "core/audits/accessibility/html-lang-valid.js | failureTitle": {
    "message": "`<html>`-elementin `[lang]`-määritteen arvo ei ole kelvollinen"
  },
  "core/audits/accessibility/html-lang-valid.js | title": {
    "message": "`<html>`-elementin `[lang]`-määritteen arvo on kelvollinen"
  },
  "core/audits/accessibility/html-xml-lang-mismatch.js | description": {
    "message": "Jos verkkosivun kieli ei ole johdonmukaista, näytönlukuohjelma saattaa ilmoittaa sivun tekstin väärin. [Lue lisää `lang`‐määritteestä](https://dequeuniversity.com/rules/axe/4.8/html-xml-lang-mismatch)."
  },
  "core/audits/accessibility/html-xml-lang-mismatch.js | failureTitle": {
    "message": "`<html>`-elementissä ei ole `[xml:lang]`-määritettä, jolla on sama peruskieli kuin `[lang]`-määritteellä."
  },
  "core/audits/accessibility/html-xml-lang-mismatch.js | title": {
    "message": "`<html>`-elementillä on `[xml:lang]`-määrite, jolla on sama peruskieli kuin `[lang]`-määritteellä."
  },
  "core/audits/accessibility/identical-links-same-purpose.js | description": {
    "message": "Samaan kohteeseen johtavilla linkeillä on oltava sama kuvaus, jotta käyttäjät ymmärtävät niiden tarkoituksen ja voivat päättää, haluavatko he seurata niitä. [Lue lisää identtisistä linkeistä](https://dequeuniversity.com/rules/axe/4.8/identical-links-same-purpose)."
  },
  "core/audits/accessibility/identical-links-same-purpose.js | failureTitle": {
    "message": "Identtisillä linkeillä ei ole samaa tarkoitusta."
  },
  "core/audits/accessibility/identical-links-same-purpose.js | title": {
    "message": "Identtisillä linkeillä on sama tarkoitus."
  },
  "core/audits/accessibility/image-alt.js | description": {
    "message": "Informatiivisilla elementeillä pitäisi olla lyhyt ja kuvaileva vaihtoehtoinen teksti. Koristeelliset elementit voidaan ohittaa tyhjällä Alt-määritteellä. [Lue lisää `alt`‐määritteestä](https://dequeuniversity.com/rules/axe/4.8/image-alt)."
  },
  "core/audits/accessibility/image-alt.js | failureTitle": {
    "message": "Kuvaelementeillä ei ole `[alt]`-määritteitä"
  },
  "core/audits/accessibility/image-alt.js | title": {
    "message": "Kuvaelementeillä on `[alt]`-määritteet"
  },
  "core/audits/accessibility/image-redundant-alt.js | description": {
    "message": "Informatiivisilla elementeillä pitäisi olla lyhyt ja kuvaileva vaihtoehtoinen teksti. Vaihtoehtoinen teksti, joka on täsmälleen sama kuin linkin tai kuvan vieressä oleva teksti, voi olla hämmentävä näytönlukuohjelmien käyttäjille, koska teksti luetaan kahdesti. [Lue lisää `alt`‐määritteestä](https://dequeuniversity.com/rules/axe/4.8/image-redundant-alt)."
  },
  "core/audits/accessibility/image-redundant-alt.js | failureTitle": {
    "message": "Kuvaelementeissä on `[alt]`-määritteitä, jotka ovat tarpeetonta tekstiä."
  },
  "core/audits/accessibility/image-redundant-alt.js | title": {
    "message": "Kuvaelementeissä ei ole `[alt]`-määritteitä, jotka ovat tarpeetonta tekstiä."
  },
  "core/audits/accessibility/input-button-name.js | description": {
    "message": "Erottuvan ja näkyvän tekstin lisääminen syöttöpainikkeisiin voi auttaa näytönlukuohjelman käyttäjiä ymmärtämään syöttöpainikkeen tarkoituksen. [Lue lisää syöttöpainikkeista](https://dequeuniversity.com/rules/axe/4.8/input-button-name)."
  },
  "core/audits/accessibility/input-button-name.js | failureTitle": {
    "message": "Syöttöpainikkeissa ei ole selkeää tekstiä."
  },
  "core/audits/accessibility/input-button-name.js | title": {
    "message": "Syöttöpainikkeilla on erottuva teksti."
  },
  "core/audits/accessibility/input-image-alt.js | description": {
    "message": "Kun `<input>`-painikkeena käytetään kuvaa, vaihtoehtoisen tekstin lisääminen voi auttaa näytönlukuohjelman käyttäjiä ymmärtämään painikkeen tarkoituksen. [Lue lisää kuvan vaihtoehtoisesta tekstistä](https://dequeuniversity.com/rules/axe/4.8/input-image-alt)."
  },
  "core/audits/accessibility/input-image-alt.js | failureTitle": {
    "message": "`<input type=\"image\">`-elementeissä ei ole `[alt]`-tekstiä"
  },
  "core/audits/accessibility/input-image-alt.js | title": {
    "message": "`<input type=\"image\">`-elementeissä on `[alt]`-teksti"
  },
  "core/audits/accessibility/label-content-name-mismatch.js | description": {
    "message": "Näkyvät tekstitunnisteet, jotka eivät vastaa saavutettavaa nimeä, voivat olla hämmentäviä näytönlukuohjelmien käyttäjille. [Lue lisää saavutettavista nimistä](https://dequeuniversity.com/rules/axe/4.8/label-content-name-mismatch)."
  },
  "core/audits/accessibility/label-content-name-mismatch.js | failureTitle": {
    "message": "Näkyvää tekstiä sisältävien elementtien tunnisteilla ei ole vastaavia saavutettavia nimiä."
  },
  "core/audits/accessibility/label-content-name-mismatch.js | title": {
    "message": "Näkyvää tekstiä sisältävien elementtien tunnisteilla on vastaavia saavutettavia nimiä."
  },
  "core/audits/accessibility/label.js | description": {
    "message": "Tunnisteilla varmistetaan, että avustustekniikat (kuten näytönlukuohjelmat) ilmoittavat lomakkeiden ohjaimista oikein. [Lue lisää lomake-elementtien tunnisteista](https://dequeuniversity.com/rules/axe/4.8/label)."
  },
  "core/audits/accessibility/label.js | failureTitle": {
    "message": "Lomakkeiden elementeillä ei ole niihin liittyviä tunnisteita"
  },
  "core/audits/accessibility/label.js | title": {
    "message": "Lomake-elementeillä on niihin liittyvät tunnisteet"
  },
  "core/audits/accessibility/landmark-one-main.js | description": {
    "message": "Yksi ensisijainen merkki auttaa näytönlukuohjelman käyttäjiä siirtymään verkkosivulle. [Lue lisää merkeistä](https://dequeuniversity.com/rules/axe/4.8/landmark-one-main)."
  },
  "core/audits/accessibility/landmark-one-main.js | failureTitle": {
    "message": "Dokumentilla ei ole ensisijaista merkkiä."
  },
  "core/audits/accessibility/landmark-one-main.js | title": {
    "message": "Dokumentilla on ensisijainen merkki."
  },
  "core/audits/accessibility/link-in-text-block.js | description": {
    "message": "Alhaisen kontrastin teksti on monelle vaikea tai mahdoton lukea. Erotettavissa oleva linkkiteksti parantaa heikkonäköisten käyttäjien käyttökokemusta. [Katso, miten voit tehdä linkeistä helposti erottuvia](https://dequeuniversity.com/rules/axe/4.8/link-in-text-block)."
  },
  "core/audits/accessibility/link-in-text-block.js | failureTitle": {
    "message": "Linkit erottuvat helposti vain, jos ne ovat värikkäitä."
  },
  "core/audits/accessibility/link-in-text-block.js | title": {
    "message": "Linkit erottuvat helposti ilman värejä."
  },
  "core/audits/accessibility/link-name.js | description": {
    "message": "Linkkiteksti (ja vaihtoehtoinen teksti kuvia varten, kun niitä käytetään linkkeinä), joka on erottuva, yksilöllinen ja tarkennettavissa, parantaa näytönlukuohjelmaa käyttävien navigointikokemusta. [Katso, miten voit mahdollistaa linkkien käytön](https://dequeuniversity.com/rules/axe/4.8/link-name)."
  },
  "core/audits/accessibility/link-name.js | failureTitle": {
    "message": "Linkkien nimet eivät ole helposti erottuvia"
  },
  "core/audits/accessibility/link-name.js | title": {
    "message": "Linkkien nimet ovat helposti erottuvia"
  },
  "core/audits/accessibility/list.js | description": {
    "message": "Näytönlukuohjelmat ilmoittavat luettelot tietyillä tavoilla. Kelvollinen luettelorakenne tukee näytönlukuohjelman tuottamaa sisältöä. [Lue lisää oikeasta luettelorakenteesta](https://dequeuniversity.com/rules/axe/4.8/list)."
  },
  "core/audits/accessibility/list.js | failureTitle": {
    "message": "Luettelot eivät sisällä ainoastaan `<li>`-elementtejä ja skriptiä tukevia elementtejä (`<script>` ja `<template>`)"
  },
  "core/audits/accessibility/list.js | title": {
    "message": "Luettelot sisältävät ainoastaan `<li>`-elementtejä ja skriptiä tukevia elementtejä (`<script>` ja `<template>`)"
  },
  "core/audits/accessibility/listitem.js | description": {
    "message": "Näytönlukuohjelmat edellyttävät, että luettelokohdat (`<li>`) sisältyvät ylätason elementteihin `<ul>`, `<ol>` tai `<menu>`, jotta ne voidaan ilmoittaa oikein. [Lue lisää oikeasta luettelorakenteesta](https://dequeuniversity.com/rules/axe/4.8/listitem)."
  },
  "core/audits/accessibility/listitem.js | failureTitle": {
    "message": "Luettelokohdat (`<li>`) eivät sisälly ylätason `<ul>`-, `<ol>`- tai `<menu>`-elementtiin."
  },
  "core/audits/accessibility/listitem.js | title": {
    "message": "Luettelokohdat (`<li>`) sisältyvät ylätason `<ul>`-, `<ol>`- tai `<menu>`-elementtiin."
  },
  "core/audits/accessibility/meta-refresh.js | description": {
    "message": "Käyttäjät eivät odota sivun päivittyvän automaattisesti, ja päivittäminen siirtää kohdistuksen takaisin sivun yläreunaan. Tämä voi tehdä käytöstä turhauttavaa tai sekavaa. [Lue lisää refresh-metatagin käyttämisestä](https://dequeuniversity.com/rules/axe/4.8/meta-refresh)."
  },
  "core/audits/accessibility/meta-refresh.js | failureTitle": {
    "message": "Dokumentissa on käytössä `<meta http-equiv=\"refresh\">`"
  },
  "core/audits/accessibility/meta-refresh.js | title": {
    "message": "Dokumentti ei käytä `<meta http-equiv=\"refresh\">`-tagia"
  },
  "core/audits/accessibility/meta-viewport.js | description": {
    "message": "Zoomauksen poistaminen käytöstä aiheuttaa ongelmia heikkonäköisille käyttäjille, jotka tarvitsevat näytön suurennusta nähdäkseen verkkosivun sisällön kunnolla. [Lue lisää viewport-metatagin käyttämisestä](https://dequeuniversity.com/rules/axe/4.8/meta-viewport)."
  },
  "core/audits/accessibility/meta-viewport.js | failureTitle": {
    "message": "`[user-scalable=\"no\"]` on käytössä `<meta name=\"viewport\">`-elementissä tai `[maximum-scale]`-määrite on pienempi kuin 5"
  },
  "core/audits/accessibility/meta-viewport.js | title": {
    "message": "`[user-scalable=\"no\"]` ei ole käytössä `<meta name=\"viewport\">`-elementissä, ja `[maximum-scale]`-määrite on vähintään 5"
  },
  "core/audits/accessibility/object-alt.js | description": {
    "message": "Näytönlukuohjelmat eivät voi kääntää sisältöä, joka ei ole tekstiä. Vaihtoehtoisen tekstin lisääminen `<object>`-elementteihin auttaa näytönlukuohjelmia esittämään sisällön merkityksen käyttäjille. [Lue lisää `object`-elementin vaihtoehtoisesta tekstistä](https://dequeuniversity.com/rules/axe/4.8/object-alt)."
  },
  "core/audits/accessibility/object-alt.js | failureTitle": {
    "message": "`<object>`-elementeissä ei ole vaihtoehtoista tekstiä."
  },
  "core/audits/accessibility/object-alt.js | title": {
    "message": "`<object>`-elementeissä on vaihtoehtoista tekstiä."
  },
  "core/audits/accessibility/select-name.js | description": {
    "message": "Jos lomake-elementeillä ei ole hyödyllisiä tunnisteita, käyttökokemus voi olla turhauttava näytönlukuohjelman käyttäjille. [Lue lisää `select`-elementistä](https://dequeuniversity.com/rules/axe/4.8/select-name)."
  },
  "core/audits/accessibility/select-name.js | failureTitle": {
    "message": "Tietyt elementit eivät sisällä tunniste-elementtejä."
  },
  "core/audits/accessibility/select-name.js | title": {
    "message": "Tietyt elementit sisältävät tunniste-elementtejä."
  },
  "core/audits/accessibility/skip-link.js | description": {
    "message": "Ohituslinkin lisääminen voi auttaa käyttäjiä siirtymään pääsisältöön nopeammin. [Lue lisää ohituslinkeistä](https://dequeuniversity.com/rules/axe/4.8/skip-link)."
  },
  "core/audits/accessibility/skip-link.js | failureTitle": {
    "message": "Ohituslinkkejä ei voi kohdistaa."
  },
  "core/audits/accessibility/skip-link.js | title": {
    "message": "Ohitettavat linkit ovat kohdistettavissa."
  },
  "core/audits/accessibility/tabindex.js | description": {
    "message": "Navigointijärjestys on eksplisiittinen, jos arvo on suurempi kuin 0. Vaikka ratkaisu on teknisesti käypä, se tekee usein kokemuksesta turhauttavaa avustustekniikkaa tarvitseville käyttäjille. [Lue lisää `tabindex`‐määritteestä](https://dequeuniversity.com/rules/axe/4.8/tabindex)."
  },
  "core/audits/accessibility/tabindex.js | failureTitle": {
    "message": "Joidenkin elementtien `[tabindex]`-arvo on suurempi kuin 0"
  },
  "core/audits/accessibility/tabindex.js | title": {
    "message": "Yhdenkään elementin `[tabindex]`-arvo ei ole suurempi kuin 0"
  },
  "core/audits/accessibility/table-duplicate-name.js | description": {
    "message": "Yhteenvetomääritteen tulee kuvata taulukon rakennetta, kun taas `<caption>`-osiossa pitäisi olla näytöllä näkyvä otsikko. Tarkka taulukon merkintä auttaa näytönlukuohjelmien käyttäjiä. [Lue lisää yhteenvedosta ja kuvatekstistä](https://dequeuniversity.com/rules/axe/4.8/table-duplicate-name)."
  },
  "core/audits/accessibility/table-duplicate-name.js | failureTitle": {
    "message": "Taulukoiden sisältö on sama yhteenvetomääritteessä ja täällä: `<caption>.`"
  },
  "core/audits/accessibility/table-duplicate-name.js | title": {
    "message": "Taulukoiden sisältö on eri yhteenvetomääritteessä ja täällä: `<caption>`"
  },
  "core/audits/accessibility/table-fake-caption.js | description": {
    "message": "Näytönlukuohjelmissa on ominaisuuksia, jotka tekevät taulukoissa siirtymisestä helpompaa. Voit parantaa näytönlukuohjelman käyttökokemusta varmistamalla, että taulukot käyttävät varsinaista tekstityselementtiä `[colspan]`-määritteen sisältävien solujen sijaan. [Katso lisätietoa tekstityksistä](https://dequeuniversity.com/rules/axe/4.8/table-fake-caption)."
  },
  "core/audits/accessibility/table-fake-caption.js | failureTitle": {
    "message": "Taulukoissa ei käytetä `<caption>`-määritettä sellaisten solujen sijaan, joissa on `[colspan]`-attribuutti tekstityksen merkkinä."
  },
  "core/audits/accessibility/table-fake-caption.js | title": {
    "message": "Taulukoissa käytetään `<caption>`-määritettä sellaisten solujen sijaan, joissa on `[colspan]`-attribuutti tekstityksen merkkinä."
  },
  "core/audits/accessibility/target-size.js | description": {
    "message": "Kun kosketusalueilla on riittävän suuret välit ja koko, käyttäjien, joilla on vaikeuksia kohdistaa pieniin säätimiin, on helpompi aktivoida kohteita. [Lue lisää kosketusalueista](https://dequeuniversity.com/rules/axe/4.8/target-size)."
  },
  "core/audits/accessibility/target-size.js | failureTitle": {
    "message": "Kosketusalueiden koko tai välit eivät ole riittäviä."
  },
  "core/audits/accessibility/target-size.js | title": {
    "message": "Kosketusalueiden koko ja välit ovat riittäviä."
  },
  "core/audits/accessibility/td-has-header.js | description": {
    "message": "Näytönlukuohjelmissa on ominaisuuksia, jotka tekevät taulukoissa siirtymisestä helpompaa. Voit parantaa näytönlukuohjelman käyttökokemusta varmistamalla, että suuren taulukon (vähintään kolme sarake- ja rivisolua) `<td>`-elementeillä on niihin liittyvä taulukon otsikko. [Lue lisää taulukoiden otsikoista](https://dequeuniversity.com/rules/axe/4.8/td-has-header)."
  },
  "core/audits/accessibility/td-has-header.js | failureTitle": {
    "message": "Suuren `<table>`-elementin `<td>`-elementeillä ei ole otsikoita taulukoissa."
  },
  "core/audits/accessibility/td-has-header.js | title": {
    "message": "Suuren `<table>`-elementin `<td>`-elementeillä on vähintään yksi otsikko taulukoissa."
  },
  "core/audits/accessibility/td-headers-attr.js | description": {
    "message": "Näytönlukuohjelmissa on ominaisuuksia, jotka tekevät taulukoissa siirtymisestä helpompaa. Voit parantaa näytönlukuohjelman käyttäjien kokemusta varmistamalla, että `[headers]`-määritettä käyttävät `<td>`-solut viittaavat vain toisiin soluihin samassa taulukossa. [Lue lisää `headers`‐määritteestä](https://dequeuniversity.com/rules/axe/4.8/td-headers-attr)."
  },
  "core/audits/accessibility/td-headers-attr.js | failureTitle": {
    "message": "`[headers]`-määritettä käyttävät `<table>`-elementin solut viittaavat elementtiin (`id`), joka ei ole samassa taulukossa."
  },
  "core/audits/accessibility/td-headers-attr.js | title": {
    "message": "`[headers]`-määritettä käyttävät `<table>`-elementin solut viittaavat soluihin samassa taulukossa"
  },
  "core/audits/accessibility/th-has-data-cells.js | description": {
    "message": "Näytönlukuohjelmissa on ominaisuuksia, jotka tekevät taulukoissa siirtymisestä helpompaa. Voit parantaa näytönlukuohjelmaa käyttävien kokemusta varmistamalla, että taulukoiden otsikot viittaavat aina johonkin solujoukkoon. [Lue lisää taulukoiden otsikoista](https://dequeuniversity.com/rules/axe/4.8/th-has-data-cells)."
  },
  "core/audits/accessibility/th-has-data-cells.js | failureTitle": {
    "message": "`<th>`-elementit ja elementit, joissa on `[role=\"columnheader\"/\"rowheader\"]`, eivät sisällä niissä kuvattuja datasoluja"
  },
  "core/audits/accessibility/th-has-data-cells.js | title": {
    "message": "`<th>`-elementit ja elementit, joissa on `[role=\"columnheader\"/\"rowheader\"]`, sisältävät niissä kuvatut datasolut"
  },
  "core/audits/accessibility/valid-lang.js | description": {
    "message": "Kelvollisen [BCP 47 language](https://www.w3.org/International/questions/qa-choosing-language-tags#question) ‑määritteen ilmoittaminen elementeille auttaa varmistamaan, että näytönlukuohjelma ääntää tekstin oikein. [Lue lisää `lang`‐määritteen käyttämisestä](https://dequeuniversity.com/rules/axe/4.8/valid-lang)."
  },
  "core/audits/accessibility/valid-lang.js | failureTitle": {
    "message": "`[lang]`-määritteiden arvot eivät ole kelvollisia"
  },
  "core/audits/accessibility/valid-lang.js | title": {
    "message": "`[lang]`-määritteillä on kelvollinen arvo"
  },
  "core/audits/accessibility/video-caption.js | description": {
    "message": "Kun videossa on tekstitykset, kuurot ja heikkokuuloiset saavat videon tiedot paremmin. [Lue lisää videoiden tekstityksistä](https://dequeuniversity.com/rules/axe/4.8/video-caption)."
  },
  "core/audits/accessibility/video-caption.js | failureTitle": {
    "message": "Elementit (`<video>`) eivät sisällä elementtiä (`<track>`), jossa on `[kind=\"captions\"]`"
  },
  "core/audits/accessibility/video-caption.js | title": {
    "message": "Elementit (`<video>`) sisältävät elementin (`<track>`), jossa on `[kind=\"captions\"]`"
  },
  "core/audits/autocomplete.js | columnCurrent": {
    "message": "Nykyinen arvo"
  },
  "core/audits/autocomplete.js | columnSuggestions": {
    "message": "Ehdotettu tunnus"
  },
  "core/audits/autocomplete.js | description": {
    "message": "`autocomplete` auttaa käyttäjiä lähettämään lomakkeita nopeammin. Voit helpottaa lomakkeiden täyttämistä, jos otat ominaisuuden käyttöön lisäämällä `autocomplete`-määritteelle kelvollisen arvon. [Lue lisää siitä, miten `autocomplete` on käytössä lomakkeissa](https://developers.google.com/web/fundamentals/design-and-ux/input/forms#use_metadata_to_enable_auto-complete)."
  },
  "core/audits/autocomplete.js | failureTitle": {
    "message": "`<input>`-elementeillä ei ole tarvittavia `autocomplete`-määritteitä"
  },
  "core/audits/autocomplete.js | manualReview": {
    "message": "Edellyttää manuaalista tarkistusta"
  },
  "core/audits/autocomplete.js | reviewOrder": {
    "message": "Tarkista tunnusten järjestys"
  },
  "core/audits/autocomplete.js | title": {
    "message": "`<input>`-elementeillä on käytössä tarvittava `autocomplete`"
  },
  "core/audits/autocomplete.js | warningInvalid": {
    "message": "`autocomplete`-tunnukset: \"{token}\" on virheellinen ({snippet})"
  },
  "core/audits/autocomplete.js | warningOrder": {
    "message": "Tarkista tunnusten järjestys: {tokens} ({snippet})"
  },
  "core/audits/bf-cache.js | actionableFailureType": {
    "message": "Edellyttää toimenpiteitä"
  },
  "core/audits/bf-cache.js | description": {
    "message": "Monet siirtymiset suoritetaan siirtymällä takaisin edelliselle sivulle tai eteenpäin. Siirtymisvälimuisti (bfcache) voi nopeuttaa palaamissiirtymisiä. [Lue lisää bfcachesta](https://developer.chrome.com/docs/lighthouse/performance/bf-cache/)"
  },
  "core/audits/bf-cache.js | displayValue": {
    "message": "{itemCount,plural, =1{1 epäonnistumisen syy}other{# epäonnistumisen syytä}}"
  },
  "core/audits/bf-cache.js | failureReasonColumn": {
    "message": "Epäonnistumisen syy"
  },
  "core/audits/bf-cache.js | failureTitle": {
    "message": "Sivu esti siirtymisvälimuistin palauttamisen"
  },
  "core/audits/bf-cache.js | failureTypeColumn": {
    "message": "Virheen tyyppi"
  },
  "core/audits/bf-cache.js | notActionableFailureType": {
    "message": "Toimenpiteet eivät ole mahdollisia"
  },
  "core/audits/bf-cache.js | supportPendingFailureType": {
    "message": "Odottaa selaimen tukea"
  },
  "core/audits/bf-cache.js | title": {
    "message": "Sivu ei estänyt siirtymisvälimuistin palauttamista"
  },
  "core/audits/bootup-time.js | chromeExtensionsWarning": {
    "message": "Chromen laajennukset heikensivät tämän sivun latausnopeutta. Yritä tarkastaa sivu incognito-tilassa tai Chrome-profiililla, johon ei ole lisätty laajennuksia."
  },
  "core/audits/bootup-time.js | columnScriptEval": {
    "message": "Skriptin arviointi"
  },
  "core/audits/bootup-time.js | columnScriptParse": {
    "message": "Skriptin jäsennys"
  },
  "core/audits/bootup-time.js | columnTotal": {
    "message": "Prosessoriaika yhteensä"
  },
  "core/audits/bootup-time.js | description": {
    "message": "Suosittelemme lyhentämään JS:n jäsentämiseen, kääntämiseen ja suorittamiseen kuluvaa aikaa. Pienempien JS-resurssien jakeleminen voi auttaa. [Katso, miten voit lyhentää JavaScriptin suoritusaikaa](https://developer.chrome.com/docs/lighthouse/performance/bootup-time/)."
  },
  "core/audits/bootup-time.js | failureTitle": {
    "message": "Vähennä JavaScriptin suorittamiseen kuluvaa aikaa"
  },
  "core/audits/bootup-time.js | title": {
    "message": "JavaScriptin suorittamiseen kuluva aika"
  },
  "core/audits/byte-efficiency/duplicated-javascript.js | description": {
    "message": "Poista suuret, kopioidut JavaScript-moduulit paketeista pienentääksesi verkkotoiminnan tarpeetonta tavunkulutusta. "
  },
  "core/audits/byte-efficiency/duplicated-javascript.js | title": {
    "message": "Poista kaksoismoduulit JavaScript-paketeista"
  },
  "core/audits/byte-efficiency/efficient-animated-content.js | description": {
    "message": "Suuret GIFit eivät ole tehokas tapa jaella animoitua sisältöä. Voit pienentää ladattavien tavujen määrää jakelemalla animaatioita MPEG4- tai WebM-muodossa ja staattisia kuvia PNG- tai WebP-muodossa. [Lue lisää tehokkaista videomuodoista](https://developer.chrome.com/docs/lighthouse/performance/efficient-animated-content/)"
  },
  "core/audits/byte-efficiency/efficient-animated-content.js | title": {
    "message": "Jakele animaatiosisältöä videomuodossa"
  },
  "core/audits/byte-efficiency/legacy-javascript.js | description": {
    "message": "Polyfill- ja transform-merkintöjen avulla vanhat selaimet voivat käyttää uusia JavaScript-ominaisuuksia. Monia ei kuitenkaan tarvita nykyaikaisissa selaimissa. Käytä JavaScript-paketissasi nykyaikaista käyttöönottostrategiaa, jossa havaitaan moduuli/ei-moduuli-ominaisuus, minkä avulla vähennetään nykyaikaisiin selaimiin lähetetyn koodin määrää mutta säilytetään silti vanhojen selaimien tuki. [Lue lisää modernin JavaScriptin käyttämisestä](https://web.dev/publish-modern-javascript/)."
  },
  "core/audits/byte-efficiency/legacy-javascript.js | title": {
    "message": "Vältä vanhan JavaScriptin näyttämistä nykyaikaisilla selaimilla"
  },
  "core/audits/byte-efficiency/modern-image-formats.js | description": {
    "message": "WebP:n ja AVIF:n kaltaiset kuvamuodot pakkautuvat usein paremmin kuin PNG tai JPEG, mikä nopeuttaa lataamista ja kuluttaa vähemmän dataa. [Lue lisää moderneista kuvamuodoista](https://developer.chrome.com/docs/lighthouse/performance/uses-webp-images/)."
  },
  "core/audits/byte-efficiency/modern-image-formats.js | title": {
    "message": "Jakele kuvat seuraavan sukupolven muodoissa"
  },
  "core/audits/byte-efficiency/offscreen-images.js | description": {
    "message": "Suosittelemme lykkäämään poissa näkyvistä olevien ja piilotettujen kuvien lataamista, kunnes kaikki kriittiset resurssit on ladattu. [Lue lisää poissa näkyvistä olevien kuvien latauksen lykkäämisestä](https://developer.chrome.com/docs/lighthouse/performance/offscreen-images/)."
  },
  "core/audits/byte-efficiency/offscreen-images.js | title": {
    "message": "Lykkää kuvien lataamista, jos ne eivät ole näkyvissä"
  },
  "core/audits/byte-efficiency/render-blocking-resources.js | description": {
    "message": "Resurssit estävät sivun ensimmäisen renderöinnin. Suosittelemme jakelemaan kriittiset JS- ja CSS-osat sivuun upotettuina ja lykkäämään kaikkien ei-kriittisten JS- tai tyyliosien lataamista. [Katso, miten voit poistaa renderöinnin estäviä resursseja](https://developer.chrome.com/docs/lighthouse/performance/render-blocking-resources/)."
  },
  "core/audits/byte-efficiency/render-blocking-resources.js | title": {
    "message": "Poista renderöinnin estävät resurssit"
  },
  "core/audits/byte-efficiency/total-byte-weight.js | description": {
    "message": "Suuret verkkoresurssit aiheuttavat kuluja käyttäjille ja liittyvät vahvasti pitkiin latausaikoihin. [Lue lisää resurssien koon pienentämisestä](https://developer.chrome.com/docs/lighthouse/performance/total-byte-weight/)."
  },
  "core/audits/byte-efficiency/total-byte-weight.js | displayValue": {
    "message": "Yhteenlaskettu koko oli {totalBytes, number, bytes} KiB"
  },
  "core/audits/byte-efficiency/total-byte-weight.js | failureTitle": {
    "message": "Vältä valtavia verkkoresursseja"
  },
  "core/audits/byte-efficiency/total-byte-weight.js | title": {
    "message": "Välttää valtavia verkkoresursseja"
  },
  "core/audits/byte-efficiency/unminified-css.js | description": {
    "message": "CSS-tiedostojen pienentäminen voi auttaa pienentämään verkkoresurssien kokoa. [Katso, miten voit pienentää CSS-tiedostoja](https://developer.chrome.com/docs/lighthouse/performance/unminified-css/)."
  },
  "core/audits/byte-efficiency/unminified-css.js | title": {
    "message": "Pienennä CSS-tiedostoja"
  },
  "core/audits/byte-efficiency/unminified-javascript.js | description": {
    "message": "JavaScript-tiedostojen pienentäminen voi auttaa pienentämään resurssien kokoa ja lyhentämään skriptin jäsentämiseen kuluvaa aikaa. [Katso, miten voit pienentää JavaScript-tiedostoja](https://developer.chrome.com/docs/lighthouse/performance/unminified-javascript/)."
  },
  "core/audits/byte-efficiency/unminified-javascript.js | title": {
    "message": "Pienennä JavaScript-tiedostoja"
  },
  "core/audits/byte-efficiency/unused-css-rules.js | description": {
    "message": "Vähennä tyylisivujen käyttämättömiä sääntöjä ja lykkää sellaista CSS:ää, jota ei käytetä sivun yläosan sisältöön, niin vähennät verkkotoiminnan tavujen kulutusta. [Lue lisää käyttämättömän CSS:n vähentämisestä](https://developer.chrome.com/docs/lighthouse/performance/unused-css-rules/)."
  },
  "core/audits/byte-efficiency/unused-css-rules.js | title": {
    "message": "Vähennä käyttämätöntä CSS:ää"
  },
  "core/audits/byte-efficiency/unused-javascript.js | description": {
    "message": "Vähennä käyttämätöntä JavaScriptiä ja lykkää skriptien lataamista, kunnes niiden on vähennettävä verkkotoiminnan tavujen kulutusta. [Lue lisää käyttämättömän JavaScriptin vähentämisestä](https://developer.chrome.com/docs/lighthouse/performance/unused-javascript/)."
  },
  "core/audits/byte-efficiency/unused-javascript.js | title": {
    "message": "Vähennä käyttämätöntä JavaScriptiä"
  },
  "core/audits/byte-efficiency/uses-long-cache-ttl.js | description": {
    "message": "Pitkä välimuistin käyttöikä voi nopeuttaa sivun lataamista, kun käyttäjä avaa sen uudelleen. [Lue lisää tehokkaista välimuistikäytännöistä](https://developer.chrome.com/docs/lighthouse/performance/uses-long-cache-ttl/)."
  },
  "core/audits/byte-efficiency/uses-long-cache-ttl.js | displayValue": {
    "message": "{itemCount,plural, =1{1 resurssi löydetty}other{# resurssia löydetty}}"
  },
  "core/audits/byte-efficiency/uses-long-cache-ttl.js | failureTitle": {
    "message": "Käytä tehokasta välimuistikäytäntöä staattisten resurssien jakelemiseen"
  },
  "core/audits/byte-efficiency/uses-long-cache-ttl.js | title": {
    "message": "Käyttää tehokasta välimuistikäytäntöä staattisten resurssien käsittelyyn"
  },
  "core/audits/byte-efficiency/uses-optimized-images.js | description": {
    "message": "Optimoidut kuvat latautuvat nopeammin ja kuluttavat vähemmän mobiilidataa. [Lue lisää kuvien tehokkaasta koodaamisesta](https://developer.chrome.com/docs/lighthouse/performance/uses-optimized-images/)."
  },
  "core/audits/byte-efficiency/uses-optimized-images.js | title": {
    "message": "Koodaa kuvat tehokkaasti"
  },
  "core/audits/byte-efficiency/uses-responsive-images-snapshot.js | columnActualDimensions": {
    "message": "Todelliset mitat"
  },
  "core/audits/byte-efficiency/uses-responsive-images-snapshot.js | columnDisplayedDimensions": {
    "message": "Ilmoitetut mitat"
  },
  "core/audits/byte-efficiency/uses-responsive-images-snapshot.js | failureTitle": {
    "message": "Kuvat olivat näytettyä kokoa suurempia"
  },
  "core/audits/byte-efficiency/uses-responsive-images-snapshot.js | title": {
    "message": "Kuvat olivat näytettyyn kokoon nähden sopivia"
  },
  "core/audits/byte-efficiency/uses-responsive-images.js | description": {
    "message": "Näytä sopivan kokoisia kuvia, jotta voit vähentää mobiilidatan kulutusta ja lyhentää latausaikoja. [Katso, miten voit muuttaa kuvien kokoa](https://developer.chrome.com/docs/lighthouse/performance/uses-responsive-images/)."
  },
  "core/audits/byte-efficiency/uses-responsive-images.js | title": {
    "message": "Määritä kuvien koko oikein"
  },
  "core/audits/byte-efficiency/uses-text-compression.js | description": {
    "message": "Tekstipohjaiset resurssit on hyvä pakata ennen jakelua (gzip, deflate tai brotli), jotta ladattavien tavujen määrä voidaan minimoida. [Lue lisää tekstin pakkaamisesta](https://developer.chrome.com/docs/lighthouse/performance/uses-text-compression/)."
  },
  "core/audits/byte-efficiency/uses-text-compression.js | title": {
    "message": "Ota tekstin pakkaus käyttöön"
  },
  "core/audits/critical-request-chains.js | description": {
    "message": "Alla olevat kriittiset pyyntöketjut kertovat, minkä resurssien lataaminen priorisoidaan. Suosittelemme parantamaan sivun latausaikaa lyhentämällä ketjuja, pienentämällä resurssien latauskokoa ja lykkäämällä tarpeettomien resurssien lataamista. [Lue, miten voit välttää kriittisten pyyntöjen ketjuttamisen](https://developer.chrome.com/docs/lighthouse/performance/critical-request-chains/)."
  },
  "core/audits/critical-request-chains.js | displayValue": {
    "message": "{itemCount,plural, =1{1 ketju löydetty}other{# ketjua löydetty}}"
  },
  "core/audits/critical-request-chains.js | title": {
    "message": "Vältä kriittisten pyyntöjen ketjuttamista"
  },
  "core/audits/csp-xss.js | columnDirective": {
    "message": "Sääntö"
  },
  "core/audits/csp-xss.js | columnSeverity": {
    "message": "Vakavuus"
  },
  "core/audits/csp-xss.js | description": {
    "message": "Vahva Content Security Policy ‑käytäntö (CSP) vähentää merkittävästi cross-site scripting (XSS) ‑hyökkäyksien riskiä. [Katso, miten voit estää XSS:n käyttämällä CSP:tä](https://developer.chrome.com/docs/lighthouse/best-practices/csp-xss/)."
  },
  "core/audits/csp-xss.js | itemSeveritySyntax": {
    "message": "Syntaksi"
  },
  "core/audits/csp-xss.js | metaTagMessage": {
    "message": "Sivu sisältää `<meta>`-tagissa määritetyn CSP:n. Harkitse CSP:n siirtämistä HTTP-otsikkoon tai toisen tiukan CSP:n määrittämistä HTTP-otsikkoon."
  },
  "core/audits/csp-xss.js | noCsp": {
    "message": "Täytäntöönpanotilasta ei löytynyt CSP:tä"
  },
  "core/audits/csp-xss.js | title": {
    "message": "Varmista, että CSP tehoaa XSS-hyökkäyksiä vastaan"
  },
  "core/audits/deprecations.js | columnDeprecate": {
    "message": "Käytöstä poistaminen / varoitus"
  },
  "core/audits/deprecations.js | columnLine": {
    "message": "Rivi"
  },
  "core/audits/deprecations.js | description": {
    "message": "Käytöstä poistetut rajapinnat poistetaan aikanaan selaimesta. [Lue lisää käytöstä poistetuista rajapinnoista](https://developer.chrome.com/docs/lighthouse/best-practices/deprecations/)."
  },
  "core/audits/deprecations.js | displayValue": {
    "message": "{itemCount,plural, =1{1 varoitus löydetty}other{# varoitusta löydetty}}"
  },
  "core/audits/deprecations.js | failureTitle": {
    "message": "Käyttää käytöstä poistettuja sovellusliittymiä"
  },
  "core/audits/deprecations.js | title": {
    "message": "Välttää käytöstä poistettuja sovellusliittymiä"
  },
  "core/audits/dobetterweb/charset.js | description": {
    "message": "Merkistökoodausilmoitus vaaditaan. Sen voi tehdä `<meta>`-tagilla HTML:n ensimmäisen 1 024 tavun sisällä tai HTTP:n vastauksen otsikon sisältötyyppi-kohdassa. [Lue lisää merkistökoodauksen ilmoittamisesta](https://developer.chrome.com/docs/lighthouse/best-practices/charset/)."
  },
  "core/audits/dobetterweb/charset.js | failureTitle": {
    "message": "Merkistöilmoitus puuttuu tai näkyy liian myöhään HTML:ssä"
  },
  "core/audits/dobetterweb/charset.js | title": {
    "message": "Merkistö määritelty oikein"
  },
  "core/audits/dobetterweb/doctype.js | description": {
    "message": "Dokumenttityypin määrittäminen estää selainta siirtymästä quirks-tilaan. [Lue lisää doctype-ilmoituksesta](https://developer.chrome.com/docs/lighthouse/best-practices/doctype/)."
  },
  "core/audits/dobetterweb/doctype.js | explanationBadDoctype": {
    "message": "Dokumenttityypin nimen on oltava merkkijono `html`"
  },
  "core/audits/dobetterweb/doctype.js | explanationLimitedQuirks": {
    "message": "Dokumentin sisältämä `doctype` käynnistää tämän: `limited-quirks-mode`"
  },
  "core/audits/dobetterweb/doctype.js | explanationNoDoctype": {
    "message": "Dokumentin täytyy sisältää dokumenttityyppi"
  },
  "core/audits/dobetterweb/doctype.js | explanationPublicId": {
    "message": "Oletettu publicId-arvo on tyhjä merkkijono"
  },
  "core/audits/dobetterweb/doctype.js | explanationSystemId": {
    "message": "Oletettu systemId-arvo on tyhjä merkkijono"
  },
  "core/audits/dobetterweb/doctype.js | explanationWrongDoctype": {
    "message": "Dokumentin sisältämä `doctype` käynnistää tämän: `quirks-mode`"
  },
  "core/audits/dobetterweb/doctype.js | failureTitle": {
    "message": "Sivulta puuttuu HTML-tiedostotyyppi, mikä käynnistää quirks-tilan"
  },
  "core/audits/dobetterweb/doctype.js | title": {
    "message": "Sivulla on HTML-dokumenttityyppi"
  },
  "core/audits/dobetterweb/dom-size.js | columnStatistic": {
    "message": "Tilastotieto"
  },
  "core/audits/dobetterweb/dom-size.js | columnValue": {
    "message": "Arvo"
  },
  "core/audits/dobetterweb/dom-size.js | description": {
    "message": "Suuri DOM lisää muistin käyttöä, pidentää [tyylilaskelmia](https://developers.google.com/web/fundamentals/performance/rendering/reduce-the-scope-and-complexity-of-style-calculations) ja aiheuttaa työläitä [asettelun uudelleenjuoksutuksia](https://developers.google.com/speed/articles/reflow). [Katso, miten voit välttää liian suuren DOM:n](https://developer.chrome.com/docs/lighthouse/performance/dom-size/)."
  },
  "core/audits/dobetterweb/dom-size.js | displayValue": {
    "message": "{itemCount,plural, =1{1 elementti}other{# elementtiä}}"
  },
  "core/audits/dobetterweb/dom-size.js | failureTitle": {
    "message": "Vältä liian suurta DOM:ää"
  },
  "core/audits/dobetterweb/dom-size.js | statisticDOMDepth": {
    "message": "DOM:n enimmäissyvyys"
  },
  "core/audits/dobetterweb/dom-size.js | statisticDOMElements": {
    "message": "DOM-elementit yhteensä"
  },
  "core/audits/dobetterweb/dom-size.js | statisticDOMWidth": {
    "message": "Alatason elementtien maksimimäärä"
  },
  "core/audits/dobetterweb/dom-size.js | title": {
    "message": "Välttää liian suurta DOM:ää"
  },
  "core/audits/dobetterweb/geolocation-on-start.js | description": {
    "message": "Sivustot, jotka pyytävät sijainnin käyttöoikeutta ilman asiayhteyttä, saavat käyttäjät epäluuloisiksi tai hämmentävät heitä. Kokeile sen sijaan yhdistää pyyntö käyttäjätoimintoon. [Lue lisää maantieteellisen sijainnin luvasta](https://developer.chrome.com/docs/lighthouse/best-practices/geolocation-on-start/)."
  },
  "core/audits/dobetterweb/geolocation-on-start.js | failureTitle": {
    "message": "Pyytää maantieteellistä sijaintia sivun latauksessa"
  },
  "core/audits/dobetterweb/geolocation-on-start.js | title": {
    "message": "Välttää maantieteellisen sijainnin pyytämistä sivun latauksessa"
  },
  "core/audits/dobetterweb/inspector-issues.js | columnIssueType": {
    "message": "Ongelmatyyppi"
  },
  "core/audits/dobetterweb/inspector-issues.js | description": {
    "message": "Chrome DevToolsin `Issues`-paneeliin kirjatut virheet viittaavat ratkaisemattomiin ongelmiin. Ne voivat johtua epäonnistuneista verkkopyynnöistä, riittämättömistä tietoturva-asetuksista ja muista selainongelmista. Katso lisätietoja kustakin ongelmasta avaamalla Chrome DevToolsin Ongelmat-paneeli."
  },
  "core/audits/dobetterweb/inspector-issues.js | failureTitle": {
    "message": "Ongelmat kirjattiin Chrome DevToolsin `Issues`-paneeliin"
  },
  "core/audits/dobetterweb/inspector-issues.js | issueTypeBlockedByResponse": {
    "message": "Eri lähteitä koskevan käytännön estämä"
  },
  "core/audits/dobetterweb/inspector-issues.js | issueTypeHeavyAds": {
    "message": "Resursseja kuluttavat raskaat mainokset"
  },
  "core/audits/dobetterweb/inspector-issues.js | title": {
    "message": "Ei ongelmia Chrome DevToolsin `Issues`-paneelissa"
  },
  "core/audits/dobetterweb/js-libraries.js | columnVersion": {
    "message": "Versio"
  },
  "core/audits/dobetterweb/js-libraries.js | description": {
    "message": "Kaikki APIn JavaScript-kirjastot havaittiin sivulla. [Lue lisää tästä JavaScript-kirjaston havaitsemisen diagnostiikkatarkastuksesta](https://developer.chrome.com/docs/lighthouse/best-practices/js-libraries/)."
  },
  "core/audits/dobetterweb/js-libraries.js | title": {
    "message": "Havaitut JavaScript-kirjastot"
  },
  "core/audits/dobetterweb/no-document-write.js | description": {
    "message": "Hitaiden yhteyksien käyttäjien kohdalla `document.write()`-komennolla dynaamisesti lisätyt ulkoiset skriptit voivat hidastaa sivun latausta kymmenillä sekunneilla. [Katso, miten voit välttää document.write()-komentoa](https://developer.chrome.com/docs/lighthouse/best-practices/no-document-write/)."
  },
  "core/audits/dobetterweb/no-document-write.js | failureTitle": {
    "message": "Vältä: `document.write()`"
  },
  "core/audits/dobetterweb/no-document-write.js | title": {
    "message": "Vältetty: `document.write()`"
  },
  "core/audits/dobetterweb/notification-on-start.js | description": {
    "message": "Sivustot, jotka pyytävät lupaa ilmoitusten lähettämiseen ilman asiayhteyttä, saavat käyttäjät epäluuloisiksi tai hämmentävät heitä. Kokeile sen sijaan yhdistää pyyntö käyttäjäeleisiin. [Lue lisää ilmoitusluvan pyytämisestä vastuullisesti](https://developer.chrome.com/docs/lighthouse/best-practices/notification-on-start/)."
  },
  "core/audits/dobetterweb/notification-on-start.js | failureTitle": {
    "message": "Pyytää ilmoitusten käyttöoikeutta sivun latauksessa"
  },
  "core/audits/dobetterweb/notification-on-start.js | title": {
    "message": "Välttää ilmoitusten käyttöoikeuden pyytämistä sivun latauksessa"
  },
  "core/audits/dobetterweb/paste-preventing-inputs.js | description": {
    "message": "Sisällön liittämisen estäminen on käyttökokemuksen kannalta huono käytäntö ja heikentää suojausta estämällä salasanojen ylläpitotyökalut.[Lue lisää käyttäjäystävällisistä syöttökentistä](https://developer.chrome.com/docs/lighthouse/best-practices/paste-preventing-inputs/)."
  },
  "core/audits/dobetterweb/paste-preventing-inputs.js | failureTitle": {
    "message": "Estää käyttäjiä liittämästä sisältöä syötekenttiin"
  },
  "core/audits/dobetterweb/paste-preventing-inputs.js | title": {
    "message": "Sallii käyttäjien liittää sisältöä syötekenttiin"
  },
  "core/audits/dobetterweb/uses-http2.js | columnProtocol": {
    "message": "Protokolla"
  },
  "core/audits/dobetterweb/uses-http2.js | description": {
    "message": "HTTP/2 tarjoaa monia etuja HTTP/1.1:een verrattuna, mukaan lukien binaariotsikot ja kanavoinnin. [Lue lisää HTTP/2:sta](https://developer.chrome.com/docs/lighthouse/best-practices/uses-http2/)."
  },
  "core/audits/dobetterweb/uses-http2.js | displayValue": {
    "message": "{itemCount,plural, =1{1 pyyntöä ei tehty HTTP/2:n kautta}other{# pyyntöä ei tehty HTTP/2:n kautta}}"
  },
  "core/audits/dobetterweb/uses-http2.js | title": {
    "message": "Käytä HTTP/2:ta"
  },
  "core/audits/dobetterweb/uses-passive-event-listeners.js | description": {
    "message": "Sinun kannattaa ehkä merkitä kosketus- ja vieritystapahtumien seurainten arvoksi `passive` sivun vieritystoiminnan parantamiseksi. [Lue lisää passiivisten tapahtumaseurainten käyttöönotosta](https://developer.chrome.com/docs/lighthouse/best-practices/uses-passive-event-listeners/)."
  },
  "core/audits/dobetterweb/uses-passive-event-listeners.js | failureTitle": {
    "message": "Ei käytä passiivisia seuraimia vieritystoiminnan parantamiseen"
  },
  "core/audits/dobetterweb/uses-passive-event-listeners.js | title": {
    "message": "Käyttää passiivisia seuraimia vieritystoiminnan parantamiseen"
  },
  "core/audits/errors-in-console.js | description": {
    "message": "Konsoliin kirjatut virheet viittaavat ratkaisemattomiin ongelmiin. Ne voivat johtua epäonnistuneista verkkopyynnöistä ja muista selainongelmista. [Lue lisää virheistä konsolin diagnostiikkatarkastuksesta](https://developer.chrome.com/docs/lighthouse/best-practices/errors-in-console/)."
  },
  "core/audits/errors-in-console.js | failureTitle": {
    "message": "Selainvirheet kirjattiin konsoliin"
  },
  "core/audits/errors-in-console.js | title": {
    "message": "Konsoliin ei kirjattu selainvirheitä"
  },
  "core/audits/font-display.js | description": {
    "message": "Hyödynnä `font-display` CSS ‑ominaisuutta, jotta voit varmistaa tekstin näkymisen käyttäjille verkkofonttien latautuessa. [Lue lisää: `font-display`](https://developer.chrome.com/docs/lighthouse/performance/font-display/)."
  },
  "core/audits/font-display.js | failureTitle": {
    "message": "Varmista, että teksti pysyy näkyvissä verkkofontin lataamisen aikana"
  },
  "core/audits/font-display.js | title": {
    "message": "Kaikki teksti pysyy näkyvissä verkkofontin lataamisen aikana"
  },
  "core/audits/font-display.js | undeclaredFontOriginWarning": {
    "message": "{fontCountForOrigin,plural, =1{Lighthouse ei voinut automaattisesti tarkistaa lähteen ({fontOrigin}) arvoa: `font-display`.}other{Lighthouse ei voinut automaattisesti tarkistaa lähteen ({fontOrigin}) arvoja: `font-display`.}}"
  },
  "core/audits/image-aspect-ratio.js | columnActual": {
    "message": "Kuvasuhde (todellinen)"
  },
  "core/audits/image-aspect-ratio.js | columnDisplayed": {
    "message": "Kuvasuhde (näkyvä)"
  },
  "core/audits/image-aspect-ratio.js | description": {
    "message": "Kuvan mittasuhteiden tulisi täsmätä luonnolliseen kuvasuhteeseen. [Lue lisää kuvasuhteesta](https://developer.chrome.com/docs/lighthouse/best-practices/image-aspect-ratio/)."
  },
  "core/audits/image-aspect-ratio.js | failureTitle": {
    "message": "Näytä kuvat, joiden kuvasuhde on virheellinen"
  },
  "core/audits/image-aspect-ratio.js | title": {
    "message": "Näytä kuvat, joiden kuvasuhde on oikea"
  },
  "core/audits/image-size-responsive.js | columnActual": {
    "message": "Todellinen koko"
  },
  "core/audits/image-size-responsive.js | columnDisplayed": {
    "message": "Näkyvä koko"
  },
  "core/audits/image-size-responsive.js | columnExpected": {
    "message": "Odotettu koko"
  },
  "core/audits/image-size-responsive.js | description": {
    "message": "Kuvan luonnollisten mittojen pitäisi olla suhteutettu näytön kokoon ja pikselisuhteeseen, jotta kuva on mahdollisimman selkeä. [Lue lisää responsiivisten kuvien lisäämisestä](https://web.dev/serve-responsive-images/)."
  },
  "core/audits/image-size-responsive.js | failureTitle": {
    "message": "Näyttää kuvat alhaisella resoluutiolla"
  },
  "core/audits/image-size-responsive.js | title": {
    "message": "Näyttää kuvat sopivalla resoluutiolla"
  },
<<<<<<< HEAD
=======
  "core/audits/installable-manifest.js | already-installed": {
    "message": "Sovellus on jo asennettu"
  },
  "core/audits/installable-manifest.js | cannot-download-icon": {
    "message": "Tarvittavan kuvakkeen lataaminen teknisistä tiedoista ei onnistunut"
  },
  "core/audits/installable-manifest.js | columnValue": {
    "message": "Epäonnistumisen syy"
  },
  "core/audits/installable-manifest.js | description": {
    "message": "Service worker ‑teknologia tuo sovelluksen käyttöön monia progressiivisen web-sovelluksen ominaisuuksia, kuten offline-käytön, aloitusnäytölle lisäämisen ja push-ilmoitukset. Jos service worker ja manifesti on otettu käyttöön oikein, selaimet voivat aktiivisesti suositella käyttäjille sovelluksesi lisäämistä aloitusnäytölle, mikä voi lisätä aktivoitumisten määrää. [Lue lisää manifestin asennusvaatimuksista](https://developer.chrome.com/docs/lighthouse/pwa/installable-manifest/)."
  },
  "core/audits/installable-manifest.js | displayValue": {
    "message": "{itemCount,plural, =1{1 syy}other{# syytä}}"
  },
  "core/audits/installable-manifest.js | failureTitle": {
    "message": "Web app manifest ja service worker eivät täytä asennettavuusvaatimuksia"
  },
  "core/audits/installable-manifest.js | ids-do-not-match": {
    "message": "Play Kauppa ‑sovelluksen URL ja Play Kaupan tunnus eivät täsmää"
  },
  "core/audits/installable-manifest.js | in-incognito": {
    "message": "Sivu ladataan incognito-ikkunassa"
  },
  "core/audits/installable-manifest.js | manifest-display-not-supported": {
    "message": "Manifestin `display`-omaisuuden on oltava `standalone`, `fullscreen` tai `minimal-ui`"
  },
  "core/audits/installable-manifest.js | manifest-display-override-not-supported": {
    "message": "Manifestissä on \"display_override\"-kenttä, ja ensimmäisen tuetun näyttötilan on oltava \"standalone\", \"fullscreen\" tai \"minimal-ui\""
  },
  "core/audits/installable-manifest.js | manifest-empty": {
    "message": "Manifestin nouto ei onnistunut, se on tyhjä tai ei jäsenneltävissä"
  },
  "core/audits/installable-manifest.js | manifest-location-changed": {
    "message": "Manifestin URL muuttui manifestin noudon aikana"
  },
  "core/audits/installable-manifest.js | manifest-missing-name-or-short-name": {
    "message": "Manifestissä ei ole `name`- tai `short_name`-kenttää"
  },
  "core/audits/installable-manifest.js | manifest-missing-suitable-icon": {
    "message": "Manifestissa ei ole sopivaa kuvaketta, siinä on oltava vähintään {value0} pikselin kokoinen PNG-, SVG- tai WebP-tiedosto, kokomäärite on lisättävä ja mahdollisen tarkoitusmääritteen on oltava \"any\"."
  },
  "core/audits/installable-manifest.js | no-acceptable-icon": {
    "message": "Mikään kuvakkeista ei ole vähintään {value0} pikselin kokoinen PNG-, SVG- tai WebP-tiedosto, kun tarkoitusmääritettä ei ole lisätty tai se on \"any\"."
  },
  "core/audits/installable-manifest.js | no-icon-available": {
    "message": "Ladattu kuvake oli tyhjä tai vioittunut"
  },
  "core/audits/installable-manifest.js | no-id-specified": {
    "message": "Ei Play Kaupan tunnusta"
  },
  "core/audits/installable-manifest.js | no-manifest": {
    "message": "Sivulta puuttuu manifestin <link>-URL"
  },
  "core/audits/installable-manifest.js | no-url-for-service-worker": {
    "message": "Service workeria ei voitu tarkistaa, koska manifestistä puuttuu \"start_url\"-kenttä"
  },
  "core/audits/installable-manifest.js | noErrorId": {
    "message": "Asennettavuusvirheen tunnusta \"{errorId}\" ei tunnistettu"
  },
  "core/audits/installable-manifest.js | not-from-secure-origin": {
    "message": "Sivu ei ole peräisin turvallisesta lähteestä"
  },
  "core/audits/installable-manifest.js | not-in-main-frame": {
    "message": "Sivu ei lataudu pääkehyksessä"
  },
  "core/audits/installable-manifest.js | not-offline-capable": {
    "message": "Sivu ei toimi ilman verkkoyhteyttä"
  },
  "core/audits/installable-manifest.js | pipeline-restarted": {
    "message": "PWA on poistettu ja asennettavuustarkistuksia nollataan."
  },
  "core/audits/installable-manifest.js | platform-not-supported-on-android": {
    "message": "Määritettyä sovellusalustaa ei tueta Androidilla"
  },
  "core/audits/installable-manifest.js | prefer-related-applications": {
    "message": "Manifestin määritys prefer_related_applications: true"
  },
  "core/audits/installable-manifest.js | prefer-related-applications-only-beta-stable": {
    "message": "prefer_related_applications on tuettu vain Chromen betaversioissa ja vakaissa versioissa Androidilla."
  },
  "core/audits/installable-manifest.js | protocol-timeout": {
    "message": "Lighthouse ei pystynyt havaitsemaan, onko sivu asennettava. Yritä uudelleen Chromen uudemmalla versiolla."
  },
  "core/audits/installable-manifest.js | start-url-not-valid": {
    "message": "Manifestin aloitus-URL ei kelpaa"
  },
  "core/audits/installable-manifest.js | title": {
    "message": "Web app manifest ja service worker täyttävät asennettavuusvaatimukset"
  },
  "core/audits/installable-manifest.js | url-not-supported-for-webapk": {
    "message": "Manifestissa oleva URL sisältää käyttäjänimen, salasanan tai portin"
  },
  "core/audits/installable-manifest.js | warn-not-offline-capable": {
    "message": "Sivu ei toimi ilman verkkoyhteyttä. Tämä sivu ei enää ole ladattavissa Chrome 93:n vakaan version jälkeen (julkaistaan elokuussa 2021)."
  },
>>>>>>> 772c8f71
  "core/audits/is-on-https.js | allowed": {
    "message": "Sallittu"
  },
  "core/audits/is-on-https.js | blocked": {
    "message": "Estetty"
  },
  "core/audits/is-on-https.js | columnInsecureURL": {
    "message": "Suojaamaton URL-osoite"
  },
  "core/audits/is-on-https.js | columnResolution": {
    "message": "Pyydä ratkaisua"
  },
  "core/audits/is-on-https.js | description": {
    "message": "Kaikki sivustot on suojattava HTTPS:llä, vaikka ne eivät käsittelisi arkaluontoista dataa. Vältä myös [yhdistelmäsisältöä](https://developers.google.com/web/fundamentals/security/prevent-mixed-content/what-is-mixed-content) eli alkupyyntöön vastaamista HTTPS:llä ja joidenkin resurssien lataamista HTTP:llä. HTTPS estää tunkeutujia peukaloimasta sovelluksesi ja sen käyttäjien välistä toimintaa tai seuraamasta sitä passiivisesti. HTTPS:ää edellytetään HTTP/2:ssa ja monien uusien verkkoalustojen rajapinnoissa. [Lue lisää HTTPS:stä](https://developer.chrome.com/docs/lighthouse/pwa/is-on-https/)."
  },
  "core/audits/is-on-https.js | displayValue": {
    "message": "{itemCount,plural, =1{1 suojaamaton pyyntö löytyi}other{# suojaamatonta pyyntöä löytyi}}"
  },
  "core/audits/is-on-https.js | failureTitle": {
    "message": "Ei käytä HTTPS:ää"
  },
  "core/audits/is-on-https.js | title": {
    "message": "Käyttää HTTPS:ää"
  },
  "core/audits/is-on-https.js | upgraded": {
    "message": "Siirretty automaattisesti HTTPS:ään"
  },
  "core/audits/is-on-https.js | warning": {
    "message": "Sallittu varoituksen kanssa"
  },
  "core/audits/largest-contentful-paint-element.js | columnPercentOfLCP": {
    "message": "% LCP:stä"
  },
  "core/audits/largest-contentful-paint-element.js | columnPhase": {
    "message": "Vaihe"
  },
  "core/audits/largest-contentful-paint-element.js | columnTiming": {
    "message": "Ajoitus"
  },
  "core/audits/largest-contentful-paint-element.js | description": {
    "message": "Tämä on näkymän suurin renderöity sisältö. [Lue lisää Sivun latautumisaika ‐mittarista](https://developer.chrome.com/docs/lighthouse/performance/lighthouse-largest-contentful-paint/)."
  },
  "core/audits/largest-contentful-paint-element.js | itemLoadDelay": {
    "message": "Latautumisen viive"
  },
  "core/audits/largest-contentful-paint-element.js | itemLoadTime": {
    "message": "Latautumisaika"
  },
  "core/audits/largest-contentful-paint-element.js | itemRenderDelay": {
    "message": "Renderöinnin viive"
  },
  "core/audits/largest-contentful-paint-element.js | itemTTFB": {
    "message": "TTFB"
  },
  "core/audits/largest-contentful-paint-element.js | title": {
    "message": "Suurin renderöity sisältöosa"
  },
  "core/audits/layout-shift-elements.js | columnContribution": {
    "message": "CLS-vaikuttavuus"
  },
  "core/audits/layout-shift-elements.js | description": {
    "message": "Nämä DOM-elementit tuottavat suurimman osan sivun CLS-arvosta. [Katso, miten voit parantaa CLS:ää](https://web.dev/optimize-cls/)"
  },
  "core/audits/layout-shift-elements.js | title": {
    "message": "Vältä suuria asettelun muutoksia"
  },
  "core/audits/lcp-lazy-loaded.js | description": {
    "message": "Laiskasti latautuvat sivun yläosan kuvat renderöidään sivulla myöhemmin, mikä voi viivästyttää sivun latautumisaikaa. [Lue lisää optimaalisesta laiskasta latautumisesta](https://web.dev/lcp-lazy-loading/)."
  },
  "core/audits/lcp-lazy-loaded.js | failureTitle": {
    "message": "Sivun latautumisajan kuva latautui laiskasti"
  },
  "core/audits/lcp-lazy-loaded.js | title": {
    "message": "Sivun latautumisajan kuva ei latautunut laiskasti"
  },
  "core/audits/long-tasks.js | description": {
    "message": "Näyttää pääsäikeen pitkäkestoisimmat tehtävät, mistä on apua syöttöviiveen pahimpien aiheuttajien tunnistamisessa. [Katso, miten voit välttää pitkät pääsäikeen tehtävät](https://web.dev/long-tasks-devtools/)."
  },
  "core/audits/long-tasks.js | displayValue": {
    "message": "{itemCount,plural, =1{# pitkäkestoinen tehtävä löydetty}other{# pitkäkestoista tehtävää löydetty}}"
  },
  "core/audits/long-tasks.js | title": {
    "message": "Vältä pitkäkestoisia pääsäikeen tehtäviä"
  },
  "core/audits/mainthread-work-breakdown.js | columnCategory": {
    "message": "Luokka"
  },
  "core/audits/mainthread-work-breakdown.js | description": {
    "message": "Suosittelemme lyhentämään JS:n jäsentämiseen, kääntämiseen ja suorittamiseen kuluvaa aikaa. Pienempien JS-resurssien jakeleminen voi auttaa. [Katso, miten voit minimoida pääsäikeestä aiheutuvaa työtä](https://developer.chrome.com/docs/lighthouse/performance/mainthread-work-breakdown/)."
  },
  "core/audits/mainthread-work-breakdown.js | failureTitle": {
    "message": "Minimoi pääsäikeen työkuorma"
  },
  "core/audits/mainthread-work-breakdown.js | title": {
    "message": "Minimoi pääsäikeen työkuorman"
  },
  "core/audits/metrics/cumulative-layout-shift.js | description": {
    "message": "Kumulatiivinen asettelumuutos mittaa näkymässä olevien elementtien liikettä. [Lue lisää Kumulatiivinen asettelumuutos ‐mittarista](https://web.dev/cls/)."
  },
  "core/audits/metrics/first-contentful-paint.js | description": {
    "message": "Ensimmäinen sisällön renderöinti kertoo, milloin ensimmäinen tekstikohde tai kuva renderöidään. [Lue lisää Ensimmäinen sisällön renderöinti ‐mittarista](https://developer.chrome.com/docs/lighthouse/performance/first-contentful-paint/)."
  },
  "core/audits/metrics/first-meaningful-paint.js | description": {
    "message": "Ensimmäinen merkityksellinen renderöinti kertoo, milloin sivun ensisijainen sisältö tulee näkyviin. [Lue lisää Ensimmäinen merkityksellinen renderöinti ‐mittarista](https://developer.chrome.com/docs/lighthouse/performance/first-meaningful-paint/)."
  },
  "core/audits/metrics/interaction-to-next-paint.js | description": {
    "message": "Interaktiosta seuraavaan renderöintiin ‐mittari mittaa sivun responsiivisuutta eli sitä, kuinka pian sivu vastaa näkyvästi käyttäjän palautteeseen. [Lue lisää Interaktiosta seuraavaan renderöintiin ‐mittarista](https://web.dev/inp/)."
  },
  "core/audits/metrics/interactive.js | description": {
    "message": "Interaktiivisuutta edeltävä aika tarkoittaa aikaa, joka sivulla kestää siihen, että se on täysin interaktiivinen. [Lue lisää Interaktiivisuutta edeltävä aika ‐mittarista](https://developer.chrome.com/docs/lighthouse/performance/interactive/)."
  },
  "core/audits/metrics/largest-contentful-paint.js | description": {
    "message": "Suurimman sisällön renderöinti mittaa suurimman tekstikohteen tai kuvan renderöintiaikaa. [Lue lisää Sivun latautumisaika ‐mittarista](https://developer.chrome.com/docs/lighthouse/performance/lighthouse-largest-contentful-paint/)."
  },
  "core/audits/metrics/max-potential-fid.js | description": {
    "message": "Käyttäjien ensitoiminnon suurin mahdollinen viive on sama kuin pisimmän tehtävän kesto. [Lue lisää Suurin mahdollinen ensimmäisen toiminnon viive ‑mittarista](https://developer.chrome.com/docs/lighthouse/performance/lighthouse-max-potential-fid/)."
  },
  "core/audits/metrics/speed-index.js | description": {
    "message": "Nopeusindeksi kertoo, kuinka nopeasti sivun sisältö tulee näkyviin. [Lue lisää Nopeusindeksi-mittarista](https://developer.chrome.com/docs/lighthouse/performance/speed-index/)."
  },
  "core/audits/metrics/total-blocking-time.js | description": {
    "message": "Kaikkien FCP:n ja interaktiivisuutta edeltävän ajan väliset ajanjaksot yhteenlaskettuna, kun tehtävän pituus on yli 50 ms (ilmoitettu millisekunteina). [Lue lisää Estoaika yhteensä ‐mittarista](https://developer.chrome.com/docs/lighthouse/performance/lighthouse-total-blocking-time/)."
  },
  "core/audits/network-rtt.js | description": {
    "message": "Verkon meno-paluuajoilla (RTT) on suuri vaikutus suorituskykyyn. Jos RTT lähtöpaikkaan on pitkä, se on merkki siitä, että käyttäjää lähellä olevien palvelimien suorituskyvyssä on parantamisen varaa. [Lue lisää meno-paluuajasta](https://hpbn.co/primer-on-latency-and-bandwidth/)."
  },
  "core/audits/network-rtt.js | title": {
    "message": "Verkon meno-paluuajat"
  },
  "core/audits/network-server-latency.js | description": {
    "message": "Palvelimen viiveet voivat vaikuttaa verkon suorituskykyyn. Jos lähtöpaikan palvelimen viive on korkea, se on merkki siitä, että palvelin on ylikuormittunut tai sen taustasuorituskyky on huono. [Lue lisää palvelimen vastausajasta](https://hpbn.co/primer-on-web-performance/#analyzing-the-resource-waterfall)."
  },
  "core/audits/network-server-latency.js | title": {
    "message": "Palvelimen taustaviiveet"
  },
  "core/audits/no-unload-listeners.js | description": {
    "message": "`unload` ei käynnisty luotettavasti, ja sen kuuntelu voi estää selaimen optimoinnin, esim. Back-Forward-välimuistin toiminnan. Käytä sen sijaan `pagehide`- tai `visibilitychange`-tapahtumia. [Lue lisää tapahtumaseurainten tyhjentämisestä](https://web.dev/bfcache/#never-use-the-unload-event)"
  },
  "core/audits/no-unload-listeners.js | failureTitle": {
    "message": "Rekisteröi (`unload`) kuuntelijan"
  },
  "core/audits/no-unload-listeners.js | title": {
    "message": "Ohittaa (`unload`) kuuntelijat"
  },
  "core/audits/non-composited-animations.js | description": {
    "message": "Sommittelemattomat animaatiot voivat olla huonolaatuisia ja nostaa CLS:ää. [Katso, miten voit välttää sommittelemattomia animaatioita](https://developer.chrome.com/docs/lighthouse/performance/non-composited-animations/)."
  },
  "core/audits/non-composited-animations.js | displayValue": {
    "message": "{itemCount,plural, =1{# animaatioelementti löydetty}other{# animaatioelementtiä löydetty}}"
  },
  "core/audits/non-composited-animations.js | filterMayMovePixels": {
    "message": "filter-omaisuus voi siirtää pikseleitä"
  },
  "core/audits/non-composited-animations.js | incompatibleAnimations": {
    "message": "Kohteessa on toinen yhteensopimaton animaatio"
  },
  "core/audits/non-composited-animations.js | nonReplaceCompositeMode": {
    "message": "Tehosteen sommittelutila on muu kuin replace"
  },
  "core/audits/non-composited-animations.js | title": {
    "message": "Vältä sommittelemattomia animaatioita"
  },
  "core/audits/non-composited-animations.js | transformDependsBoxSize": {
    "message": "transform-omaisuus riippuu kentän koosta"
  },
  "core/audits/non-composited-animations.js | unsupportedCSSProperty": {
    "message": "{propertyCount,plural, =1{Ei-tuettu CSS-omaisuus: {properties}}other{Ei-tuetut CSS-omaisuudet: {properties}}}"
  },
  "core/audits/non-composited-animations.js | unsupportedTimingParameters": {
    "message": "Tehosteessa on ei-tuettuja ajoitusparametreja"
  },
  "core/audits/performance-budget.js | description": {
    "message": "Pidä verkkopyyntöjen määrä ja koko tehokkuusbudjetissa määritettyjen tavoitteiden rajoissa. [Lue lisää tehokkuusbudjeteista](https://developers.google.com/web/tools/lighthouse/audits/budgets)."
  },
  "core/audits/performance-budget.js | requestCountOverBudget": {
    "message": "{count,plural, =1{1 pyyntö}other{# pyyntöä}}"
  },
  "core/audits/performance-budget.js | title": {
    "message": "Tehokkuusbudjetti"
  },
  "core/audits/preload-fonts.js | description": {
    "message": "Esilataa `optional` fonttia ensikertalaisten kävijöiden saataville. [Lue lisää fonttien esilataamisesta](https://web.dev/preload-optional-fonts/)."
  },
  "core/audits/preload-fonts.js | failureTitle": {
    "message": "Fontteja, joissa on `font-display: optional`, ei ole esiladattu"
  },
  "core/audits/preload-fonts.js | title": {
    "message": "Fontit, joissa on `font-display: optional`, on esiladattu"
  },
  "core/audits/prioritize-lcp-image.js | description": {
    "message": "Jos LCP-elementti on lisätty dynaamisesti sivulle, sinun pitää esiladata kuva LCP:n parantamiseksi. [Lue lisää LCP-elementtien esilataamisesta](https://web.dev/optimize-lcp/#optimize-when-the-resource-is-discovered)."
  },
  "core/audits/prioritize-lcp-image.js | title": {
    "message": "Esilataa sivun latautumisajan kuva"
  },
  "core/audits/redirects.js | description": {
    "message": "Uudelleenohjaukset viivästyttävät sivun lataamista. [Lue, miten voit välttää sivujen uudelleenohjaukset](https://developer.chrome.com/docs/lighthouse/performance/redirects/)."
  },
  "core/audits/redirects.js | title": {
    "message": "Vältä useita uudelleenohjauksia"
  },
  "core/audits/seo/canonical.js | description": {
    "message": "Ensisijaiset linkit ehdottavat, mitä URL-osoitteita näyttää hakutuloksissa. [Lue lisää ensisijaisista linkeistä](https://developer.chrome.com/docs/lighthouse/seo/canonical/)."
  },
  "core/audits/seo/canonical.js | explanationConflict": {
    "message": "Useita ristiriitaisia URL-osoitteita ({urlList})"
  },
  "core/audits/seo/canonical.js | explanationInvalid": {
    "message": "Virheellinen URL-osoite ({url})"
  },
  "core/audits/seo/canonical.js | explanationPointsElsewhere": {
    "message": "Viittaa toiseen `hreflang`-sijaintiin ({url})"
  },
  "core/audits/seo/canonical.js | explanationRelative": {
    "message": "Ei ole absoluuttinen URL-osoite ({url})"
  },
  "core/audits/seo/canonical.js | explanationRoot": {
    "message": "Osoittaa verkkotunnuksen juuri-URL-osoitteeseen (kotisivulle) sitä vastaavan sisältösivun sijaan"
  },
  "core/audits/seo/canonical.js | failureTitle": {
    "message": "Dokumentissa ei ole kelvollista `rel=canonical`-määritettä"
  },
  "core/audits/seo/canonical.js | title": {
    "message": "Dokumentissa on kelvollinen `rel=canonical`"
  },
  "core/audits/seo/crawlable-anchors.js | columnFailingLink": {
    "message": "Linkki ei indeksoitavissa"
  },
  "core/audits/seo/crawlable-anchors.js | description": {
    "message": "Hakukoneet voivat käyttää linkeissä `href`-attribuutteja sivustojen indeksointia varten. Varmista, että ankkurielementtien `href`-attribuutti linkittää sopivaan kohteeseen, jotta useammat sivuston sivut ovat löydettävissä. [Katso, miten voit tehdä linkeistä indeksoitavia](https://support.google.com/webmasters/answer/9112205)."
  },
  "core/audits/seo/crawlable-anchors.js | failureTitle": {
    "message": "Linkit eivät ole indeksoitavissa"
  },
  "core/audits/seo/crawlable-anchors.js | title": {
    "message": "Linkit ovat indeksoitavissa"
  },
  "core/audits/seo/font-size.js | additionalIllegibleText": {
    "message": "Muu lukukelvoton teksti"
  },
  "core/audits/seo/font-size.js | columnFontSize": {
    "message": "Fonttikoko"
  },
  "core/audits/seo/font-size.js | columnPercentPageText": {
    "message": "% sivun tekstistä"
  },
  "core/audits/seo/font-size.js | columnSelector": {
    "message": "Valitsin"
  },
  "core/audits/seo/font-size.js | description": {
    "message": "Alle 12 pikselin kirjasinkoot ovat liian pieniä luettavaksi ja edellyttävät mobiilivierailijoiden zoomaavan nipistämällä voidakseen lukea. Pyri siihen, että >60 % sivun tekstistä on ≥12 px. [Lue lisää helppolukuisesta fonttikoosta](https://developer.chrome.com/docs/lighthouse/seo/font-size/)."
  },
  "core/audits/seo/font-size.js | displayValue": {
    "message": "{decimalProportion, number, extendedPercent} lukukelpoista tekstiä"
  },
  "core/audits/seo/font-size.js | explanationViewport": {
    "message": "Teksti on lukukelvotonta, koska näkymän sisällönkuvauskenttää ei ole optimoitu mobiilinäytöille."
  },
  "core/audits/seo/font-size.js | failureTitle": {
    "message": "Dokumentissa ei käytetä lukukelpoisia fonttikokoja"
  },
  "core/audits/seo/font-size.js | legibleText": {
    "message": "Lukukelpoista tekstiä"
  },
  "core/audits/seo/font-size.js | title": {
    "message": "Dokumentti käyttää lukukelpoisia fonttikokoja"
  },
  "core/audits/seo/hreflang.js | description": {
    "message": "hreflang-linkit kertovat hakukoneille, mikä sivuversio niiden pitäisi lisätä tietyn kielen tai alueen hakutuloksiin. [Lue lisää: `hreflang`](https://developer.chrome.com/docs/lighthouse/seo/hreflang/)."
  },
  "core/audits/seo/hreflang.js | failureTitle": {
    "message": "Dokumentissa ei ole kelvollista `hreflang`-elementtiä"
  },
  "core/audits/seo/hreflang.js | notFullyQualified": {
    "message": "Suhteellinen href-arvo"
  },
  "core/audits/seo/hreflang.js | title": {
    "message": "Dokumentissa on kelvollinen `hreflang`"
  },
  "core/audits/seo/hreflang.js | unexpectedLanguage": {
    "message": "Odottamaton kielikoodi"
  },
  "core/audits/seo/http-status-code.js | description": {
    "message": "Epäonnistuneita HTTP-tilakoodeja sisältäviä sivuja ei välttämättä indeksoida oikein. [Lue lisää HTTP-tilakoodeista](https://developer.chrome.com/docs/lighthouse/seo/http-status-code/)."
  },
  "core/audits/seo/http-status-code.js | failureTitle": {
    "message": "Sivun HTTP-tilakoodi on epäonnistunut"
  },
  "core/audits/seo/http-status-code.js | title": {
    "message": "Sivun HTTP-tilakoodi on onnistunut"
  },
  "core/audits/seo/is-crawlable.js | description": {
    "message": "Hakukoneet eivät voi sisällyttää sivujasi hakutuloksiin, jos niillä ei ole lupaa indeksoida niitä. [Lue lisää indeksointirobottien säännöistä](https://developer.chrome.com/docs/lighthouse/seo/is-crawlable/)."
  },
  "core/audits/seo/is-crawlable.js | failureTitle": {
    "message": "Sivun indeksointi on estetty"
  },
  "core/audits/seo/is-crawlable.js | title": {
    "message": "Sivun indeksointia ei ole estetty"
  },
  "core/audits/seo/link-text.js | description": {
    "message": "Kuvailevat linkkitekstit auttavat hakukoneita ymmärtämään sisältöäsi. [Katso, miten voit helpottaa linkkien käyttöä](https://developer.chrome.com/docs/lighthouse/seo/link-text/)."
  },
  "core/audits/seo/link-text.js | displayValue": {
    "message": "{itemCount,plural, =1{1 linkki löydetty}other{# linkkiä löydetty}}"
  },
  "core/audits/seo/link-text.js | failureTitle": {
    "message": "Linkeissä ei ole kuvaavaa tekstiä"
  },
  "core/audits/seo/link-text.js | title": {
    "message": "Linkeissä on kuvailevaa tekstiä"
  },
  "core/audits/seo/manual/structured-data.js | description": {
    "message": "Suorita [Structured Data Testing Tool](https://search.google.com/structured-data/testing-tool/) ja [Structured Data Linter](http://linter.structured-data.org/) vahvistaaksesi strukturoidun datan. [Lue lisää strukturoidusta datasta](https://developer.chrome.com/docs/lighthouse/seo/structured-data/)."
  },
  "core/audits/seo/manual/structured-data.js | title": {
    "message": "Strukturoitu data on kelvollinen"
  },
  "core/audits/seo/meta-description.js | description": {
    "message": "Hakutuloksiin voidaan lisätä sisällönkuvauskenttiä, joissa kuvaillaan sivun sisältöä lyhyesti. [Lue lisää sisällönkuvauskentästä](https://developer.chrome.com/docs/lighthouse/seo/meta-description/)."
  },
  "core/audits/seo/meta-description.js | explanation": {
    "message": "Kuvausteksti on tyhjä."
  },
  "core/audits/seo/meta-description.js | failureTitle": {
    "message": "Dokumentissa ei ole sisällönkuvauskenttää"
  },
  "core/audits/seo/meta-description.js | title": {
    "message": "Dokumentissa on sisällönkuvauskenttä"
  },
  "core/audits/seo/plugins.js | description": {
    "message": "Hakukoneet eivät voi indeksoida liitännäisten sisältöä, ja monet laitteet rajoittavat liitännäisten käyttöä tai eivät tue niitä. [Lue lisää liitännäisten välttämisestä](https://developer.chrome.com/docs/lighthouse/seo/plugins/)."
  },
  "core/audits/seo/plugins.js | failureTitle": {
    "message": "Dokumentti käyttää laajennuksia"
  },
  "core/audits/seo/plugins.js | title": {
    "message": "Dokumentti välttää laajennuksia"
  },
  "core/audits/seo/robots-txt.js | description": {
    "message": "Jos robots.txt-tiedostosi on muotoiltu väärin, indeksointirobotit eivät välttämättä ymmärrä, miten haluat sivustosi indeksoitavan. [Lue lisää robots.txt-tiedostoista](https://developer.chrome.com/docs/lighthouse/seo/invalid-robots-txt/)."
  },
  "core/audits/seo/robots-txt.js | displayValueHttpBadCode": {
    "message": "Robots.txt-pyyntö palautti HTTP-tilan: {statusCode}"
  },
  "core/audits/seo/robots-txt.js | displayValueValidationError": {
    "message": "{itemCount,plural, =1{1 virhe löydetty}other{# virhettä löydetty}}"
  },
  "core/audits/seo/robots-txt.js | explanation": {
    "message": "Lighthouse ei voinut ladata robots.txt-tiedostoa"
  },
  "core/audits/seo/robots-txt.js | failureTitle": {
    "message": "robots.txt ei ole kelvollinen"
  },
  "core/audits/seo/robots-txt.js | title": {
    "message": "robots.txt on kelvollinen"
  },
  "core/audits/seo/tap-targets.js | description": {
    "message": "Interaktiivisten elementtien, kuten painikkeiden ja linkkien, on oltava tarpeeksi suuria (48 x 48 px) tai niiden ympärillä on oltava tarpeeksi tilaa, jotta niiden napauttaminen onnistuu helposti niin, etteivät ne ole muiden elementtien päällä. [Lue lisää napautuskohteista](https://developer.chrome.com/docs/lighthouse/seo/tap-targets/)."
  },
  "core/audits/seo/tap-targets.js | displayValue": {
    "message": "{decimalProportion, number, percent} oikean kokoisia napautuskohteita"
  },
  "core/audits/seo/tap-targets.js | explanationViewportMetaNotOptimized": {
    "message": "Napautuskohteet ovat liian pieniä, koska näkymän sisällönkuvauskenttää ei ole optimoitu mobiilinäytöille"
  },
  "core/audits/seo/tap-targets.js | failureTitle": {
    "message": "Napautuskohteet eivät ole sopivan kokoisia"
  },
  "core/audits/seo/tap-targets.js | overlappingTargetHeader": {
    "message": "Päällekkäinen kohde"
  },
  "core/audits/seo/tap-targets.js | tapTargetHeader": {
    "message": "Napautuskohde"
  },
  "core/audits/seo/tap-targets.js | title": {
    "message": "Napautuskohteet ovat sopivan kokoisia"
  },
  "core/audits/server-response-time.js | description": {
    "message": "Varmista, että päädokumentin palvelimen vasteaika on lyhyt, koska kaikki muut pyynnöt ovat riippuvaisia siitä. [Lue lisää Ensimmäistä tavua edeltävä aika ‐mittarista](https://developer.chrome.com/docs/lighthouse/performance/time-to-first-byte/)."
  },
  "core/audits/server-response-time.js | displayValue": {
    "message": "Päädokumentti käytti {timeInMs, number, milliseconds} ms"
  },
  "core/audits/server-response-time.js | failureTitle": {
    "message": "Lyhennä palvelimen vasteaikaa alussa"
  },
  "core/audits/server-response-time.js | title": {
    "message": "Palvelimen vasteaika alussa oli lyhyt"
  },
  "core/audits/themed-omnibox.js | description": {
    "message": "Voit muokata selaimen osoitepalkkia sivustosi teeman mukaiseksi. [Lue lisää osoitepalkin teemasta](https://developer.chrome.com/docs/lighthouse/pwa/themed-omnibox/)."
  },
  "core/audits/themed-omnibox.js | failureTitle": {
    "message": "Ei aseta osoitepalkin teemaväriä"
  },
  "core/audits/themed-omnibox.js | title": {
    "message": "Asettaa osoitepalkin teemavärin"
  },
  "core/audits/third-party-facades.js | categoryCustomerSuccess": {
    "message": "{productName} (asiakkaiden menestystarinat)"
  },
  "core/audits/third-party-facades.js | categoryMarketing": {
    "message": "{productName} (markkinointi)"
  },
  "core/audits/third-party-facades.js | categorySocial": {
    "message": "{productName} (some)"
  },
  "core/audits/third-party-facades.js | categoryVideo": {
    "message": "{productName} (video)"
  },
  "core/audits/third-party-facades.js | columnProduct": {
    "message": "Tuote"
  },
  "core/audits/third-party-facades.js | description": {
    "message": "Osa kolmansien osapuolten upotuksista on ladattavissa laiskasti. Kannattaa ehkä korvata ne fasadeilla, kunnes niitä tarvitaan. [Lue lisää kolmansien osapuolten lykkäämisestä fasadilla](https://developer.chrome.com/docs/lighthouse/performance/third-party-facades/)."
  },
  "core/audits/third-party-facades.js | displayValue": {
    "message": "{itemCount,plural, =1{# vaihtoehtoinen fasadi saatavilla}other{# vaihtoehtoista fasadia saatavilla}}"
  },
  "core/audits/third-party-facades.js | failureTitle": {
    "message": "Osa kolmansien osapuolten sisällöstä on ladattavissa laiskasti fasadin avulla"
  },
  "core/audits/third-party-facades.js | title": {
    "message": "Lataa kolmansien osapuolten sisältöä laiskemmin fasadeilla"
  },
  "core/audits/third-party-summary.js | columnThirdParty": {
    "message": "Kolmas osapuoli"
  },
  "core/audits/third-party-summary.js | description": {
    "message": "Kolmannen osapuolen koodi voi vaikuttaa lataustehokkuuteen merkittävästi. Rajoita tarpeettomien kolmannen osapuolen palveluntarjoajien määrää ja yritä ladata kolmannen osapuolen koodi sen jälkeen, kun sivun ensisijainen lataus on valmis. [Katso, miten voit minimoida kolmannen osapuolen vaikutuksen](https://developers.google.com/web/fundamentals/performance/optimizing-content-efficiency/loading-third-party-javascript/)."
  },
  "core/audits/third-party-summary.js | displayValue": {
    "message": "Kolmannen osapuolen koodi esti pääsäikeen {timeInMs, number, milliseconds} ms:n ajan"
  },
  "core/audits/third-party-summary.js | failureTitle": {
    "message": "Vähennä kolmannen osapuolen koodin vaikutusta"
  },
  "core/audits/third-party-summary.js | title": {
    "message": "Minimoi kolmannen osapuolen käyttö"
  },
  "core/audits/timing-budget.js | columnMeasurement": {
    "message": "Arvo"
  },
  "core/audits/timing-budget.js | columnTimingMetric": {
    "message": "Mittari"
  },
  "core/audits/timing-budget.js | description": {
    "message": "Aseta aikabudjetti, niin voit seurata sivustosi nopeutta. Kun sivusto toimii oikein, sen latausaika on lyhyt ja se vastaa käyttäjän syötteisiin nopeasti. [Lue lisää tehokkuusbudjeteista](https://developers.google.com/web/tools/lighthouse/audits/budgets)."
  },
  "core/audits/timing-budget.js | title": {
    "message": "Aikabudjetti"
  },
  "core/audits/unsized-images.js | description": {
    "message": "Lisää kuvaelementeille kiinteä leveys ja pituus, jotta asettelu muuttuu vähemmän ja CLS paranee. [Katso, miten voit valita kuvan mitat](https://web.dev/optimize-cls/#images-without-dimensions)."
  },
  "core/audits/unsized-images.js | failureTitle": {
    "message": "Kuvaelementeiltä puuttuu kiinteä `width` ja `height`"
  },
  "core/audits/unsized-images.js | title": {
    "message": "Kuvaelementeillä on kiinteä `width` ja `height`"
  },
  "core/audits/user-timings.js | columnType": {
    "message": "Tyyppi"
  },
  "core/audits/user-timings.js | description": {
    "message": "Suosittelemme käyttämään sovelluksen kehittämisessä User Timing APIa mittaamaan todellista toimivuutta tärkeiden käyttökokemusten aikana. [Lue lisää User Timing ‑merkeistä](https://developer.chrome.com/docs/lighthouse/performance/user-timings/)."
  },
  "core/audits/user-timings.js | displayValue": {
    "message": "{itemCount,plural, =1{1 käyttäjän ajankäyttömerkintä}other{# käyttäjän ajankäyttömerkintää}}"
  },
  "core/audits/user-timings.js | title": {
    "message": "User Timing ‑merkinnät ja ‑mitat"
  },
  "core/audits/uses-rel-preconnect.js | crossoriginWarning": {
    "message": "`<link rel=preconnect>` löytyi osoitteelle {securityOrigin}, mutta selain ei käyttänyt sitä. Varmista, että käytät eri lähteiden `crossorigin`-määritettä oikein."
  },
  "core/audits/uses-rel-preconnect.js | description": {
    "message": "Suosittelemme lisäämään sivulle `preconnect`- tai `dns-prefetch` ‑resurssivihjeitä, joiden avulla yhteydet tärkeisiin kolmannen osapuolen alkuperiin voidaan muodostaa ajoissa. [Katso, miten voit muodostaa yhteyden pakollisiin alkuperiin](https://developer.chrome.com/docs/lighthouse/performance/uses-rel-preconnect/)."
  },
  "core/audits/uses-rel-preconnect.js | title": {
    "message": "Muodosta yhteydet pakollisiin kohteisiin etukäteen"
  },
  "core/audits/uses-rel-preconnect.js | tooManyPreconnectLinksWarning": {
    "message": "`<link rel=preconnect>`-yhteyksiä löytyi enemmän kuin kaksi. Niitä tulee käyttää säästeliäästi ja vain tärkeimpiin alkuperiin."
  },
  "core/audits/uses-rel-preconnect.js | unusedWarning": {
    "message": "`<link rel=preconnect>` löytyi osoitteelle {securityOrigin}, mutta selain ei käyttänyt sitä. Valitse `preconnect` vain tärkeille alkuperille, joita sivu pyytää varmasti."
  },
  "core/audits/uses-rel-preload.js | crossoriginWarning": {
    "message": "Latausta edeltävä `<link>` löytyi osoitteelle {preloadURL}, mutta selain ei käyttänyt sitä. Varmista, että käytät eri lähteiden `crossorigin`-määritettä oikein."
  },
  "core/audits/uses-rel-preload.js | description": {
    "message": "Suosittelemme käyttämään `<link rel=preload>`-tagia, jotta voit priorisoida resursseja, joiden noutamista pyydetään sivun lataamisen myöhemmässä vaiheessa. [Lue lisää tärkeiden pyyntöjen esilataamisesta](https://developer.chrome.com/docs/lighthouse/performance/uses-rel-preload/)."
  },
  "core/audits/uses-rel-preload.js | title": {
    "message": "Lataa tärkeät pyynnöt etukäteen"
  },
  "core/audits/valid-source-maps.js | columnMapURL": {
    "message": "Kartan URL"
  },
  "core/audits/valid-source-maps.js | description": {
    "message": "Lähdekartat muuntavat pienennetyn koodin alkuperäiseksi lähdekoodiksi. Tämä auttaa kehittäjiä jäljittämään ja korjaamaan virheet tuotantovaiheessa. Lisätietoja saa myös Lighthousesta. Sinun kannattaa ehkä ottaa lähdekartat käyttöön, jotta voit hyödyntää näitä mahdollisuuksia. [Lue lisää lähdekartoista](https://developer.chrome.com/docs/devtools/javascript/source-maps/)."
  },
  "core/audits/valid-source-maps.js | failureTitle": {
    "message": "Suuresta ensimmäisen osapuolen JavaScript-kirjastosta puuttuu lähdekarttoja"
  },
  "core/audits/valid-source-maps.js | missingSourceMapErrorMessage": {
    "message": "Suuresta JavaScript-tiedostosta puuttuu lähdekartta"
  },
  "core/audits/valid-source-maps.js | missingSourceMapItemsWarningMesssage": {
    "message": "{missingItems,plural, =1{Varoitus: 1 puuttuva kohde (`.sourcesContent`)}other{Varoitus: # puuttuvaa kohdetta (`.sourcesContent`)}}"
  },
  "core/audits/valid-source-maps.js | title": {
    "message": "Sivulla on kelvollisia lähdekarttoja"
  },
  "core/audits/viewport.js | description": {
    "message": "`<meta name=\"viewport\">` optimoi sovelluksesi mobiilinäyttöjen kokoja varten ja lisäksi estää [käyttäjän syötteen 300 millisekunnin viiveen](https://developer.chrome.com/blog/300ms-tap-delay-gone-away/). [Lue lisää viewport-metatagin käyttämisestä](https://developer.chrome.com/docs/lighthouse/pwa/viewport/)."
  },
  "core/audits/viewport.js | explanationNoTag": {
    "message": "`<meta name=\"viewport\">`-tagia ei löytynyt"
  },
  "core/audits/viewport.js | failureTitle": {
    "message": "`<meta name=\"viewport\">` ‑tagi, jossa `width` tai `initial-scale`, puuttuu"
  },
  "core/audits/viewport.js | title": {
    "message": "`<meta name=\"viewport\">` ‑tagi, jossa `width` tai `initial-scale`, löytyy"
  },
  "core/audits/work-during-interaction.js | description": {
    "message": "Tämä on säikeiden esto, joka tapahtuu Interaktiosta seuraavaan renderöintiin ‐mittauksen aikana. [Lue lisää Interaktiosta seuraavaan renderöintiin ‐mittarista](https://web.dev/inp/)."
  },
  "core/audits/work-during-interaction.js | displayValue": {
    "message": "{timeInMs, number, milliseconds} ms käytetty tapahtumassa \"{interactionType}\""
  },
  "core/audits/work-during-interaction.js | eventTarget": {
    "message": "Tapahtuman kohde"
  },
  "core/audits/work-during-interaction.js | failureTitle": {
    "message": "Minimoi työ tärkeän interaktion aikana"
  },
  "core/audits/work-during-interaction.js | inputDelay": {
    "message": "Syötteen viive"
  },
  "core/audits/work-during-interaction.js | presentationDelay": {
    "message": "Esityksen viive"
  },
  "core/audits/work-during-interaction.js | processingTime": {
    "message": "Käsittelyaika"
  },
  "core/audits/work-during-interaction.js | title": {
    "message": "Minimoi työn tärkeän interaktion aikana"
  },
  "core/config/default-config.js | a11yAriaGroupDescription": {
    "message": "Näillä voit parantaa ARIA:n käyttöä sovelluksessasi, mikä voi tehdä avustusteknologiaa (kuten näytönlukuohjelmaa) käyttävien kokemuksesta paremman."
  },
  "core/config/default-config.js | a11yAriaGroupTitle": {
    "message": "ARIA"
  },
  "core/config/default-config.js | a11yAudioVideoGroupDescription": {
    "message": "Näillä voit antaa vaihtoehtoista sisältöä äänelle ja videolle. Tämä voi parantaa kuulo- tai näkörajoitteisten käyttäjien kokemusta."
  },
  "core/config/default-config.js | a11yAudioVideoGroupTitle": {
    "message": "Ääni ja video"
  },
  "core/config/default-config.js | a11yBestPracticesGroupDescription": {
    "message": "Näissä kohdissa kerrotaan yleisistä esteettömyyden parhaista käytännöistä."
  },
  "core/config/default-config.js | a11yBestPracticesGroupTitle": {
    "message": "Parhaat käytännöt"
  },
  "core/config/default-config.js | a11yCategoryDescription": {
    "message": "Nämä tarkistukset tuovat esiin kohtia, joissa voit [parantaa verkkosovelluksen saavutettavuutta](https://developer.chrome.com/docs/lighthouse/accessibility/). Automaattinen tunnistus voi havaita vain osan ongelmista, eikä se takaa verkkosovelluksen saavutettavuutta, joten suosittelemme myös [manuaalista testausta](https://web.dev/how-to-review/)."
  },
  "core/config/default-config.js | a11yCategoryManualDescription": {
    "message": "Nämä kohteet koskevat alueita, joita automaattinen testaustyökalu ei voi testata. Lue lisää [saavutettavuustarkistuksen tekemisen](https://web.dev/how-to-review/) oppaastamme."
  },
  "core/config/default-config.js | a11yCategoryTitle": {
    "message": "Esteettömyys"
  },
  "core/config/default-config.js | a11yColorContrastGroupDescription": {
    "message": "Näillä voit parantaa sisältösi luettavuutta."
  },
  "core/config/default-config.js | a11yColorContrastGroupTitle": {
    "message": "Kontrasti"
  },
  "core/config/default-config.js | a11yLanguageGroupDescription": {
    "message": "Näillä voit parantaa tulkintoja, joita eri alueiden käyttäjät tekevät sisällöstäsi."
  },
  "core/config/default-config.js | a11yLanguageGroupTitle": {
    "message": "Kansainvälistyminen ja lokalisointi"
  },
  "core/config/default-config.js | a11yNamesLabelsGroupDescription": {
    "message": "Näillä voit parantaa sovelluksen ohjainten semantiikkaa. Tämä voi parantaa avustusteknologiaa (kuten näytönlukuohjelmaa) käyttävien kokemusta."
  },
  "core/config/default-config.js | a11yNamesLabelsGroupTitle": {
    "message": "Nimet ja tunnisteet"
  },
  "core/config/default-config.js | a11yNavigationGroupDescription": {
    "message": "Nämä ovat tilaisuuksia parantaa näppäimistöllä siirtymistä sovelluksessasi."
  },
  "core/config/default-config.js | a11yNavigationGroupTitle": {
    "message": "Siirtyminen"
  },
  "core/config/default-config.js | a11yTablesListsVideoGroupDescription": {
    "message": "Näillä voit parantaa taulukko- tai listadatan lukukokemusta avustusteknologian (esim. näytönlukuohjelman) kanssa."
  },
  "core/config/default-config.js | a11yTablesListsVideoGroupTitle": {
    "message": "Taulukot ja luettelot"
  },
  "core/config/default-config.js | bestPracticesBrowserCompatGroupTitle": {
    "message": "Selainten yhteensopivuus"
  },
  "core/config/default-config.js | bestPracticesCategoryTitle": {
    "message": "Parhaat käytännöt"
  },
  "core/config/default-config.js | bestPracticesGeneralGroupTitle": {
    "message": "Yleiset"
  },
  "core/config/default-config.js | bestPracticesTrustSafetyGroupTitle": {
    "message": "Luottamus ja turvallisuus"
  },
  "core/config/default-config.js | bestPracticesUXGroupTitle": {
    "message": "Käyttökokemus"
  },
  "core/config/default-config.js | budgetsGroupDescription": {
    "message": "Tehokkuusbudjetit määrittävät sivuston tehokkuuden standardit."
  },
  "core/config/default-config.js | budgetsGroupTitle": {
    "message": "Budjetit"
  },
  "core/config/default-config.js | diagnosticsGroupDescription": {
    "message": "Lisätietoja sovelluksen toiminnasta. Luvut eivät [suoraan vaikuta](https://developer.chrome.com/docs/lighthouse/performance/performance-scoring/) tehokkuusprosenttiin."
  },
  "core/config/default-config.js | diagnosticsGroupTitle": {
    "message": "Diagnostiikka"
  },
  "core/config/default-config.js | firstPaintImprovementsGroupDescription": {
    "message": "Tehokkuuden tärkein osa-alue on se, kuinka nopeasti pikselit renderöidään näytölle. Tärkeimmät mittarit ovat ensimmäinen sisällön renderöinti ja ensimmäinen merkityksellinen renderöinti."
  },
  "core/config/default-config.js | firstPaintImprovementsGroupTitle": {
    "message": "Ensimmäistä renderöintiä koskevat parannusehdotukset"
  },
  "core/config/default-config.js | loadOpportunitiesGroupDescription": {
    "message": "Nämä ehdotukset voivat auttaa sivua latautumaan nopeammin. Ne eivät [suoraan vaikuta](https://developer.chrome.com/docs/lighthouse/performance/performance-scoring/) tehokkuusprosenttiin."
  },
  "core/config/default-config.js | loadOpportunitiesGroupTitle": {
    "message": "Suositukset"
  },
  "core/config/default-config.js | metricGroupTitle": {
    "message": "Tiedot"
  },
  "core/config/default-config.js | overallImprovementsGroupDescription": {
    "message": "Paranna latauskokemusta kokonaisuutena, jotta sivu on responsiivisempi ja käytettävissä mahdollisimman pian. Tärkeimmät mittarit ovat interaktiivisuutta edeltävä aika ja nopeusindeksi."
  },
  "core/config/default-config.js | overallImprovementsGroupTitle": {
    "message": "Yleiset parannusehdotukset"
  },
  "core/config/default-config.js | performanceCategoryTitle": {
    "message": "Tehokkuus"
  },
  "core/config/default-config.js | pwaCategoryDescription": {
    "message": "Näillä testeillä vahvistetaan progressiivisen web-sovelluksen ominaisuudet. [Katso ohjeita hyvään progressiiviseen web-sovellukseen](https://web.dev/pwa-checklist/)."
  },
  "core/config/default-config.js | pwaCategoryManualDescription": {
    "message": "Normaali [PWA Checklist](https://web.dev/pwa-checklist/) sisältää nämä kohdat, mutta Lighthouse ei tarkista niitä automaattisesti. Ne eivät vaikuta tulokseesi, mutta on tärkeää, että tarkistat kohdat manuaalisesti."
  },
  "core/config/default-config.js | pwaCategoryTitle": {
    "message": "PWA"
  },
  "core/config/default-config.js | pwaInstallableGroupTitle": {
    "message": "Asennettavissa"
  },
  "core/config/default-config.js | pwaOptimizedGroupTitle": {
    "message": "PWA optimoitu"
  },
  "core/config/default-config.js | seoCategoryDescription": {
    "message": "Näillä testeillä varmistetaan, että sivusi seuraa hakukoneoptimoinnin perusneuvoja. On myös monia muita tekijöitä, joita Lighthouse ei ota täällä huomioon mutta jotka voivat vaikuttaa hakusijoitukseesi, esim. [Sivuston suorituskyky](https://web.dev/learn-core-web-vitals/) ‑tulokset. [Lue lisää Google Haun perusteista](https://support.google.com/webmasters/answer/35769)."
  },
  "core/config/default-config.js | seoCategoryManualDescription": {
    "message": "Käytä näitä lisätarkistustyökaluja sivustollasi tarkistaaksesi kaikki hakukoneoptimoinnin parhaat käytännöt."
  },
  "core/config/default-config.js | seoCategoryTitle": {
    "message": "Hakukoneoptimointi"
  },
  "core/config/default-config.js | seoContentGroupDescription": {
    "message": "Muotoile HTML niin, että indeksointirobottien on helpompi ymmärtää sovelluksen sisältöä."
  },
  "core/config/default-config.js | seoContentGroupTitle": {
    "message": "Parhaat sisältökäytännöt"
  },
  "core/config/default-config.js | seoCrawlingGroupDescription": {
    "message": "Indeksointiroboteilla on oltava pääsy sovellukseen, jotta se voi näkyä hakutuloksissa."
  },
  "core/config/default-config.js | seoCrawlingGroupTitle": {
    "message": "Indeksointi ja hakemistoon lisääminen"
  },
  "core/config/default-config.js | seoMobileGroupDescription": {
    "message": "Varmista, että sivut ovat mobiiliystävällisiä, jotta käyttäjien ei tarvitse nipistää tai lähentää sisältösivuja lukeakseen niitä. [Katso, miten voit tehdä sivuista mobiiliystävällisiä](https://developers.google.com/search/mobile-sites/)."
  },
  "core/config/default-config.js | seoMobileGroupTitle": {
    "message": "Mobiiliystävällinen"
  },
  "core/gather/driver/environment.js | warningSlowHostCpu": {
    "message": "Testatun laitteen CPU näyttää olevan hitaampi kuin Lighthouse olettaa. Tämä voi vaikuttaa tuloksiin negatiivisesti. Lue lisää [sopivan CPU-hidastuskertoimen kalibroinnista](https://github.com/GoogleChrome/lighthouse/blob/main/docs/throttling.md#cpu-throttling)."
  },
  "core/gather/driver/navigation.js | warningRedirected": {
    "message": "Sivun lataus ei ehkä onnistu odotetusti, koska testi-URL ({requested}) ohjattiin uudelleen osoitteeseen {final}. Kokeile suoraan toista URL-osoitetta."
  },
  "core/gather/driver/navigation.js | warningTimeout": {
    "message": "Sivu ei ehtinyt latautua loppuun aikarajan sisällä. Tuloksista voi puuttua osa."
  },
  "core/gather/driver/storage.js | warningCacheTimeout": {
    "message": "Selaimen välimuistin tyhjentäminen aikakatkaistiin. Tarkista sivu uudelleen ja ilmoita virheestä, jos ongelma jatkuu."
  },
  "core/gather/driver/storage.js | warningData": {
    "message": "{locationCount,plural, =1{Tähän sijaintiin on voitu tallentaa dataa, joka vaikuttaa lataukseen: {locations}. Tarkista sivu incognito-ikkunassa, jotta voit estää kyseisten resurssien vaikutuksen tuloksiisi.}other{Näihin sijainteihin on voitu tallentaa dataa, joka vaikuttaa lataukseen: {locations}. Tarkista sivu incognito-ikkunassa, jotta voit estää kyseisten resurssien vaikutuksen tuloksiisi.}}"
  },
  "core/gather/driver/storage.js | warningOriginDataTimeout": {
    "message": "Alkuperädatan tyhjentäminen aikakatkaistiin. Tarkista sivu uudelleen ja ilmoita virheestä, jos ongelma jatkuu."
  },
  "core/gather/gatherers/link-elements.js | headerParseWarning": {
    "message": "Virhe jäsennettäessä `link`-otsikkoa ({error}): `{header}`"
  },
  "core/gather/timespan-runner.js | warningNavigationDetected": {
    "message": "Suorituksen aikana havaittiin sivulla navigointi. Aikajanatilan käyttämistä sivulla siirtymisten valvonnassa ei suositella. Navigointitilan avulla voit valvoaa sivulla navigointia ja parantaa kolmannen osapuolen attribuutiota ja pääsäikeen tunnistusta."
  },
  "core/lib/bf-cache-strings.js | HTTPMethodNotGET": {
    "message": "Vain GET-pyynnön kautta ladattavat sivut voivat käyttää siirtymisvälimuistia."
  },
  "core/lib/bf-cache-strings.js | HTTPStatusNotOK": {
    "message": "Välimuistiin voi tallentaa vain sivuja, joilla on tilakoodi 2XX."
  },
  "core/lib/bf-cache-strings.js | JavaScriptExecution": {
    "message": "Chrome havaitsi välimuistissa yrityksen suorittaa JavaScript."
  },
  "core/lib/bf-cache-strings.js | appBanner": {
    "message": "AppBanneria pyytäneet sivut eivät voi tällä hetkellä käyttää siirtymisvälimuistia."
  },
  "core/lib/bf-cache-strings.js | authorizationHeader": {
    "message": "Keepalive-pyyntö estää siirtymisvälimuistin käytön."
  },
  "core/lib/bf-cache-strings.js | backForwardCacheDisabled": {
    "message": "Merkinnät estävät siirtymisvälimuistin käytön. Ota se käyttöön paikallisesti tällä laitteella osoitteessa chrome://flags/#back-forward-cache."
  },
  "core/lib/bf-cache-strings.js | backForwardCacheDisabledByCommandLine": {
    "message": "Komentorivi estää siirtymisvälimuistin käytön."
  },
  "core/lib/bf-cache-strings.js | backForwardCacheDisabledByLowMemory": {
    "message": "Riittämätön muisti estää siirtymisvälimuistin käytön."
  },
  "core/lib/bf-cache-strings.js | backForwardCacheDisabledForDelegate": {
    "message": "Delegaatti ei tue siirtymisvälimuistia."
  },
  "core/lib/bf-cache-strings.js | backForwardCacheDisabledForPrerender": {
    "message": "Esirenderöijä estää siirtymisvälimuistin käytön."
  },
  "core/lib/bf-cache-strings.js | broadcastChannel": {
    "message": "Sivua ei voi tallentaa välimuistiin, koska sillä on BroadcastChannel-esiintymä, jolla on rekisteröityjä kuuntelijoita."
  },
  "core/lib/bf-cache-strings.js | cacheControlNoStore": {
    "message": "Sivut, joilla on cache-control:no-store-otsikko, eivät voi käyttää siirtymisvälimuistia."
  },
  "core/lib/bf-cache-strings.js | cacheFlushed": {
    "message": "Välimuisti tyhjennettiin tarkoituksella."
  },
  "core/lib/bf-cache-strings.js | cacheLimit": {
    "message": "Sivu poistettiin välimuistista, jotta toinen sivu voitiin tallentaa välimuistiin."
  },
  "core/lib/bf-cache-strings.js | containsPlugins": {
    "message": "Liitännäisiä sisältävät sivut eivät voi tällä hetkellä käyttää siirtymisvälimuistia."
  },
  "core/lib/bf-cache-strings.js | contentFileChooser": {
    "message": "FileChooser APIa käyttävät sivut eivät voi käyttää siirtymisvälimuistia."
  },
  "core/lib/bf-cache-strings.js | contentFileSystemAccess": {
    "message": "File System Access APIa käyttävät sivut eivät voi käyttää siirtymisvälimuistia."
  },
  "core/lib/bf-cache-strings.js | contentMediaDevicesDispatcherHost": {
    "message": "Medialaitteen välittäjää käyttävät sivut eivät voi käyttää siirtymisvälimuistia."
  },
  "core/lib/bf-cache-strings.js | contentMediaPlay": {
    "message": "Mediasoitin oli käynnissä siirryttäessä pois."
  },
  "core/lib/bf-cache-strings.js | contentMediaSession": {
    "message": "MediaSession APIa käyttävät ja toiston tilan asettavat sivut eivät voi käyttää siirtymisvälimuistia."
  },
  "core/lib/bf-cache-strings.js | contentMediaSessionService": {
    "message": "MediaSession APIa käyttävät ja toimintokäsittelijöitä asettavat sivut eivät voi käyttää siirtymisvälimuistia."
  },
  "core/lib/bf-cache-strings.js | contentScreenReader": {
    "message": "Näytönlukuohjelma estää siirtymisvälimuistin käytön."
  },
  "core/lib/bf-cache-strings.js | contentSecurityHandler": {
    "message": "SecurityHandleria käyttävät sivut eivät voi käyttää siirtymisvälimuistia."
  },
  "core/lib/bf-cache-strings.js | contentSerial": {
    "message": "Serial APIa käyttävät sivut eivät voi käyttää siirtymisvälimuistia."
  },
  "core/lib/bf-cache-strings.js | contentWebAuthenticationAPI": {
    "message": "WebAuthetication APIa käyttävät sivut eivät voi käyttää siirtymisvälimuistia."
  },
  "core/lib/bf-cache-strings.js | contentWebBluetooth": {
    "message": "WebBluetooth APIa käyttävät sivut eivät voi käyttää siirtymisvälimuistia."
  },
  "core/lib/bf-cache-strings.js | contentWebUSB": {
    "message": "WebUSB APIa käyttävät sivut eivät voi käyttää siirtymisvälimuistia."
  },
  "core/lib/bf-cache-strings.js | cookieDisabled": {
    "message": "Siirtymisvälimuisti on poistettu käytöstä, koska evästeet on poistettu käytöstä sivulla, jolla on käytössä `Cache-Control: no-store`."
  },
  "core/lib/bf-cache-strings.js | dedicatedWorkerOrWorklet": {
    "message": "Dedicated workeria tai workletia käyttävät sivut eivät voi tällä hetkellä käyttää siirtymisvälimuistia."
  },
  "core/lib/bf-cache-strings.js | documentLoaded": {
    "message": "Dokumentti ei latautunut kokonaan ennen pois siirtymistä."
  },
  "core/lib/bf-cache-strings.js | embedderAppBannerManager": {
    "message": "Sovellusbanneri oli päällä pois siirryttäessä."
  },
  "core/lib/bf-cache-strings.js | embedderChromePasswordManagerClientBindCredentialManager": {
    "message": "Salasanat oli päällä Chromessa pois siirryttäessä."
  },
  "core/lib/bf-cache-strings.js | embedderDomDistillerSelfDeletingRequestDelegate": {
    "message": "DOM-tislaus oli kesken pois siirryttäessä."
  },
  "core/lib/bf-cache-strings.js | embedderDomDistillerViewerSource": {
    "message": "DOM Distiller Viewer oli näkyvissä pois siirryttäessä."
  },
  "core/lib/bf-cache-strings.js | embedderExtensionMessaging": {
    "message": "Messaging APIa käyttävät laajennukset estävät siirtymisvälimuistin käytön."
  },
  "core/lib/bf-cache-strings.js | embedderExtensionMessagingForOpenPort": {
    "message": "Pitkään yhdistettyinä olleiden laajennusten pitäisi katkaista yhteys ennen siirtymisvälimuistiin siirtymistä."
  },
  "core/lib/bf-cache-strings.js | embedderExtensionSentMessageToCachedFrame": {
    "message": "Pitkään yhdistettynä ollut laajennus yritti lähettää viestejä siirtymisvälimuistissa oleville kehyksille."
  },
  "core/lib/bf-cache-strings.js | embedderExtensions": {
    "message": "Laajennukset estävät siirtymisvälimuistin käytön."
  },
  "core/lib/bf-cache-strings.js | embedderModalDialog": {
    "message": "Sivun modaalivalintaikkuna (esim. lomakkeen uudelleenlähetys tai http-salasanavalintaikkuna) oli näkyvissä pois siirryttäessä."
  },
  "core/lib/bf-cache-strings.js | embedderOfflinePage": {
    "message": "Offline-sivu oli näkyvissä pois siirryttäessä."
  },
  "core/lib/bf-cache-strings.js | embedderOomInterventionTabHelper": {
    "message": "Muistin loppumisen muistutuspalkki oli näkyvissä pois siirryttäessä."
  },
  "core/lib/bf-cache-strings.js | embedderPermissionRequestManager": {
    "message": "Lupapyyntöjä oli aktiivisena pois siirryttäessä."
  },
  "core/lib/bf-cache-strings.js | embedderPopupBlockerTabHelper": {
    "message": "Ponnahdusikkunoiden estotoiminto oli päällä pois siirryttäessä."
  },
  "core/lib/bf-cache-strings.js | embedderSafeBrowsingThreatDetails": {
    "message": "Selaussuojan tiedot olivat näkyvissä pois siirryttäessä."
  },
  "core/lib/bf-cache-strings.js | embedderSafeBrowsingTriggeredPopupBlocker": {
    "message": "Selaussuoja katsoi sivun haitalliseksi ja esti ponnahdusikkunan."
  },
  "core/lib/bf-cache-strings.js | enteredBackForwardCacheBeforeServiceWorkerHostAdded": {
    "message": "Service worker aktivoitiin, kun sivu oli siirtymisvälimuistissa."
  },
  "core/lib/bf-cache-strings.js | errorDocument": {
    "message": "Dokumenttivirhe estää siirtymisvälimuistin käytön."
  },
  "core/lib/bf-cache-strings.js | fencedFramesEmbedder": {
    "message": "bfcache ei voi tallentaa FencedFramesia käyttäviä sivuja."
  },
  "core/lib/bf-cache-strings.js | foregroundCacheLimit": {
    "message": "Sivu poistettiin välimuistista, jotta toinen sivu voitiin tallentaa välimuistiin."
  },
  "core/lib/bf-cache-strings.js | grantedMediaStreamAccess": {
    "message": "Sivut, joille on myönnetty pääsy median striimaukseen, eivät voi tällä hetkellä käyttää siirtymisvälimuistia."
  },
  "core/lib/bf-cache-strings.js | haveInnerContents": {
    "message": "Portaaleja käyttävät sivut eivät voi tällä hetkellä käyttää siirtymisvälimuistia."
  },
  "core/lib/bf-cache-strings.js | idleManager": {
    "message": "IdleManageria käyttävät sivut eivät voi tällä hetkellä käyttää siirtymisvälimuistia."
  },
  "core/lib/bf-cache-strings.js | indexedDBConnection": {
    "message": "Sivut, joilla on avoin IndexedDB-yhteys, eivät voi tällä hetkellä käyttää siirtymisvälimuistia."
  },
  "core/lib/bf-cache-strings.js | indexedDBEvent": {
    "message": "Siirtymisvälimuisti on poistettu käytöstä IndexedDB-tapahtuman vuoksi."
  },
  "core/lib/bf-cache-strings.js | ineligibleAPI": {
    "message": "Käytetyt APIt eivät olleet soveltuvia."
  },
  "core/lib/bf-cache-strings.js | injectedJavascript": {
    "message": "Sivut, joihin `JavaScript` lisätään laajennuksen avulla, eivät voi tällä hetkellä käyttää siirtymisvälimuistia."
  },
  "core/lib/bf-cache-strings.js | injectedStyleSheet": {
    "message": "Sivut, joihin `StyleSheet` lisätään laajennusten avulla, eivät voi tällä hetkellä käyttää siirtymisvälimuistia."
  },
  "core/lib/bf-cache-strings.js | internalError": {
    "message": "Sisäinen virhe."
  },
  "core/lib/bf-cache-strings.js | keepaliveRequest": {
    "message": "Keepalive-pyyntö estää siirtymisvälimuistin käytön."
  },
  "core/lib/bf-cache-strings.js | keyboardLock": {
    "message": "Näppäimistön lukitusta käyttävät sivut eivät voi tällä hetkellä käyttää siirtymisvälimuistia."
  },
  "core/lib/bf-cache-strings.js | loading": {
    "message": "Sivu ei latautunut kokonaan ennen pois siirtymistä."
  },
  "core/lib/bf-cache-strings.js | mainResourceHasCacheControlNoCache": {
    "message": "Sivut, joiden pääresurssilla on cache-control:no-cache, eivät voi käyttää siirtymisvälimuistia."
  },
  "core/lib/bf-cache-strings.js | mainResourceHasCacheControlNoStore": {
    "message": "Sivut, joiden pääresurssilla on cache-control:no-store, eivät voi käyttää siirtymisvälimuistia."
  },
  "core/lib/bf-cache-strings.js | navigationCancelledWhileRestoring": {
    "message": "Siirtyminen peruttiin ennen kuin sivu voitiin palauttaa siirtymisvälimuistista."
  },
  "core/lib/bf-cache-strings.js | networkExceedsBufferLimit": {
    "message": "Sivu poistettiin välimuistista, koska aktiivinen verkkoyhteys vastaanotti liikaa dataa. Chrome rajoittaa välimuistissa olevien sivujen vastaanottaman datan määrää."
  },
  "core/lib/bf-cache-strings.js | networkRequestDatapipeDrainedAsBytesConsumer": {
    "message": "Sivut, joiden fetch()- tai XHR-pyyntö on kesken, eivät voi tällä hetkellä käyttää siirtymisvälimuistia."
  },
  "core/lib/bf-cache-strings.js | networkRequestRedirected": {
    "message": "Sivu poistettiin siirtymisvälimuistista, koska aktiiviseen verkkopyyntöön liittyi uudelleenohjaus."
  },
  "core/lib/bf-cache-strings.js | networkRequestTimeout": {
    "message": "Sivu poistettiin välimuistista, koska verkkoyhteys oli auki liian pitkään. Chrome rajoittaa aikaa, jonka välimuistissa oleva sivu voi vastaanottaa dataa."
  },
  "core/lib/bf-cache-strings.js | noResponseHead": {
    "message": "Sivut, joilla ei ole hyväksyttävää vastausotsikkoa, eivät voi käyttää siirtymisvälimuistia."
  },
  "core/lib/bf-cache-strings.js | notMainFrame": {
    "message": "Siirtyminen tapahtui muussa kuin pääkehyksessä."
  },
  "core/lib/bf-cache-strings.js | outstandingIndexedDBTransaction": {
    "message": "Sivut, joilla on keskeneräisiä indeksoituja DB-tapahtumia, eivät voi tällä hetkellä käyttää siirtymisvälimuistia."
  },
  "core/lib/bf-cache-strings.js | outstandingNetworkRequestDirectSocket": {
    "message": "Sivut, joiden verkkopyyntö on kesken, eivät voi tällä hetkellä käyttää siirtymisvälimuistia."
  },
  "core/lib/bf-cache-strings.js | outstandingNetworkRequestFetch": {
    "message": "Sivut, joiden verkonhakupyyntö on kesken, eivät voi tällä hetkellä käyttää siirtymisvälimuistia."
  },
  "core/lib/bf-cache-strings.js | outstandingNetworkRequestOthers": {
    "message": "Sivut, joiden verkkopyyntö on kesken, eivät voi tällä hetkellä käyttää siirtymisvälimuistia."
  },
  "core/lib/bf-cache-strings.js | outstandingNetworkRequestXHR": {
    "message": "Sivut, joiden XHR-verkkopyyntö on kesken, eivät voi tällä hetkellä käyttää siirtymisvälimuistia."
  },
  "core/lib/bf-cache-strings.js | paymentManager": {
    "message": "PaymentManageria käyttävät sivut eivät voi tällä hetkellä käyttää siirtymisvälimuistia."
  },
  "core/lib/bf-cache-strings.js | pictureInPicture": {
    "message": "Pikkuruutua käyttävät sivut eivät voi tällä hetkellä käyttää siirtymisvälimuistia."
  },
  "core/lib/bf-cache-strings.js | portal": {
    "message": "Portaaleja käyttävät sivut eivät voi tällä hetkellä käyttää siirtymisvälimuistia."
  },
  "core/lib/bf-cache-strings.js | printing": {
    "message": "Tulostus UI:n näyttävät sivut eivät voi tällä hetkellä käyttää siirtymisvälimuistia."
  },
  "core/lib/bf-cache-strings.js | relatedActiveContentsExist": {
    "message": "`window.open()` avasi sivun, ja toisella välilehdellä on viittaus siihen, tai sivu avasi ikkunan."
  },
  "core/lib/bf-cache-strings.js | rendererProcessCrashed": {
    "message": "Siirtymisvälimuistissa olevan sivun renderöintiprosessi kaatui."
  },
  "core/lib/bf-cache-strings.js | rendererProcessKilled": {
    "message": "Siirtymisvälimuistissa olevan sivun renderöintiprosessi lopetettiin."
  },
  "core/lib/bf-cache-strings.js | requestedAudioCapturePermission": {
    "message": "Äänentallennuslupia pyytäneet sivut eivät voi tällä hetkellä käyttää siirtymisvälimuistia."
  },
  "core/lib/bf-cache-strings.js | requestedBackForwardCacheBlockedSensors": {
    "message": "Anturilupia pyytäneet sivut eivät voi tällä hetkellä käyttää siirtymisvälimuistia."
  },
  "core/lib/bf-cache-strings.js | requestedBackgroundWorkPermission": {
    "message": "Taustasynkronointia tai hakulupia pyytäneet sivut eivät voi tällä hetkellä käyttää siirtymisvälimuistia."
  },
  "core/lib/bf-cache-strings.js | requestedMIDIPermission": {
    "message": "MIDI-lupia pyytäneet sivut eivät voi tällä hetkellä käyttää siirtymisvälimuistia."
  },
  "core/lib/bf-cache-strings.js | requestedNotificationsPermission": {
    "message": "Ilmoituslupia pyytäneet sivut eivät voi tällä hetkellä käyttää siirtymisvälimuistia."
  },
  "core/lib/bf-cache-strings.js | requestedStorageAccessGrant": {
    "message": "Sivut, jotka ovat pyytäneet pääsyä tallennustilaan, eivät voi tällä hetkellä käyttää siirtymisvälimuistia."
  },
  "core/lib/bf-cache-strings.js | requestedVideoCapturePermission": {
    "message": "Videontallennuslupia pyytäneet sivut eivät voi tällä hetkellä käyttää siirtymisvälimuistia."
  },
  "core/lib/bf-cache-strings.js | schemeNotHTTPOrHTTPS": {
    "message": "Välimuistiin voi tallentaa vain sivuja, joiden URL-malli on HTTP/HTTPS."
  },
  "core/lib/bf-cache-strings.js | serviceWorkerClaim": {
    "message": "Service worker pyysi sivun, kun se oli siirtymisvälimuistissa."
  },
  "core/lib/bf-cache-strings.js | serviceWorkerPostMessage": {
    "message": "Service worker yritti lähettää siirtymisvälimuistissa olevalle sivulle tämän: `MessageEvent`."
  },
  "core/lib/bf-cache-strings.js | serviceWorkerUnregistration": {
    "message": "ServiceWorkerin rekisteröinti peruttiin, kun sivu oli siirtymisvälimuistissa."
  },
  "core/lib/bf-cache-strings.js | serviceWorkerVersionActivation": {
    "message": "Sivu poistettiin siirtymisvälimuistista service workerin aktivoitumisen takia."
  },
  "core/lib/bf-cache-strings.js | sessionRestored": {
    "message": "Chrome käynnistyi uudelleen ja tyhjensi siirtymisvälimuistin."
  },
  "core/lib/bf-cache-strings.js | sharedWorker": {
    "message": "SharedWorkeria käyttävät sivut eivät voi tällä hetkellä käyttää siirtymisvälimuistia."
  },
  "core/lib/bf-cache-strings.js | speechRecognizer": {
    "message": "SpeechRecognizeria käyttävät sivut eivät voi tällä hetkellä käyttää siirtymisvälimuistia."
  },
  "core/lib/bf-cache-strings.js | speechSynthesis": {
    "message": "SpeechSynthesisia käyttävät sivut eivät voi tällä hetkellä käyttää siirtymisvälimuistia."
  },
  "core/lib/bf-cache-strings.js | subframeIsNavigating": {
    "message": "Sivulla oleva iframe aloitti siirtymisen, joka ei onnistunut."
  },
  "core/lib/bf-cache-strings.js | subresourceHasCacheControlNoCache": {
    "message": "Sivut, joiden alaresurssilla on cache-control:no-cache, eivät voi käyttää siirtymisvälimuistia."
  },
  "core/lib/bf-cache-strings.js | subresourceHasCacheControlNoStore": {
    "message": "Sivut, joiden alaresurssilla on cache-control:no-store, eivät voi käyttää siirtymisvälimuistia."
  },
  "core/lib/bf-cache-strings.js | timeout": {
    "message": "Sivu ylitti enimmäisajan siirtymisvälimuistissa ja vanheni."
  },
  "core/lib/bf-cache-strings.js | timeoutPuttingInCache": {
    "message": "Sivu aikakatkaistiin, kun se oli siirtymässä siirtymisvälimuistiin (tämä johtuu luultavasti pitkäkestoisista sivun piilotuksen käsittelijöistä)."
  },
  "core/lib/bf-cache-strings.js | unloadHandlerExistsInMainFrame": {
    "message": "Sivun pääkehyksessä on tyhjennyksen käsittelijä."
  },
  "core/lib/bf-cache-strings.js | unloadHandlerExistsInSubFrame": {
    "message": "Sivun alakehyksessä on tyhjennyksen käsittelijä."
  },
  "core/lib/bf-cache-strings.js | userAgentOverrideDiffers": {
    "message": "Selain on muuttanut käyttäjäagentin ohitusotsikkoa."
  },
  "core/lib/bf-cache-strings.js | wasGrantedMediaAccess": {
    "message": "Sivut, joille on annettu lupa tallentaa videota tai ääntä, eivät voi tällä hetkellä käyttää siirtymisvälimuistia."
  },
  "core/lib/bf-cache-strings.js | webDatabase": {
    "message": "WebDatabasea käyttävät sivut eivät voi tällä hetkellä käyttää siirtymisvälimuistia."
  },
  "core/lib/bf-cache-strings.js | webHID": {
    "message": "WebHID:iä käyttävät sivut eivät voi tällä hetkellä käyttää siirtymisvälimuistia."
  },
  "core/lib/bf-cache-strings.js | webLocks": {
    "message": "WebLocksia käyttävät sivut eivät voi tällä hetkellä käyttää siirtymisvälimuistia."
  },
  "core/lib/bf-cache-strings.js | webNfc": {
    "message": "WebNfc:tä käyttävät sivut eivät voi tällä hetkellä käyttää siirtymisvälimuistia."
  },
  "core/lib/bf-cache-strings.js | webOTPService": {
    "message": "WebOTPServiceä käyttävät sivut eivät voi tällä hetkellä käyttää siirtymisvälimuistia."
  },
  "core/lib/bf-cache-strings.js | webRTC": {
    "message": "WebRTC:tä käyttävät sivut eivät voi käyttää siirtymisvälimuistia."
  },
  "core/lib/bf-cache-strings.js | webShare": {
    "message": "WebSharea käyttävät sivut eivät voi tällä hetkellä käyttää siirtymisvälimuistia."
  },
  "core/lib/bf-cache-strings.js | webSocket": {
    "message": "WebSocketia käyttävät sivut eivät voi käyttää siirtymisvälimuistia."
  },
  "core/lib/bf-cache-strings.js | webTransport": {
    "message": "WebTransportia käyttävät sivut eivät voi käyttää siirtymisvälimuistia."
  },
  "core/lib/bf-cache-strings.js | webXR": {
    "message": "WebXR:ää käyttävät sivut eivät voi tällä hetkellä käyttää siirtymisvälimuistia."
  },
  "core/lib/csp-evaluator.js | allowlistFallback": {
    "message": "Harkitse https:- ja http:-URL-mallien (jotka `'strict-dynamic'`-sääntöä tukevat selaimet ohittavat) lisäämistä, niin voit saavuttaa taaksepäinyhteensopivuuden vanhempien selainten kanssa."
  },
  "core/lib/csp-evaluator.js | deprecatedDisownOpener": {
    "message": "`disown-opener` on poistettu käytöstä CSP3:sta lähtien. Käytä sen sijaan Cross-Origin-Opener-Policy-otsikkoa."
  },
  "core/lib/csp-evaluator.js | deprecatedReferrer": {
    "message": "`referrer` on poistettu käytöstä CSP2:sta lähtien. Käytä sen sijaan Referrer-Policy-otsikkoa."
  },
  "core/lib/csp-evaluator.js | deprecatedReflectedXSS": {
    "message": "`reflected-xss` on poistettu käytöstä CSP2:sta lähtien. Käytä sen sijaan X-XSS-Protection-otsikkoa."
  },
  "core/lib/csp-evaluator.js | missingBaseUri": {
    "message": "Puuttuva `base-uri` sallii injektoitujen `<base>`-tagien määrittää kaikkien suhteellisten URL-osoitteiden (esim. skriptien) perusosan hyökkääjän hallitsemaan verkkotunnukseen. `base-uri` kannattaa asettaa arvoon `'none'` tai `'self'`."
  },
  "core/lib/csp-evaluator.js | missingObjectSrc": {
    "message": "Puuttuva `object-src` sallii riskialttiita skriptejä suorittavien liitännäisten injektoinnin. `object-src` kannattaa asettaa arvoon `'none'`, jos mahdollista."
  },
  "core/lib/csp-evaluator.js | missingScriptSrc": {
    "message": "Sääntö (`script-src`) puuttuu. Tämä mahdollistaa vaarallisten skriptien suorittamisen."
  },
  "core/lib/csp-evaluator.js | missingSemicolon": {
    "message": "Unohditko puolipisteen? Näyttää siltä, että {keyword} on sääntö eikä avainsana."
  },
  "core/lib/csp-evaluator.js | nonceCharset": {
    "message": "Noncesien on käytettävä base64-merkistöä."
  },
  "core/lib/csp-evaluator.js | nonceLength": {
    "message": "Noncesien on oltava vähintään kahdeksan merkkiä."
  },
  "core/lib/csp-evaluator.js | plainUrlScheme": {
    "message": "Vältä tavallisten URL-mallien ({keyword}) käyttämistä tässä säännössä. Tavalliset URL-mallit sallivat skriptit, jotka ovat peräisin riskialttiista verkkotunnuksista."
  },
  "core/lib/csp-evaluator.js | plainWildcards": {
    "message": "Vältä tavallisten jokerimerkkien ({keyword}) käyttämistä tässä säännössä. Tavalliset jokerimerkit sallivat skriptit, jotka ovat peräisin riskialttiista verkkotunnuksista."
  },
  "core/lib/csp-evaluator.js | reportToOnly": {
    "message": "Raportointimääränpään voi määrittää vain report-to-säännön kautta. Vain Chromium-pohjaiset selaimet tukevat kyseistä sääntöä, joten on suositeltavaa käyttää myös `report-uri`-sääntöä."
  },
  "core/lib/csp-evaluator.js | reportingDestinationMissing": {
    "message": "Raportointimääränpäätä määrittävää CSP:tä ei ole. Tämän takia on hankala säilyttää CSP:tä ajan mittaa ja seurata vaurioita."
  },
  "core/lib/csp-evaluator.js | strictDynamic": {
    "message": "Isännän sallitut-listat ovat usein ohitettavissa. Jos tarpeen, harkitse sen sijaan kertakäyttöisten CSP-numeroiden tai -tiivisteiden käyttämistä ja lisää `'strict-dynamic'`."
  },
  "core/lib/csp-evaluator.js | unknownDirective": {
    "message": "Tuntematon CSP-sääntö."
  },
  "core/lib/csp-evaluator.js | unknownKeyword": {
    "message": "Näyttää siltä, että {keyword} on virheellinen avainsana."
  },
  "core/lib/csp-evaluator.js | unsafeInline": {
    "message": "`'unsafe-inline'` mahdollistaa vaarallisten sivun sisäisten skriptien ja tapahtumakäsittelijöiden suorittamisen. Harkitse skriptien sallimista yksitellen käyttämällä kertakäyttöisiä CSP-numeroita tai -tiivisteitä."
  },
  "core/lib/csp-evaluator.js | unsafeInlineFallback": {
    "message": "Jos `'unsafe-inline'` on lisätty (kertakäyttöisiä numeroita/tiivisteitä tukevat selaimet ohittavat sen), voit saavuttaa taaksepäinyhteensopivuuden vanhempien selainten kanssa."
  },
  "core/lib/deprecation-description.js | feature": {
    "message": "Lisätietoa löydät ominaisuuden tilasivulta."
  },
  "core/lib/deprecation-description.js | milestone": {
    "message": "Tämä muutos tulee voimaan, kun versionumero {milestone} saavutetaan."
  },
  "core/lib/deprecation-description.js | title": {
    "message": "Käytöstä poistettua ominaisuutta käytetty"
  },
  "core/lib/deprecations-strings.js | AuthorizationCoveredByWildcard": {
    "message": "Jokerimerkki (*) CORS `Access-Control-Allow-Headers` ‑käsittelyssä ei kata valtuutusta."
  },
  "core/lib/deprecations-strings.js | CSSSelectorInternalMediaControlsOverlayCastButton": {
    "message": "`disableRemotePlayback` ‑attribuuttia pitäisi käyttää oletusarvoisen Cast-integraation käytöstä poistamiseen `-internal-media-controls-overlay-cast-button` ‑valitsimen sijaan."
  },
  "core/lib/deprecations-strings.js | CanRequestURLHTTPContainingNewline": {
    "message": "Resurssipyynnöt, joiden URL-osoitteet sisälsivät sekä poistettuja tyhjätilamerkkejä (`(n|r|t)`) että pienempi kuin ‑merkkejä (`<`) on estetty. Poista newline-koodit ja koodaa pienempi kuin ‑merkkejä esimerkiksi elementin attribuuttiarvoista, jos haluat ladata näitä resursseja."
  },
  "core/lib/deprecations-strings.js | ChromeLoadTimesConnectionInfo": {
    "message": "`chrome.loadTimes()` on poistettu käytöstä, käytä sen sijaan standardoitua APIa: Navigation Timing 2."
  },
  "core/lib/deprecations-strings.js | ChromeLoadTimesFirstPaintAfterLoadTime": {
    "message": "`chrome.loadTimes()` on poistettu käytöstä, käytä sen sijaan standardoitua APIa: Paint Timing."
  },
  "core/lib/deprecations-strings.js | ChromeLoadTimesWasAlternateProtocolAvailable": {
    "message": "`chrome.loadTimes()` on poistettu käytöstä, käytä sen sijaan standardoitua APIa: `nextHopProtocol` Navigation Timing 2:ssa."
  },
  "core/lib/deprecations-strings.js | CookieWithTruncatingChar": {
    "message": "`(0|r|n)` ‑merkin sisältävät evästeet hylätään lyhentämisen sijaan."
  },
  "core/lib/deprecations-strings.js | CrossOriginAccessBasedOnDocumentDomain": {
    "message": "Saman alkuperän käytännön lieventäminen määrittämällä `document.domain` on poistettu käytöstä eikä näin ollen ole käytössä oletuksena. Tämä käytöstäpoistovaroitus koskee eri lähteistä peräisin olevaa pääsyoikeutta, joka on otettu käyttöön asetuksella `document.domain`."
  },
  "core/lib/deprecations-strings.js | CrossOriginWindowAlert": {
    "message": "window.alertin käynnistäminen eri lähteistä peräisin olevista iframeista on poistettu käytöstä ja poistetaan kokonaan tulevaisuudessa."
  },
  "core/lib/deprecations-strings.js | CrossOriginWindowConfirm": {
    "message": "window.confirmin käynnistäminen eri lähteistä peräisin olevista iframeista on poistettu käytöstä ja poistetaan kokonaan tulevaisuudessa."
  },
  "core/lib/deprecations-strings.js | DOMMutationEvents": {
    "message": "DOM-muutostapahtumat, kuten `DOMSubtreeModified`, `DOMNodeInserted`, `DOMNodeRemoved`, `DOMNodeRemovedFromDocument`, `DOMNodeInsertedIntoDocument` ja `DOMCharacterDataModified`, on poistettu käytöstä (https://w3c.github.io/uievents/#legacy-event-types) ja poistetaan. Käytä sen sijaan tätä: `MutationObserver`."
  },
  "core/lib/deprecations-strings.js | DataUrlInSvgUse": {
    "message": "Datatuki: URL-osoitteet SVG:n <use>-elementissä on poistettu käytöstä, ja se poistetaan tulevaisuudessa."
  },
  "core/lib/deprecations-strings.js | DocumentDomainSettingWithoutOriginAgentClusterHeader": {
    "message": "Saman alkuperän käytännön lieventäminen määrittämällä `document.domain` on poistettu käytöstä eikä näin ollen ole käytössä oletuksena. Jos haluat jatkaa tämän ominaisuuden käyttöä, poista käytöstä alkuperään sidotut agenttiklusterit lähettämällä `Origin-Agent-Cluster: ?0` ‑otsikko dokumentin ja kehysten HTTP-vastauksen mukana. Lue lisää osoitteesta https://developer.chrome.com/blog/immutable-document-domain/."
  },
  "core/lib/deprecations-strings.js | ExpectCTHeader": {
    "message": "Otsikko (`Expect-CT`) on poistettu käytöstä ja poistetaan kokonaan. Chrome edellyttää Certificate Transparencya kaikille 30.4.2018 jälkeen myönnetyille julkisesti luotetuille varmenteille."
  },
  "core/lib/deprecations-strings.js | GeolocationInsecureOrigin": {
    "message": "`getCurrentPosition()` ja `watchPosition()` eivät enää toimi suojaamattomien alkuperien kohdalla. Jos haluat käyttää tätä ominaisuutta, suosittelemme vaihtamaan sovelluksen turvalliseen alkuperään, esim. HTTPS:ään. Lue lisää osoitteesta https://goo.gle/chrome-insecure-origins."
  },
  "core/lib/deprecations-strings.js | GeolocationInsecureOriginDeprecatedNotRemoved": {
    "message": "`getCurrentPosition()` ja `watchPosition()` on poistettu käytöstä suojaamattomien alkuperien kohdalla. Jos haluat käyttää tätä ominaisuutta, suosittelemme vaihtamaan sovelluksen turvalliseen alkuperään, esim. HTTPS:ään. Lue lisää osoitteesta https://goo.gle/chrome-insecure-origins."
  },
  "core/lib/deprecations-strings.js | GetUserMediaInsecureOrigin": {
    "message": "`getUserMedia()` ei enää toimi suojaamattomien alkuperien kohdalla. Jos haluat käyttää tätä ominaisuutta, suosittelemme vaihtamaan sovelluksen turvalliseen alkuperään, esim. HTTPS:ään. Lue lisää osoitteesta https://goo.gle/chrome-insecure-origins."
  },
  "core/lib/deprecations-strings.js | HostCandidateAttributeGetter": {
    "message": "`RTCPeerConnectionIceErrorEvent.hostCandidate` on poistettu käytöstä. Valitse sen sijaan `RTCPeerConnectionIceErrorEvent.address` tai `RTCPeerConnectionIceErrorEvent.port`."
  },
  "core/lib/deprecations-strings.js | IdentityInCanMakePaymentEvent": {
    "message": "Kauppiaan alkuperän ja satunnaisen datan määrä service worker ‑tapahtumasta (`canmakepayment`) on poistettu käytöstä, ja se poistetaan seuraavista: `topOrigin`, `paymentRequestOrigin`, `methodData`, `modifiers`."
  },
  "core/lib/deprecations-strings.js | InsecurePrivateNetworkSubresourceRequest": {
    "message": "Verkkosivusto pyysi aliresurssia verkosta, johon sillä oli pääsy vain käyttäjiensä oikeutetun verkkoaseman vuoksi. Nämä pyynnöt altistavat ei-julkisia laitteita ja palvelimia näkyville internetiin, mikä lisää sivustojen välisten pyyntöjen väärennykseen (CSRF) liittyvän hyökkäyksen ja/tai tietovuodon riskiä. Pienentääkseen riskiä Chrome poistaa käytöstä ei-julkisille aliresursseille osoitetut pyynnöt, jos ne ovat peräisin suojaamattomista konteksteista, ja alkaa estää niitä."
  },
  "core/lib/deprecations-strings.js | InterestGroupDailyUpdateUrl": {
    "message": "`InterestGroups`-rakenteen `dailyUpdateUrl`-kenttä on siirretty `joinAdInterestGroup()`-kenttään, ja uusi nimi on toimintaa paremmin vastaava `updateUrl`."
  },
  "core/lib/deprecations-strings.js | LocalCSSFileExtensionRejected": {
    "message": "CSS:ää ei voi ladata `file:` ‑URL-osoitteista, elleivät ne pääty `.css` ‑tiedostotunnisteeseen."
  },
  "core/lib/deprecations-strings.js | MediaSourceAbortRemove": {
    "message": "Kohteen `SourceBuffer.abort()` käyttö kohteen `remove()` asynkronisen välin poistamiseen on poistettu käytöstä määritysmuutoksen vuoksi. Tuki poistetaan tulevaisuudessa. Kuuntele sen sijaan tapahtuma `updateend`. `abort()` on tarkoitettu ainoastaan asynkronisen medialiitteen tai nollausjäsentäjän tilan keskeytykseen."
  },
  "core/lib/deprecations-strings.js | MediaSourceDurationTruncatingBuffered": {
    "message": "Kohteen `MediaSource.duration` asettaminen puskuroidun koodatun kehyksen korkeinta esitysaikaleimaa alemmas on poistettu käytöstä määritysmuutoksen vuoksi. Lyhennetyn puskuroidun median implisiittisen poiston tuki poistetaan tulevaisuudessa. Tee sen sijaan eksplisiittinen `remove(newDuration, oldDuration)` kaikkien `sourceBuffers` ‑kohteiden kohdalla, joissa `newDuration < oldDuration`."
  },
  "core/lib/deprecations-strings.js | NoSysexWebMIDIWithoutPermission": {
    "message": "Web MIDI pyytää käyttölupaa, vaikka `MIDIOptions` ei ole määrittänyt sysexiä."
  },
  "core/lib/deprecations-strings.js | NonStandardDeclarativeShadowDOM": {
    "message": "Vanha, standardoimaton `shadowroot`‐määrite on poistettu käytöstä, *eikä se enää toimi* M119:ssä. Käytä sen sijaan uutta, standardoitua `shadowrootmode`-määritettä."
  },
  "core/lib/deprecations-strings.js | NotificationInsecureOrigin": {
    "message": "Notification APIa ei saa enää käyttää suojaamattomista alkuperistä. Suosittelemme vaihtamaan sovelluksen turvalliseen alkuperään, esim. HTTPS:ään. Lue lisää osoitteesta https://goo.gle/chrome-insecure-origins."
  },
  "core/lib/deprecations-strings.js | NotificationPermissionRequestedIframe": {
    "message": "Notification APIn lupaa ei välttämättä enää pyydetä eri lähteistä peräisin olevalta iframelta. Suosittelemme sen sijaan pyytämään lupaa ylätason kehykseltä tai avaamaan uuden ikkunan."
  },
  "core/lib/deprecations-strings.js | ObsoleteCreateImageBitmapImageOrientationNone": {
    "message": "Vaihtoehto `imageOrientation: 'none'` on poistettu käytöstä createImageBitmapissa. Käytä sen sijaan createImageBitmapia, jossa on vaihtoehto \\{imageOrientation: 'from-image'\\}."
  },
  "core/lib/deprecations-strings.js | ObsoleteWebRtcCipherSuite": {
    "message": "Yhteistyökumppanisi neuvottelee vanhentuneesta (D)TLS-versiosta. Pyydä yhteistyökumppaniasi korjaamaan tämä."
  },
  "core/lib/deprecations-strings.js | OverflowVisibleOnReplacedElement": {
    "message": "Jos `overflow: visible` määritetään img-, video- ja canvas-tageissa, ne voivat tuottaa visuaalista sisältöä elementtirajojen ulkopuolella. Lue lisää osoitteesta https://github.com/WICG/shared-element-transitions/blob/main/debugging_overflow_on_images.md."
  },
  "core/lib/deprecations-strings.js | PaymentInstruments": {
    "message": "`paymentManager.instruments` on poistettu käytöstä. Käytä maksujen käsittelijöille sen sijaan heti asennettavaa (JIT) APIa."
  },
  "core/lib/deprecations-strings.js | PaymentRequestCSPViolation": {
    "message": "`PaymentRequest`-kutsu ohitti Content-Security-Policy (CSP) ‑käytännön `connect-src`-säännön. Tämä ohitus on poistettu käytöstä. Lisää maksutavan tunniste `PaymentRequest` APIsta (`supportedMethods`-kentässä) CSP-käytännön `connect-src`-sääntöön."
  },
  "core/lib/deprecations-strings.js | PersistentQuotaType": {
    "message": "`StorageType.persistent` on poistettu käytöstä. Valitse sen sijaan standardoitu `navigator.storage`."
  },
  "core/lib/deprecations-strings.js | PictureSourceSrc": {
    "message": "`<source src>`, jolla on `<picture>`-ylätaso, on virheellinen ja jätetään näin ollen huomiotta. Käytä sen sijaan tätä: `<source srcset>`."
  },
  "core/lib/deprecations-strings.js | PrefixedCancelAnimationFrame": {
    "message": "webkitCancelAnimationFrame on myyjäkohtainen. Käytä sen sijaan normaalia cancelAnimationFrame-menetelmää."
  },
  "core/lib/deprecations-strings.js | PrefixedRequestAnimationFrame": {
    "message": "webkitRequestAnimationFrame on myyjäkohtainen. Käytä sen sijaan normaalia requestAnimationFrame-menetelmää."
  },
  "core/lib/deprecations-strings.js | PrefixedVideoDisplayingFullscreen": {
    "message": "HTMLVideoElement.webkitDisplayingFullscreen on poistettu käytöstä. Käytä sen sijaan Document.fullscreenElement-APIa."
  },
  "core/lib/deprecations-strings.js | PrefixedVideoEnterFullScreen": {
    "message": "HTMLVideoElement.webkitEnterFullScreen() on poistettu käytöstä. Käytä sen sijaan Element.requestFullscreen()-APIa."
  },
  "core/lib/deprecations-strings.js | PrefixedVideoEnterFullscreen": {
    "message": "HTMLVideoElement.webkitEnterFullscreen() on poistettu käytöstä. Käytä sen sijaan Element.requestFullscreen()-APIa."
  },
  "core/lib/deprecations-strings.js | PrefixedVideoExitFullScreen": {
    "message": "HTMLVideoElement.webkitExitFullScreen() on poistettu käytöstä. Käytä sen sijaan Document.exitFullscreen()-APIa."
  },
  "core/lib/deprecations-strings.js | PrefixedVideoExitFullscreen": {
    "message": "HTMLVideoElement.webkitExitFullscreen() on poistettu käytöstä. Käytä sen sijaan Document.exitFullscreen()-APIa."
  },
  "core/lib/deprecations-strings.js | PrefixedVideoSupportsFullscreen": {
    "message": "HTMLVideoElement.webkitSupportsFullscreen on poistettu käytöstä. Käytä sen sijaan Document.fullscreenEnabled-APIa."
  },
  "core/lib/deprecations-strings.js | PrivacySandboxExtensionsAPI": {
    "message": "Poistamme APIn `chrome.privacy.websites.privacySandboxEnabled` käytöstä, mutta se pysyy taaksepäinyhteensopivana M113-versioon asti. Ota sen sijaan käyttöön `chrome.privacy.websites.topicsEnabled`, `chrome.privacy.websites.fledgeEnabled` ja `chrome.privacy.websites.adMeasurementEnabled`. Lue lisää osoitteesta https://developer.chrome.com/docs/extensions/reference/privacy/#property-websites-privacySandboxEnabled."
  },
  "core/lib/deprecations-strings.js | RTCConstraintEnableDtlsSrtpFalse": {
    "message": "Rajoitus `DtlsSrtpKeyAgreement` on poistettu. Olet määrittänyt `false` ‑arvon tälle rajoitukselle, mikä tulkitaan yrityksenä käyttää poistettua `SDES key negotiation` ‑metodia. Tämä toiminto on poistettu. Käytä sen sijaan palvelua, joka tukee tätä: `DTLS key negotiation`."
  },
  "core/lib/deprecations-strings.js | RTCConstraintEnableDtlsSrtpTrue": {
    "message": "Rajoitus `DtlsSrtpKeyAgreement` on poistettu. Olet määrittänyt `true` ‑arvon tälle rajoitukselle, jolla ei ollut mitään vaikutusta, mutta voit poistaa rajoituksen siisteyden vuoksi."
  },
  "core/lib/deprecations-strings.js | RTCPeerConnectionGetStatsLegacyNonCompliant": {
    "message": "Takaisinsoittopohjainen getStats() on poistettu käytöstä ja poistetaan kokonaan. Käytä sen sijaan vaatimusten mukaisia getStats()-sääntöjä."
  },
  "core/lib/deprecations-strings.js | RangeExpand": {
    "message": "Range.expand() on poistettu käytöstä. Käytä sen sijaan Selection.modify()-APIa."
  },
  "core/lib/deprecations-strings.js | RequestedSubresourceWithEmbeddedCredentials": {
    "message": "Aliresurssipyynnöt, joiden URL-osoitteet sisältävät upotettuja kirjautumistietoja (esim. `https://user:pass@host/`), on estetty."
  },
  "core/lib/deprecations-strings.js | RtcpMuxPolicyNegotiate": {
    "message": "`rtcpMuxPolicy` ‑vaihtoehto on poistettu käytöstä ja poistetaan kokonaan."
  },
  "core/lib/deprecations-strings.js | SharedArrayBufferConstructedWithoutIsolation": {
    "message": "`SharedArrayBuffer` edellyttää muista lähteistä eristämistä. Lue lisää osoitteesta https://developer.chrome.com/blog/enabling-shared-array-buffer/."
  },
  "core/lib/deprecations-strings.js | TextToSpeech_DisallowedByAutoplay": {
    "message": "`speechSynthesis.speak()` ilman käyttäjän aktivointia on poistettu käytöstä ja poistetaan kokonaan."
  },
  "core/lib/deprecations-strings.js | V8SharedArrayBufferConstructedInExtensionWithoutIsolation": {
    "message": "Laajennusten pitäisi ottaa muista lähteistä eristäminen käyttöön, jotta ne voivat jatkaa tämän käyttöä: `SharedArrayBuffer`. Lue lisää osoitteesta https://developer.chrome.com/docs/extensions/mv3/cross-origin-isolation/."
  },
  "core/lib/deprecations-strings.js | WebSQL": {
    "message": "Web SQL on poistettu käytöstä. Käytä SQLite WebAssemblya tai Indexed Databasea"
  },
  "core/lib/deprecations-strings.js | WindowPlacementPermissionDescriptorUsed": {
    "message": "`window-placement`-luvan kuvaus on poistettu käytöstä. Valitse sen sijaan `window-management`. Lue lisäohjeita osoitteesta https://bit.ly/window-placement-rename."
  },
  "core/lib/deprecations-strings.js | WindowPlacementPermissionPolicyParsed": {
    "message": "`window-placement`-lupakäytäntö on poistettu käytöstä. Valitse sen sijaan `window-management`. Lue lisäohjeita osoitteesta https://bit.ly/window-placement-rename."
  },
  "core/lib/deprecations-strings.js | XHRJSONEncodingDetection": {
    "message": "Vastaus-JSON ei tue UTF-16:ta kohteessa `XMLHttpRequest`"
  },
  "core/lib/deprecations-strings.js | XMLHttpRequestSynchronousInNonWorkerOutsideBeforeUnload": {
    "message": "Pääsäikeen samanaikainen `XMLHttpRequest` on poistettu käytöstä, koska sillä oli haitallisia vaikutuksia loppukäyttäjän kokemukseen. Lue lisäohjeita osoitteesta https://xhr.spec.whatwg.org/."
  },
  "core/lib/deprecations-strings.js | XRSupportsSession": {
    "message": "`supportsSession()` on poistettu käytöstä. Ota sen sijaan `isSessionSupported()` käyttöön ja tarkista ratkaistu looginen arvo."
  },
  "core/lib/i18n/i18n.js | columnBlockingTime": {
    "message": "Pääsäikeen estoaika"
  },
  "core/lib/i18n/i18n.js | columnCacheTTL": {
    "message": "Välimuistin käyttöikä"
  },
  "core/lib/i18n/i18n.js | columnDescription": {
    "message": "Kuvaus"
  },
  "core/lib/i18n/i18n.js | columnDuration": {
    "message": "Kesto"
  },
  "core/lib/i18n/i18n.js | columnElement": {
    "message": "Elementti"
  },
  "core/lib/i18n/i18n.js | columnFailingElem": {
    "message": "Hylätyt elementit"
  },
  "core/lib/i18n/i18n.js | columnLocation": {
    "message": "Sijainti"
  },
  "core/lib/i18n/i18n.js | columnName": {
    "message": "Nimi"
  },
  "core/lib/i18n/i18n.js | columnOverBudget": {
    "message": "Ylittää budjetin"
  },
  "core/lib/i18n/i18n.js | columnRequests": {
    "message": "Pyynnöt"
  },
  "core/lib/i18n/i18n.js | columnResourceSize": {
    "message": "Resurssin koko"
  },
  "core/lib/i18n/i18n.js | columnResourceType": {
    "message": "Resurssin tyyppi"
  },
  "core/lib/i18n/i18n.js | columnSize": {
    "message": "Koko"
  },
  "core/lib/i18n/i18n.js | columnSource": {
    "message": "Lähde"
  },
  "core/lib/i18n/i18n.js | columnStartTime": {
    "message": "Aloitusaika"
  },
  "core/lib/i18n/i18n.js | columnTimeSpent": {
    "message": "Käytetty aika"
  },
  "core/lib/i18n/i18n.js | columnTransferSize": {
    "message": "Siirron koko"
  },
  "core/lib/i18n/i18n.js | columnURL": {
    "message": "URL-osoite"
  },
  "core/lib/i18n/i18n.js | columnWastedBytes": {
    "message": "Potentiaalinen säästö"
  },
  "core/lib/i18n/i18n.js | columnWastedMs": {
    "message": "Potentiaalinen säästö"
  },
  "core/lib/i18n/i18n.js | cumulativeLayoutShiftMetric": {
    "message": "Cumulative Layout Shift"
  },
  "core/lib/i18n/i18n.js | displayValueByteSavings": {
    "message": "Potentiaalinen säästö: {wastedBytes, number, bytes} KiB"
  },
  "core/lib/i18n/i18n.js | displayValueElementsFound": {
    "message": "{nodeCount,plural, =1{1 elementti löydetty}other{# elementtiä löydetty}}"
  },
  "core/lib/i18n/i18n.js | displayValueMsSavings": {
    "message": "Potentiaalinen säästö: {wastedMs, number, milliseconds} ms"
  },
  "core/lib/i18n/i18n.js | documentResourceType": {
    "message": "Dokumentti"
  },
  "core/lib/i18n/i18n.js | firstContentfulPaintMetric": {
    "message": "First Contentful Paint"
  },
  "core/lib/i18n/i18n.js | firstMeaningfulPaintMetric": {
    "message": "Ensimmäinen merkityksellinen renderöinti"
  },
  "core/lib/i18n/i18n.js | fontResourceType": {
    "message": "Fontti"
  },
  "core/lib/i18n/i18n.js | imageResourceType": {
    "message": "Kuva"
  },
  "core/lib/i18n/i18n.js | interactionToNextPaint": {
    "message": "Interaktiosta seuraavaan renderöintiin"
  },
  "core/lib/i18n/i18n.js | interactiveMetric": {
    "message": "Time to Interactive"
  },
  "core/lib/i18n/i18n.js | itemSeverityHigh": {
    "message": "Vakava"
  },
  "core/lib/i18n/i18n.js | itemSeverityLow": {
    "message": "Vähäinen"
  },
  "core/lib/i18n/i18n.js | itemSeverityMedium": {
    "message": "Kohtalainen"
  },
  "core/lib/i18n/i18n.js | largestContentfulPaintMetric": {
    "message": "Largest Contentful Paint"
  },
  "core/lib/i18n/i18n.js | maxPotentialFIDMetric": {
    "message": "Suurin mahdollinen ensimmäisen toiminnon viive"
  },
  "core/lib/i18n/i18n.js | mediaResourceType": {
    "message": "Media"
  },
  "core/lib/i18n/i18n.js | ms": {
    "message": "{timeInMs, number, milliseconds} ms"
  },
  "core/lib/i18n/i18n.js | otherResourceType": {
    "message": "Muu"
  },
  "core/lib/i18n/i18n.js | otherResourcesLabel": {
    "message": "Muut resurssit"
  },
  "core/lib/i18n/i18n.js | scriptResourceType": {
    "message": "Skripti"
  },
  "core/lib/i18n/i18n.js | seconds": {
    "message": "{timeInMs, number, seconds} s"
  },
  "core/lib/i18n/i18n.js | speedIndexMetric": {
    "message": "Speed Index"
  },
  "core/lib/i18n/i18n.js | stylesheetResourceType": {
    "message": "Tyylisivu"
  },
  "core/lib/i18n/i18n.js | thirdPartyResourceType": {
    "message": "Kolmas osapuoli"
  },
  "core/lib/i18n/i18n.js | totalBlockingTimeMetric": {
    "message": "Total Blocking Time"
  },
  "core/lib/i18n/i18n.js | totalResourceType": {
    "message": "Yhteensä"
  },
  "core/lib/lh-error.js | badTraceRecording": {
    "message": "Sivun lataamisen jäljen tallennuksessa tapahtui virhe. Suorita Lighthouse uudelleen. ({errorCode})"
  },
  "core/lib/lh-error.js | criTimeout": {
    "message": "Aikakatkaisu: odotetaan yhteyttä virheenkorjausprotokollaan"
  },
  "core/lib/lh-error.js | didntCollectScreenshots": {
    "message": "Chrome ei kerännyt kuvakaappauksia sivun latautumisen aikana. Varmista, että sisältö näkyy sivulla, ja suorita sitten Lighthouse uudelleen. ({errorCode})"
  },
  "core/lib/lh-error.js | dnsFailure": {
    "message": "DNS-palvelimet eivät voineet ratkaista verkkotunnusta."
  },
  "core/lib/lh-error.js | erroredRequiredArtifact": {
    "message": "Vaadittu {artifactName}-keräystoiminto kohtasi virheen: {errorMessage}"
  },
  "core/lib/lh-error.js | internalChromeError": {
    "message": "Tapahtui sisäinen Chrome-virhe. Käynnistä Chrome uudelleen ja yritä suorittaa Lighthouse sen jälkeen."
  },
  "core/lib/lh-error.js | missingRequiredArtifact": {
    "message": "Vaadittua {artifactName}-keräystoimintoa ei suoritettu."
  },
  "core/lib/lh-error.js | noFcp": {
    "message": "Sivu ei renderöinyt mitään sisältöä. Pidä selainikkuna etualalla latauksen aikana ja yritä uudelleen. ({errorCode})"
  },
  "core/lib/lh-error.js | noLcp": {
    "message": "Sivulla ei näkynyt sisältöä, joka täyttää sivun latautumisajan (LCP) ehdot. Varmista, että sivulla on kelvollinen LCP-elementti, ja yritä sitten uudelleen. ({errorCode})"
  },
  "core/lib/lh-error.js | notHtml": {
    "message": "Sivu ei ole HTML-muodossa (MIME-tyyppi on {mimeType})."
  },
  "core/lib/lh-error.js | oldChromeDoesNotSupportFeature": {
    "message": "Tämä Chrome-versio ei tue ominaisuutta ({featureName}). Käytä uudempaa versiota, jotta näet tulokset kokonaisuudessaan."
  },
  "core/lib/lh-error.js | pageLoadFailed": {
    "message": "Lighthouse ei pystynyt lataamaan pyytämääsi sivua luotettavasti. Varmista, että testaat oikeaa URL-osoitetta ja että palvelin vastaa kunnolla kaikkiin pyyntöihin."
  },
  "core/lib/lh-error.js | pageLoadFailedHung": {
    "message": "Lighthouse ei pystynyt lataamaan pyytämääsi URL-osoitetta luotettavasti, koska sivu lakkasi vastaamasta."
  },
  "core/lib/lh-error.js | pageLoadFailedInsecure": {
    "message": "Ilmoittamasi URL-osoitteen suojausvarmenne ei ole kelvollinen. {securityMessages}"
  },
  "core/lib/lh-error.js | pageLoadFailedInterstitial": {
    "message": "Chrome esti sivun lataamisen välimainoksella. Varmista, että testaat oikeaa URL-osoitetta ja että palvelin vastaa kunnolla kaikkiin pyyntöihin."
  },
  "core/lib/lh-error.js | pageLoadFailedWithDetails": {
    "message": "Lighthouse ei pystynyt lataamaan pyytämääsi sivua luotettavasti. Varmista, että testaat oikeaa URL-osoitetta ja että palvelin vastaa kunnolla kaikkiin pyyntöihin. (Tiedot: {errorDetails})"
  },
  "core/lib/lh-error.js | pageLoadFailedWithStatusCode": {
    "message": "Lighthouse ei pystynyt lataamaan pyytämääsi sivua luotettavasti. Varmista, että testaat oikeaa URL-osoitetta ja että palvelin vastaa kunnolla kaikkiin pyyntöihin. (Tilakoodi: {statusCode})"
  },
  "core/lib/lh-error.js | pageLoadTookTooLong": {
    "message": "Sivun lataaminen kesti liian kauan. Lyhennä sivun latausaikaa raportin ehdotusten mukaisesti ja yritä suorittaa Lighthouse sen jälkeen. ({errorCode})"
  },
  "core/lib/lh-error.js | protocolTimeout": {
    "message": "DevTools-protokollan vastauksen odotus on ylittänyt sille lasketun ajan. (Tapa: {protocolMethod})"
  },
  "core/lib/lh-error.js | requestContentTimeout": {
    "message": "Resurssisisällön hakeminen on ylittänyt sille varatun ajan"
  },
  "core/lib/lh-error.js | urlInvalid": {
    "message": "Kirjoittamasi URL-osoite näyttää olevan virheellinen."
  },
  "core/lib/navigation-error.js | warningXhtml": {
    "message": "Sivun MIME-tyyppi on XHTML: Lighthouse ei erikseen tue tätä dokumenttityyppiä"
  },
  "core/user-flow.js | defaultFlowName": {
    "message": "Käyttökulku ({url})"
  },
  "core/user-flow.js | defaultNavigationName": {
    "message": "Navigointiraportti ({url})"
  },
  "core/user-flow.js | defaultSnapshotName": {
    "message": "Tilannekuvaraportti ({url})"
  },
  "core/user-flow.js | defaultTimespanName": {
    "message": "Aikajanaraportti ({url})"
  },
  "flow-report/src/i18n/ui-strings.js | allReports": {
    "message": "Kaikki raportit"
  },
  "flow-report/src/i18n/ui-strings.js | categories": {
    "message": "Kategoriat"
  },
  "flow-report/src/i18n/ui-strings.js | categoryAccessibility": {
    "message": "Esteettömyys"
  },
  "flow-report/src/i18n/ui-strings.js | categoryBestPractices": {
    "message": "Parhaat käytännöt"
  },
  "flow-report/src/i18n/ui-strings.js | categoryPerformance": {
    "message": "Tehokkuus"
  },
  "flow-report/src/i18n/ui-strings.js | categoryProgressiveWebApp": {
    "message": "Progressiivinen web-sovellus"
  },
  "flow-report/src/i18n/ui-strings.js | categorySeo": {
    "message": "Hakukoneoptimointi"
  },
  "flow-report/src/i18n/ui-strings.js | desktop": {
    "message": "Tietokone"
  },
  "flow-report/src/i18n/ui-strings.js | helpDialogTitle": {
    "message": "Lighthousen käyttökulkuraportin tulkitseminen"
  },
  "flow-report/src/i18n/ui-strings.js | helpLabel": {
    "message": "Tietoja käyttökuluista"
  },
  "flow-report/src/i18n/ui-strings.js | helpUseCaseInstructionNavigation": {
    "message": "Käytä navigointiraportteja näihin tarkoituksiin:"
  },
  "flow-report/src/i18n/ui-strings.js | helpUseCaseInstructionSnapshot": {
    "message": "Käytä Snapshotia näihin tarkoituksiin:"
  },
  "flow-report/src/i18n/ui-strings.js | helpUseCaseInstructionTimespan": {
    "message": "Käytä aikajanaraportteja näihin tarkoituksiin:"
  },
  "flow-report/src/i18n/ui-strings.js | helpUseCaseNavigation1": {
    "message": "Nouda Lighthouse-suorituskykyprosentti."
  },
  "flow-report/src/i18n/ui-strings.js | helpUseCaseNavigation2": {
    "message": "Mittaa sivulatauksia sivun latautumisajan ja nopeusindeksin kaltaisilla mittareilla."
  },
  "flow-report/src/i18n/ui-strings.js | helpUseCaseNavigation3": {
    "message": "Arvioi progressiivisten web-sovellusten ominaisuuksia."
  },
  "flow-report/src/i18n/ui-strings.js | helpUseCaseSnapshot1": {
    "message": "Löydä esteettömyysongelmia yhden sivun sovelluksista tai monimutkaisista muodoista."
  },
  "flow-report/src/i18n/ui-strings.js | helpUseCaseSnapshot2": {
    "message": "Arvioi toiminnan taakse piilotettujen valikoiden ja UI-elementtien parhaita käytäntöjä."
  },
  "flow-report/src/i18n/ui-strings.js | helpUseCaseTimespan1": {
    "message": "Mittaa asettelun muutoksia ja JavaScriptin suoritusaikoja toimintasarjoissa."
  },
  "flow-report/src/i18n/ui-strings.js | helpUseCaseTimespan2": {
    "message": "Tutustu tapoihin, joilla voit parantaa pitkäaikaisten sivujen ja yhden sivun sovellusten käyttökokemusta."
  },
  "flow-report/src/i18n/ui-strings.js | highestImpact": {
    "message": "Suurin vaikutus"
  },
  "flow-report/src/i18n/ui-strings.js | informativeAuditCount": {
    "message": "{numInformative,plural, =1{{numInformative} informatiivinen tarkastus}other{{numInformative} informatiivista tarkastusta}}"
  },
  "flow-report/src/i18n/ui-strings.js | mobile": {
    "message": "Mobiili"
  },
  "flow-report/src/i18n/ui-strings.js | navigationDescription": {
    "message": "Sivun lataaminen"
  },
  "flow-report/src/i18n/ui-strings.js | navigationLongDescription": {
    "message": "Navigointiraporteissa analysoidaan yksi sivun lataus, aivan kuten alkuperäisissä Lighthouse-raporteissa."
  },
  "flow-report/src/i18n/ui-strings.js | navigationReport": {
    "message": "Navigointiraportti"
  },
  "flow-report/src/i18n/ui-strings.js | navigationReportCount": {
    "message": "{numNavigation,plural, =1{{numNavigation} navigointiraportti}other{{numNavigation} navigointiraporttia}}"
  },
  "flow-report/src/i18n/ui-strings.js | passableAuditCount": {
    "message": "{numPassableAudits,plural, =1{{numPassableAudits} läpäistävissä oleva tarkastus}other{{numPassableAudits} läpäistävissä olevaa tarkastusta}}"
  },
  "flow-report/src/i18n/ui-strings.js | passedAuditCount": {
    "message": "{numPassed,plural, =1{{numPassed} tarkastus läpäisty}other{{numPassed} tarkastusta läpäisty}}"
  },
  "flow-report/src/i18n/ui-strings.js | ratingAverage": {
    "message": "Keskimääräinen"
  },
  "flow-report/src/i18n/ui-strings.js | ratingError": {
    "message": "Virhe"
  },
  "flow-report/src/i18n/ui-strings.js | ratingFail": {
    "message": "Huono"
  },
  "flow-report/src/i18n/ui-strings.js | ratingPass": {
    "message": "Hyvä"
  },
  "flow-report/src/i18n/ui-strings.js | save": {
    "message": "Tallenna"
  },
  "flow-report/src/i18n/ui-strings.js | snapshotDescription": {
    "message": "Sivun kuvakaappaustila"
  },
  "flow-report/src/i18n/ui-strings.js | snapshotLongDescription": {
    "message": "Snapshot-raporteissa analysoidaan sivua tietyssä tilassa, yleensä käyttäjien toiminnan jälkeen."
  },
  "flow-report/src/i18n/ui-strings.js | snapshotReport": {
    "message": "Tilannekuvaraportti"
  },
  "flow-report/src/i18n/ui-strings.js | snapshotReportCount": {
    "message": "{numSnapshot,plural, =1{{numSnapshot} tilannekuvaraportti}other{{numSnapshot} tilannekuvaraporttia}}"
  },
  "flow-report/src/i18n/ui-strings.js | summary": {
    "message": "Yhteenveto"
  },
  "flow-report/src/i18n/ui-strings.js | timespanDescription": {
    "message": "Käyttäjän toiminta"
  },
  "flow-report/src/i18n/ui-strings.js | timespanLongDescription": {
    "message": "Aikaväliraporteissa analysoidaan satunnainen ajanjakso, joka yleensä sisältää käyttäjien toimintaa."
  },
  "flow-report/src/i18n/ui-strings.js | timespanReport": {
    "message": "Aikaväliraportti"
  },
  "flow-report/src/i18n/ui-strings.js | timespanReportCount": {
    "message": "{numTimespan,plural, =1{{numTimespan} aikaväliraportti}other{{numTimespan} aikaväliraporttia}}"
  },
  "flow-report/src/i18n/ui-strings.js | title": {
    "message": "Lighthousen käyttökulkuraportti"
  },
  "node_modules/lighthouse-stack-packs/packs/amp.js | efficient-animated-content": {
    "message": "Käytä animoidun sisällön kanssa [`amp-anim`](https://amp.dev/documentation/components/amp-anim/)-ominaisuutta, joka minimoi suoritinkäytön, kun sisältö ei ole näytöllä."
  },
  "node_modules/lighthouse-stack-packs/packs/amp.js | modern-image-formats": {
    "message": "Harkitse kaikkien [`amp-img`](https://amp.dev/documentation/components/amp-img/?format=websites)-komponenttien näyttämistä WebP-muodoissa ja lisää varavaihtoehto muita selaimia varten. [Lue lisää](https://amp.dev/documentation/components/amp-img/#example:-specifying-a-fallback-image)."
  },
  "node_modules/lighthouse-stack-packs/packs/amp.js | offscreen-images": {
    "message": "Varmista, että käytössä on [`amp-img`](https://amp.dev/documentation/components/amp-img/?format=websites), jotta kuvien lataamista lykätään automaattisesti. [Lue lisää](https://amp.dev/documentation/guides-and-tutorials/develop/media_iframes_3p/?format=websites#images)."
  },
  "node_modules/lighthouse-stack-packs/packs/amp.js | render-blocking-resources": {
    "message": "Käytä [AMP-optimoijaa](https://github.com/ampproject/amp-toolbox/tree/master/packages/optimizer) ja muita työkaluja [AMP-asettelujen palvelinpuolen renderöintiin](https://amp.dev/documentation/guides-and-tutorials/optimize-and-measure/server-side-rendering/)."
  },
  "node_modules/lighthouse-stack-packs/packs/amp.js | unminified-css": {
    "message": "Lue [AMP-dokumentaatio](https://amp.dev/documentation/guides-and-tutorials/develop/style_and_layout/style_pages/) ja varmista, että kaikkia tyylejä tuetaan."
  },
  "node_modules/lighthouse-stack-packs/packs/amp.js | uses-responsive-images": {
    "message": "[`amp-img`](https://amp.dev/documentation/components/amp-img/?format=websites)-komponentti tukee [`srcset`](https://web.dev/use-srcset-to-automatically-choose-the-right-image/)-määritettä, jolla määritetään käytettävä kuvasisältö näytön koon perusteella. [Lue lisää](https://amp.dev/documentation/guides-and-tutorials/develop/style_and_layout/art_direction/)."
  },
  "node_modules/lighthouse-stack-packs/packs/angular.js | dom-size": {
    "message": "Harkitse virtuaalivieritystä Component Dev Kitissä (CDK), jos laajoja listoja renderöidään. [Lue lisää](https://web.dev/virtualize-lists-with-angular-cdk/)."
  },
  "node_modules/lighthouse-stack-packs/packs/angular.js | total-byte-weight": {
    "message": "Minimoi JavaScript-nippujen koko [reittitason koodinjakamisella](https://web.dev/route-level-code-splitting-in-angular/). Harkitse myös sisällön tallentamista välimuistiin etukäteen [Angular-service workerilla](https://web.dev/precaching-with-the-angular-service-worker/)."
  },
  "node_modules/lighthouse-stack-packs/packs/angular.js | unminified-warning": {
    "message": "Jos käytät Angular CLI:tä, varmista että versiot luodaan tuotantotilassa. [Lue lisää](https://angular.io/guide/deployment#enable-runtime-production-mode)."
  },
  "node_modules/lighthouse-stack-packs/packs/angular.js | unused-javascript": {
    "message": "Jos käytät Angular CLI:tä, lisää tuotantoversioosi lähdekartat nippujen tarkistamista varten. [Lue lisää](https://angular.io/guide/deployment#inspect-the-bundles)."
  },
  "node_modules/lighthouse-stack-packs/packs/angular.js | uses-rel-preload": {
    "message": "Lataa reittejä ennalta navigoinnin nopeuttamiseksi. [Lue lisää](https://web.dev/route-preloading-in-angular/)."
  },
  "node_modules/lighthouse-stack-packs/packs/angular.js | uses-responsive-images": {
    "message": "Harkitse `BreakpointObserver` ‑avustajan käyttöä Component Dev Kitissä (CDK) kuvien raja-arvojen hallintaan. [Lue lisää](https://material.angular.io/cdk/layout/overview)."
  },
  "node_modules/lighthouse-stack-packs/packs/drupal.js | efficient-animated-content": {
    "message": "GIF kannattaa ehkä ladata palveluun, jonka avulla se voidaan upottaa HTML5-videona."
  },
  "node_modules/lighthouse-stack-packs/packs/drupal.js | font-display": {
    "message": "Valitse `@font-display`, kun määrität teemaasi yksilöityjä fontteja."
  },
  "node_modules/lighthouse-stack-packs/packs/drupal.js | modern-image-formats": {
    "message": "Harkitse [WebP-kuvamuotojen määrittämistä Kuvan muuntaminen ‑tyylillä](https://www.drupal.org/docs/core-modules-and-themes/core-modules/image-module/working-with-images#styles) sivustollasi."
  },
  "node_modules/lighthouse-stack-packs/packs/drupal.js | offscreen-images": {
    "message": "Asenna [Drupal-moduuli](https://www.drupal.org/project/project_module?f%5B0%5D=&f%5B1%5D=&f%5B2%5D=im_vid_3%3A67&f%5B3%5D=&f%5B4%5D=sm_field_project_type%3Afull&f%5B5%5D=&f%5B6%5D=&text=%22lazy+load%22&solrsort=iss_project_release_usage+desc&op=Search), joka voi ladata kuvia tarveohjatusti. Tällaiset moduulit voivat parantaa toimintaa lykkäämällä näytön ulkopuolella olevien kuvien lataamista."
  },
  "node_modules/lighthouse-stack-packs/packs/drupal.js | render-blocking-resources": {
    "message": "Sinun kannattaa ehkä käyttää moduulia, joka voi tuoda kriittistä CSS:ää tai JavaScriptiä sivun sisälle. Käytä myös lykkäämismääritettä ei-kriittiselle CSS:lle tai JavaScriptille."
  },
  "node_modules/lighthouse-stack-packs/packs/drupal.js | server-response-time": {
    "message": "Teemat, moduulit ja palvelinasetukset vaikuttavat kaikki palvelimen vastausaikaan. Sinun kannattaa ehkä etsiä optimoidumpi teema, valita optimointimoduuli tai päivittää palvelimesi. Hosting-palvelimiesi olisi hyvä käyttää PHP-toimintokoodin ja muun sisällön tallentamista välimuistiin, mikä auttaa lyhentämään tietokantojen kyselyaikoja (esim. Redis tai Memcached). Lisäksi niiden tulee käyttää optimoitua sovelluslogiikkaa sivujen nopeampaan valmisteluun."
  },
  "node_modules/lighthouse-stack-packs/packs/drupal.js | total-byte-weight": {
    "message": "Sinun kannattaa ehkä käyttää [Responsive Image Styles](https://www.drupal.org/docs/8/mobile-guide/responsive-images-in-drupal-8) (Responsiiviset kuvatyylit) ‑toimintoa sivullasi ladattavien kuvien pienentämiseen. Jos näytät sivulla useita kohteita Viewsin avulla, sinun kannattaa ehkä rajoittaa yhdellä sivulla näkyvien kohteiden määrää ottamalla sivunumerointi käyttöön."
  },
  "node_modules/lighthouse-stack-packs/packs/drupal.js | unminified-css": {
    "message": "Varmista, että Aggregate CSS files (Kokoa CSS-tiedostot) ‑toiminto on otettu käyttöön kohdassa Administration > Configuration > Development (Järjestelmänvalvonta > Määritys > Kehitys).  Varmista, että Drupal-sivuston käyttöjärjestelmä on vähintään Drupal 10.1, niin saat paremman elementtien koonnin tuen."
  },
  "node_modules/lighthouse-stack-packs/packs/drupal.js | unminified-javascript": {
    "message": "Varmista, että Aggregate JavaScript files (Kokoa JavaScript-tiedostot) ‑toiminto on otettu käyttöön kohdassa Administration > Configuration > Development (Järjestelmänvalvonta > Määritys > Kehitys).  Varmista, että Drupal-sivuston käyttöjärjestelmä on vähintään Drupal 10.1, niin saat paremman elementtien koonnin tuen."
  },
  "node_modules/lighthouse-stack-packs/packs/drupal.js | unused-css-rules": {
    "message": "Sinun kannattaa ehkä poistaa käyttämättömät CSS-säännöt ja liittää relevanttiin sivuun tai sivun osaan vain tarvittavat Drupal-kirjastot. Saat lisätietoja [Drupal-dokumentaatiosta](https://www.drupal.org/docs/8/creating-custom-modules/adding-stylesheets-css-and-javascript-js-to-a-drupal-8-module#library). Voit etsiä tarpeetonta CSS:ää lisääviä liitettyjä kirjastoja tutkimalla [koodin testikattavuutta](https://developers.google.com/web/updates/2017/04/devtools-release-notes#coverage) Chromen DevToolsissa. Löydät syynä olevan teeman tai moduulin tarkistamalla tyyliarkin URL-osoitteen, kun CSS-koonti on poistettuna käytöstä Drupal-sivustollasi. Etsi teemoja ja moduuleja, joilla on monia tyyliarkkeja luettelossa ja paljon punaista koodin testikattavuudessa. Teeman tai moduulin pitäisi lisätä tyyliarkki jonoon vain, jos sitä todella käytetään sivulla."
  },
  "node_modules/lighthouse-stack-packs/packs/drupal.js | unused-javascript": {
    "message": "Sinun kannattaa ehkä poistaa käyttämätön JavaScript-sisältö ja liittää relevanttiin sivuun tai sivun osaan vain tarvittavat Drupal-kirjastot. Saat lisätietoja [Drupal-dokumentaatiosta](https://www.drupal.org/docs/8/creating-custom-modules/adding-stylesheets-css-and-javascript-js-to-a-drupal-8-module#library). Voit etsiä tarpeetonta JavaScriptiä lisääviä liitettyjä kirjastoja tutkimalla [koodin testikattavuutta](https://developers.google.com/web/updates/2017/04/devtools-release-notes#coverage) Chromen DevToolsissa. Löydät syynä olevan teeman tai moduulin tarkistamalla skriptin URL-osoitteen, kun JavaScript-koonti on poistettuna käytöstä Drupal-sivustollasi. Etsi teemoja ja moduuleja, joilla on monia skriptejä luettelossa ja paljon punaista koodin testikattavuudessa. Teeman tai moduulin pitäisi lisätä skripti jonoon vain, jos sitä todella käytetään sivulla."
  },
  "node_modules/lighthouse-stack-packs/packs/drupal.js | uses-long-cache-ttl": {
    "message": "Määritä Browser and proxy cache maximum age (Selaimen ja välityspalvelimen välitysmuistin enimmäisikä) ‑asetus kohdassa Administration > Configuration > Development (Järjestelmänvalvonta > Määritys > Kehitys). Lue lisää [Drupalin välimuistista ja toiminnan optimoinnista](https://www.drupal.org/docs/7/managing-site-performance-and-scalability/caching-to-improve-performance/caching-overview#s-drupal-performance-resources)."
  },
  "node_modules/lighthouse-stack-packs/packs/drupal.js | uses-optimized-images": {
    "message": "Sinun kannattaa ehkä käyttää [moduulia](https://www.drupal.org/project/project_module?f%5B0%5D=&f%5B1%5D=&f%5B2%5D=im_vid_3%3A123&f%5B3%5D=&f%5B4%5D=sm_field_project_type%3Afull&f%5B5%5D=&f%5B6%5D=&text=optimize+images&solrsort=iss_project_release_usage+desc&op=Search), joka optimoi ja pienentää sivuston kautta ladattuja kuvia, mutta säilyttää niiden laadun. Varmista lisäksi, että käytät kaikkien sivustolla renderöitävien kuvien kanssa Drupalin natiivia [Responsive Image Styles](https://www.drupal.org/docs/8/mobile-guide/responsive-images-in-drupal-8) (Responsiiviset kuvatyylit) ‑toimintoa, joka on saatavilla Drupalin versiosta 8 alkaen."
  },
  "node_modules/lighthouse-stack-packs/packs/drupal.js | uses-rel-preconnect": {
    "message": "Voit lisätä preconnect- tai dns-prefetch-resurssivihjeitä asentamalla ja määrittämällä [moduulin](https://www.drupal.org/project/project_module?f%5B0%5D=&f%5B1%5D=&f%5B2%5D=&f%5B3%5D=&f%5B4%5D=sm_field_project_type%3Afull&f%5B5%5D=&f%5B6%5D=&text=dns-prefetch&solrsort=iss_project_release_usage+desc&op=Search), joka edesauttaa käyttäjäagentin resurssivihjeiden toimintaa."
  },
  "node_modules/lighthouse-stack-packs/packs/drupal.js | uses-responsive-images": {
    "message": "Varmista, että käytät Drupalin natiivia [Responsive Image Styles](https://www.drupal.org/docs/8/mobile-guide/responsive-images-in-drupal-8) (Responsiiviset kuvatyylit) ‑toimintoa, joka on saatavilla Drupalin versiosta 8 alkaen. Käytä Responsive Image Styles ‑toimintoa, kun renderöit kuvakenttiä hyödyntämällä katselutiloja, näkymiä tai WYSIWYG-muokkaustyökalulla ladattuja kuvia."
  },
  "node_modules/lighthouse-stack-packs/packs/ezoic.js | font-display": {
    "message": "Käytä [Ezoic Leapia](https://pubdash.ezoic.com/speed) ja ota `Optimize Fonts` käyttöön hyödyntääksesi `font-display` CSS ‑ominaisuutta automaattisesti, jotta voit varmistaa tekstin näkymisen käyttäjille verkkofonttien latautuessa."
  },
  "node_modules/lighthouse-stack-packs/packs/ezoic.js | modern-image-formats": {
    "message": "Käytä [Ezoic Leapia](https://pubdash.ezoic.com/speed) ja ota `Next-Gen Formats` käyttöön konvertoidaksesi kuvia WebP-muotoon."
  },
  "node_modules/lighthouse-stack-packs/packs/ezoic.js | offscreen-images": {
    "message": "Käytä [Ezoic Leapia](https://pubdash.ezoic.com/speed) ja ota `Lazy Load Images` käyttöön lykätäksesi näytön ulkopuolisten kuvien lataamista, kunnes niitä tarvitaan."
  },
  "node_modules/lighthouse-stack-packs/packs/ezoic.js | render-blocking-resources": {
    "message": "Käytä [Ezoic Leapia](https://pubdash.ezoic.com/speed) ja ota `Critical CSS` ja `Script Delay` käyttöön lykätäksesi ei-kriittiset JS/CSS:t."
  },
  "node_modules/lighthouse-stack-packs/packs/ezoic.js | server-response-time": {
    "message": "Käytä [Ezoic Cloud Cachingia](https://pubdash.ezoic.com/speed/caching) sisältösi tallentamiseen välimuistiin maailmanlaajuisessa verkossamme, mikä lyhentää aikaa linkin valinnan ja sisällön ensimmäisen tavun latauksen välillä"
  },
  "node_modules/lighthouse-stack-packs/packs/ezoic.js | unminified-css": {
    "message": "Käytä [Ezoic Leapia](https://pubdash.ezoic.com/speed) ja ota `Minify CSS` käyttöön pienentääksesi CSS:ää automaattisesti, jotta voit vähentää verkkoresurssien kokoja."
  },
  "node_modules/lighthouse-stack-packs/packs/ezoic.js | unminified-javascript": {
    "message": "Käytä [Ezoic Leapia](https://pubdash.ezoic.com/speed) ja ota `Minify Javascript` käyttöön pienentääksesi JS:ää automaattisesti, jotta voit vähentää verkkoresurssien kokoja."
  },
  "node_modules/lighthouse-stack-packs/packs/ezoic.js | unused-css-rules": {
    "message": "Käytä [Ezoic Leapia](https://pubdash.ezoic.com/speed) ja ota `Remove Unused CSS` käyttöön saadaksesi apua ongelmaan. Se tunnistaa jokaisen sivustosi sivun käyttämät CSS-luokat ja poistaa kaikki muut, jotta tiedoston koko pysyy pienenä."
  },
  "node_modules/lighthouse-stack-packs/packs/ezoic.js | uses-long-cache-ttl": {
    "message": "Käytä [Ezoic Leapia](https://pubdash.ezoic.com/speed) ja ota `Efficient Static Cache Policy` käyttöön asettaaksesi suositellut arvot välimuistin otsikossa pysyville sisällöille."
  },
  "node_modules/lighthouse-stack-packs/packs/ezoic.js | uses-optimized-images": {
    "message": "Käytä [Ezoic Leapia](https://pubdash.ezoic.com/speed) ja ota `Next-Gen Formats` käyttöön konvertoidaksesi kuvia WebP-muotoon."
  },
  "node_modules/lighthouse-stack-packs/packs/ezoic.js | uses-rel-preconnect": {
    "message": "Käytä [Ezoic Leapia](https://pubdash.ezoic.com/speed) ja ota `Pre-Connect Origins` käyttöön lisätäksesi automaattisesti `preconnect`-materiaalivihjeitä, jotta voit muodostaa aikaisia yhteyksiä tärkeisiin kolmannen osapuolen alkuperiin."
  },
  "node_modules/lighthouse-stack-packs/packs/ezoic.js | uses-rel-preload": {
    "message": "Käytä [Ezoic Leapia](https://pubdash.ezoic.com/speed) ja ota `Preload Fonts` ja `Preload Background Images` käyttöön lisätäksesi`preload`‑linkit, jotta voit priorisoida nykyisten pyydettyjen resurssien hakemista myöhemmin sivun latauksessa."
  },
  "node_modules/lighthouse-stack-packs/packs/ezoic.js | uses-responsive-images": {
    "message": "Käytä [Ezoic Leapia](https://pubdash.ezoic.com/speed) ja ota `Resize Images` käyttöön muuttaaksesi kuvien kokoa laitteisiin sopivaksi, jotta voit vähentää verkkoresurssien kokoja."
  },
  "node_modules/lighthouse-stack-packs/packs/gatsby.js | modern-image-formats": {
    "message": "Optimoi kuvamuoto automaattisesti käyttämällä `gatsby-plugin-image`-komponenttia `<img>`-komponentin sijaan. [Lue lisää](https://www.gatsbyjs.com/docs/how-to/images-and-media/using-gatsby-plugin-image)."
  },
  "node_modules/lighthouse-stack-packs/packs/gatsby.js | offscreen-images": {
    "message": "Lataa kuvat automaattisesti laiskasti käyttämällä `gatsby-plugin-image`-komponenttia `<img>`-komponentin sijaan. [Lue lisää](https://www.gatsbyjs.com/docs/how-to/images-and-media/using-gatsby-plugin-image)."
  },
  "node_modules/lighthouse-stack-packs/packs/gatsby.js | prioritize-lcp-image": {
    "message": "Käytä `gatsby-plugin-image`-komponenttia ja aseta `loading`-omaisuuden arvoksi `eager`. [Lue lisää](https://www.gatsbyjs.com/docs/reference/built-in-components/gatsby-plugin-image#shared-props)."
  },
  "node_modules/lighthouse-stack-packs/packs/gatsby.js | render-blocking-resources": {
    "message": "Lykkää ei-kriittisten kolmannen osapuolen skriptien lataamista suorittamalla `Gatsby Script API`. [Lue lisää](https://www.gatsbyjs.com/docs/reference/built-in-components/gatsby-script/)."
  },
  "node_modules/lighthouse-stack-packs/packs/gatsby.js | unused-css-rules": {
    "message": "Poista tyyliarkkien käyttämättömät säännöt `PurgeCSS` `Gatsby` ‐liitännäisellä. [Lue lisää](https://purgecss.com/plugins/gatsby.html)."
  },
  "node_modules/lighthouse-stack-packs/packs/gatsby.js | unused-javascript": {
    "message": "Valitse `Webpack Bundle Analyzer`, jotta voit havaita käyttämättömän JavaScript-ohjelmakoodin. [Lue lisää](https://www.gatsbyjs.com/plugins/gatsby-plugin-webpack-bundle-analyser-v2/)"
  },
  "node_modules/lighthouse-stack-packs/packs/gatsby.js | uses-long-cache-ttl": {
    "message": "Määritä muuttumattomien kohteiden välimuistiin tallentaminen. [Lue lisää](https://www.gatsbyjs.com/docs/how-to/previews-deploys-hosting/caching/)."
  },
  "node_modules/lighthouse-stack-packs/packs/gatsby.js | uses-optimized-images": {
    "message": "Säädä kuvanlaatua käyttämällä `gatsby-plugin-image`-komponenttia `<img>`-komponentin sijaan. [Lue lisää](https://www.gatsbyjs.com/docs/how-to/images-and-media/using-gatsby-plugin-image)."
  },
  "node_modules/lighthouse-stack-packs/packs/gatsby.js | uses-responsive-images": {
    "message": "Käytä `gatsby-plugin-image`-komponenttia, jotta `sizes` saa sopivan arvon. [Lue lisää](https://www.gatsbyjs.com/docs/how-to/images-and-media/using-gatsby-plugin-image)."
  },
  "node_modules/lighthouse-stack-packs/packs/joomla.js | efficient-animated-content": {
    "message": "GIF kannattaa ehkä ladata palveluun, jonka avulla se voidaan upottaa HTML5-videona."
  },
  "node_modules/lighthouse-stack-packs/packs/joomla.js | modern-image-formats": {
    "message": "Sinun kannattaa ehkä käyttää [laajennusta](https://extensions.joomla.org/instant-search/?jed_live%5Bquery%5D=webp) tai palvelua, joka muuntaa ladatut kuvat automaattisesti oikeisiin muotoihin."
  },
  "node_modules/lighthouse-stack-packs/packs/joomla.js | offscreen-images": {
    "message": "Asenna [Joomlan laiskan latautumisen liitännäinen](https://extensions.joomla.org/instant-search/?jed_live%5Bquery%5D=lazy%20loading), joka lykkää muiden kuin näytöllä näkyvien kuvien latautumista, tai vaihda malliin, joka tarjoaa tämän ominaisuuden. Joomla 4.0:sta alkaen kaikille kuville lisätään [automaattisesti](https://github.com/joomla/joomla-cms/pull/30748) `loading`-ydinmäärite."
  },
  "node_modules/lighthouse-stack-packs/packs/joomla.js | render-blocking-resources": {
    "message": "Tietyt Joomla-laajennukset voivat [tuoda tärkeää sisältöä sivun sisälle](https://extensions.joomla.org/instant-search/?jed_live%5Bquery%5D=performance) tai [lykätä vähemmän tärkeiden resurssien lataamista](https://extensions.joomla.org/instant-search/?jed_live%5Bquery%5D=performance). Huomaa, että näiden laajennusten suorittamat optimoinnit voivat rikkoa mallien tai muiden laajennusten toimintoja, joten sinun on testattava ne huolellisesti."
  },
  "node_modules/lighthouse-stack-packs/packs/joomla.js | server-response-time": {
    "message": "Mallit, laajennukset ja palvelinasetukset vaikuttavat kaikki palvelimen vastausaikaan. Sinun kannattaa ehkä etsiä optimoidumpi malli, valita optimointilaajennus tai päivittää palvelimesi."
  },
  "node_modules/lighthouse-stack-packs/packs/joomla.js | total-byte-weight": {
    "message": "Sinun kannattaa ehkä näyttää näytteitä artikkeliluokistasi (esim. lue lisää ‑linkillä), vähentää yhdellä sivulla näkyvien artikkelien määrää, jakaa pitkät postaukset useille sivuille tai käyttää laajennusta kommenttien lataamiseen tarveohjatusti."
  },
  "node_modules/lighthouse-stack-packs/packs/joomla.js | unminified-css": {
    "message": "Tietyt [Joomla-laajennukset](https://extensions.joomla.org/instant-search/?jed_live%5Bquery%5D=performance) voivat nopeuttaa sivustosi toimintaa ketjuttamalla, pienentämällä ja pakkaamalla CSS-tyylejä. Nämä toiminnot sisältyvät myös joihinkin malleihin."
  },
  "node_modules/lighthouse-stack-packs/packs/joomla.js | unminified-javascript": {
    "message": "Tietyt [Joomla-laajennukset](https://extensions.joomla.org/instant-search/?jed_live%5Bquery%5D=performance) voivat nopeuttaa sivustosi toimintaa ketjuttamalla, pienentämällä ja pakkaamalla skriptejä. Nämä toiminnot sisältyvät myös joihinkin malleihin."
  },
  "node_modules/lighthouse-stack-packs/packs/joomla.js | unused-css-rules": {
    "message": "Sinun kannattaa ehkä vähentää tai vaihtaa [Joomla-laajennuksia](https://extensions.joomla.org/), jotka lataavat käyttämätöntä CSS:ää sivullasi. Etsi tarpeetonta CSS:ää lisääviä laajennuksia tutkimalla [koodin testikattavuutta](https://developers.google.com/web/updates/2017/04/devtools-release-notes#coverage) Chromen DevToolsissa. Löydät syynä olevan teeman tai laajennuksen tarkistamalla tyyliarkin URL-osoitteen. Etsi laajennuksia, joilla on monia tyyliarkkeja luettelossa ja paljon punaista koodin testikattavuudessa. Laajennuksen pitäisi lisätä tyyliarkki jonoon vain, jos sitä todella käytetään sivulla."
  },
  "node_modules/lighthouse-stack-packs/packs/joomla.js | unused-javascript": {
    "message": "Sinun kannattaa ehkä vähentää tai vaihtaa [Joomla-laajennuksia](https://extensions.joomla.org/), jotka lataavat käyttämätöntä JavaScriptiä sivullasi. Etsi tarpeetonta JS:ää lisääviä laajennuksia tutkimalla [koodin testikattavuutta](https://developers.google.com/web/updates/2017/04/devtools-release-notes#coverage) Chromen DevToolsissa. Löydät syynä olevan laajennuksen tarkistamalla skriptin URL-osoitteen. Etsi laajennuksia, joilla on monia skriptejä luettelossa ja paljon punaista koodin testikattavuudessa. Laajennuksen pitäisi lisätä skripti jonoon vain, jos sitä todella käytetään sivulla."
  },
  "node_modules/lighthouse-stack-packs/packs/joomla.js | uses-long-cache-ttl": {
    "message": "Lue lisää [selaimen välimuistin käytöstä Joomlassa](https://docs.joomla.org/Cache)."
  },
  "node_modules/lighthouse-stack-packs/packs/joomla.js | uses-optimized-images": {
    "message": "Sinun kannattaa ehkä käyttää [kuvaoptimointilaajennusta](https://extensions.joomla.org/instant-search/?jed_live%5Bquery%5D=performance), joka pakkaa kuvat mutta säilyttää niiden laadun."
  },
  "node_modules/lighthouse-stack-packs/packs/joomla.js | uses-responsive-images": {
    "message": "Sinun kannattaa ehkä käyttää [responsiivisten kuvien laajennusta](https://extensions.joomla.org/instant-search/?jed_live%5Bquery%5D=responsive%20images), jolloin voit käyttää responsiivisia kuvia sisällössäsi."
  },
  "node_modules/lighthouse-stack-packs/packs/joomla.js | uses-text-compression": {
    "message": "Voit ottaa tekstin pakkaamisen käyttöön laittamalla Gzip Page Compression (Sivun Gzip-pakkaus) ‑toiminnon päälle Joomlassa. Valitse System > Global configuration > Server (Järjestelmä > Yleiset asetukset > Palvelin)."
  },
  "node_modules/lighthouse-stack-packs/packs/magento.js | critical-request-chains": {
    "message": "Jos et vielä kokoa JavaScript-sisältöä nipuiksi, harkitse[niputtajan (baler)](https://github.com/magento/baler) käyttöä."
  },
  "node_modules/lighthouse-stack-packs/packs/magento.js | disable-bundling": {
    "message": "Poista käytöstä Magenton sisäänrakennettu [JavaScriptin niputus ja pienennys](https://devdocs.magento.com/guides/v2.3/frontend-dev-guide/themes/js-bundling.html) ja harkitse sen sijaan [niputtajan](https://github.com/magento/baler/) käyttöä."
  },
  "node_modules/lighthouse-stack-packs/packs/magento.js | font-display": {
    "message": "Valitse `@font-display`, kun[määrität omia kirjasimia](https://devdocs.magento.com/guides/v2.3/frontend-dev-guide/css-topics/using-fonts.html)."
  },
  "node_modules/lighthouse-stack-packs/packs/magento.js | modern-image-formats": {
    "message": "Etsi [Magento Marketplacesta](https://marketplace.magento.com/catalogsearch/result/?q=webp) erilaisia kolmannen osapuolen laajennuksia uusien kuvamuotojen hyödyntämiseksi."
  },
  "node_modules/lighthouse-stack-packs/packs/magento.js | offscreen-images": {
    "message": "Muokkaa tuote- ja kuvastomalleja niin, että ne hyödyntävät verkkoalustan [lykätty lataus](https://web.dev/native-lazy-loading) ‑ominaisuutta."
  },
  "node_modules/lighthouse-stack-packs/packs/magento.js | server-response-time": {
    "message": "Käytä Magenton [Varnish-integraatiota](https://devdocs.magento.com/guides/v2.3/config-guide/varnish/config-varnish.html)."
  },
  "node_modules/lighthouse-stack-packs/packs/magento.js | unminified-css": {
    "message": "Ota kaupan kehittäjäasetuksista käyttöön vaihtoehto Pienennä CSS-tiedostot. [Lue lisää](https://devdocs.magento.com/guides/v2.3/performance-best-practices/configuration.html?itm_source=devdocs&itm_medium=search_page&itm_campaign=federated_search&itm_term=minify%20css%20files)."
  },
  "node_modules/lighthouse-stack-packs/packs/magento.js | unminified-javascript": {
    "message": "Pienennä kaikki JavaScript-sisältö [Terserillä](https://www.npmjs.com/package/terser) staattisen julkaisun vaiheesta ja poista sisäänrakennettu pienennysominaisuus käytöstä."
  },
  "node_modules/lighthouse-stack-packs/packs/magento.js | unused-javascript": {
    "message": "Poista käytöstä Magenton sisäänrakennettu [JavaScript-niputus](https://devdocs.magento.com/guides/v2.3/frontend-dev-guide/themes/js-bundling.html)."
  },
  "node_modules/lighthouse-stack-packs/packs/magento.js | uses-optimized-images": {
    "message": "Etsi [Magento Marketplacesta](https://marketplace.magento.com/catalogsearch/result/?q=optimize%20image) erilaisia kolmannen osapuolen laajennuksia kuvien optimointiin."
  },
  "node_modules/lighthouse-stack-packs/packs/magento.js | uses-rel-preconnect": {
    "message": "Preconnect- tai dns-prefetch-resurssivihjeitä voidaan lisätä [muuttamalla teeman asettelua](https://devdocs.magento.com/guides/v2.3/frontend-dev-guide/layouts/xml-manage.html)."
  },
  "node_modules/lighthouse-stack-packs/packs/magento.js | uses-rel-preload": {
    "message": "`<link rel=preload>`-tagit voidaan lisätä [muuttamalla teeman asettelua](https://devdocs.magento.com/guides/v2.3/frontend-dev-guide/layouts/xml-manage.html)."
  },
  "node_modules/lighthouse-stack-packs/packs/next.js | modern-image-formats": {
    "message": "Optimoi kuvamuoto automaattisesti käyttämällä `next/image`-komponenttia `<img>`-komponentin sijaan. [Lue lisää](https://nextjs.org/docs/basic-features/image-optimization)."
  },
  "node_modules/lighthouse-stack-packs/packs/next.js | offscreen-images": {
    "message": "Lataa kuvat automaattisesti laiskasti käyttämällä `next/image`-komponenttia `<img>`-komponentin sijaan. [Lue lisää](https://nextjs.org/docs/basic-features/image-optimization)."
  },
  "node_modules/lighthouse-stack-packs/packs/next.js | prioritize-lcp-image": {
    "message": "Käytä `next/image`-komponenttia ja aseta prioriteetti todeksi, jotta voit esiladata LCP-kuvan. [Lue lisää](https://nextjs.org/docs/api-reference/next/image#priority)."
  },
  "node_modules/lighthouse-stack-packs/packs/next.js | render-blocking-resources": {
    "message": "Lykkää ei-kriittisten kolmannen osapuolen skriptien lataamista suorittamalla `next/script`. [Lue lisää](https://nextjs.org/docs/basic-features/script)."
  },
  "node_modules/lighthouse-stack-packs/packs/next.js | unsized-images": {
    "message": "Käytä `next/image`-komponenttia ja varmista, että kuvat ovat aina oikean kokoisia. [Lue lisää](https://nextjs.org/docs/api-reference/next/image#width)."
  },
  "node_modules/lighthouse-stack-packs/packs/next.js | unused-css-rules": {
    "message": "Ota `PurgeCSS` käyttöön määrityksessä (`Next.js`), jotta voit poistaa tyyliarkkien käyttämättömät säännöt. [Lue lisää](https://purgecss.com/guides/next.html)."
  },
  "node_modules/lighthouse-stack-packs/packs/next.js | unused-javascript": {
    "message": "Valitse `Webpack Bundle Analyzer`, jotta voit havaita käyttämättömän JavaScript-ohjelmakoodin. [Lue lisää](https://github.com/vercel/next.js/tree/canary/packages/next-bundle-analyzer)"
  },
  "node_modules/lighthouse-stack-packs/packs/next.js | user-timings": {
    "message": "Sinun kannattaa ehkä valita `Next.js Analytics`, jotta voit mitata sovelluksen todellista toimivuutta. [Lue lisää](https://nextjs.org/docs/advanced-features/measuring-performance)."
  },
  "node_modules/lighthouse-stack-packs/packs/next.js | uses-long-cache-ttl": {
    "message": "Määritä muuttumattomien kohteiden ja `Server-side Rendered` (SSR) ‑sivujen välimuistiin siirtäminen. [Lue lisää](https://nextjs.org/docs/going-to-production#caching)."
  },
  "node_modules/lighthouse-stack-packs/packs/next.js | uses-optimized-images": {
    "message": "Säädä kuvanlaatua käyttämällä `next/image`-komponenttia `<img>`-komponentin sijaan. [Lue lisää](https://nextjs.org/docs/basic-features/image-optimization)."
  },
  "node_modules/lighthouse-stack-packs/packs/next.js | uses-responsive-images": {
    "message": "Suorita `next/image`, jotta `sizes` voi saada sopivan arvon. [Lue lisää](https://nextjs.org/docs/api-reference/next/image#sizes)."
  },
  "node_modules/lighthouse-stack-packs/packs/next.js | uses-text-compression": {
    "message": "Salli pakkaus Next.js-palvelimellasi. [Lue lisää](https://nextjs.org/docs/api-reference/next.config.js/compression)."
  },
  "node_modules/lighthouse-stack-packs/packs/nitropack.js | dom-size": {
    "message": "Ota yhteyttä tilin hallinnoijaan, jotta [`HTML Lazy Load`](https://support.nitropack.io/hc/en-us/articles/17144942904337) voidaan ottaa käyttöön. Määrittämällä sen voit priorisoida ja optimoida sivun renderöinnin."
  },
  "node_modules/lighthouse-stack-packs/packs/nitropack.js | font-display": {
    "message": "Valitse NitroPackin [`Override Font Rendering Behavior`](https://support.nitropack.io/hc/en-us/articles/16547358865041) ‑vaihtoehdolla haluamasi arvo CSS:n fonttinäyttösäännölle."
  },
  "node_modules/lighthouse-stack-packs/packs/nitropack.js | modern-image-formats": {
    "message": "Käytä [`Image Optimization`](https://support.nitropack.io/hc/en-us/articles/16547237162513) ‑ominaisuutta, jotta kuvat muunnetaan automaattisesti WebP-muotoon."
  },
  "node_modules/lighthouse-stack-packs/packs/nitropack.js | offscreen-images": {
    "message": "Lykkää poissa näkyvistä olevia kuvia ottamalla käyttöön [`Automatic Image Lazy Loading`](https://support.nitropack.io/hc/en-us/articles/12457493524369-NitroPack-Lazy-Loading-Feature-for-Images)."
  },
  "node_modules/lighthouse-stack-packs/packs/nitropack.js | render-blocking-resources": {
    "message": "Ota [`Remove render-blocking resources`](https://support.nitropack.io/hc/en-us/articles/13820893500049-How-to-Deal-with-Render-Blocking-Resources-in-NitroPack) käyttöön NitroPackissa ensimmäisen latautumisajan nopeuttamiseksi."
  },
  "node_modules/lighthouse-stack-packs/packs/nitropack.js | server-response-time": {
    "message": "Paranna palvelimen vastausaikaa ja optimoi suorituskyvyn vaikutelmaa aktivoimalla [`Instant Load`](https://support.nitropack.io/hc/en-us/articles/16547340617361)."
  },
  "node_modules/lighthouse-stack-packs/packs/nitropack.js | unminified-css": {
    "message": "Ota [`Minify resources`](https://support.nitropack.io/hc/en-us/articles/360061059394-Minify-Resources) käyttöön välimuistin asetuksista pienentääksesi CSS:n ja HTML:n kokoa ja nopeuttaaksesi JavaScriptin tiedostojen ensimmäistä latautumisaikaa."
  },
  "node_modules/lighthouse-stack-packs/packs/nitropack.js | unminified-javascript": {
    "message": "Ota [`Minify resources`](https://support.nitropack.io/hc/en-us/articles/360061059394-Minify-Resources) käyttöön välimuistin asetuksista pienentääksesi JS:n ja HTML:n kokoa ja nopeuttaaksesi CCS-tiedostojen ensimmäistä latautumisaikaa."
  },
  "node_modules/lighthouse-stack-packs/packs/nitropack.js | unused-css-rules": {
    "message": "Ota [`Reduce Unused CSS`](https://support.nitropack.io/hc/en-us/articles/360020418457-Reduce-Unused-CSS) käyttöön poistaaksesi CSS-säännöt, jotka eivät sovellu tälle sivulle."
  },
  "node_modules/lighthouse-stack-packs/packs/nitropack.js | unused-javascript": {
    "message": "Määritä [`Delayed Scripts`](https://support.nitropack.io/hc/en-us/articles/1500002600942-Delayed-Scripts) ‑ominaisuus NitroPackissa skriptien latautumisen lykkäämiseksi, kunnes niitä tarvitaan."
  },
  "node_modules/lighthouse-stack-packs/packs/nitropack.js | uses-long-cache-ttl": {
    "message": "Valitse [`Improve Server Response Time`](https://support.nitropack.io/hc/en-us/articles/1500002321821-Improve-Server-Response-Time) ‑ominaisuus `Caching`-valikosta ja säädä sivun välimuistin vanhenemisaikaa parantaaksesi latausaikoja ja käyttökokemusta."
  },
  "node_modules/lighthouse-stack-packs/packs/nitropack.js | uses-optimized-images": {
    "message": "Pakkaa, optimoi ja muunna kuvat automaattisesti WebP-muotoon ottamalla käyttöön [`Image Optimization`](https://support.nitropack.io/hc/en-us/articles/14177271695121-How-to-serve-images-in-next-gen-formats-using-NitroPack) ‑ominaisuus."
  },
  "node_modules/lighthouse-stack-packs/packs/nitropack.js | uses-responsive-images": {
    "message": "Ota [`Adaptive Image Sizing`](https://support.nitropack.io/hc/en-us/articles/10123833029905-How-to-Enable-Adaptive-Image-Sizing-For-Your-Site) käyttöön, jotta voit optimoida kuvat ennakoivasti niin, että ne vastaavat mittoja niissä säiliöissä, joissa ne näkyvät kaikilla laitteilla."
  },
  "node_modules/lighthouse-stack-packs/packs/nitropack.js | uses-text-compression": {
    "message": "Voit pienentää selaimeen lähetettyjen tiedostojen kokoa [`Gzip compression`](https://support.nitropack.io/hc/en-us/articles/13229297479313-Enabling-GZIP-compression) ‑ominaisuudella NitroPackissa."
  },
  "node_modules/lighthouse-stack-packs/packs/nuxt.js | modern-image-formats": {
    "message": "Käytä `nuxt/image`-komponenttia ja määritä `format=\"webp\"`. [Lue lisää](https://image.nuxtjs.org/components/nuxt-img#format)."
  },
  "node_modules/lighthouse-stack-packs/packs/nuxt.js | offscreen-images": {
    "message": "Käytä `nuxt/image`-komponenttia ja määritä `loading=\"lazy\"` muille kuin näytöllä näkyville kuville. [Lue lisää](https://image.nuxtjs.org/components/nuxt-img#loading)."
  },
  "node_modules/lighthouse-stack-packs/packs/nuxt.js | prioritize-lcp-image": {
    "message": "Käytä `nuxt/image`-komponenttia ja määritä `preload` LCP-kuvalle. [Lue lisää](https://image.nuxtjs.org/components/nuxt-img#preload)."
  },
  "node_modules/lighthouse-stack-packs/packs/nuxt.js | unsized-images": {
    "message": "Käytä `nuxt/image`-komponenttia ja määritä `width` ja `height` erikseen. [Lue lisää](https://image.nuxtjs.org/components/nuxt-img#width--height)."
  },
  "node_modules/lighthouse-stack-packs/packs/nuxt.js | uses-optimized-images": {
    "message": "Käytä `nuxt/image`-komponenttia ja aseta oikea `quality`-arvo. [Lue lisää](https://image.nuxtjs.org/components/nuxt-img#quality)."
  },
  "node_modules/lighthouse-stack-packs/packs/nuxt.js | uses-responsive-images": {
    "message": "Käytä `nuxt/image`-komponenttia ja aseta oikea `sizes`-arvo. [Lue lisää](https://image.nuxtjs.org/components/nuxt-img#sizes)."
  },
  "node_modules/lighthouse-stack-packs/packs/octobercms.js | efficient-animated-content": {
    "message": "[Korvaa animoidut GIFit videoilla](https://web.dev/replace-gifs-with-videos/), mikä nopeuttaa verkkosivujen latautumista. Kannattaa myös käyttää nykyaikaisia tiedostomuotoja (esim. [WebM](https://web.dev/replace-gifs-with-videos/#create-webm-videos) tai [AV1](https://developers.google.com/web/updates/2018/09/chrome-70-media-updates#av1-decoder)), jotka voivat pakata yli 30 % tehokkaammin kuin VP9."
  },
  "node_modules/lighthouse-stack-packs/packs/octobercms.js | modern-image-formats": {
    "message": "Harkitse [laajennusta](https://octobercms.com/plugins?search=image) tai palvelua, joka muuntaa ladatut kuvat automaattisesti oikeaan muotoon. [Häviöttömät WebP-kuvat](https://developers.google.com/speed/webp) ovat kooltaan 26 % pienempiä kuin PNG:t ja 25–34 % pienempiä kuin vertailukelpoiset JPEG-kuvat vastaavassa SSIM-laatuindeksissä. Myös [AVIF](https://jakearchibald.com/2020/avif-has-landed/) on mahdollinen seuraavan sukupolven kuvamuoto."
  },
  "node_modules/lighthouse-stack-packs/packs/octobercms.js | offscreen-images": {
    "message": "Kannattaa ehkä asentaa [kuvien laiskan latautumisen liitännäinen](https://octobercms.com/plugins?search=lazy), joka lykkää muiden kuin näytöllä näkyvien kuvien latautumista, tai vaihtaa malliin, joka tarjoaa tämän ominaisuuden. Harkitse myös [AMP-liitännäisen](https://octobercms.com/plugins?search=Accelerated+Mobile+Pages) käyttöä."
  },
  "node_modules/lighthouse-stack-packs/packs/octobercms.js | render-blocking-resources": {
    "message": "Liitännäisistä (plugin) voi olla apua [tärkeiden osien järjestelemisessä](https://octobercms.com/plugins?search=css). En voivat kuitenkin rikkoa muita liitännäisiä, joten testaa ne huolellisesti."
  },
  "node_modules/lighthouse-stack-packs/packs/octobercms.js | server-response-time": {
    "message": "Teemat, liitännäiset ja palvelinasetukset vaikuttavat kaikki palvelimen vastausaikaan. Kannattaa ehkä etsiä optimoidumpi teema, valita optimointiliitännäinen tai päivittää palvelin. October CMSin ansiosta [`Queues`](https://octobercms.com/docs/services/queues) voivat auttaa kehittäjiä aikaa vievien tehtävien (esim. sähköpostin lähettämisen) lykkäämisessä. Tämä nopeuttaa verkkopyyntöjä merkittävästi."
  },
  "node_modules/lighthouse-stack-packs/packs/octobercms.js | total-byte-weight": {
    "message": "Kannattaa ehkä näyttää postauslistalla katkelmia (esim. `show more`-painikkeella), vähentää yhdellä verkkosivulla näkyvien postauksien määrää, jakaa pitkät postaukset usealle sivulle tai käyttää liitännäistä kommenttien laiskempaan latautumiseen."
  },
  "node_modules/lighthouse-stack-packs/packs/octobercms.js | unminified-css": {
    "message": "Monet [liitännäiset](https://octobercms.com/plugins?search=css) voivat nopeuttaa sivustoja ketjuttamalla, pienentämällä ja pakkaamalla tyylejä. Kun tämä tehdään etukäteen rakennusvaiheessa, kehittäminen voi olla nopeampaa."
  },
  "node_modules/lighthouse-stack-packs/packs/octobercms.js | unminified-javascript": {
    "message": "Monet [liitännäiset](https://octobercms.com/plugins?search=javascript) voivat nopeuttaa sivustojen toimintaa ketjuttamalla, pienentämällä ja pakkaamalla skriptiä. Kun tämä tehdään etukäteen rakennusvaiheessa, kehittäminen voi olla nopeampaa."
  },
  "node_modules/lighthouse-stack-packs/packs/octobercms.js | unused-css-rules": {
    "message": "Kannattaa ehkä tarkistaa [liitännäiset](https://octobercms.com/plugins), jotka lataavat käyttämätöntä CSS:ää sivustolla. Löydät tarpeetonta CSS:ää lisäävät liitännäiset testaamalla [koodin käyttötason](https://developers.google.com/web/updates/2017/04/devtools-release-notes#coverage) Chromen DevToolsissa. Tunnista syynä oleva teema tai liitännäinen tyyliarkin URL-osoitteen perusteella. Yritä löytää liitännäiset, joissa on paljon skriptiä ja punaista koodin käyttötasossa. Liitännäisen pitäisi lisätä tyyliarkki vain, jos sitä todella käytetään verkkosivulla."
  },
  "node_modules/lighthouse-stack-packs/packs/octobercms.js | unused-javascript": {
    "message": "Kannattaa ehkä tarkistaa [liitännäiset](https://octobercms.com/plugins?search=javascript), jotka lataavat käyttämätöntä JavaScriptiä verkkosivulla. Löydät tarpeetonta JavaScriptiä lisäävät liitännäiset testaamalla [koodin käyttötason](https://developers.google.com/web/updates/2017/04/devtools-release-notes#coverage) Chromen DevToolsissa. Tunnista syynä oleva teema tai liitännäinen skriptin URL-osoitteen perusteella. Yritä löytää liitännäiset, joissa on paljon skriptiä ja punaista koodin käyttötasossa. Liitännäisen pitäisi lisätä skriptiä vain, jos sitä todella käytetään verkkosivulla."
  },
  "node_modules/lighthouse-stack-packs/packs/octobercms.js | uses-long-cache-ttl": {
    "message": "Lue lisää [tarpeettomien verkkopyyntöjen estämisestä HTTP-välimuistilla](https://web.dev/http-cache/#caching-checklist). Välimuistiin tallentamista voi nopeuttaa eri [liitännäisillä](https://octobercms.com/plugins?search=Caching)."
  },
  "node_modules/lighthouse-stack-packs/packs/octobercms.js | uses-optimized-images": {
    "message": "Kannattaa ehkä käyttää [kuvanoptimointilaajennusta](https://octobercms.com/plugins?search=image), joka pakkaa kuvat niiden laadun säilyttäen."
  },
  "node_modules/lighthouse-stack-packs/packs/octobercms.js | uses-responsive-images": {
    "message": "Lataa kuvat suoraan mediatyökalulla, jolloin oikeat kuvakoot ovat varmasti saatavilla. Kannattaa varmistaa koon muuttamiseen tarkoitetulla [suodattimella](https://octobercms.com/docs/markup/filter-resize) tai [liitännäisellä](https://octobercms.com/plugins?search=image), että kuvien koko on optimaalinen."
  },
  "node_modules/lighthouse-stack-packs/packs/octobercms.js | uses-text-compression": {
    "message": "Ota tekstin pakkaaminen käyttöön palvelimen määrityksistä."
  },
  "node_modules/lighthouse-stack-packs/packs/react.js | dom-size": {
    "message": "Kannattaa ehkä käyttää \"windowing\"-kirjastoa (esim. `react-window`) DOM-säikeiden määrän vähentämiseksi, jos sivulla renderöidään monia toistuvia elementtejä. [Lue lisää](https://web.dev/virtualize-long-lists-react-window/). [`shouldComponentUpdate`](https://reactjs.org/docs/optimizing-performance.html#shouldcomponentupdate-in-action), [`PureComponent`](https://reactjs.org/docs/react-api.html#reactpurecomponent) tai [`React.memo`](https://reactjs.org/docs/react-api.html#reactmemo) auttavat välttämään tarpeettomia uudelleenrenderöintejä. [Ohita tehosteet](https://reactjs.org/docs/hooks-effect.html#tip-optimizing-performance-by-skipping-effects) vain siihen asti, kunnes tietyt riippuvuudet ovat muuttuneet, jos käytät `Effect` -koukkua suoritusaikaisen toiminnan parantamiseen."
  },
  "node_modules/lighthouse-stack-packs/packs/react.js | redirects": {
    "message": "Jos käytät React Routeria, minimoi `<Redirect>`-komponentin käyttö [reittinavigoinnissa](https://reacttraining.com/react-router/web/api/Redirect)."
  },
  "node_modules/lighthouse-stack-packs/packs/react.js | server-response-time": {
    "message": "Jos renderöit React-komponentteja palvelinpuolella, `renderToPipeableStream()` tai `renderToStaticNodeStream()` voi auttaa niin, että asiakas saa vastaanottaa ja aktivoida merkintöjen eri kohtia kerralla käsittelyn sijaan. [Lue lisää](https://reactjs.org/docs/react-dom-server.html#renderToPipeableStream)."
  },
  "node_modules/lighthouse-stack-packs/packs/react.js | unminified-css": {
    "message": "Jos versiojärjestelmäsi kutistaa CSS-tiedostoja automaattisesti, varmista että käyttöönotto koskee sovelluksen tuotantoversiota. Voit tarkistaa tämän Reactin kehittäjätyökalut ‑laajennuksella. [Lue lisää](https://reactjs.org/docs/optimizing-performance.html#use-the-production-build)."
  },
  "node_modules/lighthouse-stack-packs/packs/react.js | unminified-javascript": {
    "message": "Jos versiojärjestelmäsi kutistaa JS-tiedostoja automaattisesti, varmista että käyttöönotto koskee sovelluksen tuotantoversiota. Voit tarkistaa tämän Reactin kehittäjätyökalut ‑laajennuksella. [Lue lisää](https://reactjs.org/docs/optimizing-performance.html#use-the-production-build)."
  },
  "node_modules/lighthouse-stack-packs/packs/react.js | unused-javascript": {
    "message": "Jos et vielä renderöi palvelinpuolella, [jaa JavaScript-niput osiin](https://web.dev/code-splitting-suspense/) – `React.lazy()` voi auttaa. Jaa muussa tapauksessa koodi osiin kolmannen osapuolen kirjastolla, esimerkiksi [loadable-components](https://www.smooth-code.com/open-source/loadable-components/docs/getting-started/)."
  },
  "node_modules/lighthouse-stack-packs/packs/react.js | user-timings": {
    "message": "Käytä React DevTools Profileria, joka käyttää React-sovellusliittymää, komponenttien renderöinnin mittaamiseen. [Lue lisää.](https://reactjs.org/blog/2018/09/10/introducing-the-react-profiler.html)"
  },
  "node_modules/lighthouse-stack-packs/packs/wix.js | efficient-animated-content": {
    "message": "Sijoita videot tämän sisään: `VideoBoxes`. Muokkaa niitä `Video Masks` ‑sovelluksella tai lisää `Transparent Videos`. [Lue lisää](https://support.wix.com/en/article/wix-video-about-wix-video)."
  },
  "node_modules/lighthouse-stack-packs/packs/wix.js | modern-image-formats": {
    "message": "`Wix Media Manager` on hyödyllinen, kun lataat kuvia, sillä se syöttää ne automaattisesti WebP-muodossa. Etsi [lisää tapoja optimoida](https://support.wix.com/en/article/site-performance-optimizing-your-media) sivustosi media."
  },
  "node_modules/lighthouse-stack-packs/packs/wix.js | render-blocking-resources": {
    "message": "Kun [lisäät kolmannen osapuolen koodin](https://support.wix.com/en/article/site-performance-using-third-party-code-on-your-site) `Custom Code`-välilehdelle sivuston hallintapaneelissa, varmista, että se on lykätty tai ladattu koodinpätkän loppuun. Jos mahdollista, upota markkinointityökalut sivustollesi Wixin [integrointien](https://support.wix.com/en/article/about-marketing-integrations) avulla. "
  },
  "node_modules/lighthouse-stack-packs/packs/wix.js | server-response-time": {
    "message": "Wix käyttää CDN:iä ja välimuistiin tallentamista, jotta useimmat kävijät näkevät vastaukset mahdollisimman nopeasti. Harkitse [välimuistin käyttöönottoa manuaalisesti](https://support.wix.com/en/article/site-performance-caching-pages-to-optimize-loading-speed) sivustollasi, etenkin jos käytät tätä: `Velo`."
  },
  "node_modules/lighthouse-stack-packs/packs/wix.js | unused-javascript": {
    "message": "Tarkista kaikki kolmannen osapuolen koodit, jotka olet lisännyt `Custom Code`-välilehdelle sivuston hallintapaneelissa, ja säilytä vain palvelut, jotka ovat välttämättömiä sivuston kannalta. [Lue lisää](https://support.wix.com/en/article/site-performance-removing-unused-javascript)."
  },
  "node_modules/lighthouse-stack-packs/packs/wordpress.js | efficient-animated-content": {
    "message": "GIF kannattaa ehkä ladata palveluun, jonka avulla se voidaan upottaa HTML5-videona."
  },
  "node_modules/lighthouse-stack-packs/packs/wordpress.js | modern-image-formats": {
    "message": "Suosittelemme käyttämään [Performance Lab](https://wordpress.org/plugins/performance-lab/) ‐liitännäistä muuntaaksesi lataamasi JPEG-kuvat automaattisesti WebP-muotoon aina kun mahdollista."
  },
  "node_modules/lighthouse-stack-packs/packs/wordpress.js | offscreen-images": {
    "message": "Asenna [WordPressin lazy load ‑laajennus](https://wordpress.org/plugins/search/lazy+load/), joka lykkää näytöllä näkymättömien kuvien lataamista, tai vaihda teemaan, joka tarjoaa tämän ominaisuuden. Harkitse myös [AMP-laajennuksen](https://wordpress.org/plugins/amp/) käyttöä."
  },
  "node_modules/lighthouse-stack-packs/packs/wordpress.js | render-blocking-resources": {
    "message": "Monet WordPress-laajennukset voivat [tuoda tärkeää materiaalia sivun sisälle](https://wordpress.org/plugins/search/critical+css/) tai [lykätä vähemmän tärkeiden resurssien lataamista](https://wordpress.org/plugins/search/defer+css+javascript/). Huomaa, että näiden laajennusten tuomat optimoinnit voivat rikkoa teeman tai laajennusten toimintoja, joten sinun on todennäköisesti muutettava koodia."
  },
  "node_modules/lighthouse-stack-packs/packs/wordpress.js | server-response-time": {
    "message": "Teemat, laajennukset ja palvelinasetukset vaikuttavat kaikki palvelimen vastausaikaan. Sinun kannattaa ehkä etsiä optimoidumpi teema, valita optimointilaajennus tai päivittää palvelimesi."
  },
  "node_modules/lighthouse-stack-packs/packs/wordpress.js | total-byte-weight": {
    "message": "Sinun kannattaa ehkä näyttää postausluettelossa katkelmia (esim. more-tagin avulla), näyttää yhdellä sivulla vähemmän postauksia, jakaa pitkät postaukset usealle sivulle tai käyttää kommenttien lazy load ‑laajennusta."
  },
  "node_modules/lighthouse-stack-packs/packs/wordpress.js | unminified-css": {
    "message": "Monet [WordPress-laajennukset](https://wordpress.org/plugins/search/minify+css/) voivat nopeuttaa sivustosi toimintaa yhdistämällä, kutistamalla ja pakkaamalla tyylejä. Tämä kutistaminen voidaan mahdollisesti tehdä jo aiemmin kehitysvaiheen prosessilla."
  },
  "node_modules/lighthouse-stack-packs/packs/wordpress.js | unminified-javascript": {
    "message": "Monet [WordPress-laajennukset](https://wordpress.org/plugins/search/minify+javascript/) voivat nopeuttaa sivustosi toimintaa yhdistämällä, kutistamalla ja pakkaamalla skriptejä. Tämä kutistaminen voidaan mahdollisesti tehdä jo aiemmin kehitysvaiheen prosessilla."
  },
  "node_modules/lighthouse-stack-packs/packs/wordpress.js | unused-css-rules": {
    "message": "Sinun kannattaa ehkä poistaa tai vaihtaa toisiin [WordPress-laajennuksia](https://wordpress.org/plugins/), jotka lataavat sivulla käyttämätöntä CSS:ää. Etsi tarpeetonta CSS:ää lisääviä laajennuksia [tutkimalla koodin testikattavuutta](https://developer.chrome.com/docs/devtools/coverage/) Chromen DevToolsissa. Löydät syynä olevan teeman tai laajennuksen tyylitiedoston URL-osoitteen avulla. Etsi laajennuksia, joilla on monia tyylitiedostoja luettelossa ja paljon punaista koodin testikattavuudessa. Laajennuksen pitäisi lisätä tyylitiedosto jonoon vain, jos sitä todella käytetään sivulla."
  },
  "node_modules/lighthouse-stack-packs/packs/wordpress.js | unused-javascript": {
    "message": "Sinun kannattaa ehkä poistaa tai vaihtaa toisiin [WordPress-laajennuksia](https://wordpress.org/plugins/), jotka lataavat sivulla käyttämätöntä JavaScriptiä. Etsi tarpeetonta JS:ää lisääviä laajennuksia [tutkimalla koodin testikattavuutta](https://developer.chrome.com/docs/devtools/coverage/) Chromen DevToolsissa. Löydät syynä olevan teeman tai laajennuksen skriptin URL-osoitteen avulla. Etsi laajennuksia, joilla on monia skriptejä luettelossa ja paljon punaista koodin testikattavuudessa. Laajennuksen pitäisi lisätä skripti jonoon vain, jos sitä todella käytetään sivulla."
  },
  "node_modules/lighthouse-stack-packs/packs/wordpress.js | uses-long-cache-ttl": {
    "message": "Lue lisää [selaimen välimuistin käytöstä WordPressissä](https://wordpress.org/support/article/optimization/#browser-caching)."
  },
  "node_modules/lighthouse-stack-packs/packs/wordpress.js | uses-optimized-images": {
    "message": "Harkitse [WordPressin kuvaoptimointilaajennusta](https://wordpress.org/plugins/search/optimize+images/), joka pakkaa kuvat mutta säilyttää niiden laadun."
  },
  "node_modules/lighthouse-stack-packs/packs/wordpress.js | uses-responsive-images": {
    "message": "Lataa kuvat suoraan [mediakirjastosta](https://wordpress.org/support/article/media-library-screen/), jolloin oikeat kuvakoot ovat varmasti saatavilla, ja lisää ne kuvakirjastosta tai varmista oikeiden kuvakokojen käyttö kuva-widgetillä (myös responsiivisuuden raja-arvojen kohdalla). Älä käytä kuvia, joiden koko on `Full Size`, paitsi jos sivun koko on riittävä. [Lue lisää](https://wordpress.org/support/article/inserting-images-into-posts-and-pages/)."
  },
  "node_modules/lighthouse-stack-packs/packs/wordpress.js | uses-text-compression": {
    "message": "Voit ottaa tekstin pakkaamisen käyttöön palvelimen määrityksistä."
  },
  "node_modules/lighthouse-stack-packs/packs/wp-rocket.js | modern-image-formats": {
    "message": "Ota WP Rocketin kuvan optimointivälilehden \"Imagify\" käyttöön, niin voit muuntaa kuvat WebP-muotoon."
  },
  "node_modules/lighthouse-stack-packs/packs/wp-rocket.js | offscreen-images": {
    "message": "Korjaa suositus ottamalla [LazyLoad](https://docs.wp-rocket.me/article/1141-lazyload-for-images) käyttöön WP Rocketissa. Tämä ominaisuus viivästyttää kuvien lataamista, kunnes kävijä vierittää sivua alaspäin ja kuvien näkeminen on tarpeellista."
  },
  "node_modules/lighthouse-stack-packs/packs/wp-rocket.js | render-blocking-resources": {
    "message": "Hyödynnä suositusta ottamalla [poista käyttämätön CSS](https://docs.wp-rocket.me/article/1529-remove-unused-css) ja [lykkää JavaScriptin lataamista](https://docs.wp-rocket.me/article/1265-load-javascript-deferred) käyttöön WP Rocketissa. Nämä ominaisuudet optimoivat CSS- ja JavaScript-tiedostot siten, että ne eivät estä sivun renderöintiä."
  },
  "node_modules/lighthouse-stack-packs/packs/wp-rocket.js | unminified-css": {
    "message": "Korjaa ongelma ottamalla [pienennä CSS-tiedostot](https://docs.wp-rocket.me/article/1350-css-minify-combine) käyttöön WP Rocketissa. Kaikki sivustosi CSS-tiedostojen tilat ja kommentit poistetaan, jotta tiedoston koko pienenee ja se latautuu nopeammin."
  },
  "node_modules/lighthouse-stack-packs/packs/wp-rocket.js | unminified-javascript": {
    "message": "Korjaa ongelma ottamalla [pienennä JavaScript-tiedostot](https://docs.wp-rocket.me/article/1351-javascript-minify-combine) käyttöön WP Rocketissa. Tyhjät tilat ja kommentit poistetaan JavaScript-tiedostoista, jotta niiden koko pienenee ja ne latautuvat nopeammin."
  },
  "node_modules/lighthouse-stack-packs/packs/wp-rocket.js | unused-css-rules": {
    "message": "Korjaa ongelma ottamalla [poista käyttämätön CSS](https://docs.wp-rocket.me/article/1529-remove-unused-css) käyttöön WP Rocketissa. Tämä pienentää sivun kokoa poistamalla kaikki käyttämättömät CSS:t ja tyyliarkit ja säilyttää kunkin sivun käyttämän CSS:n."
  },
  "node_modules/lighthouse-stack-packs/packs/wp-rocket.js | unused-javascript": {
    "message": "Korjaa ongelma ottamalla [JavaScriptin suorittamisen viive](https://docs.wp-rocket.me/article/1349-delay-javascript-execution) käyttöön WP Rocketissa. Tämä parantaa sivun lataamista viivästyttämällä skriptien suorittamista siihen asti, että käyttäjä tekee jotain. Jos sivustolla on iframe-kehyksiä, voit käyttää myös WP Rocketin [LazyLoadia iframeissa ja videoissa](https://docs.wp-rocket.me/article/1674-lazyload-for-iframes-and-videos) ja [korvata YouTube-iframen esikatselukuvalla](https://docs.wp-rocket.me/article/1488-replace-youtube-iframe-with-preview-image)."
  },
  "node_modules/lighthouse-stack-packs/packs/wp-rocket.js | uses-optimized-images": {
    "message": "Ota WP Rocketin kuvan optimointivälilehden \"Imagify\" käyttöön ja pakkaa kuvat suorittamalla joukko-optimointi."
  },
  "node_modules/lighthouse-stack-packs/packs/wp-rocket.js | uses-rel-preconnect": {
    "message": "Käytä WP Rocketissa [esihaettuja DNS-pyyntöjä](https://docs.wp-rocket.me/article/1302-prefetch-dns-requests), niin voit lisätä dns-prefetch-resurssivihjeen ja nopeuttaa ulkoisten verkkotunnusten yhteyttä. WP Rocket lisää automaattisesti preconnect-resurssivihjeen [Google Fonts ‐verkkotunnukseen](https://docs.wp-rocket.me/article/1312-optimize-google-fonts) ja mahdollisiin CNAME-hakuihin, jotka on lisätty [ota CDN käyttöön](https://docs.wp-rocket.me/article/42-using-wp-rocket-with-a-cdn) ‐ominaisuuden avulla."
  },
  "node_modules/lighthouse-stack-packs/packs/wp-rocket.js | uses-rel-preload": {
    "message": "Jotta voit korjata ongelman fonttien osalta, ota WP Rocketissa käyttöön [Poista käyttämätön CSS](https://docs.wp-rocket.me/article/1529-remove-unused-css). Sivustosi kriittiset fontit esiladataan tärkeinä."
  },
  "report/renderer/report-utils.js | calculatorLink": {
    "message": "Katso laskin."
  },
  "report/renderer/report-utils.js | collapseView": {
    "message": "Tiivistä näkymä"
  },
  "report/renderer/report-utils.js | crcInitialNavigation": {
    "message": "Ensimmäinen navigointi"
  },
  "report/renderer/report-utils.js | crcLongestDurationLabel": {
    "message": "Kriittisen polun enimmäisviive:"
  },
  "report/renderer/report-utils.js | dropdownCopyJSON": {
    "message": "Kopioi JSON"
  },
  "report/renderer/report-utils.js | dropdownDarkTheme": {
    "message": "Tumma teema päälle/pois"
  },
  "report/renderer/report-utils.js | dropdownPrintExpanded": {
    "message": "Laajennettu tulostus"
  },
  "report/renderer/report-utils.js | dropdownPrintSummary": {
    "message": "Tulosta yhteenveto"
  },
  "report/renderer/report-utils.js | dropdownSaveGist": {
    "message": "Tallenna Gistinä"
  },
  "report/renderer/report-utils.js | dropdownSaveHTML": {
    "message": "Tallenna HTML-muodossa"
  },
  "report/renderer/report-utils.js | dropdownSaveJSON": {
    "message": "Tallenna JSON-tiedostona"
  },
  "report/renderer/report-utils.js | dropdownViewUnthrottledTrace": {
    "message": "Näytä rajaton jälki"
  },
  "report/renderer/report-utils.js | dropdownViewer": {
    "message": "Avaa katseluohjelmassa"
  },
  "report/renderer/report-utils.js | errorLabel": {
    "message": "Virhe!"
  },
  "report/renderer/report-utils.js | errorMissingAuditInfo": {
    "message": "Raporttivirhe: ei tarkastustietoja"
  },
  "report/renderer/report-utils.js | expandView": {
    "message": "Laajenna näkymää"
  },
  "report/renderer/report-utils.js | firstPartyChipLabel": {
    "message": "Ensimmäinen osapuoli"
  },
  "report/renderer/report-utils.js | footerIssue": {
    "message": "Ilmoita ongelmasta"
  },
  "report/renderer/report-utils.js | hide": {
    "message": "Piilota"
  },
  "report/renderer/report-utils.js | labDataTitle": {
    "message": "Laboratoriodata"
  },
  "report/renderer/report-utils.js | lsPerformanceCategoryDescription": {
    "message": "[Lighthouse](https://developers.google.com/web/tools/lighthouse/) analysoi nykyisen sivun mobiiliverkon emulaation avulla. Arvot ovat arvioita ja voivat vaihdella."
  },
  "report/renderer/report-utils.js | manualAuditsGroupTitle": {
    "message": "Lisää manuaalisesti tarkistettavia kohteita"
  },
  "report/renderer/report-utils.js | notApplicableAuditsGroupTitle": {
    "message": "Ei sovellu"
  },
  "report/renderer/report-utils.js | openInANewTabTooltip": {
    "message": "Avaa uudella välilehdellä"
  },
  "report/renderer/report-utils.js | opportunityResourceColumnLabel": {
    "message": "Suositus"
  },
  "report/renderer/report-utils.js | opportunitySavingsColumnLabel": {
    "message": "Arvioitu säästö"
  },
  "report/renderer/report-utils.js | passedAuditsGroupTitle": {
    "message": "Hyväksytyt tarkastukset"
  },
  "report/renderer/report-utils.js | runtimeAnalysisWindow": {
    "message": "Ensimmäinen sivun lataus"
  },
  "report/renderer/report-utils.js | runtimeCustom": {
    "message": "Omat rajoitukset"
  },
  "report/renderer/report-utils.js | runtimeDesktopEmulation": {
    "message": "Emuloitu työpöytä"
  },
  "report/renderer/report-utils.js | runtimeMobileEmulation": {
    "message": "Emuloitu Moto G Power"
  },
  "report/renderer/report-utils.js | runtimeNoEmulation": {
    "message": "Ei emulointia"
  },
  "report/renderer/report-utils.js | runtimeSettingsAxeVersion": {
    "message": "Axe-versio"
  },
  "report/renderer/report-utils.js | runtimeSettingsBenchmark": {
    "message": "Rajaton suorittimen/muistin teho"
  },
  "report/renderer/report-utils.js | runtimeSettingsCPUThrottling": {
    "message": "Suorittimen rajoittaminen"
  },
  "report/renderer/report-utils.js | runtimeSettingsDevice": {
    "message": "Laite"
  },
  "report/renderer/report-utils.js | runtimeSettingsNetworkThrottling": {
    "message": "Verkon hidastaminen"
  },
  "report/renderer/report-utils.js | runtimeSettingsScreenEmulation": {
    "message": "Näytön emulointi"
  },
  "report/renderer/report-utils.js | runtimeSettingsUANetwork": {
    "message": "Käyttäjäagentti (verkko)"
  },
  "report/renderer/report-utils.js | runtimeSingleLoad": {
    "message": "Yksi sivun lataus"
  },
  "report/renderer/report-utils.js | runtimeSingleLoadTooltip": {
    "message": "Tämä data on peräisin yhdestä sivun latauksesta, toisin kuin kenttädata, joka on yhteenveto useista käyttökerroista."
  },
  "report/renderer/report-utils.js | runtimeSlow4g": {
    "message": "Hidasta 4G-yhteyttä simuloiva rajoitus"
  },
  "report/renderer/report-utils.js | runtimeUnknown": {
    "message": "Ei tietoa"
  },
  "report/renderer/report-utils.js | show": {
    "message": "Näytä"
  },
  "report/renderer/report-utils.js | showRelevantAudits": {
    "message": "Näytä tähän liittyvät tarkastukset:"
  },
  "report/renderer/report-utils.js | snippetCollapseButtonLabel": {
    "message": "Tiivistä koodinpätkä"
  },
  "report/renderer/report-utils.js | snippetExpandButtonLabel": {
    "message": "Laajenna koodinpätkä"
  },
  "report/renderer/report-utils.js | thirdPartyResourcesLabel": {
    "message": "Näytä kolmannen osapuolen resurssit"
  },
  "report/renderer/report-utils.js | throttlingProvided": {
    "message": "Ympäristön tarjoama"
  },
  "report/renderer/report-utils.js | toplevelWarningsMessage": {
    "message": "Lighthousen suorituksessa havaittiin ongelmia:"
  },
  "report/renderer/report-utils.js | unattributable": {
    "message": "Ei määritettävissä"
  },
  "report/renderer/report-utils.js | varianceDisclaimer": {
    "message": "Arvot ovat arvioita ja voivat vaihdella. [Tehokkuusprosentti lasketaan](https://developer.chrome.com/docs/lighthouse/performance/performance-scoring/) suoraan näistä mittareista."
  },
  "report/renderer/report-utils.js | viewTraceLabel": {
    "message": "Näytä jälki"
  },
  "report/renderer/report-utils.js | viewTreemapLabel": {
    "message": "Katso Treemap"
  },
  "report/renderer/report-utils.js | warningAuditsGroupTitle": {
    "message": "Läpäisi tarkastukset, mutta sai varoituksia"
  },
  "report/renderer/report-utils.js | warningHeader": {
    "message": "Varoitukset: "
  },
  "treemap/app/src/util.js | allLabel": {
    "message": "Kaikki"
  },
  "treemap/app/src/util.js | allScriptsDropdownLabel": {
    "message": "Kaikki skriptit"
  },
  "treemap/app/src/util.js | coverageColumnName": {
    "message": "Kattavuus"
  },
  "treemap/app/src/util.js | duplicateModulesLabel": {
    "message": "Moduulien kaksoiskappaleet"
  },
  "treemap/app/src/util.js | resourceBytesLabel": {
    "message": "Resurssin tavut"
  },
  "treemap/app/src/util.js | tableColumnName": {
    "message": "Nimi"
  },
  "treemap/app/src/util.js | toggleTableButtonLabel": {
    "message": "Näytä/piilota taulukko"
  },
  "treemap/app/src/util.js | unusedBytesLabel": {
    "message": "Käyttämättömät tavut"
  }
}<|MERGE_RESOLUTION|>--- conflicted
+++ resolved
@@ -989,8 +989,6 @@
   "core/audits/image-size-responsive.js | title": {
     "message": "Näyttää kuvat sopivalla resoluutiolla"
   },
-<<<<<<< HEAD
-=======
   "core/audits/installable-manifest.js | already-installed": {
     "message": "Sovellus on jo asennettu"
   },
@@ -1087,7 +1085,6 @@
   "core/audits/installable-manifest.js | warn-not-offline-capable": {
     "message": "Sivu ei toimi ilman verkkoyhteyttä. Tämä sivu ei enää ole ladattavissa Chrome 93:n vakaan version jälkeen (julkaistaan elokuussa 2021)."
   },
->>>>>>> 772c8f71
   "core/audits/is-on-https.js | allowed": {
     "message": "Sallittu"
   },
