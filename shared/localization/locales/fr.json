--- conflicted
+++ resolved
@@ -989,8 +989,6 @@
   "core/audits/image-size-responsive.js | title": {
     "message": "Images diffusées dans la résolution appropriée"
   },
-<<<<<<< HEAD
-=======
   "core/audits/installable-manifest.js | already-installed": {
     "message": "L'application est déjà installée"
   },
@@ -1087,7 +1085,6 @@
   "core/audits/installable-manifest.js | warn-not-offline-capable": {
     "message": "La page ne fonctionne pas hors connexion. La page ne sera pas considérée comme installable après le lancement de la version stable de Chrome 93 en août 2021."
   },
->>>>>>> 772c8f71
   "core/audits/is-on-https.js | allowed": {
     "message": "Autorisée"
   },
