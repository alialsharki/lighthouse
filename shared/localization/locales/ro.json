{
  "core/audits/accessibility/accesskeys.js | description": {
    "message": "Tastele de acces permit utilizatorilor să focalizeze rapid o parte a paginii. Pentru o navigare corectă, fiecare tastă de acces trebuie să fie unică. [Află mai multe despre tastele de acces](https://dequeuniversity.com/rules/axe/4.8/accesskeys)."
  },
  "core/audits/accessibility/accesskeys.js | failureTitle": {
    "message": "Valorile `[accesskey]` nu sunt unice"
  },
  "core/audits/accessibility/accesskeys.js | title": {
    "message": "Valorile `[accesskey]`sunt unice"
  },
  "core/audits/accessibility/aria-allowed-attr.js | description": {
    "message": "Fiecare `role` ARIA acceptă un anumit subset de atribute `aria-*`. Nepotrivirea acestora anulează atributele `aria-*`. [Află cum să asociezi atributele ARIA cu rolurile respective](https://dequeuniversity.com/rules/axe/4.8/aria-allowed-attr)."
  },
  "core/audits/accessibility/aria-allowed-attr.js | failureTitle": {
    "message": "Atributele `[aria-*]` nu se potrivesc cu rolurile"
  },
  "core/audits/accessibility/aria-allowed-attr.js | title": {
    "message": "Atributele `[aria-*]` se potrivesc cu rolurile"
  },
  "core/audits/accessibility/aria-allowed-role.js | description": {
    "message": "Cu ajutorul rolurilor ARIA `role`, tehnologiile de asistare pot să afle rolul fiecărui element din pagina web. Dacă valorile pentru `role` sunt scrise greșit și rezultă valori inexistente pentru rolurile ARIA `role` sau roluri abstracte, scopul elementului nu va fi comunicat utilizatorilor tehnologiilor de asistare. [Află mai multe despre rolurile ARIA](https://dequeuniversity.com/rules/axe/4.8/aria-allowed-roles)."
  },
  "core/audits/accessibility/aria-allowed-role.js | failureTitle": {
    "message": "Valorile atribuite pentru `role=\"\"` nu sunt roluri ARIA valide."
  },
  "core/audits/accessibility/aria-allowed-role.js | title": {
    "message": "Valorile atribuite pentru `role=\"\"` sunt roluri ARIA valide."
  },
  "core/audits/accessibility/aria-command-name.js | description": {
    "message": "Când un element nu are un nume accesibil, cititoarele de ecran îl anunță cu o denumire generică, făcându-l inutil pentru utilizatorii care se bazează pe cititoarele de ecran. [Află cum să faci elementele de comandă mai accesibile](https://dequeuniversity.com/rules/axe/4.8/aria-command-name)."
  },
  "core/audits/accessibility/aria-command-name.js | failureTitle": {
    "message": "Elementele `button`, `link` și `menuitem` nu au nume accesibile."
  },
  "core/audits/accessibility/aria-command-name.js | title": {
    "message": "Elementele `button`, `link` și `menuitem` au nume accesibile"
  },
  "core/audits/accessibility/aria-dialog-name.js | description": {
    "message": "Elementele de dialog ARIA fără nume accesibile pot împiedica utilizatorii cititoarelor de ecran să distingă scopul acestor elemente. [Află cum să faci elementele de dialog ARIA mai accesibile](https://dequeuniversity.com/rules/axe/4.8/aria-dialog-name)."
  },
  "core/audits/accessibility/aria-dialog-name.js | failureTitle": {
    "message": "Elementele cu `role=\"dialog\"` sau `role=\"alertdialog\"` nu au nume accesibile."
  },
  "core/audits/accessibility/aria-dialog-name.js | title": {
    "message": "Elementele cu `role=\"dialog\"` sau `role=\"alertdialog\"` au nume accesibile."
  },
  "core/audits/accessibility/aria-hidden-body.js | description": {
    "message": "Tehnologiile de asistare, precum cititoarele de ecran, funcționează inconsecvent atunci când `aria-hidden=\"true\"` este setat pentru documentul `<body>`. [Află cum `aria-hidden` afectează corpul documentului](https://dequeuniversity.com/rules/axe/4.8/aria-hidden-body)."
  },
  "core/audits/accessibility/aria-hidden-body.js | failureTitle": {
    "message": "`[aria-hidden=\"true\"]` există în documentul `<body>`"
  },
  "core/audits/accessibility/aria-hidden-body.js | title": {
    "message": "`[aria-hidden=\"true\"]` nu există în documentul `<body>`"
  },
  "core/audits/accessibility/aria-hidden-focus.js | description": {
    "message": "Descendenții focalizabili dintr-un element `[aria-hidden=\"true\"]` împiedică disponibilitatea elementelor interactive respective pentru utilizatorii tehnologiilor de asistare, cum ar fi cititoarele de ecran. [Află cum `aria-hidden` afectează elementele focalizabile](https://dequeuniversity.com/rules/axe/4.8/aria-hidden-focus)."
  },
  "core/audits/accessibility/aria-hidden-focus.js | failureTitle": {
    "message": "Elementele `[aria-hidden=\"true\"]` conțin descendenți focalizabili"
  },
  "core/audits/accessibility/aria-hidden-focus.js | title": {
    "message": "Elementele `[aria-hidden=\"true\"]` nu conțin descendenți focalizabili"
  },
  "core/audits/accessibility/aria-input-field-name.js | description": {
    "message": "Când un câmp de introducere a textului nu are un nume accesibil, cititoarele de ecran îl anunță cu o denumire generică, făcându-l inutil pentru utilizatorii care se bazează pe cititoarele de ecran. [Află mai multe despre etichetele câmpurilor de introducere a textului](https://dequeuniversity.com/rules/axe/4.8/aria-input-field-name)."
  },
  "core/audits/accessibility/aria-input-field-name.js | failureTitle": {
    "message": "Câmpurile de introducere pentru ARIA nu au nume accesibile"
  },
  "core/audits/accessibility/aria-input-field-name.js | title": {
    "message": "Câmpurile de introducere pentru ARIA au nume accesibile"
  },
  "core/audits/accessibility/aria-meter-name.js | description": {
    "message": "Când un element contor nu are un nume accesibil, cititoarele de ecran îl anunță cu o denumire generică, făcându-l inutil pentru utilizatorii care se bazează pe cititoarele de ecran. [Află cum să denumești elemente `meter`](https://dequeuniversity.com/rules/axe/4.8/aria-meter-name)."
  },
  "core/audits/accessibility/aria-meter-name.js | failureTitle": {
    "message": "Elementele ARIA `meter` nu au nume accesibile."
  },
  "core/audits/accessibility/aria-meter-name.js | title": {
    "message": "Elementele ARIA `meter` au nume accesibile"
  },
  "core/audits/accessibility/aria-progressbar-name.js | description": {
    "message": "Când un element `progressbar` nu are un nume accesibil, cititoarele de ecran îl anunță cu o denumire generică, făcându-l inutil pentru utilizatorii care se bazează pe cititoarele de ecran. [Află cum să etichetezi elementele `progressbar`](https://dequeuniversity.com/rules/axe/4.8/aria-progressbar-name)."
  },
  "core/audits/accessibility/aria-progressbar-name.js | failureTitle": {
    "message": "Elementele ARIA `progressbar` nu au nume accesibile."
  },
  "core/audits/accessibility/aria-progressbar-name.js | title": {
    "message": "Elementele ARIA `progressbar` au nume accesibile"
  },
  "core/audits/accessibility/aria-required-attr.js | description": {
    "message": "Unele roluri ARIA au atribute obligatorii care descriu starea elementului cititoarelor de ecrane. [Află mai multe despre rolurile și atributele obligatorii](https://dequeuniversity.com/rules/axe/4.8/aria-required-attr)."
  },
  "core/audits/accessibility/aria-required-attr.js | failureTitle": {
    "message": "`[role]` nu au toate atributele `[aria-*]` necesare"
  },
  "core/audits/accessibility/aria-required-attr.js | title": {
    "message": "`[role]` au toate atributele `[aria-*]` obligatorii"
  },
  "core/audits/accessibility/aria-required-children.js | description": {
    "message": "Unele roluri ARIA principale trebuie să conțină roluri secundare specifice pentru a-și îndeplini funcțiile de accesibilitate pentru care au fost concepute. [Află mai multe despre rolurile și elementele secundare obligatorii](https://dequeuniversity.com/rules/axe/4.8/aria-required-children)."
  },
  "core/audits/accessibility/aria-required-children.js | failureTitle": {
    "message": "Din elementele unui rol ARIA `[role]` care impun ca elementele secundare să conțină un anumit element `[role]` lipsește unul sau toate elementele secundare necesare respective."
  },
  "core/audits/accessibility/aria-required-children.js | title": {
    "message": "Elementele unui rol ARIA `[role]` care impun ca elementele secundare să conțină un anumit element `[role]` includ toate elementele secundare necesare."
  },
  "core/audits/accessibility/aria-required-parent.js | description": {
    "message": "Unele roluri ARIA secundare trebuie să fie conținute de roluri principale specifice pentru a-și îndeplini corect funcțiile de accesibilitate pentru care au fost concepute. [Află mai multe despre rolurile ARIA și elementul părinte obligatoriu](https://dequeuniversity.com/rules/axe/4.8/aria-required-parent)."
  },
  "core/audits/accessibility/aria-required-parent.js | failureTitle": {
    "message": "`[role]` nu sunt conținute de elementul părinte impus"
  },
  "core/audits/accessibility/aria-required-parent.js | title": {
    "message": "`[role]` sunt conținute de elementul părinte impus"
  },
  "core/audits/accessibility/aria-roles.js | description": {
    "message": "Rolurile ARIA trebuie să aibă valori valide pentru a-și îndeplini funcțiile de accesibilitate pentru care au fost concepute. [Află mai multe despre rolurile ARIA valide](https://dequeuniversity.com/rules/axe/4.8/aria-roles)."
  },
  "core/audits/accessibility/aria-roles.js | failureTitle": {
    "message": "Valorile `[role]` nu sunt valide"
  },
  "core/audits/accessibility/aria-roles.js | title": {
    "message": "Valorile `[role]` sunt valide"
  },
  "core/audits/accessibility/aria-text.js | description": {
    "message": "Dacă adaugi `role=text` în jurul unui nod de text împărțit folosind limbaj de markup, VoiceOver îl va trata ca pe o expresie, dar descendenții focalizabili ai elementului nu vor fi anunțați. [Află mai multe despre atributul `role=text`](https://dequeuniversity.com/rules/axe/4.8/aria-text)."
  },
  "core/audits/accessibility/aria-text.js | failureTitle": {
    "message": "Elementele cu atributul `role=text` au descendenți focalizabili."
  },
  "core/audits/accessibility/aria-text.js | title": {
    "message": "Elementele cu atributul `role=text` nu au descendenți focalizabili."
  },
  "core/audits/accessibility/aria-toggle-field-name.js | description": {
    "message": "Când un câmp de comutare nu are un nume accesibil, cititoarele de ecran îl anunță cu o denumire generică, făcându-l inutil pentru utilizatorii care se bazează pe cititoarele de ecran. [Află mai multe despre câmpurile de comutare](https://dequeuniversity.com/rules/axe/4.8/aria-toggle-field-name)."
  },
  "core/audits/accessibility/aria-toggle-field-name.js | failureTitle": {
    "message": "Câmpurile de comutare pentru ARIA nu au nume accesibile"
  },
  "core/audits/accessibility/aria-toggle-field-name.js | title": {
    "message": "Câmpurile de comutare pentru ARIA au nume accesibile"
  },
  "core/audits/accessibility/aria-tooltip-name.js | description": {
    "message": "Când un element balon explicativ nu are un nume accesibil, cititoarele de ecran îl anunță cu o denumire generică, făcându-l inutil pentru utilizatorii care se bazează pe cititoarele de ecran. [Află cum să denumești elemente `tooltip`](https://dequeuniversity.com/rules/axe/4.8/aria-tooltip-name)."
  },
  "core/audits/accessibility/aria-tooltip-name.js | failureTitle": {
    "message": "Elementele ARIA `tooltip` nu au nume accesibile."
  },
  "core/audits/accessibility/aria-tooltip-name.js | title": {
    "message": "Elementele ARIA `tooltip` au nume accesibile"
  },
  "core/audits/accessibility/aria-treeitem-name.js | description": {
    "message": "Când un element `treeitem` nu are un nume accesibil, cititoarele de ecran îl anunță cu o denumire generică, făcându-l inutil pentru utilizatorii care se bazează pe cititoarele de ecran. [Află mai multe despre etichetarea elementelor `treeitem`](https://dequeuniversity.com/rules/axe/4.8/aria-treeitem-name)."
  },
  "core/audits/accessibility/aria-treeitem-name.js | failureTitle": {
    "message": "Elementele ARIA `treeitem` nu au nume accesibile."
  },
  "core/audits/accessibility/aria-treeitem-name.js | title": {
    "message": "Elementele ARIA `treeitem` au nume accesibile"
  },
  "core/audits/accessibility/aria-valid-attr-value.js | description": {
    "message": "Tehnologiile de asistare, precum cititoarele de ecran, nu pot interpreta atributele ARIA cu valori nevalide. [Află mai multe despre valorile valide pentru atributele ARIA](https://dequeuniversity.com/rules/axe/4.8/aria-valid-attr-value)."
  },
  "core/audits/accessibility/aria-valid-attr-value.js | failureTitle": {
    "message": "Atributele `[aria-*]` nu au valori valide"
  },
  "core/audits/accessibility/aria-valid-attr-value.js | title": {
    "message": "Atributele `[aria-*]` au valori valide"
  },
  "core/audits/accessibility/aria-valid-attr.js | description": {
    "message": "Tehnologiile de asistare, precum cititoarele de ecran, nu pot interpreta atributele ARIA cu nume nevalide. [Află mai multe despre atributele ARIA valide](https://dequeuniversity.com/rules/axe/4.8/aria-valid-attr)."
  },
  "core/audits/accessibility/aria-valid-attr.js | failureTitle": {
    "message": "Atributele `[aria-*]` sunt nevalide sau scrise greșit"
  },
  "core/audits/accessibility/aria-valid-attr.js | title": {
    "message": "Atributele `[aria-*]` sunt valide și nu sunt scrise greșit"
  },
  "core/audits/accessibility/axe-audit.js | failingElementsHeader": {
    "message": "Elemente cu probleme"
  },
  "core/audits/accessibility/button-name.js | description": {
    "message": "Când un buton nu are un nume accesibil, cititoarele de ecran îl anunță ca „buton”, făcându-l inutil pentru utilizatorii care se bazează pe cititoarele de ecran. [Află cum să faci butoanele mai accesibile](https://dequeuniversity.com/rules/axe/4.8/button-name)."
  },
  "core/audits/accessibility/button-name.js | failureTitle": {
    "message": "Butoanele nu au un nume accesibil"
  },
  "core/audits/accessibility/button-name.js | title": {
    "message": "Butoanele au un nume accesibil"
  },
  "core/audits/accessibility/bypass.js | description": {
    "message": "Dacă adaugi modalități de a ocoli conținutul repetitiv, utilizatorii tastaturii vor naviga pe pagină mai eficient. [Află mai multe despre blocările ocolirii](https://dequeuniversity.com/rules/axe/4.8/bypass)."
  },
  "core/audits/accessibility/bypass.js | failureTitle": {
    "message": "Această pagină nu conține un titlu, un link de închidere sau o regiune de reper"
  },
  "core/audits/accessibility/bypass.js | title": {
    "message": "Pagina conține un titlu, un link de închidere sau o regiune de reper"
  },
  "core/audits/accessibility/color-contrast.js | description": {
    "message": "Textul cu un contrast redus este dificil sau imposibil de citit pentru mulți utilizatori. [Află cum să asiguri un contrast suficient al culorilor](https://dequeuniversity.com/rules/axe/4.8/color-contrast)."
  },
  "core/audits/accessibility/color-contrast.js | failureTitle": {
    "message": "Culorile din fundal și din prim-plan nu au un raport de contrast suficient."
  },
  "core/audits/accessibility/color-contrast.js | title": {
    "message": "Culorile din fundal și din prim-plan au un raport de contrast suficient"
  },
  "core/audits/accessibility/definition-list.js | description": {
    "message": "Când listele de definiții nu sunt marcate corect, cititoarele de ecran pot produce un rezultat derutant sau inexact. [Află cum să structurezi corect listele de definiții](https://dequeuniversity.com/rules/axe/4.8/definition-list)."
  },
  "core/audits/accessibility/definition-list.js | failureTitle": {
    "message": "`<dl>` nu conțin doar grupurile `<dt>` și `<dd>` ordonate corect, `<script>`, `<template>` sau elementele `<div>`."
  },
  "core/audits/accessibility/definition-list.js | title": {
    "message": "`<dl>` conțin doar grupurile `<dt>` și `<dd>` ordonate corect, `<script>`, `<template>` sau elemente `<div>`."
  },
  "core/audits/accessibility/dlitem.js | description": {
    "message": "Elementele din lista de definiții (`<dt>` și `<dd>`) trebuie grupate într-un element principal `<dl>` pentru a se asigura că cititoarele de ecran le pot anunța corect. [Află cum să structurezi corect listele de definiții](https://dequeuniversity.com/rules/axe/4.8/dlitem)."
  },
  "core/audits/accessibility/dlitem.js | failureTitle": {
    "message": "Elementele din lista de definiții nu sunt incluse în elementele `<dl>`"
  },
  "core/audits/accessibility/dlitem.js | title": {
    "message": "Elementele din lista de definiții sunt incluse în elementele `<dl>`"
  },
  "core/audits/accessibility/document-title.js | description": {
    "message": "Titlul le oferă utilizatorilor de cititoare de ecran o prezentare generală a paginii, iar utilizatorii de motoare de căutare îl folosesc intensiv pentru a stabili dacă o pagină este relevantă pentru căutarea lor. [Află mai multe despre titlurile documentelor](https://dequeuniversity.com/rules/axe/4.8/document-title)."
  },
  "core/audits/accessibility/document-title.js | failureTitle": {
    "message": "Documentul nu are un element `<title>`"
  },
  "core/audits/accessibility/document-title.js | title": {
    "message": "Documentul are un element `<title>`"
  },
  "core/audits/accessibility/duplicate-id-active.js | description": {
    "message": "Toate elementele focalizabile trebuie să aibă un `id` unic ca să fie vizibile pentru tehnologiile de asistare. [Află cum să remediezi dublurile de `id`](https://dequeuniversity.com/rules/axe/4.8/duplicate-id-active)."
  },
  "core/audits/accessibility/duplicate-id-active.js | failureTitle": {
    "message": "Atributele `[id]` ale elementelor focalizabile active nu sunt unice"
  },
  "core/audits/accessibility/duplicate-id-active.js | title": {
    "message": "Atributele `[id]` ale elementelor focalizabile active sunt unice"
  },
  "core/audits/accessibility/duplicate-id-aria.js | description": {
    "message": "Valoarea unui ID ARIA trebuie să fie unică pentru a preveni omiterea altor instanțe de tehnologiile de asistare. [Află cum să remediezi ID-urile ARIA dublură](https://dequeuniversity.com/rules/axe/4.8/duplicate-id-aria)."
  },
  "core/audits/accessibility/duplicate-id-aria.js | failureTitle": {
    "message": "ID-urile ARIA nu sunt unice"
  },
  "core/audits/accessibility/duplicate-id-aria.js | title": {
    "message": "ID-urile ARIA sunt unice"
  },
  "core/audits/accessibility/empty-heading.js | description": {
    "message": "Un titlu fără conținut sau textul inaccesibil împiedică utilizatorii cititoarelor de ecran să acceseze informații din structura paginii. [Află mai multe despre titluri](https://dequeuniversity.com/rules/axe/4.8/empty-heading)."
  },
  "core/audits/accessibility/empty-heading.js | failureTitle": {
    "message": "Elementele titlului nu includ conținut."
  },
  "core/audits/accessibility/empty-heading.js | title": {
    "message": "Toate elementele titlului includ conținut."
  },
  "core/audits/accessibility/form-field-multiple-labels.js | description": {
    "message": "Câmpurile de formular cu etichete multiple pot fi anunțate în mod derutant de tehnologiile de asistare, precum cititoarele de ecran care folosesc prima, ultima sau toate etichetele. [Află cum să folosești etichetele de formular](https://dequeuniversity.com/rules/axe/4.8/form-field-multiple-labels)."
  },
  "core/audits/accessibility/form-field-multiple-labels.js | failureTitle": {
    "message": "Câmpurile de formular au etichete multiple"
  },
  "core/audits/accessibility/form-field-multiple-labels.js | title": {
    "message": "Niciun câmp de formular nu are etichete multiple"
  },
  "core/audits/accessibility/frame-title.js | description": {
    "message": "Utilizatorii cititoarelor de ecran se bazează pe titlurile cadrelor pentru a descrie conținutul cadrelor. [Află mai multe despre titlurile cadrelor](https://dequeuniversity.com/rules/axe/4.8/frame-title)."
  },
  "core/audits/accessibility/frame-title.js | failureTitle": {
    "message": "Elementele `<frame>` sau `<iframe>` nu au un titlu"
  },
  "core/audits/accessibility/frame-title.js | title": {
    "message": "Elementele `<frame>` sau `<iframe>` au un titlu"
  },
  "core/audits/accessibility/heading-order.js | description": {
    "message": "Titlurile ordonate corect care nu omit niveluri preiau structura semantică a paginii, simplificând navigarea și înțelegerea atunci când se folosesc tehnologii de asistare. [Află mai multe despre ordinea titlurilor](https://dequeuniversity.com/rules/axe/4.8/heading-order)."
  },
  "core/audits/accessibility/heading-order.js | failureTitle": {
    "message": "Elementele titlului nu apar în ordine descrescătoare succesivă"
  },
  "core/audits/accessibility/heading-order.js | title": {
    "message": "Elementele titlului apar în ordine descrescătoare succesivă"
  },
  "core/audits/accessibility/html-has-lang.js | description": {
    "message": "Dacă o pagină nu specifică un atribut `lang`, cititorul de ecran presupune că pagina este în limba prestabilită pe care utilizatorul a ales-o când a configurat cititorul de ecran. Dacă pagina nu este în limba prestabilită, cititorul de ecran poate citi greșit textul paginii. [Află mai multe despre atributul `lang`](https://dequeuniversity.com/rules/axe/4.8/html-has-lang)."
  },
  "core/audits/accessibility/html-has-lang.js | failureTitle": {
    "message": "Elementul `<html>` nu are un atribut `[lang]`"
  },
  "core/audits/accessibility/html-has-lang.js | title": {
    "message": "Elementul `<html>` are un atribut `[lang]`"
  },
  "core/audits/accessibility/html-lang-valid.js | description": {
    "message": "Indicarea unei etichete de [limbă BCP 47](https://www.w3.org/International/questions/qa-choosing-language-tags#question) valide ajută cititoarele de ecran să anunțe corect textul. [Află cum să folosești atributul `lang`](https://dequeuniversity.com/rules/axe/4.8/html-lang-valid)."
  },
  "core/audits/accessibility/html-lang-valid.js | failureTitle": {
    "message": "Elementul `<html>` nu are o valoare validă pentru atributul `[lang]`."
  },
  "core/audits/accessibility/html-lang-valid.js | title": {
    "message": "Elementul `<html>` are o valoare validă pentru atributul `[lang]`"
  },
  "core/audits/accessibility/html-xml-lang-mismatch.js | description": {
    "message": "Dacă pagina web nu specifică o limbă consecventă, atunci cititorul de ecran poate să nu anunțe corect textul paginii. [Află mai multe despre atributul `lang`](https://dequeuniversity.com/rules/axe/4.8/html-xml-lang-mismatch)."
  },
  "core/audits/accessibility/html-xml-lang-mismatch.js | failureTitle": {
    "message": "Elementul `<html>` nu are un atribut `[xml:lang]` cu aceeași limbă de bază ca atributul `[lang]`."
  },
  "core/audits/accessibility/html-xml-lang-mismatch.js | title": {
    "message": "Elementul `<html>` are un atribut `[xml:lang]` cu aceeași limbă de bază ca atributul `[lang]`."
  },
  "core/audits/accessibility/identical-links-same-purpose.js | description": {
    "message": "Linkurile cu aceeași destinație trebuie să aibă aceeași descriere pentru a ajuta utilizatorii să înțeleagă scopul linkului și să decidă dacă îl accesează. [Află mai multe despre linkurile identice](https://dequeuniversity.com/rules/axe/4.8/identical-links-same-purpose)."
  },
  "core/audits/accessibility/identical-links-same-purpose.js | failureTitle": {
    "message": "Linkurile identice nu au același scop."
  },
  "core/audits/accessibility/identical-links-same-purpose.js | title": {
    "message": "Linkurile identice au același scop."
  },
  "core/audits/accessibility/image-alt.js | description": {
    "message": "Elementele informative ar trebui să conțină texte alternative descriptive scurte. Elementele decorative pot fi ignorate cu un atribut Alt gol. [Află mai multe despre atributul `alt`](https://dequeuniversity.com/rules/axe/4.8/image-alt)."
  },
  "core/audits/accessibility/image-alt.js | failureTitle": {
    "message": "Elementele imaginii nu au atribute `[alt]`"
  },
  "core/audits/accessibility/image-alt.js | title": {
    "message": "Elementele imagine au atribute `[alt]`"
  },
  "core/audits/accessibility/image-redundant-alt.js | description": {
    "message": "Elementele informative ar trebui să conțină texte alternative descriptive scurte. Textul alternativ care este identic cu textul de lângă link sau imagine poate crea confuzie în rândul utilizatorilor cititoarelor de ecran, deoarece textul va fi citit de două ori. [Află mai multe despre atributul `alt`](https://dequeuniversity.com/rules/axe/4.8/image-redundant-alt)."
  },
  "core/audits/accessibility/image-redundant-alt.js | failureTitle": {
    "message": "Elementele imagine au atribute `[alt]` care reprezintă text redundant."
  },
  "core/audits/accessibility/image-redundant-alt.js | title": {
    "message": "Elementele imagine nu au atribute `[alt]` care reprezintă text redundant."
  },
  "core/audits/accessibility/input-button-name.js | description": {
    "message": "Adăugarea de text vizibil și accesibil la butoanele de introducere poate ajuta utilizatorii cititoarelor de ecran să înțeleagă scopul butonului de introducere. [Află mai multe despre butoanele de introducere](https://dequeuniversity.com/rules/axe/4.8/input-button-name)."
  },
  "core/audits/accessibility/input-button-name.js | failureTitle": {
    "message": "Butoanele de introducere nu conțin text care se poate distinge."
  },
  "core/audits/accessibility/input-button-name.js | title": {
    "message": "Butoanele de introducere au text care se poate distinge."
  },
  "core/audits/accessibility/input-image-alt.js | description": {
    "message": "Când o imagine este folosită ca buton `<input>`, furnizarea unui text alternativ poate ajuta utilizatorii cititorului de ecran să înțeleagă scopul butonului. [Află despre textul alternativ pentru imaginea input](https://dequeuniversity.com/rules/axe/4.8/input-image-alt)."
  },
  "core/audits/accessibility/input-image-alt.js | failureTitle": {
    "message": "Elementele `<input type=\"image\">` nu au text `[alt]`"
  },
  "core/audits/accessibility/input-image-alt.js | title": {
    "message": "Elementele `<input type=\"image\">` au text `[alt]`"
  },
  "core/audits/accessibility/label-content-name-mismatch.js | description": {
    "message": "Etichetele text vizibile care nu corespund numelui accesibil pot cauza confuzie în rândul utilizatorilor cititoarelor de ecran. [Află mai multe despre numele accesibile](https://dequeuniversity.com/rules/axe/4.8/label-content-name-mismatch)."
  },
  "core/audits/accessibility/label-content-name-mismatch.js | failureTitle": {
    "message": "Elementele cu etichete text vizibile nu au nume accesibile corespunzătoare."
  },
  "core/audits/accessibility/label-content-name-mismatch.js | title": {
    "message": "Elementele cu etichete text vizibile au nume accesibile corespunzătoare."
  },
  "core/audits/accessibility/label.js | description": {
    "message": "Etichetele asigură că opțiunile formularelor sunt anunțate corect de tehnologiile de asistare, precum cititoarele de ecran. [Află mai multe despre etichetele elementelor de formular](https://dequeuniversity.com/rules/axe/4.8/label)."
  },
  "core/audits/accessibility/label.js | failureTitle": {
    "message": "Elementele formularului nu au etichete asociate"
  },
  "core/audits/accessibility/label.js | title": {
    "message": "Elementele formularului au etichete asociate"
  },
  "core/audits/accessibility/landmark-one-main.js | description": {
    "message": "Reperul principal îi ajută pe utilizatorii cititoarelor de ecran să navigheze într-o pagină web. [Află mai multe despre repere](https://dequeuniversity.com/rules/axe/4.8/landmark-one-main)."
  },
  "core/audits/accessibility/landmark-one-main.js | failureTitle": {
    "message": "Documentul nu are un reper principal."
  },
  "core/audits/accessibility/landmark-one-main.js | title": {
    "message": "Documentul are un reper principal."
  },
  "core/audits/accessibility/link-in-text-block.js | description": {
    "message": "Textul cu un contrast redus este dificil sau imposibil de citit pentru mulți utilizatori. Textul care se poate distinge îmbunătățește experiența utilizatorilor cu vedere slabă. [Află cum să creezi linkuri distincte](https://dequeuniversity.com/rules/axe/4.8/link-in-text-block)."
  },
  "core/audits/accessibility/link-in-text-block.js | failureTitle": {
    "message": "Pentru a fi distincte, linkurile se bazează pe culoare."
  },
  "core/audits/accessibility/link-in-text-block.js | title": {
    "message": "Linkurile sunt distincte fără a se baza pe culoare."
  },
  "core/audits/accessibility/link-name.js | description": {
    "message": "Textul linkurilor (și textul alternativ pentru imagini, când sunt folosite ca linkuri) care se poate distinge, unic și pe care se poate focaliza, îmbunătățește navigarea pentru utilizatorii de cititoare de ecran. [Află cum să creezi linkuri accesibile](https://dequeuniversity.com/rules/axe/4.8/link-name)."
  },
  "core/audits/accessibility/link-name.js | failureTitle": {
    "message": "Linkurile nu au un nume care se poate distinge"
  },
  "core/audits/accessibility/link-name.js | title": {
    "message": "Linkurile au un nume care se poate distinge"
  },
  "core/audits/accessibility/list.js | description": {
    "message": "Cititoarele de ecran au un anumit mod de anunțare a listelor. Asigurarea unei structuri corecte a listei îmbunătățește rezultatele cititorului de ecran. [Află mai multe despre structura corectă a listelor](https://dequeuniversity.com/rules/axe/4.8/list)."
  },
  "core/audits/accessibility/list.js | failureTitle": {
    "message": "Listele nu conțin doar elemente `<li>` și elemente pe care se bazează scriptul (`<script>` și `<template>`)."
  },
  "core/audits/accessibility/list.js | title": {
    "message": "Listele conțin doar elemente `<li>` și elemente pe care se bazează scriptul (`<script>` și `<template>`)."
  },
  "core/audits/accessibility/listitem.js | description": {
    "message": "Cititoarele de ecran necesită ca elementele din listă (`<li>`) să fie conținute într-un element principal `<ul>`, `<ol>` sau `<menu>` pentru a fi anunțate corect. [Află mai multe despre structura corectă a listelor](https://dequeuniversity.com/rules/axe/4.8/listitem)."
  },
  "core/audits/accessibility/listitem.js | failureTitle": {
    "message": "Elementele din listă (`<li>`) nu sunt incluse în elementele principale `<ul>`, `<ol>` sau `<menu>`."
  },
  "core/audits/accessibility/listitem.js | title": {
    "message": "Elementele din listă (`<li>`) sunt conținute în elementele principale `<ul>`, `<ol>` sau `<menu>`"
  },
  "core/audits/accessibility/meta-refresh.js | description": {
    "message": "Utilizatorii nu se așteaptă ca o pagină să se actualizeze automat, iar dacă se întâmplă aceasta, focalizarea se va muta din nou în partea de sus a paginii. Acest lucru poate crea frustrare sau confuzie. [Află mai multe despre metaeticheta de actualizare](https://dequeuniversity.com/rules/axe/4.8/meta-refresh)."
  },
  "core/audits/accessibility/meta-refresh.js | failureTitle": {
    "message": "Documentul folosește `<meta http-equiv=\"refresh\">`"
  },
  "core/audits/accessibility/meta-refresh.js | title": {
    "message": "Documentul nu folosește `<meta http-equiv=\"refresh\">`"
  },
  "core/audits/accessibility/meta-viewport.js | description": {
    "message": "Dezactivarea măririi sau micșorării este o problemă pentru utilizatorii cu vedere slabă, care se bazează pe mărirea ecranului pentru a vedea bine conținutul unei pagini web. [Află mai multe despre metaeticheta pentru spațiul vizibil](https://dequeuniversity.com/rules/axe/4.8/meta-viewport)."
  },
  "core/audits/accessibility/meta-viewport.js | failureTitle": {
    "message": "`[user-scalable=\"no\"]` este folosit în elementul `<meta name=\"viewport\">` sau atributul `[maximum-scale]` este mai mic decât 5."
  },
  "core/audits/accessibility/meta-viewport.js | title": {
    "message": "`[user-scalable=\"no\"]` nu se folosește în elementul `<meta name=\"viewport\">` și atributul `[maximum-scale]` nu este mai mic decât 5."
  },
  "core/audits/accessibility/object-alt.js | description": {
    "message": "Cititoarele de ecran nu pot traduce conținut în alt format decât text. Adăugarea de text alternativ la elementele `<object>` ajută cititoarele de ecran să le transmită utilizatorilor înțelesul. [Află mai multe despre textul alternativ pentru elementele `object`](https://dequeuniversity.com/rules/axe/4.8/object-alt)."
  },
  "core/audits/accessibility/object-alt.js | failureTitle": {
    "message": "Elementele `<object>` nu au text alternativ"
  },
  "core/audits/accessibility/object-alt.js | title": {
    "message": "Elementele `<object>` au text alternativ"
  },
  "core/audits/accessibility/select-name.js | description": {
    "message": "Elementele de formular fără etichete eficiente pot crea frustrări utilizatorilor cititoarelor de ecran. [Află mai multe despre elementul `select`](https://dequeuniversity.com/rules/axe/4.8/select-name)."
  },
  "core/audits/accessibility/select-name.js | failureTitle": {
    "message": "Anumite elemente nu au elemente de etichetă asociate."
  },
  "core/audits/accessibility/select-name.js | title": {
    "message": "Anumite elemente au elemente de etichetă asociate."
  },
  "core/audits/accessibility/skip-link.js | description": {
    "message": "Includerea unui link de omitere îi poate ajuta pe utilizatori să treacă la conținutul principal, pentru a economisi timp. [Află mai multe despre linkurile de omitere](https://dequeuniversity.com/rules/axe/4.8/skip-link)."
  },
  "core/audits/accessibility/skip-link.js | failureTitle": {
    "message": "Linkurile de omitere nu sunt focalizabile."
  },
  "core/audits/accessibility/skip-link.js | title": {
    "message": "Linkurile de omitere sunt focalizabile."
  },
  "core/audits/accessibility/tabindex.js | description": {
    "message": "O valoare mai mare decât 0 implică o ordine explicită de navigare. Deși valid din punct de vedere tehnic, acest lucru creează adesea frustrări utilizatorilor care se bazează pe tehnologii de asistare. [Află mai multe despre atributul `tabindex`](https://dequeuniversity.com/rules/axe/4.8/tabindex)."
  },
  "core/audits/accessibility/tabindex.js | failureTitle": {
    "message": "Unele elemente au o valoare `[tabindex]` mai mare decât 0"
  },
  "core/audits/accessibility/tabindex.js | title": {
    "message": "Niciun element nu are o valoare `[tabindex]` mai mare decât 0"
  },
  "core/audits/accessibility/table-duplicate-name.js | description": {
    "message": "Atributul rezumat trebuie să descrie structura tabelului, iar `<caption>` trebuie să aibă titlul pe ecran. Marcarea corectă a tabelelor îi ajută pe utilizatorii cititoarelor de ecran. [Află mai multe despre rezumat și legendă](https://dequeuniversity.com/rules/axe/4.8/table-duplicate-name)."
  },
  "core/audits/accessibility/table-duplicate-name.js | failureTitle": {
    "message": "Tabelele au același conținut în atributul rezumat și în `<caption>.`"
  },
  "core/audits/accessibility/table-duplicate-name.js | title": {
    "message": "Tabelul are conținut diferit în atributul rezumat și în `<caption>`."
  },
  "core/audits/accessibility/table-fake-caption.js | description": {
    "message": "Cititoarele de ecran au funcții care facilitează navigarea în tabele. Dacă te asiguri că tabelele folosesc elementul de subtitrare în locul celulelor cu atributul `[colspan]`, experiența utilizatorilor de cititoare de ecran poate fi îmbunătățită. [Află mai multe despre subtitrări](https://dequeuniversity.com/rules/axe/4.8/table-fake-caption)."
  },
  "core/audits/accessibility/table-fake-caption.js | failureTitle": {
    "message": "Tabelele nu folosesc `<caption>` în locul celulelor cu atributul `[colspan]` pentru a indica o legendă."
  },
  "core/audits/accessibility/table-fake-caption.js | title": {
    "message": "Tabelele folosesc `<caption>` în locul celulelor cu atributul `[colspan]` pentru a indica o legendă."
  },
  "core/audits/accessibility/target-size.js | description": {
    "message": "Țintele de atins cu o dimensiune și o spațiere suficiente ajută utilizatorii care au dificultăți legate de atingerea comenzilor mici să activeze țintele. [Află mai multe despre țintele de atins](https://dequeuniversity.com/rules/axe/4.8/target-size)."
  },
  "core/audits/accessibility/target-size.js | failureTitle": {
    "message": "Țintele de atins nu au o dimensiune sau o spațiere suficientă."
  },
  "core/audits/accessibility/target-size.js | title": {
    "message": "Țintele de atins au o dimensiune și o spațiere suficiente."
  },
  "core/audits/accessibility/td-has-header.js | description": {
    "message": "Cititoarele de ecran au funcții care facilitează navigarea în tabele. Dacă te asiguri că elementele `<td>` dintr-un tabel mare (trei sau mai multe celule în lățime și înălțime) au un antet de tabel asociat, experiența poate fi îmbunătățită pentru utilizatorii cititoarelor de ecran. [Află mai multe despre antetele tabelelor](https://dequeuniversity.com/rules/axe/4.8/td-has-header)."
  },
  "core/audits/accessibility/td-has-header.js | failureTitle": {
    "message": "Elementele `<td>` dintr-o clasă `<table>` mare nu au anteturi de tabel."
  },
  "core/audits/accessibility/td-has-header.js | title": {
    "message": "Elementele `<td>` dintr-o unitate `<table>` mare au unul sau mai multe anteturi de tabel."
  },
  "core/audits/accessibility/td-headers-attr.js | description": {
    "message": "Cititoarele de ecran au funcții care facilitează navigarea în tabele. Dacă se asigură că celulele `<td>` care folosesc atributul `[headers]` se referă doar la alte celule din același tabel, se poate îmbunătăți experiența pentru utilizatorii de cititoare de ecran. [Află mai multe despre atributul `headers`](https://dequeuniversity.com/rules/axe/4.8/td-headers-attr)."
  },
  "core/audits/accessibility/td-headers-attr.js | failureTitle": {
    "message": "Celulele dintr-un element `<table>` care folosesc atributul `[headers]` se referă la un element `id` care nu se găsește în același tabel."
  },
  "core/audits/accessibility/td-headers-attr.js | title": {
    "message": "Celulele dintr-un element `<table>` care folosesc atributul `[headers]` se referă la celule ale aceluiași tabel."
  },
  "core/audits/accessibility/th-has-data-cells.js | description": {
    "message": "Cititoarele de ecran au funcții care facilitează navigarea în tabele. Dacă se asigură că antetele tabelelor se referă întotdeauna la unele seturi de celule, se poate îmbunătăți experiența pentru utilizatorii de cititoare de ecran. [Află mai multe despre antetele tabelelor](https://dequeuniversity.com/rules/axe/4.8/th-has-data-cells)."
  },
  "core/audits/accessibility/th-has-data-cells.js | failureTitle": {
    "message": "Elementele `<th>` și elementele cu `[role=\"columnheader\"/\"rowheader\"]` nu au celule de date pe care să le descrie."
  },
  "core/audits/accessibility/th-has-data-cells.js | title": {
    "message": "Elementele `<th>` și elementele cu `[role=\"columnheader\"/\"rowheader\"]` au celule de date pe care le descriu."
  },
  "core/audits/accessibility/valid-lang.js | description": {
    "message": "Indicarea unei etichete de [limbă BCP 47](https://www.w3.org/International/questions/qa-choosing-language-tags#question) valide la elemente ajută la pronunțarea corectă a textului de un cititor de ecran. [Află cum să folosești atributul `lang`](https://dequeuniversity.com/rules/axe/4.8/valid-lang)."
  },
  "core/audits/accessibility/valid-lang.js | failureTitle": {
    "message": "Atributele `[lang]` nu au o valoare validă"
  },
  "core/audits/accessibility/valid-lang.js | title": {
    "message": "Atributele `[lang]` au o valoare validă"
  },
  "core/audits/accessibility/video-caption.js | description": {
    "message": "Când un videoclip are subtitrare, este mai simplu pentru utilizatorii surzi și cu dizabilități de auz să îi acceseze informațiile. [Află mai multe despre subtitrările videoclipurilor](https://dequeuniversity.com/rules/axe/4.8/video-caption)."
  },
  "core/audits/accessibility/video-caption.js | failureTitle": {
    "message": "Elementele `<video>` nu conțin un element `<track>` cu `[kind=\"captions\"]`."
  },
  "core/audits/accessibility/video-caption.js | title": {
    "message": "Elementele `<video>` conțin un element `<track>` cu `[kind=\"captions\"]`"
  },
  "core/audits/autocomplete.js | columnCurrent": {
    "message": "Valoare actuală"
  },
  "core/audits/autocomplete.js | columnSuggestions": {
    "message": "Indicativ sugerat"
  },
  "core/audits/autocomplete.js | description": {
    "message": "`autocomplete` ajută utilizatorii să trimită mai repede formulare. Ca să reduci efortul utilizatorilor, activează funcția setând atributul `autocomplete` la o valoare validă. [Află mai multe despre `autocomplete` în formulare](https://developers.google.com/web/fundamentals/design-and-ux/input/forms#use_metadata_to_enable_auto-complete)"
  },
  "core/audits/autocomplete.js | failureTitle": {
    "message": "`<input>` elemente nu au atributele`autocomplete` corecte"
  },
  "core/audits/autocomplete.js | manualReview": {
    "message": "Necesită examinare manuală"
  },
  "core/audits/autocomplete.js | reviewOrder": {
    "message": "Verifică ordinea indicativelor"
  },
  "core/audits/autocomplete.js | title": {
    "message": "`<input>` elemente folosesc corect `autocomplete`"
  },
  "core/audits/autocomplete.js | warningInvalid": {
    "message": "Indicative de `autocomplete`: „{token}” nu este valid în {snippet}"
  },
  "core/audits/autocomplete.js | warningOrder": {
    "message": "Verifică ordinea indicativelor: „{tokens}” în {snippet}"
  },
  "core/audits/bf-cache.js | actionableFailureType": {
    "message": "Se poate acționa"
  },
  "core/audits/bf-cache.js | description": {
    "message": "Multe navigări se realizează revenind la o pagină anterioară sau redirecționând din nou. Memoria cache înainte/înapoi (bfcache) poate accelera navigările de retur. [Află mai multe despre bfcache](https://developer.chrome.com/docs/lighthouse/performance/bf-cache/)"
  },
  "core/audits/bf-cache.js | displayValue": {
    "message": "{itemCount,plural, =1{Un motiv al erorii}few{# motive ale erorii}other{# de motive ale erorii}}"
  },
  "core/audits/bf-cache.js | failureReasonColumn": {
    "message": "Motivul erorii"
  },
  "core/audits/bf-cache.js | failureTitle": {
    "message": "Pagina a împiedicat restabilirea memoriei cache înainte-înapoi"
  },
  "core/audits/bf-cache.js | failureTypeColumn": {
    "message": "Tip de eroare"
  },
  "core/audits/bf-cache.js | notActionableFailureType": {
    "message": "Nu se poate acționa"
  },
  "core/audits/bf-cache.js | supportPendingFailureType": {
    "message": "În așteptarea compatibilității cu browserul"
  },
  "core/audits/bf-cache.js | title": {
    "message": "Pagina nu a împiedicat restabilirea memoriei cache înainte-înapoi"
  },
  "core/audits/bootup-time.js | chromeExtensionsWarning": {
    "message": "Extensiile Chrome au afectat performanța de încărcare a acestei pagini. Încearcă să auditezi pagina în modul incognito sau dintr-un profil Chrome fără extensii."
  },
  "core/audits/bootup-time.js | columnScriptEval": {
    "message": "Evaluarea scripturilor"
  },
  "core/audits/bootup-time.js | columnScriptParse": {
    "message": "Analizarea scripturilor"
  },
  "core/audits/bootup-time.js | columnTotal": {
    "message": "Timp CPU total"
  },
  "core/audits/bootup-time.js | description": {
    "message": "Poți reduce timpul petrecut cu analizarea, compilarea și executarea JS. Livrarea unor sarcini JS mai mici poate ajuta în acest sens. [Află cum să reduci timpul de executare JavaScript](https://developer.chrome.com/docs/lighthouse/performance/bootup-time/)."
  },
  "core/audits/bootup-time.js | failureTitle": {
    "message": "Redu timpul de execuție JavaScript"
  },
  "core/audits/bootup-time.js | title": {
    "message": "Timpul de executare JavaScript"
  },
  "core/audits/byte-efficiency/duplicated-javascript.js | description": {
    "message": "Elimină modulele JavaScript dublate și mari din grupuri pentru a reduce consumul inutil de byți prin activitatea din rețea. "
  },
  "core/audits/byte-efficiency/duplicated-javascript.js | title": {
    "message": "Elimină modulele dublură din grupurile JavaScript"
  },
  "core/audits/byte-efficiency/efficient-animated-content.js | description": {
    "message": "GIF-urile mari nu sunt eficiente pentru difuzarea conținutului animat. Folosește videoclipuri MPEG4 / WebM pentru animații și PNG / WebP pentru imagini statice în locul GIF-urilor ca să economisești date în rețea. [Află mai multe despre formatele eficiente ale videoclipurilor](https://developer.chrome.com/docs/lighthouse/performance/efficient-animated-content/)"
  },
  "core/audits/byte-efficiency/efficient-animated-content.js | title": {
    "message": "Folosește formate video pentru conținut animat"
  },
  "core/audits/byte-efficiency/legacy-javascript.js | description": {
    "message": "Polyfillurile și transformările fac posibilă folosirea noilor funcții JavaScript în browserele vechi. Însă pentru browserele moderne, majoritatea nu sunt necesare. Pentru grupul tău JavaScript, adoptă o strategie modernă de implementare a scriptului, care folosește detectarea funcțiilor module / nomodule, pentru a reduce volumul de cod transferat în browserele moderne și a menține totodată compatibilitatea cu browserele vechi. [Află cum să folosești JavaScript modern](https://web.dev/publish-modern-javascript/)"
  },
  "core/audits/byte-efficiency/legacy-javascript.js | title": {
    "message": "Nu folosi o versiune veche de JavaScript în browsere moderne"
  },
  "core/audits/byte-efficiency/modern-image-formats.js | description": {
    "message": "Formatele de imagine ca WebP și AVIF oferă adesea o comprimare mai bună decât PNG sau JPEG, ceea ce înseamnă descărcări mai rapide și mai puțin consum de date. [Află mai multe despre formatele de imagine moderne](https://developer.chrome.com/docs/lighthouse/performance/uses-webp-images/)."
  },
  "core/audits/byte-efficiency/modern-image-formats.js | title": {
    "message": "Difuzează imagini în formate moderne"
  },
  "core/audits/byte-efficiency/offscreen-images.js | description": {
    "message": "Poți încărca asincron imaginile ascunse sau pe cele din afara ecranului după ce toate resursele esențiale s-au încărcat, pentru a micșora valoarea Time to Interactive. [Află cum să amâni imaginile din afara ecranului](https://developer.chrome.com/docs/lighthouse/performance/offscreen-images/)."
  },
  "core/audits/byte-efficiency/offscreen-images.js | title": {
    "message": "Amână imaginile din afara ecranului"
  },
  "core/audits/byte-efficiency/render-blocking-resources.js | description": {
    "message": "Resursele blochează prima reprezentare vizuală a paginii. Poți să livrezi conținutul JS / CSS esențial inline și să amâni toate elementele JS / stilurile neesențiale. [Află cum să elimini resursele care blochează redarea](https://developer.chrome.com/docs/lighthouse/performance/render-blocking-resources/)."
  },
  "core/audits/byte-efficiency/render-blocking-resources.js | title": {
    "message": "Elimină resursele care blochează redarea"
  },
  "core/audits/byte-efficiency/total-byte-weight.js | description": {
    "message": "Sarcinile mari de rețea îi costă pe utilizatori și sunt corelate cu timpi de încărcare îndelungați. [Află cum să reduci dimensiunea sarcinilor](https://developer.chrome.com/docs/lighthouse/performance/total-byte-weight/)."
  },
  "core/audits/byte-efficiency/total-byte-weight.js | displayValue": {
    "message": "Dimensiunea totală a fost de {totalBytes, number, bytes} KiB"
  },
  "core/audits/byte-efficiency/total-byte-weight.js | failureTitle": {
    "message": "Evită sarcinile uriașe de rețea"
  },
  "core/audits/byte-efficiency/total-byte-weight.js | title": {
    "message": "Evită sarcinile uriașe de rețea"
  },
  "core/audits/byte-efficiency/unminified-css.js | description": {
    "message": "Minimizarea fișierelor CSS poate reduce dimensiunea sarcinilor de rețea. [Află cum să minimizezi fișierele CSS](https://developer.chrome.com/docs/lighthouse/performance/unminified-css/)."
  },
  "core/audits/byte-efficiency/unminified-css.js | title": {
    "message": "Comprimă codul CSS"
  },
  "core/audits/byte-efficiency/unminified-javascript.js | description": {
    "message": "Minimizarea fișierelor JavaScript poate reduce dimensiunea sarcinilor și timpul de analizare a scripturilor. [Află cum să minimizezi fișierele JavaScript](https://developer.chrome.com/docs/lighthouse/performance/unminified-javascript/)."
  },
  "core/audits/byte-efficiency/unminified-javascript.js | title": {
    "message": "Comprimă codul JavaScript"
  },
  "core/audits/byte-efficiency/unused-css-rules.js | description": {
    "message": "Redu regulile nefolosite din foile de stil și amână codul CSS nefolosit pentru conținutul din partea superioară a paginii ca să reduci numărul de byți consumați de activitatea în rețea. [Află cum să reduci codul CSS nefolosit](https://developer.chrome.com/docs/lighthouse/performance/unused-css-rules/)."
  },
  "core/audits/byte-efficiency/unused-css-rules.js | title": {
    "message": "Redu conținutul CSS nefolosit"
  },
  "core/audits/byte-efficiency/unused-javascript.js | description": {
    "message": "Redu codul JavaScript nefolosit și amână încărcarea scripturilor până când sunt necesare ca să reduci numărul de byți consumați de activitatea în rețea. [Află cum să reduci codul JavaScript nefolosit](https://developer.chrome.com/docs/lighthouse/performance/unused-javascript/)."
  },
  "core/audits/byte-efficiency/unused-javascript.js | title": {
    "message": "Redu codul JavaScript nefolosit"
  },
  "core/audits/byte-efficiency/uses-long-cache-ttl.js | description": {
    "message": "O durată lungă a memoriei cache poate grăbi accesările repetate ale paginii. [Află mai multe despre politicile eficiente privind memoria cache](https://developer.chrome.com/docs/lighthouse/performance/uses-long-cache-ttl/)."
  },
  "core/audits/byte-efficiency/uses-long-cache-ttl.js | displayValue": {
    "message": "{itemCount,plural, =1{o resursă găsită}few{# resurse găsite}other{# de resurse găsite}}"
  },
  "core/audits/byte-efficiency/uses-long-cache-ttl.js | failureTitle": {
    "message": "Difuzează elementele statice cu o politică eficientă de stocare în memoria cache"
  },
  "core/audits/byte-efficiency/uses-long-cache-ttl.js | title": {
    "message": "Folosește o politică eficientă de stocare în memoria cache pentru elementele statice"
  },
  "core/audits/byte-efficiency/uses-optimized-images.js | description": {
    "message": "Imaginile optimizate se încarcă mai repede și consumă mai puține date mobile. [Află cum să codifici eficient imagini](https://developer.chrome.com/docs/lighthouse/performance/uses-optimized-images/)."
  },
  "core/audits/byte-efficiency/uses-optimized-images.js | title": {
    "message": "Codifică eficient imaginile"
  },
  "core/audits/byte-efficiency/uses-responsive-images-snapshot.js | columnActualDimensions": {
    "message": "Dimensiunile reale"
  },
  "core/audits/byte-efficiency/uses-responsive-images-snapshot.js | columnDisplayedDimensions": {
    "message": "Dimensiunile afișate"
  },
  "core/audits/byte-efficiency/uses-responsive-images-snapshot.js | failureTitle": {
    "message": "Imaginile erau mai mari decât dimensiunea afișată"
  },
  "core/audits/byte-efficiency/uses-responsive-images-snapshot.js | title": {
    "message": "Imaginile erau potrivite pentru dimensiunea afișată"
  },
  "core/audits/byte-efficiency/uses-responsive-images.js | description": {
    "message": "Difuzează imagini de dimensiuni corespunzătoare ca să economisești date mobile și să obții o încărcare mai rapidă. [Află cum să adaptezi dimensiunea imaginilor](https://developer.chrome.com/docs/lighthouse/performance/uses-responsive-images/)."
  },
  "core/audits/byte-efficiency/uses-responsive-images.js | title": {
    "message": "Dimensionează corect imaginile"
  },
  "core/audits/byte-efficiency/uses-text-compression.js | description": {
    "message": "Resursele bazate pe text trebuie comprimate (gzip, deflate sau brotli) pentru a minimiza numărul total de byți în rețea. [Află mai multe despre comprimarea textului](https://developer.chrome.com/docs/lighthouse/performance/uses-text-compression/)."
  },
  "core/audits/byte-efficiency/uses-text-compression.js | title": {
    "message": "Activează comprimarea textului"
  },
  "core/audits/critical-request-chains.js | description": {
    "message": "Lanțurile de solicitări esențiale de mai jos îți arată ce resurse sunt încărcate cu prioritate ridicată. Poți să reduci lungimea lanțurilor, să reduci dimensiunea de descărcare a resurselor sau să amâni descărcarea de resurse inutile pentru a îmbunătăți încărcarea paginilor. [Află cum să eviți legarea solicitărilor critice](https://developer.chrome.com/docs/lighthouse/performance/critical-request-chains/)."
  },
  "core/audits/critical-request-chains.js | displayValue": {
    "message": "{itemCount,plural, =1{un lanț găsit}few{# lanțuri găsite}other{# de lanțuri găsite}}"
  },
  "core/audits/critical-request-chains.js | title": {
    "message": "Evită legarea solicitărilor critice"
  },
  "core/audits/csp-xss.js | columnDirective": {
    "message": "Directivă"
  },
  "core/audits/csp-xss.js | columnSeverity": {
    "message": "Severitate"
  },
  "core/audits/csp-xss.js | description": {
    "message": "O politică eficientă privind securitatea conținutului (CSP) reduce semnificativ riscul de atacuri de tip cross-site scripting (XSS). [Află cum să folosești o CSP pentru a împiedica XSS](https://developer.chrome.com/docs/lighthouse/best-practices/csp-xss/)"
  },
  "core/audits/csp-xss.js | itemSeveritySyntax": {
    "message": "Sintaxă"
  },
  "core/audits/csp-xss.js | metaTagMessage": {
    "message": "Pagina conține o politică CSP definită într-o etichetă `<meta>`. Îți recomandăm să muți CSP într-un antet HTTP sau să definești alt CSP strict într-un antet HTTP."
  },
  "core/audits/csp-xss.js | noCsp": {
    "message": "Nu s-a găsit nicio politică CSP în modul de aplicare"
  },
  "core/audits/csp-xss.js | title": {
    "message": "Asigură-te că politica CSP este eficientă împotriva atacurilor de tip XSS"
  },
  "core/audits/deprecations.js | columnDeprecate": {
    "message": "Renunțare la dezvoltare/Avertisment"
  },
  "core/audits/deprecations.js | columnLine": {
    "message": "Rând"
  },
  "core/audits/deprecations.js | description": {
    "message": "API-urile învechite vor fi eliminate, în final, din browser. [Află mai multe despre API-urile învechite](https://developer.chrome.com/docs/lighthouse/best-practices/deprecations/)."
  },
  "core/audits/deprecations.js | displayValue": {
    "message": "{itemCount,plural, =1{A fost identificat un avertisment}few{Au fost identificate # avertismente}other{Au fost identificate # de avertismente}}"
  },
  "core/audits/deprecations.js | failureTitle": {
    "message": "Folosește API-uri învechite"
  },
  "core/audits/deprecations.js | title": {
    "message": "Evită API-urile învechite"
  },
  "core/audits/dobetterweb/charset.js | description": {
    "message": "Este necesară o declarație privind codificarea caracterelor. Aceasta se poate face folosind o etichetă `<meta>` în primii 1.024 de byți din HTML sau în antetul de răspuns Content-Type din HTTP. [Află mai multe despre declararea codificării caracterelor](https://developer.chrome.com/docs/lighthouse/best-practices/charset/)."
  },
  "core/audits/dobetterweb/charset.js | failureTitle": {
    "message": "Declarația privind setul de caractere lipsește sau apare prea târziu în HTML"
  },
  "core/audits/dobetterweb/charset.js | title": {
    "message": "Setează corespunzător setul de caractere"
  },
  "core/audits/dobetterweb/doctype.js | description": {
    "message": "Specificarea unui doctype împiedică browserul să treacă la modul caracteristici speciale. [Află mai multe despre declarația privind doctype](https://developer.chrome.com/docs/lighthouse/best-practices/doctype/)."
  },
  "core/audits/dobetterweb/doctype.js | explanationBadDoctype": {
    "message": "Numele doctype trebuie să fie șirul `html`"
  },
  "core/audits/dobetterweb/doctype.js | explanationLimitedQuirks": {
    "message": "Documentul conține un `doctype` care declanșează `limited-quirks-mode`"
  },
  "core/audits/dobetterweb/doctype.js | explanationNoDoctype": {
    "message": "Documentul trebuie să conțină un doctype"
  },
  "core/audits/dobetterweb/doctype.js | explanationPublicId": {
    "message": "Se aștepta ca publicId să fie un șir gol"
  },
  "core/audits/dobetterweb/doctype.js | explanationSystemId": {
    "message": "Se aștepta ca systemId să fie un șir gol"
  },
  "core/audits/dobetterweb/doctype.js | explanationWrongDoctype": {
    "message": "Documentul conține un `doctype` care declanșează `quirks-mode`"
  },
  "core/audits/dobetterweb/doctype.js | failureTitle": {
    "message": "Pagina nu are doctype HTML, așadar declanșează modul caracteristici speciale"
  },
  "core/audits/dobetterweb/doctype.js | title": {
    "message": "Pagina are doctype HTML"
  },
  "core/audits/dobetterweb/dom-size.js | columnStatistic": {
    "message": "Statistică"
  },
  "core/audits/dobetterweb/dom-size.js | columnValue": {
    "message": "Valoare"
  },
  "core/audits/dobetterweb/dom-size.js | description": {
    "message": "Un DOM mare va crește utilizarea memoriei și va produce [calcule de stil](https://developers.google.com/web/fundamentals/performance/rendering/reduce-the-scope-and-complexity-of-style-calculations) mai lungi și [rearanjări ale aspectului](https://developers.google.com/speed/articles/reflow) costisitoare. [Află cum să eviți o dimensiune DOM excesivă](https://developer.chrome.com/docs/lighthouse/performance/dom-size/)."
  },
  "core/audits/dobetterweb/dom-size.js | displayValue": {
    "message": "{itemCount,plural, =1{1 element}few{# elemente}other{# de elemente}}"
  },
  "core/audits/dobetterweb/dom-size.js | failureTitle": {
    "message": "Evită o dimensiune DOM excesivă"
  },
  "core/audits/dobetterweb/dom-size.js | statisticDOMDepth": {
    "message": "Adâncimea DOM maximă"
  },
  "core/audits/dobetterweb/dom-size.js | statisticDOMElements": {
    "message": "Numărul total de elemente DOM"
  },
  "core/audits/dobetterweb/dom-size.js | statisticDOMWidth": {
    "message": "Numărul maxim de elemente subordonate"
  },
  "core/audits/dobetterweb/dom-size.js | title": {
    "message": "Evită o dimensiune DOM excesivă"
  },
  "core/audits/dobetterweb/geolocation-on-start.js | description": {
    "message": "Utilizatorii nu au încredere sau sunt derutați de site-urile care le solicită locația fără context. Asociază solicitarea cu o acțiune a utilizatorilor. [Află mai multe despre permisiunea pentru localizare geografică](https://developer.chrome.com/docs/lighthouse/best-practices/geolocation-on-start/)."
  },
  "core/audits/dobetterweb/geolocation-on-start.js | failureTitle": {
    "message": "Solicită permisiunea de localizare geografică la încărcarea paginii"
  },
  "core/audits/dobetterweb/geolocation-on-start.js | title": {
    "message": "Evită solicitarea permisiunii de localizare geografică la încărcarea paginii"
  },
  "core/audits/dobetterweb/inspector-issues.js | columnIssueType": {
    "message": "Tipul problemei"
  },
  "core/audits/dobetterweb/inspector-issues.js | description": {
    "message": "Problemele înregistrate în panoul `Issues` din Chrome DevTools indică probleme nerezolvate. Acestea pot fi provocate de erorile de solicitare din rețea, măsurile de securitate insuficiente și de alte probleme ale browserului. Deschide panoul Probleme în Chrome DevTools pentru mai multe detalii despre fiecare problemă."
  },
  "core/audits/dobetterweb/inspector-issues.js | failureTitle": {
    "message": "Problemele au fost înregistrate în panoul `Issues` din Chrome DevTools"
  },
  "core/audits/dobetterweb/inspector-issues.js | issueTypeBlockedByResponse": {
    "message": "Blocată de politica privind sursele multiple"
  },
  "core/audits/dobetterweb/inspector-issues.js | issueTypeHeavyAds": {
    "message": "Anunțurile folosesc intensiv resursele"
  },
  "core/audits/dobetterweb/inspector-issues.js | title": {
    "message": "Nu există probleme în panoul `Issues` din Chrome DevTools"
  },
  "core/audits/dobetterweb/js-libraries.js | columnVersion": {
    "message": "Versiune"
  },
  "core/audits/dobetterweb/js-libraries.js | description": {
    "message": "Toate bibliotecile JavaScript front-end detectate în pagină. [Află mai multe despre acest audit pentru diagnosticarea și detectarea bibliotecii JavaScript](https://developer.chrome.com/docs/lighthouse/best-practices/js-libraries/)."
  },
  "core/audits/dobetterweb/js-libraries.js | title": {
    "message": "Biblioteci JavaScript detectate"
  },
  "core/audits/dobetterweb/no-document-write.js | description": {
    "message": "Pentru utilizatorii cu conexiuni lente, scripturile externe injectate dinamic prin `document.write()` pot întârzia încărcarea paginilor cu zeci de secunde. [Află cum să eviți document.write()](https://developer.chrome.com/docs/lighthouse/best-practices/no-document-write/)."
  },
  "core/audits/dobetterweb/no-document-write.js | failureTitle": {
    "message": "Evită `document.write()`"
  },
  "core/audits/dobetterweb/no-document-write.js | title": {
    "message": "Evită `document.write()`"
  },
  "core/audits/dobetterweb/notification-on-start.js | description": {
    "message": "Utilizatorii nu au încredere sau sunt derutați de site-urile care solicită să trimită notificări fără context. Asociază solicitarea cu gesturile utilizatorilor. [Află mai multe despre obținerea permisiunii pentru notificări în mod responsabil](https://developer.chrome.com/docs/lighthouse/best-practices/notification-on-start/)."
  },
  "core/audits/dobetterweb/notification-on-start.js | failureTitle": {
    "message": "Solicită permisiunea de notificare la încărcarea paginii"
  },
  "core/audits/dobetterweb/notification-on-start.js | title": {
    "message": "Evită solicitarea permisiunii de notificare la încărcarea paginii"
  },
  "core/audits/dobetterweb/paste-preventing-inputs.js | description": {
    "message": "Prevenirea inserării textului este o practică nepotrivită pentru UX și reduce securitatea prin blocarea managerilor de parole.[Află mai multe despre câmpurile de introducere a textului ușor de folosit](https://developer.chrome.com/docs/lighthouse/best-practices/paste-preventing-inputs/)."
  },
  "core/audits/dobetterweb/paste-preventing-inputs.js | failureTitle": {
    "message": "Împiedică utilizatorii să insereze în câmpurile de introducere a textului"
  },
  "core/audits/dobetterweb/paste-preventing-inputs.js | title": {
    "message": "Permite-le utilizatorilor să insereze în câmpurile de introducere a textului"
  },
  "core/audits/dobetterweb/uses-http2.js | columnProtocol": {
    "message": "Protocol"
  },
  "core/audits/dobetterweb/uses-http2.js | description": {
    "message": "HTTP/2 oferă multe beneficii față de HTTP/1.1, inclusiv antete binare și anunțuri multiplex. [Află mai multe despre HTTP/2](https://developer.chrome.com/docs/lighthouse/best-practices/uses-http2/)."
  },
  "core/audits/dobetterweb/uses-http2.js | displayValue": {
    "message": "{itemCount,plural, =1{O solicitare nu a fost difuzată prin HTTP/2}few{# solicitări nu au fost difuzate prin HTTP/2}other{# de solicitări nu au fost difuzate prin HTTP/2}}"
  },
  "core/audits/dobetterweb/uses-http2.js | title": {
    "message": "Folosește HTTP/2"
  },
  "core/audits/dobetterweb/uses-passive-event-listeners.js | description": {
    "message": "Poți marca funcțiile de procesare a evenimentelor prin atingere sau derulare `passive` pentru a îmbunătăți capacitatea de derulare a paginii. [Află mai multe despre adoptarea funcțiilor de procesare a evenimentelor passive](https://developer.chrome.com/docs/lighthouse/best-practices/uses-passive-event-listeners/)."
  },
  "core/audits/dobetterweb/uses-passive-event-listeners.js | failureTitle": {
    "message": "Nu folosește ascultători pasivi pentru a îmbunătăți performanța la derulare"
  },
  "core/audits/dobetterweb/uses-passive-event-listeners.js | title": {
    "message": "Folosește ascultători pasivi pentru a îmbunătăți performanța la derulare"
  },
  "core/audits/errors-in-console.js | description": {
    "message": "Erorile înregistrate pe consolă indică probleme nerezolvate. Acestea pot fi provocate de erorile de solicitare din rețea și de alte probleme ale browserului. [Află mai multe despre aceste erori în auditul pentru diagnosticarea consolei](https://developer.chrome.com/docs/lighthouse/best-practices/errors-in-console/)"
  },
  "core/audits/errors-in-console.js | failureTitle": {
    "message": "S-au înregistrat erori de browser pe consolă"
  },
  "core/audits/errors-in-console.js | title": {
    "message": "Nu s-a înregistrat nicio eroare de browser pe consolă"
  },
  "core/audits/font-display.js | description": {
    "message": "Folosește funcția CSS `font-display` ca să te asiguri că textul este vizibil pentru utilizatori în timp ce fonturile web se încarcă. [Află mai multe despre `font-display`](https://developer.chrome.com/docs/lighthouse/performance/font-display/)."
  },
  "core/audits/font-display.js | failureTitle": {
    "message": "Asigură-te că textul rămâne vizibil în timpul încărcării fonturilor web"
  },
  "core/audits/font-display.js | title": {
    "message": "Tot textul rămâne vizibil în timpul încărcării fonturilor web"
  },
  "core/audits/font-display.js | undeclaredFontOriginWarning": {
    "message": "{fontCountForOrigin,plural, =1{Lighthouse nu a putut verifica automat valoarea `font-display` pentru originea {fontOrigin}.}few{Lighthouse nu a putut verifica automat valorile `font-display` pentru originea {fontOrigin}.}other{Lighthouse nu a putut verifica automat valorile `font-display` pentru originea {fontOrigin}.}}"
  },
  "core/audits/image-aspect-ratio.js | columnActual": {
    "message": "Raport de dimensiuni (real)"
  },
  "core/audits/image-aspect-ratio.js | columnDisplayed": {
    "message": "Raport de dimensiuni (afișat)"
  },
  "core/audits/image-aspect-ratio.js | description": {
    "message": "Dimensiunile de afișare a imaginilor trebuie să se potrivească raportului natural de dimensiuni. [Află mai multe despre raportul de dimensiuni al imaginii](https://developer.chrome.com/docs/lighthouse/best-practices/image-aspect-ratio/)."
  },
  "core/audits/image-aspect-ratio.js | failureTitle": {
    "message": "Afișează imaginile cu rapoarte de dimensiuni incorecte"
  },
  "core/audits/image-aspect-ratio.js | title": {
    "message": "Afișează imaginile cu rapoarte de dimensiuni corecte"
  },
  "core/audits/image-size-responsive.js | columnActual": {
    "message": "Dimensiunea reală"
  },
  "core/audits/image-size-responsive.js | columnDisplayed": {
    "message": "Dimensiunea afișată"
  },
  "core/audits/image-size-responsive.js | columnExpected": {
    "message": "Dimensiunea așteptată"
  },
  "core/audits/image-size-responsive.js | description": {
    "message": "Dimensiunile naturale ale imaginii trebuie să fie proporționale cu dimensiunea afișajului și cu raportul de pixeli, pentru a maximiza claritatea imaginii. [Află cum să adaugi imagini adaptabile](https://web.dev/serve-responsive-images/)."
  },
  "core/audits/image-size-responsive.js | failureTitle": {
    "message": "Difuzează imagini cu rezoluție mică"
  },
  "core/audits/image-size-responsive.js | title": {
    "message": "Difuzează imagini cu rezoluția corectă"
  },
<<<<<<< HEAD
=======
  "core/audits/installable-manifest.js | already-installed": {
    "message": "Aplicația este deja instalată"
  },
  "core/audits/installable-manifest.js | cannot-download-icon": {
    "message": "Nu s-a putut descărca o pictogramă necesară din manifest"
  },
  "core/audits/installable-manifest.js | columnValue": {
    "message": "Motivul erorii"
  },
  "core/audits/installable-manifest.js | description": {
    "message": "Service worker este tehnologia care îi dă aplicației posibilitatea să folosească mai multe funcții de aplicații web progresive, cum ar fi cele offline, adăugarea în ecranul de pornire și notificările push. În urma implementării corecte a service workerului și a manifestului, browserele le pot solicita proactiv utilizatorilor să adauge aplicația pe ecranele de pornire, lucru care poate duce la o implicare mai mare. [Află mai multe despre cerințele de instalare pentru manifest](https://developer.chrome.com/docs/lighthouse/pwa/installable-manifest/)."
  },
  "core/audits/installable-manifest.js | displayValue": {
    "message": "{itemCount,plural, =1{Un motiv}few{# motive}other{# de motive}}"
  },
  "core/audits/installable-manifest.js | failureTitle": {
    "message": "Manifestul aplicației web sau service workerul nu îndeplinesc cerințele de instalare"
  },
  "core/audits/installable-manifest.js | ids-do-not-match": {
    "message": "Adresa URL a aplicației din Magazinul Play și codul din Magazinul Play nu corespund"
  },
  "core/audits/installable-manifest.js | in-incognito": {
    "message": "Pagina este încărcată într-o fereastră incognito"
  },
  "core/audits/installable-manifest.js | manifest-display-not-supported": {
    "message": "Proprietatea manifestului `display` trebuie să fie `standalone`, `fullscreen` sau `minimal-ui`"
  },
  "core/audits/installable-manifest.js | manifest-display-override-not-supported": {
    "message": "Manifestul conține câmpul „display_override” și primul mod de afișare acceptat trebuie să fie „standalone”, „fullscreen” sau „minimal-ui”"
  },
  "core/audits/installable-manifest.js | manifest-empty": {
    "message": "Manifestul nu a putut fi preluat, este gol sau nu a putut fi analizat"
  },
  "core/audits/installable-manifest.js | manifest-location-changed": {
    "message": "Adresa URL a manifestului s-a schimbat în timpul preluării manifestului."
  },
  "core/audits/installable-manifest.js | manifest-missing-name-or-short-name": {
    "message": "Manifestul nu conține câmpul `name` sau `short_name`"
  },
  "core/audits/installable-manifest.js | manifest-missing-suitable-icon": {
    "message": "Manifestul nu conține o pictogramă potrivită. Este necesară o pictogramă în format PNG, SVG sau WebP, de minimum {value0} px, care să aibă atributul „dimensiuni” setat și, dacă are atributul „scop” setat, acesta trebuie să includă „oricare”."
  },
  "core/audits/installable-manifest.js | no-acceptable-icon": {
    "message": "Nicio pictogramă adăugată nu întrunește următoarele cerințe: minimum {value0} px, pătrată, în format PNG, SVG sau WebP, cu atributul scop nesetat sau setat la „oricare”."
  },
  "core/audits/installable-manifest.js | no-icon-available": {
    "message": "Pictograma descărcată este goală sau deteriorată"
  },
  "core/audits/installable-manifest.js | no-id-specified": {
    "message": "Nu s-a indicat niciun cod din Magazinul Play"
  },
  "core/audits/installable-manifest.js | no-manifest": {
    "message": "Pagina nu include adresa URL <link> a manifestului"
  },
  "core/audits/installable-manifest.js | no-url-for-service-worker": {
    "message": "Nu s-a putut verifica service workerul fără câmpul „start_url” în manifest"
  },
  "core/audits/installable-manifest.js | noErrorId": {
    "message": "Codul „{errorId}” al erorii legate de instalare nu este recunoscut"
  },
  "core/audits/installable-manifest.js | not-from-secure-origin": {
    "message": "Pagina nu este difuzată dintr-o sursă sigură"
  },
  "core/audits/installable-manifest.js | not-in-main-frame": {
    "message": "Pagina nu este încărcată în cadrul principal"
  },
  "core/audits/installable-manifest.js | not-offline-capable": {
    "message": "Pagina nu funcționează offline"
  },
  "core/audits/installable-manifest.js | pipeline-restarted": {
    "message": "PWA a fost dezinstalată și se resetează instalarea."
  },
  "core/audits/installable-manifest.js | platform-not-supported-on-android": {
    "message": "Platforma aplicației indicată nu este acceptată pe Android"
  },
  "core/audits/installable-manifest.js | prefer-related-applications": {
    "message": "Manifestul are proprietatea prefer_related_applications activată"
  },
  "core/audits/installable-manifest.js | prefer-related-applications-only-beta-stable": {
    "message": "Proprietatea prefer_related_applications este acceptată numai în Chrome Beta și pe canale stabile de pe Android."
  },
  "core/audits/installable-manifest.js | protocol-timeout": {
    "message": "Lighthouse nu a putut stabili dacă pagina poate fi instalată. Încearcă folosind o versiune mai nouă de Chrome."
  },
  "core/audits/installable-manifest.js | start-url-not-valid": {
    "message": "Adresa URL inițială a manifestului nu este validă"
  },
  "core/audits/installable-manifest.js | title": {
    "message": "Manifestul aplicației web și service workerul nu îndeplinesc cerințele de instalare"
  },
  "core/audits/installable-manifest.js | url-not-supported-for-webapk": {
    "message": "O adresă URL din manifest conține un nume de utilizator, o parolă sau un port"
  },
  "core/audits/installable-manifest.js | warn-not-offline-capable": {
    "message": "Pagina nu funcționează offline. Pagina nu va fi considerată instalabilă după lansarea versiunii stabile Chrome 93, în august 2021."
  },
>>>>>>> 772c8f71
  "core/audits/is-on-https.js | allowed": {
    "message": "Permisă"
  },
  "core/audits/is-on-https.js | blocked": {
    "message": "Blocată"
  },
  "core/audits/is-on-https.js | columnInsecureURL": {
    "message": "Adresă URL nesigură"
  },
  "core/audits/is-on-https.js | columnResolution": {
    "message": "Soluționarea solicitărilor"
  },
  "core/audits/is-on-https.js | description": {
    "message": "Toate site-urile trebuie protejate cu HTTPS, chiar și cele care nu gestionează date sensibile. Acest lucru presupune evitarea [conținutului mixt](https://developers.google.com/web/fundamentals/security/prevent-mixed-content/what-is-mixed-content), pentru care unele resurse se încarcă prin HTTP, deși solicitarea inițială a fost trimisă prin HTTPS. HTTPS împiedică persoanele străine să modifice sau să asculte pasiv comunicațiile dintre aplicația ta și utilizatori, fiind o cerință obligatorie pentru HTTP/2 și multe API-uri noi pentru platformele web. [Află mai multe despre HTTPS](https://developer.chrome.com/docs/lighthouse/pwa/is-on-https/)."
  },
  "core/audits/is-on-https.js | displayValue": {
    "message": "{itemCount,plural, =1{S-a găsit o solicitare nesigură}few{S-au găsit # solicitări nesigure}other{S-au găsit # de solicitări nesigure}}"
  },
  "core/audits/is-on-https.js | failureTitle": {
    "message": "Nu folosește HTTPS"
  },
  "core/audits/is-on-https.js | title": {
    "message": "Folosește HTTPS"
  },
  "core/audits/is-on-https.js | upgraded": {
    "message": "Actualizată automat la HTTPS"
  },
  "core/audits/is-on-https.js | warning": {
    "message": "Permisă cu avertisment"
  },
  "core/audits/largest-contentful-paint-element.js | columnPercentOfLCP": {
    "message": "% din LCP"
  },
  "core/audits/largest-contentful-paint-element.js | columnPhase": {
    "message": "Etapa"
  },
  "core/audits/largest-contentful-paint-element.js | columnTiming": {
    "message": "Durată"
  },
  "core/audits/largest-contentful-paint-element.js | description": {
    "message": "Acesta este cel mai mare element de conținut redat în aria vizibilă. [Află mai multe despre elementul Largest Contentful Paint](https://developer.chrome.com/docs/lighthouse/performance/lighthouse-largest-contentful-paint/)"
  },
  "core/audits/largest-contentful-paint-element.js | itemLoadDelay": {
    "message": "Întârzierea la încărcare"
  },
  "core/audits/largest-contentful-paint-element.js | itemLoadTime": {
    "message": "Durata de încărcare"
  },
  "core/audits/largest-contentful-paint-element.js | itemRenderDelay": {
    "message": "Întârzierea la redare"
  },
  "core/audits/largest-contentful-paint-element.js | itemTTFB": {
    "message": "TTFB"
  },
  "core/audits/largest-contentful-paint-element.js | title": {
    "message": "Elementul cu cea mai mare redare de conținut"
  },
  "core/audits/layout-shift-elements.js | columnContribution": {
    "message": "Contribuția la CLS"
  },
  "core/audits/layout-shift-elements.js | description": {
    "message": "Aceste elemente DOM contribuie cel mai mult la schimbarea cumulată a aspectului paginii. [Află cum să îmbunătățești CLS](https://web.dev/optimize-cls/)"
  },
  "core/audits/layout-shift-elements.js | title": {
    "message": "Evită schimbările majore ale aspectului"
  },
  "core/audits/lcp-lazy-loaded.js | description": {
    "message": "Imaginile din partea superioară a paginii care se încarcă asincron sunt redate mai târziu în ciclul de viață al paginii, ceea ce poate întârzia redarea Largest Contentful Paint. [Află mai multe despre încărcarea asincronă optimă](https://web.dev/lcp-lazy-loading/)."
  },
  "core/audits/lcp-lazy-loaded.js | failureTitle": {
    "message": "Imaginea Largest Contentful Paint s-a încărcat asincron"
  },
  "core/audits/lcp-lazy-loaded.js | title": {
    "message": "Imaginea Largest Contentful Paint nu s-a încărcat asincron"
  },
  "core/audits/long-tasks.js | description": {
    "message": "Afișează cele mai îndelungate activități din firul principal, ceea ce este util pentru identificarea elementelor care contribuie cel mai mult la întârziere. [Află cum să eviți activitățile îndelungate din firul principal](https://web.dev/long-tasks-devtools/)."
  },
  "core/audits/long-tasks.js | displayValue": {
    "message": "{itemCount,plural, =1{A fost identificată # activitate îndelungată}few{Au fost identificate # activități îndelungate}other{Au fost identificate # de activități îndelungate}}"
  },
  "core/audits/long-tasks.js | title": {
    "message": "Evită activitățile îndelungate în firul principal"
  },
  "core/audits/mainthread-work-breakdown.js | columnCategory": {
    "message": "Categorie"
  },
  "core/audits/mainthread-work-breakdown.js | description": {
    "message": "Poți reduce timpul petrecut cu analizarea, compilarea și executarea JS. Livrarea unor sarcini JS mai mici poate ajuta în acest sens. [Află cum să minimizezi procesarea firului principal](https://developer.chrome.com/docs/lighthouse/performance/mainthread-work-breakdown/)."
  },
  "core/audits/mainthread-work-breakdown.js | failureTitle": {
    "message": "Minimizează procesarea firului principal"
  },
  "core/audits/mainthread-work-breakdown.js | title": {
    "message": "Minimizează procesarea firului principal"
  },
  "core/audits/metrics/cumulative-layout-shift.js | description": {
    "message": "Cumulative Layout Shift măsoară deplasarea elementelor vizibile în aria vizibilă. [Află mai multe despre valoarea Cumulative Layout Shift](https://web.dev/cls/)."
  },
  "core/audits/metrics/first-contentful-paint.js | description": {
    "message": "First Contentful Paint arată momentul când se redă primul text sau prima imagine. [Află mai multe despre valoarea First Contentful Paint](https://developer.chrome.com/docs/lighthouse/performance/first-contentful-paint/)."
  },
  "core/audits/metrics/first-meaningful-paint.js | description": {
    "message": "First Meaningful Paint arată momentul când este vizibil conținutul principal al unei pagini. [Află mai multe despre valoarea First Meaningful Paint](https://developer.chrome.com/docs/lighthouse/performance/first-meaningful-paint/)."
  },
  "core/audits/metrics/interaction-to-next-paint.js | description": {
    "message": "Interacțiunea cu următoarea reprezentare măsoară receptivitatea paginii, adică timpul necesar pentru ca pagina să răspundă în mod vizibil la comanda utilizatorului. [Află mai multe despre valoarea Interacțiunea cu următoarea reprezentare](https://web.dev/inp/)."
  },
  "core/audits/metrics/interactive.js | description": {
    "message": "Time to Interactive este timpul necesar pentru ca pagina să devină complet interactivă. [Află mai multe despre valoarea Time to Interactive](https://developer.chrome.com/docs/lighthouse/performance/interactive/)."
  },
  "core/audits/metrics/largest-contentful-paint.js | description": {
    "message": "Largest Contentful Paint semnalează momentul în care este redat cel mai mare text sau cea mai mare imagine. [Află mai multe despre valoarea Largest Contentful Paint](https://developer.chrome.com/docs/lighthouse/performance/lighthouse-largest-contentful-paint/)."
  },
  "core/audits/metrics/max-potential-fid.js | description": {
    "message": "Valoarea First Input Delay maximă potențială cu care utilizatorii se pot confrunta este durata celei mai lungi activități. [Află mai multe despre valoarea First Input Delay maximă potențială](https://developer.chrome.com/docs/lighthouse/performance/lighthouse-max-potential-fid/)."
  },
  "core/audits/metrics/speed-index.js | description": {
    "message": "Indexul de viteză arată cât de repede se completează vizibil conținutul unei pagini. [Află mai multe despre valoarea Index de viteză](https://developer.chrome.com/docs/lighthouse/performance/speed-index/)."
  },
  "core/audits/metrics/total-blocking-time.js | description": {
    "message": "Suma tuturor intervalelor de timp dintre FCP și Time to Interactive, când durata activității a depășit 50 ms, exprimată în milisecunde. [Află mai multe despre valoarea Timpul total de blocare](https://developer.chrome.com/docs/lighthouse/performance/lighthouse-total-blocking-time/)."
  },
  "core/audits/network-rtt.js | description": {
    "message": "Durata pingului în rețea (RTT) are impact important asupra performanței. Dacă RTT către o origine este mare înseamnă că serverele mai apropiate de utilizator pot îmbunătăți performanța. [Află mai multe despre durata pingului](https://hpbn.co/primer-on-latency-and-bandwidth/)."
  },
  "core/audits/network-rtt.js | title": {
    "message": "Durata pingului în rețea"
  },
  "core/audits/network-server-latency.js | description": {
    "message": "Latențele serverului pot influența rezultatele pe web. Dacă latența serverului unei origini este mare înseamnă că serverul este supraîncărcat sau are performanțe slabe în backend. [Află mai multe despre timpul de răspuns al serverului](https://hpbn.co/primer-on-web-performance/#analyzing-the-resource-waterfall)."
  },
  "core/audits/network-server-latency.js | title": {
    "message": "Latențe ale backendului serverului"
  },
  "core/audits/no-unload-listeners.js | description": {
    "message": "Evenimentul `unload` nu se declanșează într-un mod fiabil și ascultarea lui poate împiedica optimizări de browser cum ar fi memoria cache înainte-înapoi. Folosește evenimente `pagehide` sau `visibilitychange` în loc. [Află mai multe despre funcțiile de procesare a evenimentelor unload](https://web.dev/bfcache/#never-use-the-unload-event)"
  },
  "core/audits/no-unload-listeners.js | failureTitle": {
    "message": "Înregistrează un listener `unload`"
  },
  "core/audits/no-unload-listeners.js | title": {
    "message": "Evită funcțiile de procesare a evenimentelor `unload`"
  },
  "core/audits/non-composited-animations.js | description": {
    "message": "Animațiile care nu sunt compuse pot fi dificile și pot spori CLS. [Află cum să eviți animațiile care nu sunt compuse](https://developer.chrome.com/docs/lighthouse/performance/non-composited-animations/)."
  },
  "core/audits/non-composited-animations.js | displayValue": {
    "message": "{itemCount,plural, =1{A fost găsit # element animat}few{Au fost găsite # elemente animate}other{Au fost găsite # de elemente animate}}"
  },
  "core/audits/non-composited-animations.js | filterMayMovePixels": {
    "message": "Proprietatea legată de filtre poate muta pixelii"
  },
  "core/audits/non-composited-animations.js | incompatibleAnimations": {
    "message": "Ținta are altă animație, care este incompatibilă"
  },
  "core/audits/non-composited-animations.js | nonReplaceCompositeMode": {
    "message": "Efectul are alt mod compus decât „înlocuiește”"
  },
  "core/audits/non-composited-animations.js | title": {
    "message": "Evită animațiile necompuse"
  },
  "core/audits/non-composited-animations.js | transformDependsBoxSize": {
    "message": "Proprietatea legată de transformare depinde de dimensiunea pachetului"
  },
  "core/audits/non-composited-animations.js | unsupportedCSSProperty": {
    "message": "{propertyCount,plural, =1{Proprietate CSS neacceptată: {properties}}few{Proprietăți CSS neacceptate: {properties}}other{Proprietăți CSS neacceptate: {properties}}}"
  },
  "core/audits/non-composited-animations.js | unsupportedTimingParameters": {
    "message": "Efectul are parametri de temporizare neacceptați"
  },
  "core/audits/performance-budget.js | description": {
    "message": "Păstrează cantitatea și dimensiunea solicitărilor din rețea sub obiectivele stabilite de limita de funcționare solicitată. [Află mai multe despre limitele de funcționare](https://developers.google.com/web/tools/lighthouse/audits/budgets)."
  },
  "core/audits/performance-budget.js | requestCountOverBudget": {
    "message": "{count,plural, =1{O solicitare}few{# solicitări}other{# de solicitări}}"
  },
  "core/audits/performance-budget.js | title": {
    "message": "Buget de performanță"
  },
  "core/audits/preload-fonts.js | description": {
    "message": "Preîncarcă fonturile `optional` pentru ca vizitatorii noi să le poată folosi. [Află mai multe despre preîncărcarea fonturilor](https://web.dev/preload-optional-fonts/)."
  },
  "core/audits/preload-fonts.js | failureTitle": {
    "message": "Fonturile cu `font-display: optional` nu sunt preîncărcate"
  },
  "core/audits/preload-fonts.js | title": {
    "message": "Fonturile cu `font-display: optional` sunt preîncărcate"
  },
  "core/audits/prioritize-lcp-image.js | description": {
    "message": "Dacă elementul LCP este adăugat dinamic în pagină, preîncarcă imaginea pentru a îmbunătăți LCP. [Află mai multe despre preîncărcarea elementelor LCP](https://web.dev/optimize-lcp/#optimize-when-the-resource-is-discovered)."
  },
  "core/audits/prioritize-lcp-image.js | title": {
    "message": "Preîncarcă imaginea Largest Contentful Paint"
  },
  "core/audits/redirects.js | description": {
    "message": "Redirecționările introduc întârzieri suplimentare înainte ca pagina să se poată încărca. [Află cum să eviți redirecționările paginii](https://developer.chrome.com/docs/lighthouse/performance/redirects/)."
  },
  "core/audits/redirects.js | title": {
    "message": "Evită mai multe redirecționări ale paginii"
  },
  "core/audits/seo/canonical.js | description": {
    "message": "Linkurile canonice sugerează care adresă URL să se afișeze în rezultatele căutării. [Află mai multe despre linkurile canonice](https://developer.chrome.com/docs/lighthouse/seo/canonical/)."
  },
  "core/audits/seo/canonical.js | explanationConflict": {
    "message": "Mai multe adrese URL incompatibile ({urlList})"
  },
  "core/audits/seo/canonical.js | explanationInvalid": {
    "message": "Adresă URL nevalidă ({url})"
  },
  "core/audits/seo/canonical.js | explanationPointsElsewhere": {
    "message": "Indică spre altă locație `hreflang` ({url})"
  },
  "core/audits/seo/canonical.js | explanationRelative": {
    "message": "Nu este o adresă URL absolută ({url})"
  },
  "core/audits/seo/canonical.js | explanationRoot": {
    "message": "Direcționează către adresa URL a rădăcinii domeniului (pagina principală), nu către o pagină de conținut echivalentă"
  },
  "core/audits/seo/canonical.js | failureTitle": {
    "message": "Documentul nu are un `rel=canonical` valid"
  },
  "core/audits/seo/canonical.js | title": {
    "message": "Documentul are un `rel=canonical` valid"
  },
  "core/audits/seo/crawlable-anchors.js | columnFailingLink": {
    "message": "Linkul nu poate fi accesat cu crawlere"
  },
  "core/audits/seo/crawlable-anchors.js | description": {
    "message": "Motoarele de căutare pot folosi atribute `href` în linkuri pentru a accesa site-uri cu crawlere. Asigură-te că atributul `href` al elementelor ancoră trimite către o destinație corespunzătoare, pentru a descoperi mai multe pagini din site. [Află cum să setezi linkurile astfel încât să poată fi accesate cu crawlere](https://support.google.com/webmasters/answer/9112205)."
  },
  "core/audits/seo/crawlable-anchors.js | failureTitle": {
    "message": "Linkurile nu pot fi accesate cu crawlere"
  },
  "core/audits/seo/crawlable-anchors.js | title": {
    "message": "Linkurile pot fi accesate cu crawlere"
  },
  "core/audits/seo/font-size.js | additionalIllegibleText": {
    "message": "Text suplimentar ilizibil"
  },
  "core/audits/seo/font-size.js | columnFontSize": {
    "message": "Dimensiunea fontului"
  },
  "core/audits/seo/font-size.js | columnPercentPageText": {
    "message": "% din textul paginii"
  },
  "core/audits/seo/font-size.js | columnSelector": {
    "message": "Selector"
  },
  "core/audits/seo/font-size.js | description": {
    "message": "Dimensiunile fontului mai mici de 12 pixeli sunt prea mici pentru a putea fi citite, iar utilizatorii de dispozitive mobile trebuie să „ciupească pentru zoom” pentru a citi. Încearcă să ai peste 60 % din textul paginii cu font ≥12 px. [Află mai multe despre dimensiunile de fonturi lizibile](https://developer.chrome.com/docs/lighthouse/seo/font-size/)."
  },
  "core/audits/seo/font-size.js | displayValue": {
    "message": "Text lizibil {decimalProportion, number, extendedPercent}"
  },
  "core/audits/seo/font-size.js | explanationViewport": {
    "message": "Textul nu este lizibil deoarece nu există nicio metaetichetă viewport optimizată pentru ecranele dispozitivelor mobile."
  },
  "core/audits/seo/font-size.js | failureTitle": {
    "message": "Documentul nu folosește dimensiuni de fonturi lizibile"
  },
  "core/audits/seo/font-size.js | legibleText": {
    "message": "Text lizibil"
  },
  "core/audits/seo/font-size.js | title": {
    "message": "Documentul folosește dimensiuni de font lizibile"
  },
  "core/audits/seo/hreflang.js | description": {
    "message": "Linkurile hreflang spun motoarelor de căutare ce versiune a unei pagini să înregistreze în rezultatele căutării pentru o limbă sau regiune dată. [Află mai multe despre `hreflang`](https://developer.chrome.com/docs/lighthouse/seo/hreflang/)."
  },
  "core/audits/seo/hreflang.js | failureTitle": {
    "message": "Document nu are un `hreflang` valid"
  },
  "core/audits/seo/hreflang.js | notFullyQualified": {
    "message": "Valoare href relativă"
  },
  "core/audits/seo/hreflang.js | title": {
    "message": "Documentul are un `hreflang` valid"
  },
  "core/audits/seo/hreflang.js | unexpectedLanguage": {
    "message": "Cod de limbă neașteptat"
  },
  "core/audits/seo/http-status-code.js | description": {
    "message": "Este posibil ca paginile cu coduri de stare HTTP nefuncționale să nu fie indexate corect. [Află mai multe despre codurile de stare HTTP](https://developer.chrome.com/docs/lighthouse/seo/http-status-code/)."
  },
  "core/audits/seo/http-status-code.js | failureTitle": {
    "message": "Pagina are Cod de stare HTTP nefuncțional"
  },
  "core/audits/seo/http-status-code.js | title": {
    "message": "Pagina are Cod de stare HTTP funcțional"
  },
  "core/audits/seo/is-crawlable.js | description": {
    "message": "Motoarele de căutare nu pot include paginile în rezultatele căutării dacă nu au permisiunea de a le accesa cu crawlere. [Află mai multe despre directivele privind crawlerele](https://developer.chrome.com/docs/lighthouse/seo/is-crawlable/)."
  },
  "core/audits/seo/is-crawlable.js | failureTitle": {
    "message": "Indexarea este blocată pentru pagină"
  },
  "core/audits/seo/is-crawlable.js | title": {
    "message": "Indexarea nu este blocată pentru pagină"
  },
  "core/audits/seo/link-text.js | description": {
    "message": "Textul descriptiv al linkului ajută motoarele de căutare să înțeleagă conținutul. [Află cum să faci linkurile mai accesibile](https://developer.chrome.com/docs/lighthouse/seo/link-text/)."
  },
  "core/audits/seo/link-text.js | displayValue": {
    "message": "{itemCount,plural, =1{S-a găsit un link}few{S-au găsit # linkuri}other{S-au găsit # de linkuri}}"
  },
  "core/audits/seo/link-text.js | failureTitle": {
    "message": "Linkurile nu au text descriptiv"
  },
  "core/audits/seo/link-text.js | title": {
    "message": "Linkurile au text descriptiv"
  },
  "core/audits/seo/manual/structured-data.js | description": {
    "message": "Rulează [Instrumentul de testare pentru date structurate](https://search.google.com/structured-data/testing-tool/) și [Structured Data Linter](http://linter.structured-data.org/) pentru a valida datele structurate. [Află mai multe despre datele structurate](https://developer.chrome.com/docs/lighthouse/seo/structured-data/)."
  },
  "core/audits/seo/manual/structured-data.js | title": {
    "message": "Datele structurate sunt valide"
  },
  "core/audits/seo/meta-description.js | description": {
    "message": "Metadescrierile pot fi incluse în rezultatele căutării pentru a rezuma conținutul paginii. [Află mai multe despre metadescriere](https://developer.chrome.com/docs/lighthouse/seo/meta-description/)."
  },
  "core/audits/seo/meta-description.js | explanation": {
    "message": "Textul de descriere nu este completat."
  },
  "core/audits/seo/meta-description.js | failureTitle": {
    "message": "Documentul nu are o metadescriere"
  },
  "core/audits/seo/meta-description.js | title": {
    "message": "Documentul are o metadescriere"
  },
  "core/audits/seo/plugins.js | description": {
    "message": "Motoarele de căutare nu pot indexa conținutul pluginurilor și multe dispozitive restricționează pluginurile sau nu le acceptă. [Află mai multe despre evitarea pluginurilor](https://developer.chrome.com/docs/lighthouse/seo/plugins/)."
  },
  "core/audits/seo/plugins.js | failureTitle": {
    "message": "Documentul folosește pluginuri"
  },
  "core/audits/seo/plugins.js | title": {
    "message": "Documentul evită pluginurile"
  },
  "core/audits/seo/robots-txt.js | description": {
    "message": "Dacă fișierul robots.txt este deteriorat, este posibil ca aplicațiile crawler să nu poată înțelege cum vrei să fie site-ul tău accesat cu crawlere sau indexat. [Află mai multe despre robots.txt](https://developer.chrome.com/docs/lighthouse/seo/invalid-robots-txt/)."
  },
  "core/audits/seo/robots-txt.js | displayValueHttpBadCode": {
    "message": "Cererea pentru robots.txt a returnat starea HTTP: {statusCode}"
  },
  "core/audits/seo/robots-txt.js | displayValueValidationError": {
    "message": "{itemCount,plural, =1{A fost identificată o eroare}few{Au fost identificate # erori}other{Au fost identificate # de erori}}"
  },
  "core/audits/seo/robots-txt.js | explanation": {
    "message": "Lighthouse nu a putut să descarce un fișier robots.txt"
  },
  "core/audits/seo/robots-txt.js | failureTitle": {
    "message": "Fișierul robots.txt nu este valid"
  },
  "core/audits/seo/robots-txt.js | title": {
    "message": "Fișierul robots.txt este valid"
  },
  "core/audits/seo/tap-targets.js | description": {
    "message": "Elementele interactive, precum butoanele și linkurile, trebuie să fie suficient de mari (48x48 px) și să aibă suficient spațiu în jurul lor pentru a fi ușor de atins, fără a se suprapune peste alte elemente. [Află mai multe despre țintele de atingere](https://developer.chrome.com/docs/lighthouse/seo/tap-targets/)."
  },
  "core/audits/seo/tap-targets.js | displayValue": {
    "message": "{decimalProportion, number, percent} direcționări ale atingerilor au mărimea corectă"
  },
  "core/audits/seo/tap-targets.js | explanationViewportMetaNotOptimized": {
    "message": "Direcționările atingerilor sunt prea mici, deoarece nu există o metaetichetă Viewport optimizată pentru ecranele dispozitivelor mobile"
  },
  "core/audits/seo/tap-targets.js | failureTitle": {
    "message": "Direcționările atingerilor nu sunt dimensionate corect"
  },
  "core/audits/seo/tap-targets.js | overlappingTargetHeader": {
    "message": "Direcționarea se suprapune"
  },
  "core/audits/seo/tap-targets.js | tapTargetHeader": {
    "message": "Direcționarea atingerii"
  },
  "core/audits/seo/tap-targets.js | title": {
    "message": "Direcționările atingerilor sunt dimensionate corect"
  },
  "core/audits/server-response-time.js | description": {
    "message": "Menține o durată scurtă de răspuns de la server pentru documentul principal, deoarece toate celelalte solicitări depind de acest lucru. [Află mai multe despre valoarea Timpul până la primul byte](https://developer.chrome.com/docs/lighthouse/performance/time-to-first-byte/)."
  },
  "core/audits/server-response-time.js | displayValue": {
    "message": "Documentul rădăcină a avut nevoie de {timeInMs, number, milliseconds} ms"
  },
  "core/audits/server-response-time.js | failureTitle": {
    "message": "Redu durata inițială de răspuns de la server"
  },
  "core/audits/server-response-time.js | title": {
    "message": "Durata inițială de răspuns de la server a fost scurtă"
  },
  "core/audits/themed-omnibox.js | description": {
    "message": "Bara de adrese din browser poate avea o temă ce corespunde cu site-ul tău. [Află mai multe despre personalizarea barei de adrese](https://developer.chrome.com/docs/lighthouse/pwa/themed-omnibox/)."
  },
  "core/audits/themed-omnibox.js | failureTitle": {
    "message": "Nu setează o culoare tematică pentru bara de adrese."
  },
  "core/audits/themed-omnibox.js | title": {
    "message": "Setează o culoare tematică pentru bara de adrese."
  },
  "core/audits/third-party-facades.js | categoryCustomerSuccess": {
    "message": "{productName} (Asistență pentru clienți)"
  },
  "core/audits/third-party-facades.js | categoryMarketing": {
    "message": "{productName} (Marketing)"
  },
  "core/audits/third-party-facades.js | categorySocial": {
    "message": "{productName} (Rețele sociale)"
  },
  "core/audits/third-party-facades.js | categoryVideo": {
    "message": "{productName} (Video)"
  },
  "core/audits/third-party-facades.js | columnProduct": {
    "message": "Produs"
  },
  "core/audits/third-party-facades.js | description": {
    "message": "Unele încorporări terță parte se pot încărca asincron. Îți recomandăm să le înlocuiești cu o fațadă până când devin necesare. [Află cum să amâni terții folosind o fațadă](https://developer.chrome.com/docs/lighthouse/performance/third-party-facades/)."
  },
  "core/audits/third-party-facades.js | displayValue": {
    "message": "{itemCount,plural, =1{# alternativă de fațadă disponibilă}few{# alternative de fațadă disponibile}other{# de alternative de fațadă disponibile}}"
  },
  "core/audits/third-party-facades.js | failureTitle": {
    "message": "Unele resurse terță parte se pot încărca lent cu ajutorul unei fațade"
  },
  "core/audits/third-party-facades.js | title": {
    "message": "Încarcă lent resursele terță parte folosind fațade"
  },
  "core/audits/third-party-summary.js | columnThirdParty": {
    "message": "Terță parte"
  },
  "core/audits/third-party-summary.js | description": {
    "message": "Codul terță parte poate influența semnificativ performanța de încărcare. Limitează numărul de furnizori terță parte redundanți și încearcă să încarci cod terță parte după ce pagina a terminat încărcarea de bază. [Află cum să minimizezi impactul terților](https://developers.google.com/web/fundamentals/performance/optimizing-content-efficiency/loading-third-party-javascript/)."
  },
  "core/audits/third-party-summary.js | displayValue": {
    "message": "Codul terță parte a blocat firul principal pentru {timeInMs, number, milliseconds} ms"
  },
  "core/audits/third-party-summary.js | failureTitle": {
    "message": "Redu impactul codului de la terți"
  },
  "core/audits/third-party-summary.js | title": {
    "message": "Minimalizează folosirea terțelor părți"
  },
  "core/audits/timing-budget.js | columnMeasurement": {
    "message": "Cuantificare"
  },
  "core/audits/timing-budget.js | columnTimingMetric": {
    "message": "Valoare"
  },
  "core/audits/timing-budget.js | description": {
    "message": "Stabilește o limită pentru durată ca să urmărești performanța site-ului. Site-urile performante se încarcă rapid și răspund rapid la evenimentele de intervenție a utilizatorului. [Află mai multe despre limitele de funcționare](https://developers.google.com/web/tools/lighthouse/audits/budgets)."
  },
  "core/audits/timing-budget.js | title": {
    "message": "Buget pentru durată"
  },
  "core/audits/unsized-images.js | description": {
    "message": "Setează lățimea și înălțimea explicite pentru elementele imagine, ca să reduci modificările de aspect și să îmbunătățești CLS. [Află cum să setezi dimensiunile imaginii](https://web.dev/optimize-cls/#images-without-dimensions)."
  },
  "core/audits/unsized-images.js | failureTitle": {
    "message": "Elementele imagine nu au `width` și `height` explicite"
  },
  "core/audits/unsized-images.js | title": {
    "message": "Elementele imagine au `width` și `height` explicite"
  },
  "core/audits/user-timings.js | columnType": {
    "message": "Tip"
  },
  "core/audits/user-timings.js | description": {
    "message": "Îți poți îmbunătăți aplicația cu API-ul User Timing ca să măsori performanța reală a acesteia în timpul experiențelor de utilizare principale. [Află mai multe despre marcajele User Timing](https://developer.chrome.com/docs/lighthouse/performance/user-timings/)."
  },
  "core/audits/user-timings.js | displayValue": {
    "message": "{itemCount,plural, =1{o durată a utilizării}few{# durate ale utilizărilor}other{# de durate ale utilizărilor}}"
  },
  "core/audits/user-timings.js | title": {
    "message": "Mărci și dimensiuni pentru Duratele utilizărilor"
  },
  "core/audits/uses-rel-preconnect.js | crossoriginWarning": {
    "message": "S-a găsit un `<link rel=preconnect>` pentru „{securityOrigin}” dar browserul nu l-a folosit. Verifică dacă folosești corect atributul `crossorigin`."
  },
  "core/audits/uses-rel-preconnect.js | description": {
    "message": "Adaugă indicii de resurse `preconnect` sau `dns-prefetch` pentru a crea conexiunile inițiale la originile terță parte importante. [Află cum să te preconectezi la originile necesare](https://developer.chrome.com/docs/lighthouse/performance/uses-rel-preconnect/)."
  },
  "core/audits/uses-rel-preconnect.js | title": {
    "message": "Preconectează la originile necesare"
  },
  "core/audits/uses-rel-preconnect.js | tooManyPreconnectLinksWarning": {
    "message": "S-au găsit mai mult de două conexiuni `<link rel=preconnect>`. Acestea trebuie folosite cu măsură și numai pentru cele mai importante origini."
  },
  "core/audits/uses-rel-preconnect.js | unusedWarning": {
    "message": "S-a găsit un `<link rel=preconnect>` pentru „{securityOrigin}” dar browserul nu l-a folosit. Folosește `preconnect` doar pentru originile importante, pe care pagina le va solicita cu siguranță."
  },
  "core/audits/uses-rel-preload.js | crossoriginWarning": {
    "message": "S-a găsit un `<link>` preîncărcat pentru „{preloadURL}” dar browserul nu l-a folosit. Verifică dacă folosești corect atributul `crossorigin`."
  },
  "core/audits/uses-rel-preload.js | description": {
    "message": "Poți folosi `<link rel=preload>` ca să acorzi prioritate preluării resurselor care sunt momentan solicitate mai târziu la încărcarea paginii. [Află cum să preîncarci solicitările importante](https://developer.chrome.com/docs/lighthouse/performance/uses-rel-preload/)."
  },
  "core/audits/uses-rel-preload.js | title": {
    "message": "Preîncarcă solicitările importante"
  },
  "core/audits/valid-source-maps.js | columnMapURL": {
    "message": "Adresa URL a hărții"
  },
  "core/audits/valid-source-maps.js | description": {
    "message": "Hărțile sursă traduc codul minimizat în codul sursă inițial. Astfel, dezvoltatorii pot să remedieze erorile în producție. În plus, Lighthouse poate oferi statistici suplimentare. Implementează hărțile sursă ca să profiți de aceste beneficii. [Află mai multe despre hărțile sursă](https://developer.chrome.com/docs/devtools/javascript/source-maps/)."
  },
  "core/audits/valid-source-maps.js | failureTitle": {
    "message": "Lipsesc hărțile sursă pentru codul JavaScript primar mare"
  },
  "core/audits/valid-source-maps.js | missingSourceMapErrorMessage": {
    "message": "Fișierului JavaScript mare îi lipsește o hartă sursă"
  },
  "core/audits/valid-source-maps.js | missingSourceMapItemsWarningMesssage": {
    "message": "{missingItems,plural, =1{Avertisment: lipsește un element din `.sourcesContent`}few{Avertisment: lipsesc # elemente din `.sourcesContent`}other{Avertisment: lipsesc # de elemente din `.sourcesContent`}}"
  },
  "core/audits/valid-source-maps.js | title": {
    "message": "Pagina are hărți sursă valide"
  },
  "core/audits/viewport.js | description": {
    "message": "Pe lângă faptul că `<meta name=\"viewport\">` optimizează aplicația pentru dimensiunile ecranelor de dispozitive mobile, împiedică [o întârziere de 300 milisecunde a intrării de la utilizator](https://developer.chrome.com/blog/300ms-tap-delay-gone-away/). [Află mai multe despre folosirea metaetichetei pentru spațiul vizibil](https://developer.chrome.com/docs/lighthouse/pwa/viewport/)."
  },
  "core/audits/viewport.js | explanationNoTag": {
    "message": "Nu s-a găsit nicio etichetă `<meta name=\"viewport\">`"
  },
  "core/audits/viewport.js | failureTitle": {
    "message": "Nu are o etichetă `<meta name=\"viewport\">` cu `width` sau `initial-scale`"
  },
  "core/audits/viewport.js | title": {
    "message": "Are o etichetă `<meta name=\"viewport\">` cu `width` sau `initial-scale`"
  },
  "core/audits/work-during-interaction.js | description": {
    "message": "Aceasta este activitatea de blocare a firului care are loc în timpul măsurării valorii Interacțiunea cu următoarea reprezentare. [Află mai multe despre valoarea Interacțiunea cu următoarea reprezentare](https://web.dev/inp/)."
  },
  "core/audits/work-during-interaction.js | displayValue": {
    "message": "{timeInMs, number, milliseconds} ms petrecute cu evenimentul {interactionType}"
  },
  "core/audits/work-during-interaction.js | eventTarget": {
    "message": "Eveniment vizat"
  },
  "core/audits/work-during-interaction.js | failureTitle": {
    "message": "Minimizează procesarea în timpul interacțiunilor importante"
  },
  "core/audits/work-during-interaction.js | inputDelay": {
    "message": "Întârziere la introducerea textului"
  },
  "core/audits/work-during-interaction.js | presentationDelay": {
    "message": "Întârzierea prezentării"
  },
  "core/audits/work-during-interaction.js | processingTime": {
    "message": "Durată de procesare"
  },
  "core/audits/work-during-interaction.js | title": {
    "message": "Minimizează procesarea în timpul interacțiunilor importante"
  },
  "core/config/default-config.js | a11yAriaGroupDescription": {
    "message": "Acestea sunt oportunități de a îmbunătăți utilizarea ARIA în aplicație, lucru care poate îmbunătăți experiența pentru utilizatorii tehnologiei care asigură asistență, precum un cititor de ecran."
  },
  "core/config/default-config.js | a11yAriaGroupTitle": {
    "message": "ARIA"
  },
  "core/config/default-config.js | a11yAudioVideoGroupDescription": {
    "message": "Acestea sunt oportunități de a oferi conținut secundar audio și video. Astfel se poate îmbunătăți experiența utilizatorilor cu deficiențe de auz sau de vedere."
  },
  "core/config/default-config.js | a11yAudioVideoGroupTitle": {
    "message": "Audio și video"
  },
  "core/config/default-config.js | a11yBestPracticesGroupDescription": {
    "message": "Aceste elemente evidențiază cele mai bune practici privind accesibilitatea."
  },
  "core/config/default-config.js | a11yBestPracticesGroupTitle": {
    "message": "Cele mai bune practici"
  },
  "core/config/default-config.js | a11yCategoryDescription": {
    "message": "Aceste verificări evidențiază oportunitățile de a [îmbunătăți accesibilitatea aplicației web](https://developer.chrome.com/docs/lighthouse/accessibility/). Detectarea automată poate detecta doar un subset de probleme și nu garantează accesibilitatea aplicației web. Prin urmare, se recomandă și [testarea manuală](https://web.dev/how-to-review/)."
  },
  "core/config/default-config.js | a11yCategoryManualDescription": {
    "message": "Aceste elemente se adresează zonelor pe care un instrument de testare automată nu le poate acoperi. Află mai multe din ghidul nostru despre [realizarea unei evaluări a accesibilității](https://web.dev/how-to-review/)."
  },
  "core/config/default-config.js | a11yCategoryTitle": {
    "message": "Accesibilitate"
  },
  "core/config/default-config.js | a11yColorContrastGroupDescription": {
    "message": "Acestea sunt oportunități de a-ți îmbunătăți lizibilitatea conținutului."
  },
  "core/config/default-config.js | a11yColorContrastGroupTitle": {
    "message": "Contrast"
  },
  "core/config/default-config.js | a11yLanguageGroupDescription": {
    "message": "Acestea sunt oportunități de a îmbunătăți interpretarea conținutului tău de utilizatori, în diferite coduri locale."
  },
  "core/config/default-config.js | a11yLanguageGroupTitle": {
    "message": "Internaționalizare și localizare"
  },
  "core/config/default-config.js | a11yNamesLabelsGroupDescription": {
    "message": "Acestea sunt oportunități de a îmbunătăți semantica opțiunilor de control din aplicația ta. Astfel se poate îmbunătăți experiența utilizatorilor de tehnologii care asigură asistență, precum un cititor de ecran."
  },
  "core/config/default-config.js | a11yNamesLabelsGroupTitle": {
    "message": "Nume și etichete"
  },
  "core/config/default-config.js | a11yNavigationGroupDescription": {
    "message": "Acestea sunt oportunități de a îmbunătăți navigarea pe tastatură în aplicația ta."
  },
  "core/config/default-config.js | a11yNavigationGroupTitle": {
    "message": "Navigare"
  },
  "core/config/default-config.js | a11yTablesListsVideoGroupDescription": {
    "message": "Acestea sunt oportunități de a îmbunătăți experiența citirii datelor din tabele sau din liste folosind tehnologia care asigură asistență, cum ar fi un cititor de ecran."
  },
  "core/config/default-config.js | a11yTablesListsVideoGroupTitle": {
    "message": "Tabele și liste"
  },
  "core/config/default-config.js | bestPracticesBrowserCompatGroupTitle": {
    "message": "Compatibilitatea browserului"
  },
  "core/config/default-config.js | bestPracticesCategoryTitle": {
    "message": "Cele mai bune practici"
  },
  "core/config/default-config.js | bestPracticesGeneralGroupTitle": {
    "message": "General"
  },
  "core/config/default-config.js | bestPracticesTrustSafetyGroupTitle": {
    "message": "Încredere și siguranță"
  },
  "core/config/default-config.js | bestPracticesUXGroupTitle": {
    "message": "Experiența utilizatorului"
  },
  "core/config/default-config.js | budgetsGroupDescription": {
    "message": "Bugetele de performanță stabilesc standarde pentru performanța site-ului."
  },
  "core/config/default-config.js | budgetsGroupTitle": {
    "message": "Bugete"
  },
  "core/config/default-config.js | diagnosticsGroupDescription": {
    "message": "Mai multe informații despre performanța aplicației tale. Numerele nu [influențează direct](https://developer.chrome.com/docs/lighthouse/performance/performance-scoring/) Scorul de performanță."
  },
  "core/config/default-config.js | diagnosticsGroupTitle": {
    "message": "Diagnosticare"
  },
  "core/config/default-config.js | firstPaintImprovementsGroupDescription": {
    "message": "Cel mai important aspect al performanței este cât de repede se redau pixelii pe ecran. Valori cheie: prima redare de conținut, prima redare semnificativă"
  },
  "core/config/default-config.js | firstPaintImprovementsGroupTitle": {
    "message": "Îmbunătățirile pentru prima redare"
  },
  "core/config/default-config.js | loadOpportunitiesGroupDescription": {
    "message": "Aceste sugestii îți pot face pagina să se încarce mai repede. Ele nu [influențează direct](https://developer.chrome.com/docs/lighthouse/performance/performance-scoring/) scorul de performanță."
  },
  "core/config/default-config.js | loadOpportunitiesGroupTitle": {
    "message": "Oportunități"
  },
  "core/config/default-config.js | metricGroupTitle": {
    "message": "Valori"
  },
  "core/config/default-config.js | overallImprovementsGroupDescription": {
    "message": "Îmbunătățește experiența globală de încărcare, astfel ca pagina să se afișeze și să fie gata de utilizare cât mai curând posibil. Valori cheie: timpul până la interactivitate, indexul de viteză"
  },
  "core/config/default-config.js | overallImprovementsGroupTitle": {
    "message": "Îmbunătățiri generale"
  },
  "core/config/default-config.js | performanceCategoryTitle": {
    "message": "Performanță"
  },
  "core/config/default-config.js | pwaCategoryDescription": {
    "message": "Aceste verificări validează aspectele unei aplicații web progresive. [Află ce înseamnă o aplicație web progresivă bună](https://web.dev/pwa-checklist/)."
  },
  "core/config/default-config.js | pwaCategoryManualDescription": {
    "message": "Aceste verificări sunt impuse de [Lista de verificare PWA](https://web.dev/pwa-checklist/) de referință, dar nu sunt verificate automat de Lighthouse. Ele nu-ți afectează scorul, dar e important să fie făcute manual."
  },
  "core/config/default-config.js | pwaCategoryTitle": {
    "message": "PWA"
  },
  "core/config/default-config.js | pwaInstallableGroupTitle": {
    "message": "Poate fi instalat"
  },
  "core/config/default-config.js | pwaOptimizedGroupTitle": {
    "message": "Optimizat pentru PWA"
  },
  "core/config/default-config.js | seoCategoryDescription": {
    "message": "Aceste verificări asigură faptul că pagina urmează recomandările de bază privind optimizarea pentru motoarele de căutare. Există mulți alți factori de care Lighthouse nu ține cont care îți pot afecta poziționarea în rețeaua de căutare, inclusiv performanța în [Detaliile de funcționare de bază pentru web](https://web.dev/learn-core-web-vitals/). [Află mai multe despre Noțiuni de bază despre Căutarea Google](https://support.google.com/webmasters/answer/35769)."
  },
  "core/config/default-config.js | seoCategoryManualDescription": {
    "message": "Rulează acești validatori suplimentari pe site pentru a căuta alte recomandări SEO."
  },
  "core/config/default-config.js | seoCategoryTitle": {
    "message": "SEO"
  },
  "core/config/default-config.js | seoContentGroupDescription": {
    "message": "Formatează codul HTML în așa fel încât crawlerele să înțeleagă mai bine conținutul aplicației."
  },
  "core/config/default-config.js | seoContentGroupTitle": {
    "message": "Cele mai bune practici privind conținutul"
  },
  "core/config/default-config.js | seoCrawlingGroupDescription": {
    "message": "Pentru a apărea în rezultatele căutării, crawlerele trebuie să îți acceseze aplicația."
  },
  "core/config/default-config.js | seoCrawlingGroupTitle": {
    "message": "Accesarea cu crawlere și indexarea"
  },
  "core/config/default-config.js | seoMobileGroupDescription": {
    "message": "Asigură-te că paginile sunt create pentru dispozitivele mobile, pentru ca utilizatorii să nu trebuiască să ciupească sau să mărească pentru a citi paginile conținutului. [Află cum să faci paginile potrivite pentru dispozitivele mobile](https://developers.google.com/search/mobile-sites/)."
  },
  "core/config/default-config.js | seoMobileGroupTitle": {
    "message": "Pentru dispozitivele mobile"
  },
  "core/gather/driver/environment.js | warningSlowHostCpu": {
    "message": "Se pare că dispozitivul testat are un CPU mai lent decât prevede Lighthouse. Aceasta poate afecta negativ scorul de performanță. Află mai multe despre [calibrarea unui multiplicator corespunzător pentru încetinirea CPU-ului](https://github.com/GoogleChrome/lighthouse/blob/main/docs/throttling.md#cpu-throttling)."
  },
  "core/gather/driver/navigation.js | warningRedirected": {
    "message": "Este posibil ca pagina să nu se încarce conform așteptărilor, deoarece adresa URL de testare ({requested}) a fost redirecționată spre {final}. Încearcă să testezi direct a doua adresă URL."
  },
  "core/gather/driver/navigation.js | warningTimeout": {
    "message": "Pagina s-a încărcat prea lent pentru a respecta limita de timp. Rezultatele pot fi incomplete."
  },
  "core/gather/driver/storage.js | warningCacheTimeout": {
    "message": "Timpul de ștergere a memoriei cache a browserului a expirat. Încearcă să auditezi din nou această pagină și să raportezi o eroare dacă problema persistă."
  },
  "core/gather/driver/storage.js | warningData": {
    "message": "{locationCount,plural, =1{Este posibil să existe date stocate care afectează performanța de încărcare în următoarea locație: {locations}. Verifică pagina într-o fereastră incognito pentru a împiedica resursele să îți afecteze scorurile.}few{Este posibil să existe date stocate care afectează performanța de încărcare în următoarele locații: {locations}. Verifică pagina într-o fereastră incognito pentru a împiedica resursele să îți afecteze scorurile.}other{Este posibil să existe date stocate care afectează performanța de încărcare în următoarele locații: {locations}. Verifică pagina într-o fereastră incognito pentru a împiedica resursele să îți afecteze scorurile.}}"
  },
  "core/gather/driver/storage.js | warningOriginDataTimeout": {
    "message": "Ștergerea datelor de origine a expirat. Încearcă să auditezi din nou această pagină și să raportezi o eroare dacă problema persistă."
  },
  "core/gather/gatherers/link-elements.js | headerParseWarning": {
    "message": "Eroare la analizarea antetului `link` ({error}): `{header}`"
  },
  "core/gather/timespan-runner.js | warningNavigationDetected": {
    "message": "S-a detectat o navigare în pagini în timpul rulării. Nu se recomandă să folosești modul Interval de timp pentru a audita navigările în pagini. Folosește modul de navigare pentru a audita navigările în pagini pentru o atribuire terță parte mai bună și o detectare a firului principal."
  },
  "core/lib/bf-cache-strings.js | HTTPMethodNotGET": {
    "message": "Doar paginile încărcate prin intermediul unei solicitări GET sunt eligibile pentru memoria cache înainte/înapoi."
  },
  "core/lib/bf-cache-strings.js | HTTPStatusNotOK": {
    "message": "Doar paginile cu codul de stare 2XX pot fi stocate în memoria cache."
  },
  "core/lib/bf-cache-strings.js | JavaScriptExecution": {
    "message": "Chrome a detectat o încercare de executare JavaScript în cache."
  },
  "core/lib/bf-cache-strings.js | appBanner": {
    "message": "Paginile care au solicitat un AppBanner nu sunt eligibile momentan pentru memoria cache înainte/înapoi."
  },
  "core/lib/bf-cache-strings.js | authorizationHeader": {
    "message": "Memoria cache înainte-înapoi este dezactivată din cauza unei solicitări keep-alive."
  },
  "core/lib/bf-cache-strings.js | backForwardCacheDisabled": {
    "message": "Memoria cache înainte/înapoi este dezactivată de funcțiile experimentale. Accesează chrome://flags/#back-forward-cache ca să o activezi local pe acest dispozitiv."
  },
  "core/lib/bf-cache-strings.js | backForwardCacheDisabledByCommandLine": {
    "message": "Memoria cache înainte/înapoi este dezactivată de linia de comandă."
  },
  "core/lib/bf-cache-strings.js | backForwardCacheDisabledByLowMemory": {
    "message": "Memoria cache înainte/înapoi este dezactivată din cauza memoriei insuficiente."
  },
  "core/lib/bf-cache-strings.js | backForwardCacheDisabledForDelegate": {
    "message": "Memoria cache înainte/înapoi nu este acceptată de delegat."
  },
  "core/lib/bf-cache-strings.js | backForwardCacheDisabledForPrerender": {
    "message": "Memoria cache înainte/înapoi este dezactivată de programul de redare anticipată."
  },
  "core/lib/bf-cache-strings.js | broadcastChannel": {
    "message": "Pagina nu poate fi stocată în memoria cache deoarece are o instanță BroadcastChannel cu ascultători înregistrați."
  },
  "core/lib/bf-cache-strings.js | cacheControlNoStore": {
    "message": "Paginile cu antetul cache-control:no-store nu pot intra în memoria cache înainte/înapoi."
  },
  "core/lib/bf-cache-strings.js | cacheFlushed": {
    "message": "Memoria cache a fost golită intenționat."
  },
  "core/lib/bf-cache-strings.js | cacheLimit": {
    "message": "Pagina a fost eliminată din memoria cache pentru a permite stocarea în cache a unei alte pagini."
  },
  "core/lib/bf-cache-strings.js | containsPlugins": {
    "message": "Paginile care conțin pluginuri nu sunt eligibile momentan pentru memoria cache înainte/înapoi."
  },
  "core/lib/bf-cache-strings.js | contentFileChooser": {
    "message": "Paginile care folosesc API-ul FileChooser nu sunt eligibile pentru memoria cache înainte/înapoi."
  },
  "core/lib/bf-cache-strings.js | contentFileSystemAccess": {
    "message": "Paginile care folosesc API-ul de acces la sistemul de fișiere nu sunt eligibile momentan pentru memoria cache înainte/înapoi."
  },
  "core/lib/bf-cache-strings.js | contentMediaDevicesDispatcherHost": {
    "message": "Paginile care folosesc dispecerul pentru dispozitive media nu sunt eligibile momentan pentru memoria cache înainte/înapoi."
  },
  "core/lib/bf-cache-strings.js | contentMediaPlay": {
    "message": "Un player media funcționa la ieșire."
  },
  "core/lib/bf-cache-strings.js | contentMediaSession": {
    "message": "Paginile care folosesc API-ul MediaSession și setează o stare de redare nu sunt eligibile pentru memoria cache înainte/înapoi."
  },
  "core/lib/bf-cache-strings.js | contentMediaSessionService": {
    "message": "Paginile care folosesc API-ul MediaSession și setează handlere de acțiune nu sunt eligibile pentru memoria cache înainte/înapoi."
  },
  "core/lib/bf-cache-strings.js | contentScreenReader": {
    "message": "Memoria cache înainte-înapoi este dezactivată din cauza cititorului de ecran."
  },
  "core/lib/bf-cache-strings.js | contentSecurityHandler": {
    "message": "Paginile care folosesc SecurityHandler nu sunt eligibile pentru memoria cache înainte/înapoi."
  },
  "core/lib/bf-cache-strings.js | contentSerial": {
    "message": "Paginile care folosesc API-ul Serial nu sunt eligibile pentru memoria cache înainte/înapoi."
  },
  "core/lib/bf-cache-strings.js | contentWebAuthenticationAPI": {
    "message": "Paginile care folosesc API-ul WebAuthentication nu sunt eligibile pentru memoria cache înainte/înapoi."
  },
  "core/lib/bf-cache-strings.js | contentWebBluetooth": {
    "message": "Paginile care folosesc API-ul WebBluetooth nu sunt eligibile pentru memoria cache înainte/înapoi."
  },
  "core/lib/bf-cache-strings.js | contentWebUSB": {
    "message": "Paginile care folosesc API-ul WebUSB nu sunt eligibile pentru memoria cache înainte/înapoi."
  },
  "core/lib/bf-cache-strings.js | cookieDisabled": {
    "message": "Memoria cache înainte-înapoi este dezactivată, deoarece cookie-urile sunt dezactivate pentru o pagină care folosește `Cache-Control: no-store`."
  },
  "core/lib/bf-cache-strings.js | dedicatedWorkerOrWorklet": {
    "message": "Paginile care folosesc un lucrător sau un worklet special nu sunt eligibile momentan pentru memoria cache înainte/înapoi."
  },
  "core/lib/bf-cache-strings.js | documentLoaded": {
    "message": "Documentul nu s-a încărcat complet înainte de a ieși."
  },
  "core/lib/bf-cache-strings.js | embedderAppBannerManager": {
    "message": "Bannerul de aplicație era prezent la ieșire."
  },
  "core/lib/bf-cache-strings.js | embedderChromePasswordManagerClientBindCredentialManager": {
    "message": "Managerul de parole Chrome era prezent la ieșire."
  },
  "core/lib/bf-cache-strings.js | embedderDomDistillerSelfDeletingRequestDelegate": {
    "message": "Distilarea DOM era în curs în momentul ieșirii."
  },
  "core/lib/bf-cache-strings.js | embedderDomDistillerViewerSource": {
    "message": "Vizualizatorul de distilare DOM era prezent la ieșire."
  },
  "core/lib/bf-cache-strings.js | embedderExtensionMessaging": {
    "message": "Memoria cache înainte/înapoi este dezactivată din cauza extensiilor care folosesc API de mesagerie."
  },
  "core/lib/bf-cache-strings.js | embedderExtensionMessagingForOpenPort": {
    "message": "Extensiile cu conexiune pe termen lung ar trebui să închidă conexiunea înainte să intre în memoria cache înainte/înapoi"
  },
  "core/lib/bf-cache-strings.js | embedderExtensionSentMessageToCachedFrame": {
    "message": "Extensiile cu conexiune pe termen lung au încercat să trimită mesaje către cadre din memoria cache înainte/înapoi."
  },
  "core/lib/bf-cache-strings.js | embedderExtensions": {
    "message": "Memoria cache înainte/înapoi este dezactivată din cauza extensiilor."
  },
  "core/lib/bf-cache-strings.js | embedderModalDialog": {
    "message": "Un dialog modal, precum retrimiterea formularelor sau caseta de dialog pentru parola http, s-a afișat pentru pagină la ieșire."
  },
  "core/lib/bf-cache-strings.js | embedderOfflinePage": {
    "message": "Pagina offline s-a afișat la ieșire."
  },
  "core/lib/bf-cache-strings.js | embedderOomInterventionTabHelper": {
    "message": "Bara de intervenție Memorie insuficientă era prezentă la ieșire."
  },
  "core/lib/bf-cache-strings.js | embedderPermissionRequestManager": {
    "message": "Au apărut solicitări de permisiune la ieșire."
  },
  "core/lib/bf-cache-strings.js | embedderPopupBlockerTabHelper": {
    "message": "Funcția de blocare a ferestrelor pop-up era prezentă la ieșire."
  },
  "core/lib/bf-cache-strings.js | embedderSafeBrowsingThreatDetails": {
    "message": "Detaliile Navigării sigure s-au afișat la ieșire."
  },
  "core/lib/bf-cache-strings.js | embedderSafeBrowsingTriggeredPopupBlocker": {
    "message": "Navigarea sigură a considerat această pagină abuzivă și a blocat elementul pop-up."
  },
  "core/lib/bf-cache-strings.js | enteredBackForwardCacheBeforeServiceWorkerHostAdded": {
    "message": "Un service worker s-a activat în timp ce pagina era în memoria cache înainte/înapoi."
  },
  "core/lib/bf-cache-strings.js | errorDocument": {
    "message": "Memoria cache înainte/înapoi este dezactivată din cauza unei erori de document."
  },
  "core/lib/bf-cache-strings.js | fencedFramesEmbedder": {
    "message": "Paginile care folosesc FencedFrames nu pot fi stocate în bfcache."
  },
  "core/lib/bf-cache-strings.js | foregroundCacheLimit": {
    "message": "Pagina a fost eliminată din memoria cache pentru a permite stocarea în cache a unei alte pagini."
  },
  "core/lib/bf-cache-strings.js | grantedMediaStreamAccess": {
    "message": "Paginile care au acordat acces pentru fluxul media nu sunt eligibile momentan pentru memoria cache înainte/înapoi."
  },
  "core/lib/bf-cache-strings.js | haveInnerContents": {
    "message": "Paginile care folosesc portaluri nu sunt eligibile momentan pentru memoria cache înainte/înapoi."
  },
  "core/lib/bf-cache-strings.js | idleManager": {
    "message": "Paginile care folosesc IdleManager nu sunt eligibile momentan pentru memoria cache înainte/înapoi."
  },
  "core/lib/bf-cache-strings.js | indexedDBConnection": {
    "message": "Paginile care au o conexiune IndexedDB deschisă nu sunt eligibile momentan pentru memoria cache înainte/înapoi."
  },
  "core/lib/bf-cache-strings.js | indexedDBEvent": {
    "message": "Memoria cache înainte-înapoi este dezactivată din cauza unui eveniment IndexedDB."
  },
  "core/lib/bf-cache-strings.js | ineligibleAPI": {
    "message": "S-au folosit API-uri ineligibile."
  },
  "core/lib/bf-cache-strings.js | injectedJavascript": {
    "message": "Paginile în care se injectează `JavaScript` prin extensii nu sunt eligibile momentan pentru memoria cache înainte-înapoi."
  },
  "core/lib/bf-cache-strings.js | injectedStyleSheet": {
    "message": "Paginile în care se injectează `StyleSheet` prin extensii nu sunt eligibile momentan pentru memoria cache înainte-înapoi."
  },
  "core/lib/bf-cache-strings.js | internalError": {
    "message": "Eroare internă."
  },
  "core/lib/bf-cache-strings.js | keepaliveRequest": {
    "message": "Memoria cache înainte-înapoi este dezactivată din cauza unei solicitări keep-alive."
  },
  "core/lib/bf-cache-strings.js | keyboardLock": {
    "message": "Paginile care folosesc blocarea tastaturii nu sunt eligibile momentan pentru memoria cache înainte/înapoi."
  },
  "core/lib/bf-cache-strings.js | loading": {
    "message": "Pagina nu s-a încărcat complet înainte de a ieși."
  },
  "core/lib/bf-cache-strings.js | mainResourceHasCacheControlNoCache": {
    "message": "Paginile a căror resursă principală are cache-control:no-cache nu pot intra în memoria cache înainte/înapoi."
  },
  "core/lib/bf-cache-strings.js | mainResourceHasCacheControlNoStore": {
    "message": "Paginile a căror resursă principală are cache-control:no-store nu pot intra în memoria cache înainte/înapoi."
  },
  "core/lib/bf-cache-strings.js | navigationCancelledWhileRestoring": {
    "message": "Navigarea s-a anulat înainte să se poată restabili pagina din memoria cache înainte/înapoi."
  },
  "core/lib/bf-cache-strings.js | networkExceedsBufferLimit": {
    "message": "Pagina a fost eliminată din cache pentru că o conexiune la rețea activă primea prea multe date. Chrome limitează volumul de date pe care îl poate primi o pagină în cache."
  },
  "core/lib/bf-cache-strings.js | networkRequestDatapipeDrainedAsBytesConsumer": {
    "message": "Paginile care au fetch() sau XHR în curs nu sunt eligibile momentan pentru memoria cache înainte/înapoi."
  },
  "core/lib/bf-cache-strings.js | networkRequestRedirected": {
    "message": "Pagina a fost eliminată din memoria cache înainte/înapoi deoarece o solicitare pentru o rețea activă implica o redirecționare."
  },
  "core/lib/bf-cache-strings.js | networkRequestTimeout": {
    "message": "Pagina a fost eliminată din cache pentru că o conexiune la rețea a fost deschisă prea mult. Chrome limitează durata în care o pagină poate primi date în cache."
  },
  "core/lib/bf-cache-strings.js | noResponseHead": {
    "message": "Paginile care nu au un antet de răspuns valid nu pot intra în memoria cache înainte/înapoi."
  },
  "core/lib/bf-cache-strings.js | notMainFrame": {
    "message": "Navigarea a avut loc într-un cadru diferit de principalul."
  },
  "core/lib/bf-cache-strings.js | outstandingIndexedDBTransaction": {
    "message": "Paginile cu tranzacții DB indexate în curs nu sunt eligibile momentan pentru memoria cache înainte/înapoi."
  },
  "core/lib/bf-cache-strings.js | outstandingNetworkRequestDirectSocket": {
    "message": "Paginile cu o solicitare de rețea în curs nu sunt eligibile momentan pentru memoria cache înainte/înapoi."
  },
  "core/lib/bf-cache-strings.js | outstandingNetworkRequestFetch": {
    "message": "Paginile cu o solicitare de rețea de preluare în curs nu sunt eligibile momentan pentru memoria cache înainte/înapoi."
  },
  "core/lib/bf-cache-strings.js | outstandingNetworkRequestOthers": {
    "message": "Paginile cu o solicitare de rețea în curs nu sunt eligibile momentan pentru memoria cache înainte/înapoi."
  },
  "core/lib/bf-cache-strings.js | outstandingNetworkRequestXHR": {
    "message": "Paginile cu o solicitare de rețea XHR în curs nu sunt eligibile momentan pentru memoria cache înainte/înapoi."
  },
  "core/lib/bf-cache-strings.js | paymentManager": {
    "message": "Paginile care folosesc PaymentManager nu sunt eligibile momentan pentru memoria cache înainte/înapoi."
  },
  "core/lib/bf-cache-strings.js | pictureInPicture": {
    "message": "Paginile care folosesc modul picture-in-picture nu sunt eligibile momentan pentru memoria cache înainte/înapoi."
  },
  "core/lib/bf-cache-strings.js | portal": {
    "message": "Paginile care folosesc portaluri nu sunt eligibile momentan pentru memoria cache înainte/înapoi."
  },
  "core/lib/bf-cache-strings.js | printing": {
    "message": "Paginile care afișează interfața de printare nu sunt eligibile momentan pentru memoria cache înainte/înapoi."
  },
  "core/lib/bf-cache-strings.js | relatedActiveContentsExist": {
    "message": "Pagina s-a deschis folosind `window.open()` și altă filă are o referință la aceasta sau pagina a deschis o fereastră."
  },
  "core/lib/bf-cache-strings.js | rendererProcessCrashed": {
    "message": "Procesul dispozitivului de redare pentru pagina din memoria cache înainte/înapoi s-a blocat."
  },
  "core/lib/bf-cache-strings.js | rendererProcessKilled": {
    "message": "Procesul dispozitivului de redare pentru pagina din memoria cache înainte/înapoi a fost oprit."
  },
  "core/lib/bf-cache-strings.js | requestedAudioCapturePermission": {
    "message": "Paginile care au solicitat permisiuni de înregistrare audio nu sunt eligibile momentan pentru memoria cache înainte/înapoi."
  },
  "core/lib/bf-cache-strings.js | requestedBackForwardCacheBlockedSensors": {
    "message": "Paginile care au permisiunile solicitate pentru senzori nu sunt eligibile momentan pentru memoria cache înainte/înapoi."
  },
  "core/lib/bf-cache-strings.js | requestedBackgroundWorkPermission": {
    "message": "Paginile care au solicitat sincronizarea în fundal sau permisiuni de preluare nu sunt eligibile momentan pentru memoria cache înainte/înapoi."
  },
  "core/lib/bf-cache-strings.js | requestedMIDIPermission": {
    "message": "Paginile care au solicitat permisiuni MIDI nu sunt eligibile momentan pentru memoria cache înainte/înapoi."
  },
  "core/lib/bf-cache-strings.js | requestedNotificationsPermission": {
    "message": "Paginile care au solicitat permisiuni de notificare nu sunt eligibile momentan pentru memoria cache înainte/înapoi."
  },
  "core/lib/bf-cache-strings.js | requestedStorageAccessGrant": {
    "message": "Paginile care au solicitat acces la spațiul de stocare nu sunt eligibile momentan pentru memoria cache înainte/înapoi."
  },
  "core/lib/bf-cache-strings.js | requestedVideoCapturePermission": {
    "message": "Paginile care au solicitat permisiuni de înregistrare video nu sunt eligibile momentan pentru memoria cache înainte/înapoi."
  },
  "core/lib/bf-cache-strings.js | schemeNotHTTPOrHTTPS": {
    "message": "Doar paginile a căror schemă URL este HTTP / HTTPS pot fi stocate în memoria cache."
  },
  "core/lib/bf-cache-strings.js | serviceWorkerClaim": {
    "message": "Pagina a fost revendicată de un service worker în memoria cache înainte/înapoi."
  },
  "core/lib/bf-cache-strings.js | serviceWorkerPostMessage": {
    "message": "Un service worker a încercat să trimită paginii din memoria cache înainte/înapoi o proprietate `MessageEvent`."
  },
  "core/lib/bf-cache-strings.js | serviceWorkerUnregistration": {
    "message": "S-a anulat înregistrarea ServiceWorker cât timp o pagină era în memoria cache înainte/înapoi."
  },
  "core/lib/bf-cache-strings.js | serviceWorkerVersionActivation": {
    "message": "Pagina a fost eliminată din memoria cache înainte/înapoi din cauza activării unui service worker."
  },
  "core/lib/bf-cache-strings.js | sessionRestored": {
    "message": "Chrome a repornit și a șters intrările din memoria cache înainte/înapoi."
  },
  "core/lib/bf-cache-strings.js | sharedWorker": {
    "message": "Paginile care folosesc SharedWorker nu sunt eligibile momentan pentru memoria cache înainte/înapoi."
  },
  "core/lib/bf-cache-strings.js | speechRecognizer": {
    "message": "Paginile care folosesc SpeechRecognizer nu sunt eligibile momentan pentru memoria cache înainte/înapoi."
  },
  "core/lib/bf-cache-strings.js | speechSynthesis": {
    "message": "Paginile care folosesc SpeechSynthesis nu sunt eligibile momentan pentru memoria cache înainte/înapoi."
  },
  "core/lib/bf-cache-strings.js | subframeIsNavigating": {
    "message": "Un iframe de pe pagină a început o navigare care nu s-a terminat."
  },
  "core/lib/bf-cache-strings.js | subresourceHasCacheControlNoCache": {
    "message": "Paginile a căror subresursă are cache-control:no-cache nu pot intra în memoria cache înainte/înapoi."
  },
  "core/lib/bf-cache-strings.js | subresourceHasCacheControlNoStore": {
    "message": "Paginile a căror subresursă are cache-control:no-store nu pot intra în memoria cache înainte/înapoi."
  },
  "core/lib/bf-cache-strings.js | timeout": {
    "message": "Pagina a depășit timpul maxim în memoria cache înainte/înapoi și a expirat."
  },
  "core/lib/bf-cache-strings.js | timeoutPuttingInCache": {
    "message": "A expirat intrarea paginii în memoria cache înainte/înapoi (probabil din cauza handlerelor pagehide pe termen lung)."
  },
  "core/lib/bf-cache-strings.js | unloadHandlerExistsInMainFrame": {
    "message": "Pagina are un handler de descărcare în cadrul principal."
  },
  "core/lib/bf-cache-strings.js | unloadHandlerExistsInSubFrame": {
    "message": "Pagina are un handler de descărcare într-un subcadru."
  },
  "core/lib/bf-cache-strings.js | userAgentOverrideDiffers": {
    "message": "Browserul a schimbat antetul de modificare user agent."
  },
  "core/lib/bf-cache-strings.js | wasGrantedMediaAccess": {
    "message": "Paginile care au acordat acces pentru a înregistra conținut video sau audio nu sunt eligibile momentan pentru memoria cache înainte/înapoi."
  },
  "core/lib/bf-cache-strings.js | webDatabase": {
    "message": "Paginile care folosesc WebDatabase nu sunt eligibile momentan pentru memoria cache înainte/înapoi."
  },
  "core/lib/bf-cache-strings.js | webHID": {
    "message": "Paginile care folosesc WebHID nu sunt eligibile momentan pentru memoria cache înainte/înapoi."
  },
  "core/lib/bf-cache-strings.js | webLocks": {
    "message": "Paginile care folosesc WebLocks nu sunt eligibile momentan pentru memoria cache înainte/înapoi."
  },
  "core/lib/bf-cache-strings.js | webNfc": {
    "message": "Paginile care folosesc WebNfc nu sunt eligibile momentan pentru memoria cache înainte/înapoi."
  },
  "core/lib/bf-cache-strings.js | webOTPService": {
    "message": "Paginile care folosesc WebOTPService nu sunt eligibile momentan pentru bfcache."
  },
  "core/lib/bf-cache-strings.js | webRTC": {
    "message": "Paginile cu WebRTC nu pot intra în memoria cache înainte/înapoi."
  },
  "core/lib/bf-cache-strings.js | webShare": {
    "message": "Paginile care folosesc WebShare nu sunt eligibile momentan pentru memoria cache înainte/înapoi."
  },
  "core/lib/bf-cache-strings.js | webSocket": {
    "message": "Paginile cu WebSocket nu pot intra în memoria cache înainte/înapoi."
  },
  "core/lib/bf-cache-strings.js | webTransport": {
    "message": "Paginile cu WebTransport nu pot intra în memoria cache înainte/înapoi."
  },
  "core/lib/bf-cache-strings.js | webXR": {
    "message": "Paginile care folosesc WebXR nu sunt eligibile momentan pentru memoria cache înainte/înapoi."
  },
  "core/lib/csp-evaluator.js | allowlistFallback": {
    "message": "Îți recomandăm să adaugi scheme de adrese URL https: și http: (ignorate de browserele care acceptă `'strict-dynamic'`) pentru retrocompatibilitatea cu browsere mai vechi."
  },
  "core/lib/csp-evaluator.js | deprecatedDisownOpener": {
    "message": "Directiva `disown-opener` este învechită începând cu versiunea CSP3. Folosește antetul Cross-Origin-Opener-Policy în locul acesteia."
  },
  "core/lib/csp-evaluator.js | deprecatedReferrer": {
    "message": "Directiva `referrer` este învechită începând cu versiunea CSP2. Folosește antetul Referrer-Policy în locul acesteia."
  },
  "core/lib/csp-evaluator.js | deprecatedReflectedXSS": {
    "message": "Directiva `reflected-xss` este învechită începând cu versiunea CSP2. Folosește antetul X-XSS-Protection în locul acesteia."
  },
  "core/lib/csp-evaluator.js | missingBaseUri": {
    "message": "Lipsa directivei `base-uri` permite etichetelor `<base>` injectate să seteze adresa URL de bază pentru toate adresele URL relative (de ex., cu scripturi) ale unui domeniu controlat de atacatori. Îți recomandăm să setezi `base-uri` la `'none'` sau la `'self'`."
  },
  "core/lib/csp-evaluator.js | missingObjectSrc": {
    "message": "Întrucât `object-src` lipsește, se permite injectarea de pluginuri care execută scripturi nesigure. Îți recomandăm să setezi `object-src` la `'none'`, dacă este posibil."
  },
  "core/lib/csp-evaluator.js | missingScriptSrc": {
    "message": "Lipsește directiva `script-src`. Astfel, se pot executa scripturi nesigure."
  },
  "core/lib/csp-evaluator.js | missingSemicolon": {
    "message": "Ai uitat să folosești punct și virgulă? {keyword} pare a fi o directivă, nu un cuvânt cheie."
  },
  "core/lib/csp-evaluator.js | nonceCharset": {
    "message": "Valorile nonce trebuie să folosească setul de caractere base64."
  },
  "core/lib/csp-evaluator.js | nonceLength": {
    "message": "Valorile nonce trebuie să aibă minimum 8 caractere."
  },
  "core/lib/csp-evaluator.js | plainUrlScheme": {
    "message": "Evită să folosești scheme simple pentru adresa URL ({keyword}) în această directivă. Schemele simple pentru adresa URL permit ca scripturile să provină dintr-un domeniu nesigur."
  },
  "core/lib/csp-evaluator.js | plainWildcards": {
    "message": "Evită să folosești metacaractere ({keyword}) în această directivă. Metacaracterele simple pentru adresa URL permit ca scripturile să provină dintr-un domeniu nesigur."
  },
  "core/lib/csp-evaluator.js | reportToOnly": {
    "message": "Destinația de raportare se configurează numai prin directiva report-to. Această directivă este acceptată doar în browserele bazate pe Chromium, prin urmare îți recomandăm să folosești și o directivă `report-uri`."
  },
  "core/lib/csp-evaluator.js | reportingDestinationMissing": {
    "message": "Nicio politică CSP nu configurează o destinație de raportare. De aceea, este dificilă menținerea CSP de-a lungul timpului și monitorizarea eventualelor încălcări."
  },
  "core/lib/csp-evaluator.js | strictDynamic": {
    "message": "Listele gazdă cu acces permis pot fi ocolite frecvent. Îți recomandăm să folosești codurile hash sau valorile nonce CSP, împreună cu `'strict-dynamic'`, dacă este necesar."
  },
  "core/lib/csp-evaluator.js | unknownDirective": {
    "message": "Directivă CSP necunoscută."
  },
  "core/lib/csp-evaluator.js | unknownKeyword": {
    "message": "{keyword} pare un cuvânt cheie nevalid."
  },
  "core/lib/csp-evaluator.js | unsafeInline": {
    "message": "`'unsafe-inline'` permite executarea de scripturi în pagină și handlere pentru evenimente nesigure. Îți recomandăm să folosești valori nonce sau hash pentru CSP pentru a accepta scripturile individual."
  },
  "core/lib/csp-evaluator.js | unsafeInlineFallback": {
    "message": "Îți recomandăm să adaugi opțiunea `'unsafe-inline'` (ignorată de browserele care acceptă valori nonce / hash) pentru retrocompatibilitatea cu browsere mai vechi."
  },
  "core/lib/deprecation-description.js | feature": {
    "message": "Pentru mai multe detalii accesează pagina cu starea funcțiilor."
  },
  "core/lib/deprecation-description.js | milestone": {
    "message": "Această modificare va intra în vigoare cu obiectivul {milestone}."
  },
  "core/lib/deprecation-description.js | title": {
    "message": "S-a folosit o funcție învechită"
  },
  "core/lib/deprecations-strings.js | AuthorizationCoveredByWildcard": {
    "message": "Autorizarea nu va fi acoperită de simbolul pentru metacaracter (*) în cadrul gestionării `Access-Control-Allow-Headers` prin CORS."
  },
  "core/lib/deprecations-strings.js | CSSSelectorInternalMediaControlsOverlayCastButton": {
    "message": "Pentru a dezactiva integrarea Cast prestabilită, trebuie folosit atributul `disableRemotePlayback` în locul selectorului `-internal-media-controls-overlay-cast-button`."
  },
  "core/lib/deprecations-strings.js | CanRequestURLHTTPContainingNewline": {
    "message": "Solicitările de resurse ale căror adrese URL conțineau atât caractere pentru spații `(n|r|t)`, cât și semnul mai mic decât (`<`) sunt blocate. Pentru a încărca resursele, elimină caracterele de rând nou și codifică semnul mai mic decât în locuri cum ar fi valorile atributelor elementelor."
  },
  "core/lib/deprecations-strings.js | ChromeLoadTimesConnectionInfo": {
    "message": "`chrome.loadTimes()` s-a învechit. Folosește API-ul standardizat Navigation Timing 2."
  },
  "core/lib/deprecations-strings.js | ChromeLoadTimesFirstPaintAfterLoadTime": {
    "message": "`chrome.loadTimes()` s-a învechit. Folosește API-ul standardizat Paint Timing."
  },
  "core/lib/deprecations-strings.js | ChromeLoadTimesWasAlternateProtocolAvailable": {
    "message": "`chrome.loadTimes()` s-a învechit. Folosește API-ul standardizat `nextHopProtocol` din Navigation Timing 2."
  },
  "core/lib/deprecations-strings.js | CookieWithTruncatingChar": {
    "message": "Cookie-urile care conțin un caracter `(0|r|n)` vor fi respinse în loc de a fi trunchiate."
  },
  "core/lib/deprecations-strings.js | CrossOriginAccessBasedOnDocumentDomain": {
    "message": "Relaxarea politicii pentru aceeași origine prin setarea `document.domain` este învechită și va fi dezactivată în mod prestabilit. Acest avertisment privind renunțarea la dezvoltare este asociat unei accesări cu origini diferite, care a fost activată din setarea `document.domain`."
  },
  "core/lib/deprecations-strings.js | CrossOriginWindowAlert": {
    "message": "Declanșarea window.alert din cadre iframe cu origini diferite s-a învechit și va fi eliminată pe viitor."
  },
  "core/lib/deprecations-strings.js | CrossOriginWindowConfirm": {
    "message": "Declanșarea window.confirm din cadre iframe cu origini diferite s-a învechit și va fi eliminată pe viitor."
  },
  "core/lib/deprecations-strings.js | DOMMutationEvents": {
    "message": "Evenimentele de mutare DOM, inclusiv `DOMSubtreeModified`, `DOMNodeInserted`, `DOMNodeRemoved`, `DOMNodeRemovedFromDocument`, `DOMNodeInsertedIntoDocument` și `DOMCharacterDataModified`, sunt învechite (https://w3c.github.io/uievents/#legacy-event-types) și vor fi eliminate. Folosește `MutationObserver`."
  },
  "core/lib/deprecations-strings.js | DataUrlInSvgUse": {
    "message": "Compatibilitate cu datele: adresele URL din elementul SVG <use> sunt învechite și vor fi eliminate pe viitor."
  },
  "core/lib/deprecations-strings.js | DocumentDomainSettingWithoutOriginAgentClusterHeader": {
    "message": "Relaxarea politicii pentru aceeași origine prin setarea `document.domain` este învechită și va fi dezactivată în mod prestabilit. Pentru a folosi în continuare funcția, renunță la grupurile de agenți pentru care au fost configurate anumite origini, trimițând un antet `Origin-Agent-Cluster: ?0` împreună cu răspunsul HTTP pentru document și cadre. Consultă https://developer.chrome.com/blog/immutable-document-domain/ pentru detalii suplimentare."
  },
  "core/lib/deprecations-strings.js | ExpectCTHeader": {
    "message": "Antetul `Expect-CT` este învechit și va fi eliminat. Chrome necesită Transparența certificatului pentru toate certificatele de încredere publice emise după 30 aprilie 2018."
  },
  "core/lib/deprecations-strings.js | GeolocationInsecureOrigin": {
    "message": "`getCurrentPosition()` și `watchPosition()` nu mai funcționează cu origini nesigure. Pentru a folosi această funcție, îți recomandăm să treci aplicația la o origine sigură, cum ar fi HTTPS. Consultă https://goo.gle/chrome-insecure-origins pentru detalii suplimentare."
  },
  "core/lib/deprecations-strings.js | GeolocationInsecureOriginDeprecatedNotRemoved": {
    "message": "`getCurrentPosition()` și `watchPosition()` sunt învechite pentru originile nesigure. Pentru a folosi această funcție, îți recomandăm să treci aplicația la o origine sigură, cum ar fi HTTPS. Consultă https://goo.gle/chrome-insecure-origins pentru detalii suplimentare."
  },
  "core/lib/deprecations-strings.js | GetUserMediaInsecureOrigin": {
    "message": "`getUserMedia()` nu mai funcționează cu origini nesigure. Pentru a folosi această funcție, îți recomandăm să treci aplicația la o origine sigură, cum ar fi HTTPS. Consultă https://goo.gle/chrome-insecure-origins pentru detalii suplimentare."
  },
  "core/lib/deprecations-strings.js | HostCandidateAttributeGetter": {
    "message": "`RTCPeerConnectionIceErrorEvent.hostCandidate` s-a învechit. Folosește `RTCPeerConnectionIceErrorEvent.address` sau `RTCPeerConnectionIceErrorEvent.port`."
  },
  "core/lib/deprecations-strings.js | IdentityInCanMakePaymentEvent": {
    "message": "Originea comerciantului și datele arbitrare din evenimentul service worker `canmakepayment` sunt învechite și vor fi eliminate: `topOrigin`, `paymentRequestOrigin`, `methodData`, `modifiers`."
  },
  "core/lib/deprecations-strings.js | InsecurePrivateNetworkSubresourceRequest": {
    "message": "Site-ul a solicitat o subresursă de la o rețea pe care a putut să o acceseze numai datorită poziției privilegiate în rețea a utilizatorilor săi. Aceste solicitări expun pe internet dispozitive și servere care nu sunt publice, crescând riscul de atacuri prin falsificarea solicitărilor de pe alt site (CSRF) și de scurgeri de informații. Pentru a reduce aceste riscuri, Chrome marchează drept învechite solicitările de la subresurse care nu sunt publice atunci când sunt inițiate din contexte nesigure și va începe să le blocheze."
  },
  "core/lib/deprecations-strings.js | InterestGroupDailyUpdateUrl": {
    "message": "Câmpul `dailyUpdateUrl` din `InterestGroups` transmis către `joinAdInterestGroup()` a fost redenumit `updateUrl`, astfel încât să reflecte mai exact comportamentul asociat."
  },
  "core/lib/deprecations-strings.js | LocalCSSFileExtensionRejected": {
    "message": "Fișierul CSS nu se poate încărca din adrese URL `file:` dacă acestea nu se termină cu extensia de fișier `.css`."
  },
  "core/lib/deprecations-strings.js | MediaSourceAbortRemove": {
    "message": "Folosirea `SourceBuffer.abort()` pentru a abandona eliminarea intervalului asincron pentru `remove()` este învechită din cauza modificării specificațiilor. Pe viitor, aceasta nu va mai fi acceptată. Ar trebui să asculți evenimentul `updateend`. `abort()` are numai rolul de a abandona atașări media asincrone sau de a reseta starea parserului."
  },
  "core/lib/deprecations-strings.js | MediaSourceDurationTruncatingBuffered": {
    "message": "Setarea `MediaSource.duration` sub cel mai mare marcaj temporal de prezentare al oricăror cadre codificate din memoria temporară este învechită din cauza modificării specificațiilor. Eliminarea implicită a elementelor media trunchiate din memoria temporară va fi eliminată pe viitor. În locul acesteia, trebuie să rulezi `remove(newDuration, oldDuration)` pentru toate obiectele `sourceBuffers`, unde `newDuration < oldDuration`."
  },
  "core/lib/deprecations-strings.js | NoSysexWebMIDIWithoutPermission": {
    "message": "Web MIDI va solicita o permisiune de folosit chiar dacă sysex nu este specificat în `MIDIOptions`."
  },
  "core/lib/deprecations-strings.js | NonStandardDeclarativeShadowDOM": {
    "message": "Atributul `shadowroot` nestandardizat mai vechi a fost retras și *nu va mai funcționa* în M119. Folosește noul atribut standardizat `shadowrootmode`."
  },
  "core/lib/deprecations-strings.js | NotificationInsecureOrigin": {
    "message": "API-ul Notification nu mai poate fi folosit din origini nesigure. Îți recomandăm să treci aplicația la o origine sigură, cum ar fi HTTPS. Consultă https://goo.gle/chrome-insecure-origins pentru detalii suplimentare."
  },
  "core/lib/deprecations-strings.js | NotificationPermissionRequestedIframe": {
    "message": "Este posibil ca permisiunea pentru API-ul Notification să nu mai fie solicitată dintr-un iframe cu origini diferite. Îți recomandăm să soliciți permisiunea dintr-un cadru de nivel superior sau să deschizi o fereastră nouă."
  },
  "core/lib/deprecations-strings.js | ObsoleteCreateImageBitmapImageOrientationNone": {
    "message": "Opțiunea `imageOrientation: 'none'` din createImageBitmap este învechită. Folosește createImageBitmap cu opțiunea \\{imageOrientation: 'from-image'\\}."
  },
  "core/lib/deprecations-strings.js | ObsoleteWebRtcCipherSuite": {
    "message": "Partenerul tău negociază o versiune (D)TLS învechită. Consultă-te cu partenerul pentru a remedia problema."
  },
  "core/lib/deprecations-strings.js | OverflowVisibleOnReplacedElement": {
    "message": "Dacă specifici `overflow: visible` pe etichetele imagine, video și pânză, este posibil să se producă conținut vizual în afara limitelor elementului. Accesează https://github.com/WICG/shared-element-transitions/blob/main/debugging_overflow_on_images.md."
  },
  "core/lib/deprecations-strings.js | PaymentInstruments": {
    "message": "`paymentManager.instruments` s-a învechit. Folosește instalarea la timp pentru handlerele pentru plăți."
  },
  "core/lib/deprecations-strings.js | PaymentRequestCSPViolation": {
    "message": "Apelul `PaymentRequest` a omis directiva Content-Security-Policy (CSP) `connect-src`. Această opțiune de ocolire este învechită. Adaugă identificatorul metodei de plată din API-ul `PaymentRequest` (în câmpul `supportedMethods`) la directiva CSP `connect-src`."
  },
  "core/lib/deprecations-strings.js | PersistentQuotaType": {
    "message": "`StorageType.persistent` s-a învechit. Folosește `navigator.storage` standardizat."
  },
  "core/lib/deprecations-strings.js | PictureSourceSrc": {
    "message": "`<source src>` cu un element părinte `<picture>` nu este valid, deci va fi ignorat. Folosește `<source srcset>`."
  },
  "core/lib/deprecations-strings.js | PrefixedCancelAnimationFrame": {
    "message": "Metoda webkitCancelAnimationFrame este specifică furnizorului. Folosește metoda standard cancelAnimationFrame."
  },
  "core/lib/deprecations-strings.js | PrefixedRequestAnimationFrame": {
    "message": "Metoda webkitRequestAnimationFrame este specifică furnizorului. Folosește metoda standard requestAnimationFrame."
  },
  "core/lib/deprecations-strings.js | PrefixedVideoDisplayingFullscreen": {
    "message": "HTMLVideoElement.webkitDisplayingFullscreen este învechit. Folosește Document.fullscreenElement."
  },
  "core/lib/deprecations-strings.js | PrefixedVideoEnterFullScreen": {
    "message": "HTMLVideoElement.webkitEnterFullScreen() este învechit. Folosește Element.requestFullscreen()."
  },
  "core/lib/deprecations-strings.js | PrefixedVideoEnterFullscreen": {
    "message": "HTMLVideoElement.webkitEnterFullscreen() este învechit. Folosește Element.requestFullscreen()."
  },
  "core/lib/deprecations-strings.js | PrefixedVideoExitFullScreen": {
    "message": "HTMLVideoElement.webkitExitFullScreen() este învechit. Folosește Document.exitFullscreen()."
  },
  "core/lib/deprecations-strings.js | PrefixedVideoExitFullscreen": {
    "message": "HTMLVideoElement.webkitExitFullscreen() este învechit. Folosește Document.exitFullscreen()."
  },
  "core/lib/deprecations-strings.js | PrefixedVideoSupportsFullscreen": {
    "message": "HTMLVideoElement.webkitSupportsFullscreen este învechit. Folosește Document.fullscreenEnabled."
  },
  "core/lib/deprecations-strings.js | PrivacySandboxExtensionsAPI": {
    "message": "Urmează să retragem API-ul `chrome.privacy.websites.privacySandboxEnabled`, dar acesta va rămâne activ pentru retrocompatibilitate până la lansarea M113. Folosește `chrome.privacy.websites.topicsEnabled`, `chrome.privacy.websites.fledgeEnabled` și `chrome.privacy.websites.adMeasurementEnabled`. Consultă https://developer.chrome.com/docs/extensions/reference/privacy/#property-websites-privacySandboxEnabled."
  },
  "core/lib/deprecations-strings.js | RTCConstraintEnableDtlsSrtpFalse": {
    "message": "Restricția `DtlsSrtpKeyAgreement` a fost eliminată. Ai specificat o valoare `false` pentru această restricție, care este interpretată ca o încercare de a folosi metoda `SDES key negotiation` eliminată. Această funcție a fost eliminată. Folosește un serviciu care acceptă `DTLS key negotiation`."
  },
  "core/lib/deprecations-strings.js | RTCConstraintEnableDtlsSrtpTrue": {
    "message": "Restricția `DtlsSrtpKeyAgreement` a fost eliminată. Ai specificat o valoare `true` pentru această restricție, care nu a avut niciun efect, dar poți elimina restricția pentru un aspect ordonat."
  },
  "core/lib/deprecations-strings.js | RTCPeerConnectionGetStatsLegacyNonCompliant": {
    "message": "Metoda callback-based getStats() este învechită și va fi eliminată. Folosește spec-compliant getStats()."
  },
  "core/lib/deprecations-strings.js | RangeExpand": {
    "message": "Range.expand() este învechit. Folosește Selection.modify()."
  },
  "core/lib/deprecations-strings.js | RequestedSubresourceWithEmbeddedCredentials": {
    "message": "Solicitările de subresurse ale căror adrese URL conțin date de conectare încorporate (de ex., `https://user:pass@host/`) sunt blocate."
  },
  "core/lib/deprecations-strings.js | RtcpMuxPolicyNegotiate": {
    "message": "Opțiunea `rtcpMuxPolicy` este învechită și va fi eliminată."
  },
  "core/lib/deprecations-strings.js | SharedArrayBufferConstructedWithoutIsolation": {
    "message": "`SharedArrayBuffer` va necesita blocarea accesului de la mai multe surse. Consultă https://developer.chrome.com/blog/enabling-shared-array-buffer/ pentru mai multe detalii."
  },
  "core/lib/deprecations-strings.js | TextToSpeech_DisallowedByAutoplay": {
    "message": "Apelarea `speechSynthesis.speak()` fără activarea utilizatorului este învechită și va fi eliminată."
  },
  "core/lib/deprecations-strings.js | V8SharedArrayBufferConstructedInExtensionWithoutIsolation": {
    "message": "Extensiile trebuie să aibă blocarea accesului de la mai multe surse activată pentru a folosi în continuare `SharedArrayBuffer`. Consultă https://developer.chrome.com/docs/extensions/mv3/cross-origin-isolation/."
  },
  "core/lib/deprecations-strings.js | WebSQL": {
    "message": "SQL web este învechit. Folosește SQLite WebAssembly sau Indexed Database"
  },
  "core/lib/deprecations-strings.js | WindowPlacementPermissionDescriptorUsed": {
    "message": "Descrierea permisiunii `window-placement` este învechită. Folosește `window-management`. Pentru mai mult ajutor, consultă https://bit.ly/window-placement-rename."
  },
  "core/lib/deprecations-strings.js | WindowPlacementPermissionPolicyParsed": {
    "message": "Politica privind permisiunile `window-placement` este învechită. Folosește `window-management`. Pentru mai mult ajutor, consultă https://bit.ly/window-placement-rename."
  },
  "core/lib/deprecations-strings.js | XHRJSONEncodingDetection": {
    "message": "Fișierul JSON de răspuns din `XMLHttpRequest` nu acceptă UTF-16"
  },
  "core/lib/deprecations-strings.js | XMLHttpRequestSynchronousInNonWorkerOutsideBeforeUnload": {
    "message": "Obiectul sincron `XMLHttpRequest` din firul principal este învechit din cauza efectelor sale negative asupra experienței utilizatorului final. Pentru mai mult ajutor, consultă https://xhr.spec.whatwg.org/."
  },
  "core/lib/deprecations-strings.js | XRSupportsSession": {
    "message": "`supportsSession()` s-a învechit. Folosește `isSessionSupported()` și verifică valoarea booleană rezultată."
  },
  "core/lib/i18n/i18n.js | columnBlockingTime": {
    "message": "Timpul de blocare a firului principal"
  },
  "core/lib/i18n/i18n.js | columnCacheTTL": {
    "message": "TTL cache"
  },
  "core/lib/i18n/i18n.js | columnDescription": {
    "message": "Descriere"
  },
  "core/lib/i18n/i18n.js | columnDuration": {
    "message": "Durată"
  },
  "core/lib/i18n/i18n.js | columnElement": {
    "message": "Element"
  },
  "core/lib/i18n/i18n.js | columnFailingElem": {
    "message": "Elemente cu probleme"
  },
  "core/lib/i18n/i18n.js | columnLocation": {
    "message": "Locație"
  },
  "core/lib/i18n/i18n.js | columnName": {
    "message": "Nume"
  },
  "core/lib/i18n/i18n.js | columnOverBudget": {
    "message": "Peste buget"
  },
  "core/lib/i18n/i18n.js | columnRequests": {
    "message": "Solicitări"
  },
  "core/lib/i18n/i18n.js | columnResourceSize": {
    "message": "Dimensiunea resursei"
  },
  "core/lib/i18n/i18n.js | columnResourceType": {
    "message": "Tip de resursă"
  },
  "core/lib/i18n/i18n.js | columnSize": {
    "message": "Dimensiune"
  },
  "core/lib/i18n/i18n.js | columnSource": {
    "message": "Sursă"
  },
  "core/lib/i18n/i18n.js | columnStartTime": {
    "message": "Ora de începere"
  },
  "core/lib/i18n/i18n.js | columnTimeSpent": {
    "message": "Timp petrecut"
  },
  "core/lib/i18n/i18n.js | columnTransferSize": {
    "message": "Dimensiunea transferului"
  },
  "core/lib/i18n/i18n.js | columnURL": {
    "message": "Adresa URL"
  },
  "core/lib/i18n/i18n.js | columnWastedBytes": {
    "message": "Economii potențiale"
  },
  "core/lib/i18n/i18n.js | columnWastedMs": {
    "message": "Economii potențiale"
  },
  "core/lib/i18n/i18n.js | cumulativeLayoutShiftMetric": {
    "message": "Cumulative Layout Shift"
  },
  "core/lib/i18n/i18n.js | displayValueByteSavings": {
    "message": "Poți economisi {wastedBytes, number, bytes} KiB"
  },
  "core/lib/i18n/i18n.js | displayValueElementsFound": {
    "message": "{nodeCount,plural, =1{A fost identificat un element}few{Au fost identificate # elemente}other{Au fost identificate # de elemente}}"
  },
  "core/lib/i18n/i18n.js | displayValueMsSavings": {
    "message": "Poți economisi {wastedMs, number, milliseconds} ms"
  },
  "core/lib/i18n/i18n.js | documentResourceType": {
    "message": "Document"
  },
  "core/lib/i18n/i18n.js | firstContentfulPaintMetric": {
    "message": "First Contentful Paint"
  },
  "core/lib/i18n/i18n.js | firstMeaningfulPaintMetric": {
    "message": "Prima redare semnificativă"
  },
  "core/lib/i18n/i18n.js | fontResourceType": {
    "message": "Font"
  },
  "core/lib/i18n/i18n.js | imageResourceType": {
    "message": "Imagine"
  },
  "core/lib/i18n/i18n.js | interactionToNextPaint": {
    "message": "Interacțiunea cu următoarea reprezentare"
  },
  "core/lib/i18n/i18n.js | interactiveMetric": {
    "message": "Time to Interactive"
  },
  "core/lib/i18n/i18n.js | itemSeverityHigh": {
    "message": "Înaltă"
  },
  "core/lib/i18n/i18n.js | itemSeverityLow": {
    "message": "Redusă"
  },
  "core/lib/i18n/i18n.js | itemSeverityMedium": {
    "message": "Medie"
  },
  "core/lib/i18n/i18n.js | largestContentfulPaintMetric": {
    "message": "Largest Contentful Paint"
  },
  "core/lib/i18n/i18n.js | maxPotentialFIDMetric": {
    "message": "Timpul maxim potențial de la prima interacțiune"
  },
  "core/lib/i18n/i18n.js | mediaResourceType": {
    "message": "Media"
  },
  "core/lib/i18n/i18n.js | ms": {
    "message": "{timeInMs, number, milliseconds} ms"
  },
  "core/lib/i18n/i18n.js | otherResourceType": {
    "message": "Altele"
  },
  "core/lib/i18n/i18n.js | otherResourcesLabel": {
    "message": "Alte resurse"
  },
  "core/lib/i18n/i18n.js | scriptResourceType": {
    "message": "Script"
  },
  "core/lib/i18n/i18n.js | seconds": {
    "message": "{timeInMs, number, seconds} s"
  },
  "core/lib/i18n/i18n.js | speedIndexMetric": {
    "message": "Speed Index"
  },
  "core/lib/i18n/i18n.js | stylesheetResourceType": {
    "message": "Foaie de stil"
  },
  "core/lib/i18n/i18n.js | thirdPartyResourceType": {
    "message": "Terță parte"
  },
  "core/lib/i18n/i18n.js | totalBlockingTimeMetric": {
    "message": "Total Blocking Time"
  },
  "core/lib/i18n/i18n.js | totalResourceType": {
    "message": "Total"
  },
  "core/lib/lh-error.js | badTraceRecording": {
    "message": "A apărut o eroare la înregistrarea urmei de la încărcarea paginii. Rulează din nou Lighthouse. ({errorCode})"
  },
  "core/lib/lh-error.js | criTimeout": {
    "message": "Timpul a expirat așteptând conexiunea inițială la protocolul Debugger."
  },
  "core/lib/lh-error.js | didntCollectScreenshots": {
    "message": "Chrome nu a colectat capturi de ecran în timpul încărcării paginii. Asigură-te că există conținut vizibil în pagină și încearcă să rulezi din nou Lighthouse. ({errorCode})"
  },
  "core/lib/lh-error.js | dnsFailure": {
    "message": "Serverele DNS nu au putut rezolva domeniul furnizat."
  },
  "core/lib/lh-error.js | erroredRequiredArtifact": {
    "message": "Colectorul de {artifactName} obligatorii a întâmpinat o eroare: {errorMessage}"
  },
  "core/lib/lh-error.js | internalChromeError": {
    "message": "A apărut o eroare Chrome internă. Repornește Chrome și încearcă să rulezi din nou Lighthouse."
  },
  "core/lib/lh-error.js | missingRequiredArtifact": {
    "message": "Colectorul {artifactName} obligatoriu nu a rulat."
  },
  "core/lib/lh-error.js | noFcp": {
    "message": "Pagina nu redă conținut. Lasă fereastra de browser deschisă în prim-plan în timpul încărcării și încearcă din nou. ({errorCode})"
  },
  "core/lib/lh-error.js | noLcp": {
    "message": "Pagina nu afișa conținut care se califică drept Largest Contentful Paint (LCP). Verifică dacă pagina are un element LCP valid, apoi încearcă din nou. ({errorCode})"
  },
  "core/lib/lh-error.js | notHtml": {
    "message": "Pagina introdusă nu este HTML (difuzată în format de tip MIME {mimeType})."
  },
  "core/lib/lh-error.js | oldChromeDoesNotSupportFeature": {
    "message": "Această versiune Chrome este prea veche pentru a fi compatibilă cu „{featureName}”. Folosește o versiune mai nouă pentru a vedea rezultatele complete."
  },
  "core/lib/lh-error.js | pageLoadFailed": {
    "message": "Lighthouse nu a putut încărca în mod sigur pagina solicitată. Asigură-te că testezi adresa URL corectă și că serverul răspunde corect la toate solicitările."
  },
  "core/lib/lh-error.js | pageLoadFailedHung": {
    "message": "Lighthouse nu a putut încărca în mod sigur adresa URL solicitată, deoarece pagina nu mai răspunde."
  },
  "core/lib/lh-error.js | pageLoadFailedInsecure": {
    "message": "Adresa URL furnizată nu are un certificat de securitate valid. {securityMessages}"
  },
  "core/lib/lh-error.js | pageLoadFailedInterstitial": {
    "message": "Chrome a împiedicat încărcarea paginii cu un interstițial. Asigură-te că testezi adresa URL corectă și că serverul răspunde corect la toate solicitările."
  },
  "core/lib/lh-error.js | pageLoadFailedWithDetails": {
    "message": "Lighthouse nu a putut încărca în mod sigur pagina solicitată. Asigură-te că testezi adresa URL corectă și că serverul răspunde corect la toate solicitările. (Detalii: {errorDetails})"
  },
  "core/lib/lh-error.js | pageLoadFailedWithStatusCode": {
    "message": "Lighthouse nu a putut încărca în mod sigur pagina solicitată. Asigură-te că testezi adresa URL corectă și că serverul răspunde corect la toate solicitările. (Cod de stare: {statusCode})"
  },
  "core/lib/lh-error.js | pageLoadTookTooLong": {
    "message": "Încărcarea paginii a durat prea mult. Urmează recomandările din raport pentru a reduce durata de încărcare a paginii, apoi încearcă din nou să rulezi Lighthouse. ({errorCode})"
  },
  "core/lib/lh-error.js | protocolTimeout": {
    "message": "Așteptarea răspunsului la protocolul DevTools a depășit timpul alocat. (Metoda: {protocolMethod})"
  },
  "core/lib/lh-error.js | requestContentTimeout": {
    "message": "Preluarea conținutului resursei a depășit timpul alocat"
  },
  "core/lib/lh-error.js | urlInvalid": {
    "message": "Adresa URL furnizată pare să fie nevalidă."
  },
  "core/lib/navigation-error.js | warningXhtml": {
    "message": "Tipul MIME al paginii este XHTML: Lighthouse nu acceptă în mod explicit acest tip de document"
  },
  "core/user-flow.js | defaultFlowName": {
    "message": "Flux pentru utilizatori ({url})"
  },
  "core/user-flow.js | defaultNavigationName": {
    "message": "Raport privind navigarea ({url})"
  },
  "core/user-flow.js | defaultSnapshotName": {
    "message": "Raport instantaneu ({url})"
  },
  "core/user-flow.js | defaultTimespanName": {
    "message": "Raport privind intervalul de timp ({url})"
  },
  "flow-report/src/i18n/ui-strings.js | allReports": {
    "message": "Toate rapoartele"
  },
  "flow-report/src/i18n/ui-strings.js | categories": {
    "message": "Categorii"
  },
  "flow-report/src/i18n/ui-strings.js | categoryAccessibility": {
    "message": "Accesibilitate"
  },
  "flow-report/src/i18n/ui-strings.js | categoryBestPractices": {
    "message": "Cele mai bune practici"
  },
  "flow-report/src/i18n/ui-strings.js | categoryPerformance": {
    "message": "Performanță"
  },
  "flow-report/src/i18n/ui-strings.js | categoryProgressiveWebApp": {
    "message": "Aplicație web progresivă"
  },
  "flow-report/src/i18n/ui-strings.js | categorySeo": {
    "message": "SEO"
  },
  "flow-report/src/i18n/ui-strings.js | desktop": {
    "message": "Computer"
  },
  "flow-report/src/i18n/ui-strings.js | helpDialogTitle": {
    "message": "Înțelegerea Raportului privind fluxul Lighthouse"
  },
  "flow-report/src/i18n/ui-strings.js | helpLabel": {
    "message": "Înțelegerea fluxurilor"
  },
  "flow-report/src/i18n/ui-strings.js | helpUseCaseInstructionNavigation": {
    "message": "Folosește Rapoartele privind navigarea pentru..."
  },
  "flow-report/src/i18n/ui-strings.js | helpUseCaseInstructionSnapshot": {
    "message": "Folosește Rapoartele privind instantaneele pentru..."
  },
  "flow-report/src/i18n/ui-strings.js | helpUseCaseInstructionTimespan": {
    "message": "Folosește Rapoartele privind perioada pentru..."
  },
  "flow-report/src/i18n/ui-strings.js | helpUseCaseNavigation1": {
    "message": "Obține un scor de performanță pentru Lighthouse."
  },
  "flow-report/src/i18n/ui-strings.js | helpUseCaseNavigation2": {
    "message": "Măsoară valorile de performanță pentru încărcarea paginii, cum ar fi Largest Contentful Paint și indicele de viteză."
  },
  "flow-report/src/i18n/ui-strings.js | helpUseCaseNavigation3": {
    "message": "Evaluează funcțiile aplicațiilor web progresive."
  },
  "flow-report/src/i18n/ui-strings.js | helpUseCaseSnapshot1": {
    "message": "Identifică problemele legate de accesibilitate în aplicații cu o singură pagină sau formulare complexe."
  },
  "flow-report/src/i18n/ui-strings.js | helpUseCaseSnapshot2": {
    "message": "Evaluează recomandările pentru meniuri și elemente IU din spatele interacțiunilor."
  },
  "flow-report/src/i18n/ui-strings.js | helpUseCaseTimespan1": {
    "message": "Măsoară modificările de aspect și timpul de execuție JavaScript pentru o serie de interacțiuni."
  },
  "flow-report/src/i18n/ui-strings.js | helpUseCaseTimespan2": {
    "message": "Descoperă oportunități de performanță pentru a îmbunătăți experiența în paginile vechi și aplicațiile cu o singură pagină."
  },
  "flow-report/src/i18n/ui-strings.js | highestImpact": {
    "message": "Cel mai mare impact"
  },
  "flow-report/src/i18n/ui-strings.js | informativeAuditCount": {
    "message": "{numInformative,plural, =1{{numInformative} audit informativ}few{{numInformative} audituri informative}other{{numInformative} de audituri informative}}"
  },
  "flow-report/src/i18n/ui-strings.js | mobile": {
    "message": "Mobil"
  },
  "flow-report/src/i18n/ui-strings.js | navigationDescription": {
    "message": "Încărcarea paginii"
  },
  "flow-report/src/i18n/ui-strings.js | navigationLongDescription": {
    "message": "Rapoartele privind navigarea analizează încărcarea unei singure pagini, exact ca rapoartele Lighthouse inițiale."
  },
  "flow-report/src/i18n/ui-strings.js | navigationReport": {
    "message": "Raport privind navigarea"
  },
  "flow-report/src/i18n/ui-strings.js | navigationReportCount": {
    "message": "{numNavigation,plural, =1{{numNavigation} raport privind navigarea}few{{numNavigation} rapoarte privind navigarea}other{{numNavigation} de rapoarte privind navigarea}}"
  },
  "flow-report/src/i18n/ui-strings.js | passableAuditCount": {
    "message": "{numPassableAudits,plural, =1{{numPassableAudits} audit care poate fi trecut}few{{numPassableAudits} audituri care pot fi trecute}other{{numPassableAudits} de audituri care pot fi trecute}}"
  },
  "flow-report/src/i18n/ui-strings.js | passedAuditCount": {
    "message": "{numPassed,plural, =1{{numPassed} audit trecut}few{{numPassed} audituri trecute}other{{numPassed} de audituri trecute}}"
  },
  "flow-report/src/i18n/ui-strings.js | ratingAverage": {
    "message": "Medie"
  },
  "flow-report/src/i18n/ui-strings.js | ratingError": {
    "message": "Eroare"
  },
  "flow-report/src/i18n/ui-strings.js | ratingFail": {
    "message": "Slabă"
  },
  "flow-report/src/i18n/ui-strings.js | ratingPass": {
    "message": "Bună"
  },
  "flow-report/src/i18n/ui-strings.js | save": {
    "message": "Salvează"
  },
  "flow-report/src/i18n/ui-strings.js | snapshotDescription": {
    "message": "Starea înregistrată a paginii"
  },
  "flow-report/src/i18n/ui-strings.js | snapshotLongDescription": {
    "message": "Rapoartele privind instantaneele analizează pagina într-o anumită stare, de obicei după interacțiunile cu utilizatorul."
  },
  "flow-report/src/i18n/ui-strings.js | snapshotReport": {
    "message": "Raport instantaneu"
  },
  "flow-report/src/i18n/ui-strings.js | snapshotReportCount": {
    "message": "{numSnapshot,plural, =1{{numSnapshot} raport instantaneu}few{{numSnapshot} rapoarte instantanee}other{{numSnapshot} de rapoarte instantanee}}"
  },
  "flow-report/src/i18n/ui-strings.js | summary": {
    "message": "Rezumat"
  },
  "flow-report/src/i18n/ui-strings.js | timespanDescription": {
    "message": "Interacțiunile utilizatorilor"
  },
  "flow-report/src/i18n/ui-strings.js | timespanLongDescription": {
    "message": "Rapoartele privind perioada analizează o perioadă arbitrară, care conține de obicei interacțiuni cu utilizatorul."
  },
  "flow-report/src/i18n/ui-strings.js | timespanReport": {
    "message": "Raport privind perioada de timp"
  },
  "flow-report/src/i18n/ui-strings.js | timespanReportCount": {
    "message": "{numTimespan,plural, =1{{numTimespan} raport privind perioada de timp}few{{numTimespan} rapoarte privind perioada de timp}other{{numTimespan} de rapoarte privind perioada de timp}}"
  },
  "flow-report/src/i18n/ui-strings.js | title": {
    "message": "Raport privind fluxul pentru utilizatori Lighthouse"
  },
  "node_modules/lighthouse-stack-packs/packs/amp.js | efficient-animated-content": {
    "message": "Pentru conținut animat, folosește [`amp-anim`](https://amp.dev/documentation/components/amp-anim/) ca să minimizezi utilizarea CPU în timp ce conținutul rămâne în afara ecranului."
  },
  "node_modules/lighthouse-stack-packs/packs/amp.js | modern-image-formats": {
    "message": "Afișează toate componentele [`amp-img`](https://amp.dev/documentation/components/amp-img/?format=websites) în formate WebP și specifică o alternativă adecvată pentru alte browsere. [Află mai multe](https://amp.dev/documentation/components/amp-img/#example:-specifying-a-fallback-image)."
  },
  "node_modules/lighthouse-stack-packs/packs/amp.js | offscreen-images": {
    "message": "Verifică dacă folosești [`amp-img`](https://amp.dev/documentation/components/amp-img/?format=websites) pentru ca imaginile să se încarce lent automat. [Află mai multe](https://amp.dev/documentation/guides-and-tutorials/develop/media_iframes_3p/?format=websites#images)."
  },
  "node_modules/lighthouse-stack-packs/packs/amp.js | render-blocking-resources": {
    "message": "Folosește instrumente precum [AMP Optimizer](https://github.com/ampproject/amp-toolbox/tree/master/packages/optimizer) pentru a [reda aspectele AMP pe server](https://amp.dev/documentation/guides-and-tutorials/optimize-and-measure/server-side-rendering/)."
  },
  "node_modules/lighthouse-stack-packs/packs/amp.js | unminified-css": {
    "message": "Consultă [documentația AMP](https://amp.dev/documentation/guides-and-tutorials/develop/style_and_layout/style_pages/) ca să te asiguri că se acceptă toate stilurile."
  },
  "node_modules/lighthouse-stack-packs/packs/amp.js | uses-responsive-images": {
    "message": "Componenta [`amp-img`](https://amp.dev/documentation/components/amp-img/?format=websites) acceptă ca atributul [`srcset`](https://web.dev/use-srcset-to-automatically-choose-the-right-image/) să specifice elementele imagine care se vor folosi în funcție de dimensiunea ecranului. [Află mai multe](https://amp.dev/documentation/guides-and-tutorials/develop/style_and_layout/art_direction/)."
  },
  "node_modules/lighthouse-stack-packs/packs/angular.js | dom-size": {
    "message": "Poți derula virtual cu Kitul pentru dezvoltatori de componente (CDK) dacă se redau liste foarte mari. [Află mai multe](https://web.dev/virtualize-lists-with-angular-cdk/)."
  },
  "node_modules/lighthouse-stack-packs/packs/angular.js | total-byte-weight": {
    "message": "Aplică [scindarea prin cod la nivel de traseu](https://web.dev/route-level-code-splitting-in-angular/) ca să minimizezi dimensiunea grupurilor JavaScript. În plus, poți memora în avans în cache elementele cu [service workerul Angular](https://web.dev/precaching-with-the-angular-service-worker/)."
  },
  "node_modules/lighthouse-stack-packs/packs/angular.js | unminified-warning": {
    "message": "Dacă folosești CLI Angular, verifică dacă versiunile sunt generate în modul de producție. [Află mai multe](https://angular.io/guide/deployment#enable-runtime-production-mode)."
  },
  "node_modules/lighthouse-stack-packs/packs/angular.js | unused-javascript": {
    "message": "Dacă folosești CLI Angular, include hărțile sursă în versiunea de producție ca să-ți inspectezi grupurile. [Află mai multe](https://angular.io/guide/deployment#inspect-the-bundles)."
  },
  "node_modules/lighthouse-stack-packs/packs/angular.js | uses-rel-preload": {
    "message": "Preîncarcă traseele din timp, ca să accelerezi navigarea. [Află mai multe](https://web.dev/route-preloading-in-angular/)."
  },
  "node_modules/lighthouse-stack-packs/packs/angular.js | uses-responsive-images": {
    "message": "Poți folosi utilitarul `BreakpointObserver` din Kitul pentru dezvoltatori de componente (CDK) pentru a gestiona punctele de întrerupere ale imaginilor. [Află mai multe](https://material.angular.io/cdk/layout/overview)."
  },
  "node_modules/lighthouse-stack-packs/packs/drupal.js | efficient-animated-content": {
    "message": "Îți recomandăm să încarci GIF-ul într-un serviciu care îl va pune la dispoziție pentru încorporare ca videoclip HTML5."
  },
  "node_modules/lighthouse-stack-packs/packs/drupal.js | font-display": {
    "message": "Specifică `@font-display` atunci când definești fonturile personalizate pentru temă."
  },
  "node_modules/lighthouse-stack-packs/packs/drupal.js | modern-image-formats": {
    "message": "Configurează [formatele de imagine WebP cu un stil de imagine Convert](https://www.drupal.org/docs/core-modules-and-themes/core-modules/image-module/working-with-images#styles) pe site."
  },
  "node_modules/lighthouse-stack-packs/packs/drupal.js | offscreen-images": {
    "message": "Instalează [un modul Drupal](https://www.drupal.org/project/project_module?f%5B0%5D=&f%5B1%5D=&f%5B2%5D=im_vid_3%3A67&f%5B3%5D=&f%5B4%5D=sm_field_project_type%3Afull&f%5B5%5D=&f%5B6%5D=&text=%22lazy+load%22&solrsort=iss_project_release_usage+desc&op=Search) care poate încărca lent imagini. Aceste module oferă opțiunea de a amâna imaginile din afara ecranului pentru a îmbunătăți performanța."
  },
  "node_modules/lighthouse-stack-packs/packs/drupal.js | render-blocking-resources": {
    "message": "Îți recomandăm să folosești un modul pentru a activa inline elementele CSS și JavaScript critice și să folosești atributul defer pentru elementele CSS sau JavaScript neesențiale."
  },
  "node_modules/lighthouse-stack-packs/packs/drupal.js | server-response-time": {
    "message": "Temele, modulele și specificațiile serverului contribuie toate la timpul de răspuns al serverului. Îți recomandăm să găsești o temă mai optimizată, selectând cu atenție un modul de optimizare și/sau făcând upgrade la server. Serverele de găzduire ar trebui să folosească stocarea în memoria cache opcode a codului PHP pentru a reduce duratele de interogare a bazei de date, de exemplu, Redis sau Memcached, precum și logica optimizată a aplicației pentru a pregăti paginile mai rapid."
  },
  "node_modules/lighthouse-stack-packs/packs/drupal.js | total-byte-weight": {
    "message": "Îți recomandăm să folosești [Stilurile de imagini adaptabile](https://www.drupal.org/docs/8/mobile-guide/responsive-images-in-drupal-8) pentru a reduce dimensiunea imaginilor încărcate în pagină. Dacă folosești Views pentru a afișa mai multe elemente de conținut într-o pagină, îți recomandăm să implementezi paginarea pentru a limita numărul elementelor de conținut afișate într-o anumită pagină."
  },
  "node_modules/lighthouse-stack-packs/packs/drupal.js | unminified-css": {
    "message": "Activează opțiunea „Aggregate CSS files” (Agregă fișierele CSS) în pagina „Administration » Configuration » Development” (Administrare » Configurare » Dezvoltare).  Pentru compatibilitate îmbunătățită cu agregarea elementelor, site-ul Drupal trebuie să ruleze cel puțin Drupal 10.1."
  },
  "node_modules/lighthouse-stack-packs/packs/drupal.js | unminified-javascript": {
    "message": "Activează opțiunea „Aggregate JavaScript files” (Agregă fișierele JavaScript) în pagina „Administration » Configuration » Development” (Administrare » Configurare » Dezvoltare).  Pentru compatibilitate îmbunătățită cu agregarea elementelor, site-ul Drupal trebuie să ruleze cel puțin Drupal 10.1."
  },
  "node_modules/lighthouse-stack-packs/packs/drupal.js | unused-css-rules": {
    "message": "Îți recomandăm să elimini regulile CSS nefolosite și să atașezi numai bibliotecile Drupal necesare la pagina sau componenta relevantă dintr-o pagină. Accesează [linkul spre documentația Drupal](https://www.drupal.org/docs/8/creating-custom-modules/adding-stylesheets-css-and-javascript-js-to-a-drupal-8-module#library) pentru detalii. Ca să identifici bibliotecile atașate care adaugă conținut CSS neesențial, rulează [acoperirea codului](https://developers.google.com/web/updates/2017/04/devtools-release-notes#coverage) în Chrome DevTools. Poți identifica tema/modulul responsabil din adresa URL a foii de stil dacă dezactivezi agregarea CSS pe site-ul Drupal. Caută teme/module care au multe foi de stil în listă cu mult roșu în bara acoperirii codului. O temă/un modul ar trebui să pună în coadă o foaie de stil numai dacă este într-adevăr folosită în pagină."
  },
  "node_modules/lighthouse-stack-packs/packs/drupal.js | unused-javascript": {
    "message": "Îți recomandăm să elimini elementele JavaScript nefolosite și să atașezi numai bibliotecile Drupal necesare la pagina sau componenta relevantă dintr-o pagină. Accesează [linkul spre documentația Drupal](https://www.drupal.org/docs/8/creating-custom-modules/adding-stylesheets-css-and-javascript-js-to-a-drupal-8-module#library) pentru detalii. Ca să identifici bibliotecile atașate care adaugă conținut JavaScript neesențial, rulează [acoperirea codului](https://developers.google.com/web/updates/2017/04/devtools-release-notes#coverage) în Chrome DevTools. Poți identifica tema/modulul responsabil din adresa URL a scriptului dacă dezactivezi agregarea JavaScript pe site-ul Drupal. Caută teme/module care au multe scripturi în listă cu mult roșu în acoperirea codului. O temă/un modul ar trebui să pună în coadă un script numai dacă este într-adevăr folosit în pagină."
  },
  "node_modules/lighthouse-stack-packs/packs/drupal.js | uses-long-cache-ttl": {
    "message": "Setează „Browser and proxy cache maximum age” (Vechimea maximă a browserului și a memoriei cache de proxy) în pagina „Administration » Configuration » Development” (Administrare » Configurare » Dezvoltare). Citește despre [memoria cache Drupal și optimizarea pentru performanță](https://www.drupal.org/docs/7/managing-site-performance-and-scalability/caching-to-improve-performance/caching-overview#s-drupal-performance-resources)."
  },
  "node_modules/lighthouse-stack-packs/packs/drupal.js | uses-optimized-images": {
    "message": "Îți recomandăm să folosești [un modul](https://www.drupal.org/project/project_module?f%5B0%5D=&f%5B1%5D=&f%5B2%5D=im_vid_3%3A123&f%5B3%5D=&f%5B4%5D=sm_field_project_type%3Afull&f%5B5%5D=&f%5B6%5D=&text=optimize+images&solrsort=iss_project_release_usage+desc&op=Search) care optimizează și reduce automat dimensiunea imaginilor încărcate pe site, păstrând calitatea. În plus, folosește [Stilurile de imagini adaptabile](https://www.drupal.org/docs/8/mobile-guide/responsive-images-in-drupal-8) native oferite în Drupal (disponibile în Drupal versiunea 8 și versiunile ulterioare) pentru toate imaginile redate pe site."
  },
  "node_modules/lighthouse-stack-packs/packs/drupal.js | uses-rel-preconnect": {
    "message": "Indiciile de resurse „preconnect” sau „dns-prefetch” pot fi adăugate prin instalarea și configurarea [unui modul](https://www.drupal.org/project/project_module?f%5B0%5D=&f%5B1%5D=&f%5B2%5D=&f%5B3%5D=&f%5B4%5D=sm_field_project_type%3Afull&f%5B5%5D=&f%5B6%5D=&text=dns-prefetch&solrsort=iss_project_release_usage+desc&op=Search) care oferă facilități pentru indicii de resurse user agent."
  },
  "node_modules/lighthouse-stack-packs/packs/drupal.js | uses-responsive-images": {
    "message": "Folosește [Stilurile de imagini adaptabile](https://www.drupal.org/docs/8/mobile-guide/responsive-images-in-drupal-8) native oferite în Drupal (disponibile în Drupal versiunea 8 și versiunile ulterioare). Folosește Stilurile de imagini adaptabile când redai câmpuri de imagine în moduri de afișare, afișări sau imagini încărcate în editorul WYSIWYG."
  },
  "node_modules/lighthouse-stack-packs/packs/ezoic.js | font-display": {
    "message": "Folosește [Ezoic Leap](https://pubdash.ezoic.com/speed) și activează `Optimize Fonts` ca să folosești automat funcția CSS `font-display` ca să te asiguri că textul este vizibil pentru utilizatori în timp ce fonturile web se încarcă."
  },
  "node_modules/lighthouse-stack-packs/packs/ezoic.js | modern-image-formats": {
    "message": "Folosește [Ezoic Leap](https://pubdash.ezoic.com/speed) și activează `Next-Gen Formats` ca să transformi imaginile în WebP."
  },
  "node_modules/lighthouse-stack-packs/packs/ezoic.js | offscreen-images": {
    "message": "Folosește [Ezoic Leap](https://pubdash.ezoic.com/speed) și activează `Lazy Load Images` ca să amâni încărcarea imaginilor din afara ecranului până când este nevoie de ele."
  },
  "node_modules/lighthouse-stack-packs/packs/ezoic.js | render-blocking-resources": {
    "message": "Folosește [Ezoic Leap](https://pubdash.ezoic.com/speed) și activează `Critical CSS` și `Script Delay` ca să amâni codul JS/CSS neesențial."
  },
  "node_modules/lighthouse-stack-packs/packs/ezoic.js | server-response-time": {
    "message": "Folosește [Ezoic Cloud Caching](https://pubdash.ezoic.com/speed/caching) ca să memorezi în cache conținutul din rețeaua din întreaga lume, îmbunătățind timpul până la primul byte."
  },
  "node_modules/lighthouse-stack-packs/packs/ezoic.js | unminified-css": {
    "message": "Folosește [Ezoic Leap](https://pubdash.ezoic.com/speed) și activează `Minify CSS` ca să minimizezi automat codul CSS și să reduci dimensiunea sarcinilor de rețea."
  },
  "node_modules/lighthouse-stack-packs/packs/ezoic.js | unminified-javascript": {
    "message": "Folosește [Ezoic Leap](https://pubdash.ezoic.com/speed) și activează `Minify Javascript` ca să minimizezi automat codul JS și să reduci dimensiunea sarcinilor de rețea."
  },
  "node_modules/lighthouse-stack-packs/packs/ezoic.js | unused-css-rules": {
    "message": "Folosește [Ezoic Leap](https://pubdash.ezoic.com/speed) și activează `Remove Unused CSS` pentru ajutor cu această problemă. Astfel, vor fi identificate clasele CSS folosite în fiecare pagină din site, iar celelalte vor fi eliminate, pentru a păstra dimensiunea fișierului mică."
  },
  "node_modules/lighthouse-stack-packs/packs/ezoic.js | uses-long-cache-ttl": {
    "message": "Folosește [Ezoic Leap](https://pubdash.ezoic.com/speed) și activează `Efficient Static Cache Policy` ca să setezi valorile recomandate în antetul de memorare în cache pentru elementele statice."
  },
  "node_modules/lighthouse-stack-packs/packs/ezoic.js | uses-optimized-images": {
    "message": "Folosește [Ezoic Leap](https://pubdash.ezoic.com/speed) și activează `Next-Gen Formats` ca să transformi imaginile în WebP."
  },
  "node_modules/lighthouse-stack-packs/packs/ezoic.js | uses-rel-preconnect": {
    "message": "Folosește [Ezoic Leap](https://pubdash.ezoic.com/speed) și activează `Pre-Connect Origins` ca să adaugi automat indicii pentru resurse `preconnect` și să stabilești conexiuni anticipate către originile terțe importante."
  },
  "node_modules/lighthouse-stack-packs/packs/ezoic.js | uses-rel-preload": {
    "message": "Folosește [Ezoic Leap](https://pubdash.ezoic.com/speed) și activează `Preload Fonts` și `Preload Background Images` ca să adaugi linkuri `preload` care să acorde prioritate preluării resurselor solicitate momentan în cursul încărcării paginii."
  },
  "node_modules/lighthouse-stack-packs/packs/ezoic.js | uses-responsive-images": {
    "message": "Folosește [Ezoic Leap](https://pubdash.ezoic.com/speed) și activează `Resize Images` ca să redimensionezi imaginile la o dimensiune adecvată pentru dispozitiv, reducând dimensiunile sarcinilor de rețea."
  },
  "node_modules/lighthouse-stack-packs/packs/gatsby.js | modern-image-formats": {
    "message": "Folosește componenta `gatsby-plugin-image` în loc de `<img>` ca să optimizezi automat formatul de imagine. [Află mai multe](https://www.gatsbyjs.com/docs/how-to/images-and-media/using-gatsby-plugin-image)."
  },
  "node_modules/lighthouse-stack-packs/packs/gatsby.js | offscreen-images": {
    "message": "Folosește componenta `gatsby-plugin-image` în loc de `<img>` pentru a încărca asincron imagini în mod automat. [Află mai multe](https://www.gatsbyjs.com/docs/how-to/images-and-media/using-gatsby-plugin-image)."
  },
  "node_modules/lighthouse-stack-packs/packs/gatsby.js | prioritize-lcp-image": {
    "message": "Folosește componenta `gatsby-plugin-image` și setează proprietatea `loading` la `eager`. [Află mai multe](https://www.gatsbyjs.com/docs/reference/built-in-components/gatsby-plugin-image#shared-props)."
  },
  "node_modules/lighthouse-stack-packs/packs/gatsby.js | render-blocking-resources": {
    "message": "Folosește `Gatsby Script API` pentru a amâna încărcarea scripturilor terță parte neesențiale. [Află mai multe](https://www.gatsbyjs.com/docs/reference/built-in-components/gatsby-script/)."
  },
  "node_modules/lighthouse-stack-packs/packs/gatsby.js | unused-css-rules": {
    "message": "Folosește pluginul `PurgeCSS` `Gatsby` pentru a elimina regulile nefolosite din foile de stil. [Află mai multe](https://purgecss.com/plugins/gatsby.html)."
  },
  "node_modules/lighthouse-stack-packs/packs/gatsby.js | unused-javascript": {
    "message": "Folosește `Webpack Bundle Analyzer` pentru a detecta cod JavaScript nefolosit. [Află mai multe](https://www.gatsbyjs.com/plugins/gatsby-plugin-webpack-bundle-analyser-v2/)"
  },
  "node_modules/lighthouse-stack-packs/packs/gatsby.js | uses-long-cache-ttl": {
    "message": "Configurează stocarea în memoria cache a elementelor invariabile. [Află mai multe](https://www.gatsbyjs.com/docs/how-to/previews-deploys-hosting/caching/)."
  },
  "node_modules/lighthouse-stack-packs/packs/gatsby.js | uses-optimized-images": {
    "message": "Folosește componenta `gatsby-plugin-image` în loc de `<img>` ca să ajustezi calitatea imaginii. [Află mai multe](https://www.gatsbyjs.com/docs/how-to/images-and-media/using-gatsby-plugin-image)."
  },
  "node_modules/lighthouse-stack-packs/packs/gatsby.js | uses-responsive-images": {
    "message": "Folosește componenta `gatsby-plugin-image` pentru a seta `sizes` potrivite. [Află mai multe](https://www.gatsbyjs.com/docs/how-to/images-and-media/using-gatsby-plugin-image)."
  },
  "node_modules/lighthouse-stack-packs/packs/joomla.js | efficient-animated-content": {
    "message": "Îți recomandăm să încarci GIF-ul într-un serviciu care îl va pune la dispoziție pentru încorporare ca videoclip HTML5."
  },
  "node_modules/lighthouse-stack-packs/packs/joomla.js | modern-image-formats": {
    "message": "Îți recomandăm să folosești un [plugin](https://extensions.joomla.org/instant-search/?jed_live%5Bquery%5D=webp) sau un serviciu care convertește automat imaginile încărcate în formatele optime."
  },
  "node_modules/lighthouse-stack-packs/packs/joomla.js | offscreen-images": {
    "message": "Instalează un [plugin Joomla de încărcare lentă](https://extensions.joomla.org/instant-search/?jed_live%5Bquery%5D=lazy%20loading) care oferă capacitatea de a amâna imaginile din afara ecranului sau schimbă-ți șablonul cu unul care oferă acea funcție. Începând cu versiunea Joomla 4.0, toate imaginile noi vor prelua [automat](https://github.com/joomla/joomla-cms/pull/30748) atributul `loading` de la nucleu."
  },
  "node_modules/lighthouse-stack-packs/packs/joomla.js | render-blocking-resources": {
    "message": "Există o serie de pluginuri Joomla care te pot ajuta să [activezi inline elementele critice](https://extensions.joomla.org/instant-search/?jed_live%5Bquery%5D=performance) sau să [amâni resurse mai puțin importante](https://extensions.joomla.org/instant-search/?jed_live%5Bquery%5D=performance). Atenție, optimizările oferite de aceste pluginuri pot să întrerupă funcțiile șabloanelor sau pluginurilor tale, astfel încât va trebui să le testezi în detaliu."
  },
  "node_modules/lighthouse-stack-packs/packs/joomla.js | server-response-time": {
    "message": "Șabloanele, extensiile și specificațiile serverului contribuie toate la timpul de răspuns al serverului. Îți recomandăm să găsești un șablon mai optimizat, selectând cu atenție o extensie de optimizare și/sau făcând upgrade la server."
  },
  "node_modules/lighthouse-stack-packs/packs/joomla.js | total-byte-weight": {
    "message": "Îți recomandăm să afișezi extrase în categoriile de articole (de exemplu, în linkul Citește mai mult), reducând numărul de articole afișate pe o anumită pagină, împărțind postările lungi pe mai multe pagini sau folosind un plugin pentru a încărca lent comentariile."
  },
  "node_modules/lighthouse-stack-packs/packs/joomla.js | unminified-css": {
    "message": "Mai multe [extensii Joomla](https://extensions.joomla.org/instant-search/?jed_live%5Bquery%5D=performance) îți pot accelera site-ul prin concatenarea, minimizarea și comprimarea stilurilor CSS. Există și șabloane care oferă această funcție."
  },
  "node_modules/lighthouse-stack-packs/packs/joomla.js | unminified-javascript": {
    "message": "Mai multe [extensii Joomla](https://extensions.joomla.org/instant-search/?jed_live%5Bquery%5D=performance) îți pot accelera site-ul prin concatenarea, minimizarea și comprimarea scripturilor. Există și șabloane care oferă această funcție."
  },
  "node_modules/lighthouse-stack-packs/packs/joomla.js | unused-css-rules": {
    "message": "Îți recomandăm să reduci sau să schimbi numărul de [extensii Joomla](https://extensions.joomla.org/) care încarcă CSS nefolosit în pagină. Ca să identifici extensiile care adaugă conținut CSS neesențial, rulează [acoperirea codului](https://developers.google.com/web/updates/2017/04/devtools-release-notes#coverage) în Chrome DevTools. Poți identifica tema/pluginul responsabil din adresa URL a foii de stil. Caută pluginuri care au multe foi de stil în listă cu mult roșu în bara acoperirii codului. Un plugin ar trebui să pună în coadă o foaie de stil numai dacă este într-adevăr folosită în pagină."
  },
  "node_modules/lighthouse-stack-packs/packs/joomla.js | unused-javascript": {
    "message": "Îți recomandăm să reduci sau să schimbi numărul de [extensii Joomla](https://extensions.joomla.org/) care încarcă JavaScript nefolosit în pagină. Ca să identifici pluginurile care adaugă conținut JS neesențial, rulează [acoperirea codului](https://developers.google.com/web/updates/2017/04/devtools-release-notes#coverage) în Chrome DevTools. Poți identifica extensia responsabilă din adresa URL a scriptului. Caută extensii care au multe scripturi în listă cu mult roșu în bara acoperirii codului. O extensie ar trebui să pună în coadă un script numai dacă este într-adevăr folosit în pagină."
  },
  "node_modules/lighthouse-stack-packs/packs/joomla.js | uses-long-cache-ttl": {
    "message": "Citește despre [stocarea în memoria cache a browserului în Joomla](https://docs.joomla.org/Cache)."
  },
  "node_modules/lighthouse-stack-packs/packs/joomla.js | uses-optimized-images": {
    "message": "Îți recomandăm să folosești un [plugin de optimizare a imaginii](https://extensions.joomla.org/instant-search/?jed_live%5Bquery%5D=performance) care comprimă imaginile, păstrând calitatea."
  },
  "node_modules/lighthouse-stack-packs/packs/joomla.js | uses-responsive-images": {
    "message": "Îți recomandăm să folosești un [plugin pentru imagini adaptabile](https://extensions.joomla.org/instant-search/?jed_live%5Bquery%5D=responsive%20images) pentru a utiliza imagini adaptabile în conținut."
  },
  "node_modules/lighthouse-stack-packs/packs/joomla.js | uses-text-compression": {
    "message": "Poți activa comprimarea textului activând Comprimarea paginilor Gzip în Joomla: System > Global configuration > Server (Sistem > Configurație globală > Server)."
  },
  "node_modules/lighthouse-stack-packs/packs/magento.js | critical-request-chains": {
    "message": "Dacă nu grupezi elementele JavaScript, poți folosi [baler](https://github.com/magento/baler)."
  },
  "node_modules/lighthouse-stack-packs/packs/magento.js | disable-bundling": {
    "message": "Dezactivează [gruparea și minimalizarea JavaScript](https://devdocs.magento.com/guides/v2.3/frontend-dev-guide/themes/js-bundling.html) încorporate din Magento și folosește [baler](https://github.com/magento/baler/) în loc."
  },
  "node_modules/lighthouse-stack-packs/packs/magento.js | font-display": {
    "message": "Specifică `@font-display` atunci când [definești fonturile personalizate](https://devdocs.magento.com/guides/v2.3/frontend-dev-guide/css-topics/using-fonts.html)."
  },
  "node_modules/lighthouse-stack-packs/packs/magento.js | modern-image-formats": {
    "message": "Caută în [Piața Magento](https://marketplace.magento.com/catalogsearch/result/?q=webp) o varietate de extensii terță parte pentru a obține formate de imagine mai noi."
  },
  "node_modules/lighthouse-stack-packs/packs/magento.js | offscreen-images": {
    "message": "Modifică șabloanele de produse și de cataloage ca să folosești funcția de [încărcare lentă](https://web.dev/native-lazy-loading) a platformei web."
  },
  "node_modules/lighthouse-stack-packs/packs/magento.js | server-response-time": {
    "message": "Folosește [integrarea Varnish](https://devdocs.magento.com/guides/v2.3/config-guide/varnish/config-varnish.html) din Magento."
  },
  "node_modules/lighthouse-stack-packs/packs/magento.js | unminified-css": {
    "message": "Activează opțiunea „Minimalizează fișierele CSS” din setările pentru dezvoltatori ale magazinului. [Află mai multe](https://devdocs.magento.com/guides/v2.3/performance-best-practices/configuration.html?itm_source=devdocs&itm_medium=search_page&itm_campaign=federated_search&itm_term=minify%20css%20files)."
  },
  "node_modules/lighthouse-stack-packs/packs/magento.js | unminified-javascript": {
    "message": "Folosește [Terser](https://www.npmjs.com/package/terser) ca să minimizezi toate elementele JavaScript din implementările de conținut static și să dezactivezi funcția de minimizate încorporată."
  },
  "node_modules/lighthouse-stack-packs/packs/magento.js | unused-javascript": {
    "message": "Dezactivează [gruparea JavaScript](https://devdocs.magento.com/guides/v2.3/frontend-dev-guide/themes/js-bundling.html) încorporată în Magento."
  },
  "node_modules/lighthouse-stack-packs/packs/magento.js | uses-optimized-images": {
    "message": "Caută în [Piața Magento](https://marketplace.magento.com/catalogsearch/result/?q=optimize%20image) o varietate de extensii terță parte pentru a optimiza imaginile."
  },
  "node_modules/lighthouse-stack-packs/packs/magento.js | uses-rel-preconnect": {
    "message": "Indiciile de resurse preconectare sau dns-prefetch pot fi adăugate prin [modificarea aspectului unei teme](https://devdocs.magento.com/guides/v2.3/frontend-dev-guide/layouts/xml-manage.html)."
  },
  "node_modules/lighthouse-stack-packs/packs/magento.js | uses-rel-preload": {
    "message": "Etichetele `<link rel=preload>` se pot adăuga prin [modificarea aspectului unei teme](https://devdocs.magento.com/guides/v2.3/frontend-dev-guide/layouts/xml-manage.html)."
  },
  "node_modules/lighthouse-stack-packs/packs/next.js | modern-image-formats": {
    "message": "Folosește componenta `next/image` în loc de `<img>` ca să optimizezi automat formatul de imagine. [Află mai multe](https://nextjs.org/docs/basic-features/image-optimization)."
  },
  "node_modules/lighthouse-stack-packs/packs/next.js | offscreen-images": {
    "message": "Folosește componenta `next/image` în loc de `<img>` pentru a încărca asincron imagini în mod automat. [Află mai multe](https://nextjs.org/docs/basic-features/image-optimization)."
  },
  "node_modules/lighthouse-stack-packs/packs/next.js | prioritize-lcp-image": {
    "message": "Folosește componenta `next/image` și setează prioritatea la true ca să preîncarci imaginea LCP. [Află mai multe](https://nextjs.org/docs/api-reference/next/image#priority)."
  },
  "node_modules/lighthouse-stack-packs/packs/next.js | render-blocking-resources": {
    "message": "Folosește componenta `next/script` pentru a amâna încărcarea scripturilor terță parte neesențiale. [Află mai multe](https://nextjs.org/docs/basic-features/script)."
  },
  "node_modules/lighthouse-stack-packs/packs/next.js | unsized-images": {
    "message": "Folosește componenta `next/image` ca să te asiguri că imaginile au întotdeauna dimensiunea corectă. [Află mai multe](https://nextjs.org/docs/api-reference/next/image#width)."
  },
  "node_modules/lighthouse-stack-packs/packs/next.js | unused-css-rules": {
    "message": "Este recomandat să setezi `PurgeCSS` în configurația `Next.js` pentru a elimina regulile nefolosite din foile de stil. [Află mai multe](https://purgecss.com/guides/next.html)."
  },
  "node_modules/lighthouse-stack-packs/packs/next.js | unused-javascript": {
    "message": "Folosește `Webpack Bundle Analyzer` pentru a detecta cod JavaScript nefolosit. [Află mai multe](https://github.com/vercel/next.js/tree/canary/packages/next-bundle-analyzer)"
  },
  "node_modules/lighthouse-stack-packs/packs/next.js | user-timings": {
    "message": "Este recomandat să folosești `Next.js Analytics` pentru a măsura performanța reală a aplicației. [Află mai multe](https://nextjs.org/docs/advanced-features/measuring-performance)."
  },
  "node_modules/lighthouse-stack-packs/packs/next.js | uses-long-cache-ttl": {
    "message": "Configurează stocarea în memoria cache a elementelor și a paginilor `Server-side Rendered` (SSR) invariabile. [Află mai multe](https://nextjs.org/docs/going-to-production#caching)."
  },
  "node_modules/lighthouse-stack-packs/packs/next.js | uses-optimized-images": {
    "message": "Folosește componenta `next/image` în loc de `<img>` ca să ajustezi calitatea imaginii. [Află mai multe](https://nextjs.org/docs/basic-features/image-optimization)."
  },
  "node_modules/lighthouse-stack-packs/packs/next.js | uses-responsive-images": {
    "message": "Folosește componenta `next/image` pentru a seta `sizes` potrivite. [Află mai multe](https://nextjs.org/docs/api-reference/next/image#sizes)."
  },
  "node_modules/lighthouse-stack-packs/packs/next.js | uses-text-compression": {
    "message": "Activează comprimarea pe serverul Next.js. [Află mai multe](https://nextjs.org/docs/api-reference/next.config.js/compression)."
  },
  "node_modules/lighthouse-stack-packs/packs/nitropack.js | dom-size": {
    "message": "Contactează managerul contului pentru a activa funcția [`HTML Lazy Load`](https://support.nitropack.io/hc/en-us/articles/17144942904337). Dacă o configurezi, se va acorda prioritate performanței redării paginilor, care va fi optimizată."
  },
  "node_modules/lighthouse-stack-packs/packs/nitropack.js | font-display": {
    "message": "Folosește opțiunea [`Override Font Rendering Behavior`](https://support.nitropack.io/hc/en-us/articles/16547358865041) din NitroPack ca să setezi valoarea dorită pentru regula de afișare a fonturilor în CSS."
  },
  "node_modules/lighthouse-stack-packs/packs/nitropack.js | modern-image-formats": {
    "message": "Folosește [`Image Optimization`](https://support.nitropack.io/hc/en-us/articles/16547237162513) pentru a face automat conversia imaginilor în WebP."
  },
  "node_modules/lighthouse-stack-packs/packs/nitropack.js | offscreen-images": {
    "message": "Amână imaginile din afara ecranului activând [`Automatic Image Lazy Loading`](https://support.nitropack.io/hc/en-us/articles/12457493524369-NitroPack-Lazy-Loading-Feature-for-Images)."
  },
  "node_modules/lighthouse-stack-packs/packs/nitropack.js | render-blocking-resources": {
    "message": "Activează [`Remove render-blocking resources`](https://support.nitropack.io/hc/en-us/articles/13820893500049-How-to-Deal-with-Render-Blocking-Resources-in-NitroPack) în NitroPack pentru durate de încărcare inițiale mai scurte."
  },
  "node_modules/lighthouse-stack-packs/packs/nitropack.js | server-response-time": {
    "message": "Îmbunătățește timpul de răspuns a serverului și optimizează performanța percepută activând [`Instant Load`](https://support.nitropack.io/hc/en-us/articles/16547340617361)."
  },
  "node_modules/lighthouse-stack-packs/packs/nitropack.js | unminified-css": {
    "message": "Activează [`Minify resources`](https://support.nitropack.io/hc/en-us/articles/360061059394-Minify-Resources) în setările de stocare în memoria cache pentru a reduce dimensiunea fișierelor CSS, HTML și JavaScript, pentru durate de încărcare mai scurte."
  },
  "node_modules/lighthouse-stack-packs/packs/nitropack.js | unminified-javascript": {
    "message": "Activează [`Minify resources`](https://support.nitropack.io/hc/en-us/articles/360061059394-Minify-Resources) în setările de stocare în memoria cache pentru a reduce dimensiunea fișierelor JS, HTML și CSS, pentru durate de încărcare mai scurte."
  },
  "node_modules/lighthouse-stack-packs/packs/nitropack.js | unused-css-rules": {
    "message": "Activează [`Reduce Unused CSS`](https://support.nitropack.io/hc/en-us/articles/360020418457-Reduce-Unused-CSS) pentru a elimina regulile CSS care nu se aplică acestei pagini."
  },
  "node_modules/lighthouse-stack-packs/packs/nitropack.js | unused-javascript": {
    "message": "Configurează [`Delayed Scripts`](https://support.nitropack.io/hc/en-us/articles/1500002600942-Delayed-Scripts) în NitroPack pentru a amâna încărcarea scripturilor până când acestea sunt necesare."
  },
  "node_modules/lighthouse-stack-packs/packs/nitropack.js | uses-long-cache-ttl": {
    "message": "Accesează funcția [`Improve Server Response Time`](https://support.nitropack.io/hc/en-us/articles/1500002321821-Improve-Server-Response-Time) din meniul `Caching` și ajustează timpul până la expirarea memoriei cache a paginii pentru a îmbunătăți duratele de încărcare și experiența utilizatorului."
  },
  "node_modules/lighthouse-stack-packs/packs/nitropack.js | uses-optimized-images": {
    "message": "Comprimă, optimizează și fă automat conversia imaginilor în WebP activând setarea [`Image Optimization`](https://support.nitropack.io/hc/en-us/articles/14177271695121-How-to-serve-images-in-next-gen-formats-using-NitroPack)."
  },
  "node_modules/lighthouse-stack-packs/packs/nitropack.js | uses-responsive-images": {
    "message": "Activează [`Adaptive Image Sizing`](https://support.nitropack.io/hc/en-us/articles/10123833029905-How-to-Enable-Adaptive-Image-Sizing-For-Your-Site) pentru a optimiza anticipativ imaginile și pentru a le face să corespundă dimensiunilor containerelor în care sunt afișate pe toate dispozitivele."
  },
  "node_modules/lighthouse-stack-packs/packs/nitropack.js | uses-text-compression": {
    "message": "Folosește [`Gzip compression`](https://support.nitropack.io/hc/en-us/articles/13229297479313-Enabling-GZIP-compression) în NitroPack pentru a reduce dimensiunea fișierelor trimise la browser."
  },
  "node_modules/lighthouse-stack-packs/packs/nuxt.js | modern-image-formats": {
    "message": "Folosește componenta `nuxt/image` și setează `format=\"webp\"`. [Află mai multe](https://image.nuxtjs.org/components/nuxt-img#format)."
  },
  "node_modules/lighthouse-stack-packs/packs/nuxt.js | offscreen-images": {
    "message": "Folosește componenta `nuxt/image` și setează `loading=\"lazy\"` pentru imagini in afara ecranului. [Află mai multe](https://image.nuxtjs.org/components/nuxt-img#loading)."
  },
  "node_modules/lighthouse-stack-packs/packs/nuxt.js | prioritize-lcp-image": {
    "message": "Folosește componenta `nuxt/image` și specifică `preload` pentru imaginea LCP. [Află mai multe](https://image.nuxtjs.org/components/nuxt-img#preload)."
  },
  "node_modules/lighthouse-stack-packs/packs/nuxt.js | unsized-images": {
    "message": "Folosește componenta `nuxt/image` și specifică explicit `width` și `height`. [Află mai multe](https://image.nuxtjs.org/components/nuxt-img#width--height)."
  },
  "node_modules/lighthouse-stack-packs/packs/nuxt.js | uses-optimized-images": {
    "message": "Folosește componenta `nuxt/image` și setează `quality` potrivit. [Află mai multe](https://image.nuxtjs.org/components/nuxt-img#quality)."
  },
  "node_modules/lighthouse-stack-packs/packs/nuxt.js | uses-responsive-images": {
    "message": "Folosește componenta `nuxt/image` și setează `sizes` potrivit. [Află mai multe](https://image.nuxtjs.org/components/nuxt-img#sizes)."
  },
  "node_modules/lighthouse-stack-packs/packs/octobercms.js | efficient-animated-content": {
    "message": "[Înlocuiește GIF-urile animate cu videoclipuri](https://web.dev/replace-gifs-with-videos/) pentru încărcarea mai rapidă a paginilor web și folosește formate de fișiere moderne, cum ar fi [WebM](https://web.dev/replace-gifs-with-videos/#create-webm-videos) sau [AV1](https://developers.google.com/web/updates/2018/09/chrome-70-media-updates#av1-decoder), pentru a îmbunătăți eficiența comprimării cu până la 30 % față de cea a codecului video actual de ultimă generație, VP9."
  },
  "node_modules/lighthouse-stack-packs/packs/octobercms.js | modern-image-formats": {
    "message": "Îți recomandăm să folosești un [plugin](https://octobercms.com/plugins?search=image) sau un serviciu care convertește automat imaginile încărcate în formatele optime. [Imaginile WebP fără pierderi](https://developers.google.com/speed/webp) sunt cu 26 % mai mici decât PNG-urile și cu 25 – 34 % mai mici decât imaginile JPEG comparabile la indicele de calitate SSIM echivalent. Un alt format de imagine de ultimă generație recomandat este [AVIF](https://jakearchibald.com/2020/avif-has-landed/)."
  },
  "node_modules/lighthouse-stack-packs/packs/octobercms.js | offscreen-images": {
    "message": "Îți recomandăm să instalezi un [plugin de încărcare lentă a imaginilor](https://octobercms.com/plugins?search=lazy) care oferă capacitatea de a amâna imaginile din afara ecranului sau schimbă-ți tema cu una care oferă această funcție. Îți recomandăm [pluginul AMP](https://octobercms.com/plugins?search=Accelerated+Mobile+Pages)."
  },
  "node_modules/lighthouse-stack-packs/packs/octobercms.js | render-blocking-resources": {
    "message": "Există multe pluginuri care ajută la [activarea inline a elementelor critice](https://octobercms.com/plugins?search=css). Acestea pot să întrerupă alte pluginuri, astfel încât trebuie să le testezi în detaliu."
  },
  "node_modules/lighthouse-stack-packs/packs/octobercms.js | server-response-time": {
    "message": "Temele, pluginurile și specificațiile serverului contribuie toate la timpul de răspuns al serverului. Îți recomandăm să găsești o temă mai optimizată, selectând cu atenție un plugin de optimizare și / sau făcând upgrade la server. CMS-ul October le dă dezvoltatorilor posibilitatea de a folosi [`Queues`](https://octobercms.com/docs/services/queues) pentru a amâna procesarea unei activități care durează mult timp, cum ar fi trimiterea unui e-mail. Astfel, solicitările web sunt accelerate semnificativ."
  },
  "node_modules/lighthouse-stack-packs/packs/octobercms.js | total-byte-weight": {
    "message": "Îți recomandăm să afișezi extrase în listele postărilor (de exemplu, folosind un buton `show more`), să reduci numărul de postări afișate pe o anumită pagină web, să împarți postările lungi pe mai multe pagini web sau să folosești un plugin pentru a încărca lent comentariile."
  },
  "node_modules/lighthouse-stack-packs/packs/octobercms.js | unminified-css": {
    "message": "Există multe [pluginuri](https://octobercms.com/plugins?search=css) care pot accelera un site prin concatenarea, minimizarea și comprimarea stilurilor. Folosirea unui proces de versiune pentru a face minimizarea în avans poate accelera dezvoltarea."
  },
  "node_modules/lighthouse-stack-packs/packs/octobercms.js | unminified-javascript": {
    "message": "Există multe [pluginuri](https://octobercms.com/plugins?search=javascript) care pot accelera un site prin concatenarea, minimizarea și comprimarea scripturilor. Folosirea unui proces de versiune pentru a face minimizarea în avans poate accelera dezvoltarea."
  },
  "node_modules/lighthouse-stack-packs/packs/octobercms.js | unused-css-rules": {
    "message": "Îți recomandăm să consulți [pluginurile](https://octobercms.com/plugins) care încarcă CSS nefolosit pe site. Ca să identifici pluginurile care adaugă CSS inutil, rulează [acoperirea codului](https://developers.google.com/web/updates/2017/04/devtools-release-notes#coverage) în Chrome DevTools. Identifică tema / pluginul responsabil din adresa URL a foii de stil. Caută pluginuri care au multe foi de stil cu mult roșu în bara acoperirii codului. Un plugin ar trebui să adauge o foaie de stil numai dacă este într-adevăr folosită în pagina web."
  },
  "node_modules/lighthouse-stack-packs/packs/octobercms.js | unused-javascript": {
    "message": "Îți recomandăm să consulți [pluginurile](https://octobercms.com/plugins?search=javascript) care încarcă JavaScript nefolosit în pagina web. Ca să identifici pluginurile care adaugă JavaScript inutil, rulează [acoperirea codului](https://developers.google.com/web/updates/2017/04/devtools-release-notes#coverage) în Chrome DevTools. Identifică tema / pluginul responsabil din adresa URL a scriptului. Caută pluginuri care au multe scripturi cu mult roșu în bara acoperirii codului. Un plugin ar trebui să adauge un script numai dacă este într-adevăr folosit în pagina web."
  },
  "node_modules/lighthouse-stack-packs/packs/octobercms.js | uses-long-cache-ttl": {
    "message": "Citește despre [împiedicarea solicitărilor de rețea inutile cu ajutorul memoriei cache HTTP](https://web.dev/http-cache/#caching-checklist). Există multe [pluginuri](https://octobercms.com/plugins?search=Caching) care pot fi folosite pentru a accelera stocarea în memoria cache."
  },
  "node_modules/lighthouse-stack-packs/packs/octobercms.js | uses-optimized-images": {
    "message": "Îți recomandăm să folosești un [plugin de optimizare a imaginii](https://octobercms.com/plugins?search=image) pentru a comprima imaginile, păstrând calitatea."
  },
  "node_modules/lighthouse-stack-packs/packs/octobercms.js | uses-responsive-images": {
    "message": "Încarcă imaginile direct în managerul de conținut media pentru a te asigura că sunt disponibile dimensiunile de imagine necesare. Îți recomandăm să folosești [filtrul de redimensionare](https://octobercms.com/docs/markup/filter-resize) sau un [plugin de redimensionare a imaginilor](https://octobercms.com/plugins?search=image) pentru a te asigura că se folosesc dimensiunile de imagine optime."
  },
  "node_modules/lighthouse-stack-packs/packs/octobercms.js | uses-text-compression": {
    "message": "Activează comprimarea textului în configurația serverului web."
  },
  "node_modules/lighthouse-stack-packs/packs/react.js | dom-size": {
    "message": "Folosește o bibliotecă „windowing”, ca `react-window`, pentru a minimaliza numărul de noduri DOM create dacă redai multe elemente repetate pe pagină. [Află mai multe](https://web.dev/virtualize-long-lists-react-window/). În plus, redu redările suplimentare inutile folosind [`shouldComponentUpdate`](https://reactjs.org/docs/optimizing-performance.html#shouldcomponentupdate-in-action), [`PureComponent`](https://reactjs.org/docs/react-api.html#reactpurecomponent) sau [`React.memo`](https://reactjs.org/docs/react-api.html#reactmemo) și [omite efectele](https://reactjs.org/docs/hooks-effect.html#tip-optimizing-performance-by-skipping-effects) doar până când anumite dependențe s-au schimbat dacă folosești hookul `Effect` ca să îmbunătățești performanța la redare."
  },
  "node_modules/lighthouse-stack-packs/packs/react.js | redirects": {
    "message": "Dacă folosești React Router, minimalizează folosirea componentei `<Redirect>` pentru [navigările pe traseu](https://reacttraining.com/react-router/web/api/Redirect)."
  },
  "node_modules/lighthouse-stack-packs/packs/react.js | server-response-time": {
    "message": "Dacă redai componente React pe server, poți folosi `renderToPipeableStream()` sau `renderToStaticNodeStream()` ca să-i permiți clientului să primească și să completeze diferite părți ale codului de markup, nu pe tot deodată. [Află mai multe](https://reactjs.org/docs/react-dom-server.html#renderToPipeableStream)."
  },
  "node_modules/lighthouse-stack-packs/packs/react.js | unminified-css": {
    "message": "Dacă sistemul de versiuni minimalizează automat fișierele CSS, verifică dacă implementezi versiunea de producție a aplicației. Poți face verificarea cu extensia React Developer Tools. [Află mai multe](https://reactjs.org/docs/optimizing-performance.html#use-the-production-build)."
  },
  "node_modules/lighthouse-stack-packs/packs/react.js | unminified-javascript": {
    "message": "Dacă sistemul de versiuni minimalizează automat fișierele JS, verifică dacă implementezi versiunea de producție a aplicației. Poți face verificarea cu extensia React Developer Tools. [Află mai multe](https://reactjs.org/docs/optimizing-performance.html#use-the-production-build)."
  },
  "node_modules/lighthouse-stack-packs/packs/react.js | unused-javascript": {
    "message": "Dacă nu redai pe server, [împarte grupurile JavaScript](https://web.dev/code-splitting-suspense/) cu `React.lazy()`. Altfel, scindează prin cod folosind o bibliotecă terță parte, precum [loadable-components](https://www.smooth-code.com/open-source/loadable-components/docs/getting-started/)."
  },
  "node_modules/lighthouse-stack-packs/packs/react.js | user-timings": {
    "message": "Folosește React DevTools Profiler, care beneficiază de API-ul Profiler pentru a măsura performanța de redare a componentelor. [Află mai multe.](https://reactjs.org/blog/2018/09/10/introducing-the-react-profiler.html)"
  },
  "node_modules/lighthouse-stack-packs/packs/wix.js | efficient-animated-content": {
    "message": "Plasează videoclipuri în `VideoBoxes`, personalizează-le folosind `Video Masks` sau adaugă `Transparent Videos`. [Află mai multe](https://support.wix.com/en/article/wix-video-about-wix-video)."
  },
  "node_modules/lighthouse-stack-packs/packs/wix.js | modern-image-formats": {
    "message": "Încarcă imagini folosind `Wix Media Manager` pentru a te asigura că sunt difuzate automat ca WebP. Găsește [mai multe modalități de optimizare](https://support.wix.com/en/article/site-performance-optimizing-your-media) a conținutului media din site."
  },
  "node_modules/lighthouse-stack-packs/packs/wix.js | render-blocking-resources": {
    "message": "Când [adaugi un cod terță parte](https://support.wix.com/en/article/site-performance-using-third-party-code-on-your-site) în fila `Custom Code` din tabloul de bord al site-ului, asigură-te că acesta este amânat sau încărcat la sfârșitul corpului codului. Dacă este posibil, folosește [integrările](https://support.wix.com/en/article/about-marketing-integrations) Wix pentru a încorpora instrumente de marketing în site. "
  },
  "node_modules/lighthouse-stack-packs/packs/wix.js | server-response-time": {
    "message": "Wix folosește CDN-uri și stocarea în memoria cache pentru a oferi cât mai rapid răspunsuri pentru majoritatea vizitatorilor. Îți recomandăm să [activezi manual stocarea în memoria cache](https://support.wix.com/en/article/site-performance-caching-pages-to-optimize-loading-speed) pentru site, mai ales dacă folosești `Velo`."
  },
  "node_modules/lighthouse-stack-packs/packs/wix.js | unused-javascript": {
    "message": "Examinează codul terță parte pe care l-ai adăugat în site în fila `Custom Code` din tabloul de bord al site-ului și păstrează numai serviciile necesare pentru site. [Află mai multe](https://support.wix.com/en/article/site-performance-removing-unused-javascript)."
  },
  "node_modules/lighthouse-stack-packs/packs/wordpress.js | efficient-animated-content": {
    "message": "Îți recomandăm să încarci GIF-ul într-un serviciu care îl va pune la dispoziție pentru încorporare ca videoclip HTML5."
  },
  "node_modules/lighthouse-stack-packs/packs/wordpress.js | modern-image-formats": {
    "message": "Îți recomandăm să folosești pluginul [Performance Lab](https://wordpress.org/plugins/performance-lab/) pentru a face automat conversia imaginilor JPEG încărcate în WebP, dacă este acceptat."
  },
  "node_modules/lighthouse-stack-packs/packs/wordpress.js | offscreen-images": {
    "message": "Instalează un [plugin WordPress de încărcare lentă](https://wordpress.org/plugins/search/lazy+load/) care oferă capacitatea de a amâna imaginile din afara ecranului sau schimbă-ți tema cu una care oferă acea funcție. Îți recomandăm [pluginul AMP](https://wordpress.org/plugins/amp/)."
  },
  "node_modules/lighthouse-stack-packs/packs/wordpress.js | render-blocking-resources": {
    "message": "Există o serie de pluginuri Wordpress care te pot ajuta să [activezi inline elementele critice](https://wordpress.org/plugins/search/critical+css/) sau să [amâni resurse mai puțin importante](https://wordpress.org/plugins/search/defer+css+javascript/). Atenție, optimizările oferite de aceste pluginuri pot să întrerupă funcțiile temei sau pluginurilor tale, astfel încât este posibil să trebuiască să modifici codul."
  },
  "node_modules/lighthouse-stack-packs/packs/wordpress.js | server-response-time": {
    "message": "Temele, pluginurile și specificațiile serverului contribuie toate la timpul de răspuns al serverului. Îți recomandăm să găsești o temă mai optimizată, selectând cu atenție un plugin de optimizare și/sau făcând upgrade la server."
  },
  "node_modules/lighthouse-stack-packs/packs/wordpress.js | total-byte-weight": {
    "message": "Îți recomandăm să afișezi extrase în listele postărilor tale (de exemplu, prin intermediul filei Mai multe), reducând numărul de postări afișate pe o anumită pagină, împărțind postările lungi pe mai multe pagini sau folosind un plugin pentru a încărca lent comentariile."
  },
  "node_modules/lighthouse-stack-packs/packs/wordpress.js | unminified-css": {
    "message": "Mai multe [pluginuri WordPress](https://wordpress.org/plugins/search/minify+css/) îți pot accelera site-ul prin concatenarea, minimizarea și comprimarea stilurilor. Ai putea să folosești și un proces de design pentru a face minimizarea în avans, dacă este posibil."
  },
  "node_modules/lighthouse-stack-packs/packs/wordpress.js | unminified-javascript": {
    "message": "Mai multe [pluginuri WordPress](https://wordpress.org/plugins/search/minify+javascript/) îți pot accelera site-ul prin concatenarea, minimizarea și comprimarea scripturilor. Ai putea să folosești și un proces de design pentru a face minimizarea în avans, dacă este posibil."
  },
  "node_modules/lighthouse-stack-packs/packs/wordpress.js | unused-css-rules": {
    "message": "Îți recomandăm să reduci sau să schimbi numărul de [pluginuri WordPress](https://wordpress.org/plugins/) care încarcă CSS nefolosit în pagină. Ca să identifici pluginurile care adaugă conținut CSS neesențial, încearcă să rulezi [acoperirea codului](https://developer.chrome.com/docs/devtools/coverage/) în Chrome DevTools. Poți identifica tema/pluginul responsabil din adresa URL a foii de stil. Caută pluginuri care au multe foi de stil în listă cu mult roșu în bara acoperirii codului. Un plugin ar trebui să pună în coadă o foaie de stil numai dacă este într-adevăr folosită în pagină."
  },
  "node_modules/lighthouse-stack-packs/packs/wordpress.js | unused-javascript": {
    "message": "Îți recomandăm să reduci sau să schimbi numărul de [pluginuri WordPress](https://wordpress.org/plugins/) care încarcă JavaScript nefolosit în pagină. Ca să identifici pluginurile care adaugă conținut JS neesențial, încearcă să rulezi [acoperirea codului](https://developer.chrome.com/docs/devtools/coverage/) în Chrome DevTools. Poți identifica tema/pluginul responsabil din adresa URL a scriptului. Caută pluginuri care au multe scripturi în listă cu mult roșu în bara acoperirii codului. Un plugin ar trebui să pună în coadă un script numai dacă este într-adevăr folosit în pagină."
  },
  "node_modules/lighthouse-stack-packs/packs/wordpress.js | uses-long-cache-ttl": {
    "message": "Citește despre [stocarea în memoria cache a browserului în WordPress](https://wordpress.org/support/article/optimization/#browser-caching)."
  },
  "node_modules/lighthouse-stack-packs/packs/wordpress.js | uses-optimized-images": {
    "message": "Îți recomandăm să folosești un [plugin WordPress de optimizare a imaginii](https://wordpress.org/plugins/search/optimize+images/) care comprimă imaginile, păstrând calitatea."
  },
  "node_modules/lighthouse-stack-packs/packs/wordpress.js | uses-responsive-images": {
    "message": "Încarcă imaginile direct prin [biblioteca de media](https://wordpress.org/support/article/media-library-screen/) pentru a te asigura că sunt disponibile dimensiunile de imagine necesare, apoi inserează-le din biblioteca de media sau folosește widgetul de imagine pentru a te asigura că se folosesc dimensiunile de imagine optime (inclusiv cele pentru punctele de întrerupere adaptabile). Evită să folosești imagini `Full Size`, cu excepția cazului în care dimensiunile sunt adecvate pentru utilizare. [Află mai multe](https://wordpress.org/support/article/inserting-images-into-posts-and-pages/)."
  },
  "node_modules/lighthouse-stack-packs/packs/wordpress.js | uses-text-compression": {
    "message": "Poți activa comprimarea textului în configurarea serverului web."
  },
  "node_modules/lighthouse-stack-packs/packs/wp-rocket.js | modern-image-formats": {
    "message": "Activează Imagify din fila Optimizarea imaginilor din WP Rocket pentru a converti imaginile în WebP."
  },
  "node_modules/lighthouse-stack-packs/packs/wp-rocket.js | offscreen-images": {
    "message": "Activează [LazyLoad](https://docs.wp-rocket.me/article/1141-lazyload-for-images) în WP Rocket pentru a remedia această recomandare. Această funcție întârzie încărcarea imaginilor până când vizitatorul derulează în jos pagina și trebuie să le vadă."
  },
  "node_modules/lighthouse-stack-packs/packs/wp-rocket.js | render-blocking-resources": {
    "message": "Activează [Elimină CSS nefolosit](https://docs.wp-rocket.me/article/1529-remove-unused-css) și [Încărcare JavaScript amânată](https://docs.wp-rocket.me/article/1265-load-javascript-deferred) în WP Rocket pentru a remedia această recomandare. Aceste funcții vor optimiza fișierele CSS și JavaScript, astfel încât să nu blocheze redarea paginii."
  },
  "node_modules/lighthouse-stack-packs/packs/wp-rocket.js | unminified-css": {
    "message": "Pentru a remedia această problemă, activează [Minimizează fișierele CSS](https://docs.wp-rocket.me/article/1350-css-minify-combine) în WP Rocket. Toate spațiile și comentariile din fișierele CSS ale site-ului se vor elimina pentru ca dimensiunea fișierului să fie mai scurtă și mai rapidă."
  },
  "node_modules/lighthouse-stack-packs/packs/wp-rocket.js | unminified-javascript": {
    "message": "Pentru a remedia această problemă, activează [Minimizează fișierele JavaScript](https://docs.wp-rocket.me/article/1351-javascript-minify-combine) în WP Rocket. Spațiile și comentariile goale se vor elimina din fișierele JavaScript pentru a le face mai mici și mai rapide."
  },
  "node_modules/lighthouse-stack-packs/packs/wp-rocket.js | unused-css-rules": {
    "message": "Pentru a remedia această problemă, activează [Elimină CSS nefolosit](https://docs.wp-rocket.me/article/1529-remove-unused-css) din WP Rocket. Aceasta reduce dimensiunea paginii, eliminând tot limbajul CSS și foile de stil care nu sunt folosite, păstrând numai limbajul CSS folosit pentru fiecare pagină."
  },
  "node_modules/lighthouse-stack-packs/packs/wp-rocket.js | unused-javascript": {
    "message": "Pentru a remedia această problemă, activează [Întârzierea executării JavaScript](https://docs.wp-rocket.me/article/1349-delay-javascript-execution) în WP Rocket. Aceasta va îmbunătăți încărcarea paginii prin întârzierea executării scripturilor până la interacțiunea cu utilizatorul. Dacă site-ul are iframe-uri, poți să folosești și [LazyLoad pentru iframe-uri și videoclipuri](https://docs.wp-rocket.me/article/1674-lazyload-for-iframes-and-videos) de la WP Rocket și [să înlocuiești iframe-ul YouTube cu imaginea de previzualizare](https://docs.wp-rocket.me/article/1488-replace-youtube-iframe-with-preview-image)."
  },
  "node_modules/lighthouse-stack-packs/packs/wp-rocket.js | uses-optimized-images": {
    "message": "Activează Imagify din fila Optimizarea imaginilor din WP Rocket și rulează Optimizarea în bloc pentru a comprima imaginile."
  },
  "node_modules/lighthouse-stack-packs/packs/wp-rocket.js | uses-rel-preconnect": {
    "message": "Folosește [Preia în avans solicitările DNS](https://docs.wp-rocket.me/article/1302-prefetch-dns-requests) în WP Rocket pentru a adăuga dns-preFetch și a accelera conexiunea cu domeniile externe. În plus, WP Rocket adaugă automat preconnect la [domeniul Google Fonts](https://docs.wp-rocket.me/article/1312-optimize-google-fonts) și toate CNAME-urile adăugate prin funcția [Activează CDN](https://docs.wp-rocket.me/article/42-using-wp-rocket-with-a-cdn)."
  },
  "node_modules/lighthouse-stack-packs/packs/wp-rocket.js | uses-rel-preload": {
    "message": "Pentru a remedia această problemă privind fonturile, activează [Elimină CSS nefolosit](https://docs.wp-rocket.me/article/1529-remove-unused-css) din WP Rocket. Fonturile critice de pe site vor fi preîncărcate cu prioritate."
  },
  "report/renderer/report-utils.js | calculatorLink": {
    "message": "Accesează calculatorul."
  },
  "report/renderer/report-utils.js | collapseView": {
    "message": "Restrânge vizualizarea"
  },
  "report/renderer/report-utils.js | crcInitialNavigation": {
    "message": "Navigare inițială"
  },
  "report/renderer/report-utils.js | crcLongestDurationLabel": {
    "message": "Latența maximă a căii critice:"
  },
  "report/renderer/report-utils.js | dropdownCopyJSON": {
    "message": "Copiază JSON"
  },
  "report/renderer/report-utils.js | dropdownDarkTheme": {
    "message": "Activează/dezactivează Tema întunecată"
  },
  "report/renderer/report-utils.js | dropdownPrintExpanded": {
    "message": "Printează în formă extinsă"
  },
  "report/renderer/report-utils.js | dropdownPrintSummary": {
    "message": "Rezumatul printării"
  },
  "report/renderer/report-utils.js | dropdownSaveGist": {
    "message": "Salvează ca Gist"
  },
  "report/renderer/report-utils.js | dropdownSaveHTML": {
    "message": "Salvează ca HTML"
  },
  "report/renderer/report-utils.js | dropdownSaveJSON": {
    "message": "Salvează ca JSON"
  },
  "report/renderer/report-utils.js | dropdownViewUnthrottledTrace": {
    "message": "Vezi urma inițială"
  },
  "report/renderer/report-utils.js | dropdownViewer": {
    "message": "Deschide în vizualizator"
  },
  "report/renderer/report-utils.js | errorLabel": {
    "message": "Eroare!"
  },
  "report/renderer/report-utils.js | errorMissingAuditInfo": {
    "message": "Eroare de raport: nu există informații de auditare"
  },
  "report/renderer/report-utils.js | expandView": {
    "message": "Extinde vizualizarea"
  },
  "report/renderer/report-utils.js | firstPartyChipLabel": {
    "message": "Prima parte"
  },
  "report/renderer/report-utils.js | footerIssue": {
    "message": "Raportează o problemă"
  },
  "report/renderer/report-utils.js | hide": {
    "message": "Ascunde"
  },
  "report/renderer/report-utils.js | labDataTitle": {
    "message": "Datele testului"
  },
  "report/renderer/report-utils.js | lsPerformanceCategoryDescription": {
    "message": "Analiza în [Lighthouse](https://developers.google.com/web/tools/lighthouse/) a paginii actuale cu o rețea mobilă simulată. Valorile sunt estimate și pot varia."
  },
  "report/renderer/report-utils.js | manualAuditsGroupTitle": {
    "message": "Elemente suplimentare de verificat manual"
  },
  "report/renderer/report-utils.js | notApplicableAuditsGroupTitle": {
    "message": "Nu se aplică"
  },
  "report/renderer/report-utils.js | openInANewTabTooltip": {
    "message": "Deschide într-o filă nouă"
  },
  "report/renderer/report-utils.js | opportunityResourceColumnLabel": {
    "message": "Oportunitate"
  },
  "report/renderer/report-utils.js | opportunitySavingsColumnLabel": {
    "message": "Economii estimate"
  },
  "report/renderer/report-utils.js | passedAuditsGroupTitle": {
    "message": "Auditări trecute"
  },
  "report/renderer/report-utils.js | runtimeAnalysisWindow": {
    "message": "Încărcarea inițială a paginii"
  },
  "report/renderer/report-utils.js | runtimeCustom": {
    "message": "Limitare personalizată"
  },
  "report/renderer/report-utils.js | runtimeDesktopEmulation": {
    "message": "Computer simulat"
  },
  "report/renderer/report-utils.js | runtimeMobileEmulation": {
    "message": "Moto G Power simulat"
  },
  "report/renderer/report-utils.js | runtimeNoEmulation": {
    "message": "Fără simulare"
  },
  "report/renderer/report-utils.js | runtimeSettingsAxeVersion": {
    "message": "Versiunea Axe"
  },
  "report/renderer/report-utils.js | runtimeSettingsBenchmark": {
    "message": "Putere CPU/memorie nelimitată"
  },
  "report/renderer/report-utils.js | runtimeSettingsCPUThrottling": {
    "message": "Limitarea CPU"
  },
  "report/renderer/report-utils.js | runtimeSettingsDevice": {
    "message": "Dispozitiv"
  },
  "report/renderer/report-utils.js | runtimeSettingsNetworkThrottling": {
    "message": "Limitarea rețelei"
  },
  "report/renderer/report-utils.js | runtimeSettingsScreenEmulation": {
    "message": "Simularea ecranului"
  },
  "report/renderer/report-utils.js | runtimeSettingsUANetwork": {
    "message": "User Agent (rețea)"
  },
  "report/renderer/report-utils.js | runtimeSingleLoad": {
    "message": "O singură încărcare a paginii"
  },
  "report/renderer/report-utils.js | runtimeSingleLoadTooltip": {
    "message": "Datele se preiau dintr-o singură încărcare a paginii, spre deosebire de datele de pe teren care rezumă mai multe sesiuni."
  },
  "report/renderer/report-utils.js | runtimeSlow4g": {
    "message": "Limitare 4G lentă"
  },
  "report/renderer/report-utils.js | runtimeUnknown": {
    "message": "Necunoscută"
  },
  "report/renderer/report-utils.js | show": {
    "message": "Afișează"
  },
  "report/renderer/report-utils.js | showRelevantAudits": {
    "message": "Vezi audituri relevante pentru:"
  },
  "report/renderer/report-utils.js | snippetCollapseButtonLabel": {
    "message": "Restrânge fragmentul"
  },
  "report/renderer/report-utils.js | snippetExpandButtonLabel": {
    "message": "Extinde fragmentul"
  },
  "report/renderer/report-utils.js | thirdPartyResourcesLabel": {
    "message": "Afișează resursele terță parte"
  },
  "report/renderer/report-utils.js | throttlingProvided": {
    "message": "Oferită de mediu"
  },
  "report/renderer/report-utils.js | toplevelWarningsMessage": {
    "message": "Au apărut probleme care au afectat această rulare Lighthouse:"
  },
  "report/renderer/report-utils.js | unattributable": {
    "message": "Nu se poate atribui"
  },
  "report/renderer/report-utils.js | varianceDisclaimer": {
    "message": "Valorile sunt estimate și pot varia. [Scorul de performanță este calculat](https://developer.chrome.com/docs/lighthouse/performance/performance-scoring/) direct folosind aceste valori."
  },
  "report/renderer/report-utils.js | viewTraceLabel": {
    "message": "Vezi urma"
  },
  "report/renderer/report-utils.js | viewTreemapLabel": {
    "message": "Afișează Treemap"
  },
  "report/renderer/report-utils.js | warningAuditsGroupTitle": {
    "message": "Auditări trecute, dar cu avertismente"
  },
  "report/renderer/report-utils.js | warningHeader": {
    "message": "Avertismente: "
  },
  "treemap/app/src/util.js | allLabel": {
    "message": "Toate"
  },
  "treemap/app/src/util.js | allScriptsDropdownLabel": {
    "message": "Toate scripturile"
  },
  "treemap/app/src/util.js | coverageColumnName": {
    "message": "Acoperire"
  },
  "treemap/app/src/util.js | duplicateModulesLabel": {
    "message": "Module dublate"
  },
  "treemap/app/src/util.js | resourceBytesLabel": {
    "message": "Byți resursă"
  },
  "treemap/app/src/util.js | tableColumnName": {
    "message": "Nume"
  },
  "treemap/app/src/util.js | toggleTableButtonLabel": {
    "message": "Activează / dezactivează tabelul"
  },
  "treemap/app/src/util.js | unusedBytesLabel": {
    "message": "Byți nefolosiți"
  }
}<|MERGE_RESOLUTION|>--- conflicted
+++ resolved
@@ -989,8 +989,6 @@
   "core/audits/image-size-responsive.js | title": {
     "message": "Difuzează imagini cu rezoluția corectă"
   },
-<<<<<<< HEAD
-=======
   "core/audits/installable-manifest.js | already-installed": {
     "message": "Aplicația este deja instalată"
   },
@@ -1087,7 +1085,6 @@
   "core/audits/installable-manifest.js | warn-not-offline-capable": {
     "message": "Pagina nu funcționează offline. Pagina nu va fi considerată instalabilă după lansarea versiunii stabile Chrome 93, în august 2021."
   },
->>>>>>> 772c8f71
   "core/audits/is-on-https.js | allowed": {
     "message": "Permisă"
   },
