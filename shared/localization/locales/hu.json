{
  "core/audits/accessibility/accesskeys.js | description": {
    "message": "A hozzáférési kulcsok segítségével a felhasználók gyorsan fókuszálhatnak az oldal adott részére. A megfelelő navigáció érdekében az összes hozzáférési kulcsnak egyedinek kell lennie. [További információ a hozzáférési kulcsokról](https://dequeuniversity.com/rules/axe/4.8/accesskeys)."
  },
  "core/audits/accessibility/accesskeys.js | failureTitle": {
    "message": "A(z) `[accesskey]` értékek nem egyediek"
  },
  "core/audits/accessibility/accesskeys.js | title": {
    "message": "A következő értékek egyediek: `[accesskey]`"
  },
  "core/audits/accessibility/aria-allowed-attr.js | description": {
    "message": "Minden egyes ARIA `role` szerepkör `aria-*` attribútumok konkrét részhalmazát támogatja. A hibás párosításuk érvényteleníti az `aria-*` attribútumokat. [További információ az ARIA-attribútumok és szerepkörük megfeleltetéséről](https://dequeuniversity.com/rules/axe/4.8/aria-allowed-attr)."
  },
  "core/audits/accessibility/aria-allowed-attr.js | failureTitle": {
    "message": "Bizonyos `[aria-*]` attribútumok nem felelnek meg szerepkörüknek"
  },
  "core/audits/accessibility/aria-allowed-attr.js | title": {
    "message": "A(z) `[aria-*]` attribútumok megfelelnek szerepüknek"
  },
  "core/audits/accessibility/aria-allowed-role.js | description": {
    "message": "Az ARIA `role` elemek lehetővé teszik a segítő technológiák számára, hogy megismerjék a weboldalon található egyes elemek szerepét. Ha a(z) `role` értékeket hibásan írja be, nem létező ARIA `role` értékeket vagy absztrakt szerepköröket használ, akkor a rendszer nem közli az elem célját a segítő technológiák felhasználóival. [További információ az ARIA-szerepkörökről](https://dequeuniversity.com/rules/axe/4.8/aria-allowed-roles)."
  },
  "core/audits/accessibility/aria-allowed-role.js | failureTitle": {
    "message": "A(z) `role=\"\"` elemhez rendelt értékek nem érvényes ARIA-szerepek."
  },
  "core/audits/accessibility/aria-allowed-role.js | title": {
    "message": "A(z) `role=\"\"` elemhez hozzárendelt értékek érvényes ARIA-szerepek."
  },
  "core/audits/accessibility/aria-command-name.js | description": {
    "message": "Ha valamelyik elem nem rendelkezik kisegítő névvel, a képernyőolvasók általános néven olvassák fel, ami használhatatlan a képernyőolvasóra hagyatkozó felhasználók számára. [További információ a parancselemek hozzáférhetőbbé tételéről](https://dequeuniversity.com/rules/axe/4.8/aria-command-name)."
  },
  "core/audits/accessibility/aria-command-name.js | failureTitle": {
    "message": "A(z) `button`, `link` és `menuitem` elemek nem rendelkeznek akadálymentes névvel."
  },
  "core/audits/accessibility/aria-command-name.js | title": {
    "message": "A(z) `button`, `link` és `menuitem` elemek akadálymentes névvel rendelkeznek"
  },
  "core/audits/accessibility/aria-dialog-name.js | description": {
    "message": "A kisegítő nevekkel nem rendelkező ARIA-párbeszédelemek megakadályozhatják, hogy a képernyőolvasót használók felismerjék ezeknek az elemeknek a célját. [További információ az ARIA-párbeszédelemek hozzáférhetőbbé tételéről](https://dequeuniversity.com/rules/axe/4.8/aria-dialog-name)."
  },
  "core/audits/accessibility/aria-dialog-name.js | failureTitle": {
    "message": "A(z) `role=\"dialog\"` vagy `role=\"alertdialog\"` attribútummal rendelkező elemeknek nincs kisegítő neve."
  },
  "core/audits/accessibility/aria-dialog-name.js | title": {
    "message": "A(z) `role=\"dialog\"` vagy `role=\"alertdialog\"` attribútummal rendelkező elemeknek van kisegítő neve."
  },
  "core/audits/accessibility/aria-hidden-body.js | description": {
    "message": "A segítő technológiák (például a képernyőolvasók) nem működnek konzisztensen, ha az `aria-hidden=\"true\"` be van állítva a dokumentum `<body>` elemében. [További információ arról, hogy milyen hatással van az `aria-hidden` a dokumentum törzsére](https://dequeuniversity.com/rules/axe/4.8/aria-hidden-body)."
  },
  "core/audits/accessibility/aria-hidden-body.js | failureTitle": {
    "message": "A(z) `[aria-hidden=\"true\"]` megtalálható a dokumentum `<body>` elemében"
  },
  "core/audits/accessibility/aria-hidden-body.js | title": {
    "message": "A(z) `[aria-hidden=\"true\"]` nem található meg a dokumentum `<body>` elemében"
  },
  "core/audits/accessibility/aria-hidden-focus.js | description": {
    "message": "Egy `[aria-hidden=\"true\"]` elemen belüli fókuszálható leszármazottak megakadályozzák azt, hogy a segítő technológiák (például a képernyőolvasók) felhasználói hozzáférhessenek az érintett interaktív elemekhez. [További információ arról, hogy az `aria-hidden` hogyan befolyásolja a fókuszálható elemeket](https://dequeuniversity.com/rules/axe/4.8/aria-hidden-focus)."
  },
  "core/audits/accessibility/aria-hidden-focus.js | failureTitle": {
    "message": "A(z) `[aria-hidden=\"true\"]` elemek fókuszálható utódelemeket tartalmaznak"
  },
  "core/audits/accessibility/aria-hidden-focus.js | title": {
    "message": "A(z) `[aria-hidden=\"true\"]` elemek nem tartalmaznak fókuszálható utódelemeket"
  },
  "core/audits/accessibility/aria-input-field-name.js | description": {
    "message": "Ha valamelyik beviteli mező nem rendelkezik kisegítő névvel, a képernyőolvasók általános néven olvassák fel, ami használhatatlan a képernyőolvasóra hagyatkozó felhasználók számára. [További információ a beviteli mező címkéiről](https://dequeuniversity.com/rules/axe/4.8/aria-input-field-name)."
  },
  "core/audits/accessibility/aria-input-field-name.js | failureTitle": {
    "message": "Egyes ARIA beviteli mezők nem rendelkeznek akadálymentes névvel"
  },
  "core/audits/accessibility/aria-input-field-name.js | title": {
    "message": "Az ARIA beviteli mezők akadálymentes névvel rendelkeznek"
  },
  "core/audits/accessibility/aria-meter-name.js | description": {
    "message": "Ha egy számláló elem nem rendelkezik kisegítő névvel, a képernyőolvasók általános néven olvassák fel, ami használhatatlan a képernyőolvasóra hagyatkozó felhasználók számára. [További információ a(z) `meter` elemek elnevezéséről](https://dequeuniversity.com/rules/axe/4.8/aria-meter-name)."
  },
  "core/audits/accessibility/aria-meter-name.js | failureTitle": {
    "message": "A(z) `meter` ARIA-elemek nem rendelkeznek akadálymentes névvel."
  },
  "core/audits/accessibility/aria-meter-name.js | title": {
    "message": "A(z) `meter` ARIA-elemek akadálymentes névvel rendelkeznek"
  },
  "core/audits/accessibility/aria-progressbar-name.js | description": {
    "message": "Ha egy `progressbar` elem nem rendelkezik kisegítő névvel, a képernyőolvasók általános néven olvassák fel, ami használhatatlan a képernyőolvasóra hagyatkozó felhasználók számára. [További információ a `progressbar` elemek címkézéséről](https://dequeuniversity.com/rules/axe/4.8/aria-progressbar-name)."
  },
  "core/audits/accessibility/aria-progressbar-name.js | failureTitle": {
    "message": "A(z) `progressbar` ARIA-elemek nem rendelkeznek akadálymentes névvel."
  },
  "core/audits/accessibility/aria-progressbar-name.js | title": {
    "message": "A(z) `progressbar` ARIA-elemek akadálymentes névvel rendelkeznek"
  },
  "core/audits/accessibility/aria-required-attr.js | description": {
    "message": "Bizonyos ARIA-szerepkörök kötelező attribútumokkal rendelkeznek, amelyek az elem állapotát írják le a képernyőolvasók számára. [További információ a szerepkörökről és a kötelező attribútumokról](https://dequeuniversity.com/rules/axe/4.8/aria-required-attr)."
  },
  "core/audits/accessibility/aria-required-attr.js | failureTitle": {
    "message": "A(z) `[role]` elemek nem rendelkeznek minden szükséges `[aria-*]` attribútummal"
  },
  "core/audits/accessibility/aria-required-attr.js | title": {
    "message": "A(z) `[role]` attribútumok minden szükséges `[aria-*]` attribútummal rendelkeznek"
  },
  "core/audits/accessibility/aria-required-children.js | description": {
    "message": "Bizonyos fölérendelt ARIA-szerepköröknek meghatározott alárendelt szerepköröket kell tartalmazniuk, hogy megfelelően teljesíthessék a kívánt kisegítő funkciójukat. [További információ a szerepkörökről és a kötelező alárendelt elemekről](https://dequeuniversity.com/rules/axe/4.8/aria-required-children)."
  },
  "core/audits/accessibility/aria-required-children.js | failureTitle": {
    "message": "Olyan ARIA `[role]` attribútummal rendelkező elemekből, melyek gyermekelemeiben kell lennie adott `[role]` attribútumnak, hiányzik ezeknek a kötelező gyermekelemeknek mindegyike vagy némelyike."
  },
  "core/audits/accessibility/aria-required-children.js | title": {
    "message": "Olyan ARIA `[role]` attribútummal rendelkező elemekben, melyek gyermekelemeiben kell lennie adott `[role]` attribútumnak, megvan a kötelező gyermekelemek mindegyike."
  },
  "core/audits/accessibility/aria-required-parent.js | description": {
    "message": "Bizonyos alárendelt ARIA-szerepköröket meghatározott fölérendelt szerepköröknek kell tartalmazniuk, hogy megfelelően teljesíthessék a kívánt kisegítő funkciójukat. [További információ az ARIA-szerepkörökről és a szükséges fölérendelt elemről](https://dequeuniversity.com/rules/axe/4.8/aria-required-parent)."
  },
  "core/audits/accessibility/aria-required-parent.js | failureTitle": {
    "message": "A(z) `[role]` elemek nem a megfelelő szülőelemben vannak"
  },
  "core/audits/accessibility/aria-required-parent.js | title": {
    "message": "A(z) `[role]` elemek a megfelelő szülőelemben vannak"
  },
  "core/audits/accessibility/aria-roles.js | description": {
    "message": "Az ARIA-szerepköröknek érvényes értékekkel kell rendelkezniük, hogy megfelelően teljesíthessék a kívánt kisegítő funkciójukat. [További információ az érvényes ARIA-szerepkörökről](https://dequeuniversity.com/rules/axe/4.8/aria-roles)."
  },
  "core/audits/accessibility/aria-roles.js | failureTitle": {
    "message": "A(z) `[role]` értékek nem érvényesek"
  },
  "core/audits/accessibility/aria-roles.js | title": {
    "message": "A(z) `[role]` értékek érvényesek"
  },
  "core/audits/accessibility/aria-text.js | description": {
    "message": "Ha egy jelöléssel felosztott szövegcsomópont köré adja hozzá a(z) `role=text` attribútumot, akkor a VoiceOver képes lesz egyetlen kifejezésként kezelni, de az elem fókuszálható leszármazottai nem lesznek felolvasva. [További információ a(z) `role=text` attribútumról](https://dequeuniversity.com/rules/axe/4.8/aria-text)."
  },
  "core/audits/accessibility/aria-text.js | failureTitle": {
    "message": "A(z) `role=text` attribútummal rendelkező elemek fókuszálható leszármazottakat tartalmaznak."
  },
  "core/audits/accessibility/aria-text.js | title": {
    "message": "A(z) `role=text` attribútummal rendelkező elemek nem tartalmaznak fókuszálható leszármazottakat."
  },
  "core/audits/accessibility/aria-toggle-field-name.js | description": {
    "message": "Ha valamelyik kapcsolómező nem rendelkezik kisegítő névvel, a képernyőolvasók általános néven olvassák fel, ami használhatatlan a képernyőolvasóra hagyatkozó felhasználók számára. [További információ a mezők közötti váltásról](https://dequeuniversity.com/rules/axe/4.8/aria-toggle-field-name)."
  },
  "core/audits/accessibility/aria-toggle-field-name.js | failureTitle": {
    "message": "Egyes ARIA-kapcsolómezők nem rendelkeznek akadálymentes névvel"
  },
  "core/audits/accessibility/aria-toggle-field-name.js | title": {
    "message": "Az ARIA-kapcsolómezők akadálymentes névvel rendelkeznek"
  },
  "core/audits/accessibility/aria-tooltip-name.js | description": {
    "message": "Ha valamelyik elemleírási elem nem rendelkezik kisegítő névvel, a képernyőolvasók általános néven olvassák fel, ami használhatatlan a képernyőolvasóra hagyatkozó felhasználók számára. [További információ a(z) `tooltip` elemek elnevezéséről](https://dequeuniversity.com/rules/axe/4.8/aria-tooltip-name)."
  },
  "core/audits/accessibility/aria-tooltip-name.js | failureTitle": {
    "message": "A(z) `tooltip` ARIA-elemek nem rendelkeznek akadálymentes névvel."
  },
  "core/audits/accessibility/aria-tooltip-name.js | title": {
    "message": "A(z) `tooltip` ARIA-elemek akadálymentes névvel rendelkeznek"
  },
  "core/audits/accessibility/aria-treeitem-name.js | description": {
    "message": "Ha egy `treeitem` elem nem rendelkezik kisegítő névvel, a képernyőolvasók általános néven olvassák fel, ami használhatatlan a képernyőolvasóra hagyatkozó felhasználók számára. [További információ a `treeitem`-elemek címkézéséről](https://dequeuniversity.com/rules/axe/4.8/aria-treeitem-name)."
  },
  "core/audits/accessibility/aria-treeitem-name.js | failureTitle": {
    "message": "A(z) `treeitem` ARIA-elemek nem rendelkeznek akadálymentes névvel."
  },
  "core/audits/accessibility/aria-treeitem-name.js | title": {
    "message": "A(z) `treeitem` ARIA-elemek akadálymentes névvel rendelkeznek"
  },
  "core/audits/accessibility/aria-valid-attr-value.js | description": {
    "message": "A segítő technológiák (például a képernyőolvasók) nem tudják értelmezni az érvénytelen értékkel rendelkező ARIA-attribútumokat. [További információ az ARIA-attribútumok érvényes értékeiről](https://dequeuniversity.com/rules/axe/4.8/aria-valid-attr-value)."
  },
  "core/audits/accessibility/aria-valid-attr-value.js | failureTitle": {
    "message": "A(z) `[aria-*]` attribútumoknak nincs érvényes értékük"
  },
  "core/audits/accessibility/aria-valid-attr-value.js | title": {
    "message": "A(z) `[aria-*]` attribútumok érvényes értékkel rendelkeznek"
  },
  "core/audits/accessibility/aria-valid-attr.js | description": {
    "message": "A segítő technológiák (például a képernyőolvasók) nem tudják értelmezni az érvénytelen névvel rendelkező ARIA-attribútumokat. [További információ az érvényes ARIA-attribútumokról](https://dequeuniversity.com/rules/axe/4.8/aria-valid-attr)."
  },
  "core/audits/accessibility/aria-valid-attr.js | failureTitle": {
    "message": "A(z) `[aria-*]` attribútumok nem érvényesek vagy elgépelést tartalmaznak"
  },
  "core/audits/accessibility/aria-valid-attr.js | title": {
    "message": "A(z) `[aria-*]` attribútumok érvényesek és nincsenek elgépelve"
  },
  "core/audits/accessibility/axe-audit.js | failingElementsHeader": {
    "message": "Hibás elemek"
  },
  "core/audits/accessibility/button-name.js | description": {
    "message": "Ha valamelyik gomb nem rendelkezik kisegítő névvel, a képernyőolvasók „gomb” néven olvassák fel, ami nem igazán hasznos a képernyőolvasóra hagyatkozó felhasználók számára. [További információ a gombok hozzáférhetőbbé tételéről](https://dequeuniversity.com/rules/axe/4.8/button-name)."
  },
  "core/audits/accessibility/button-name.js | failureTitle": {
    "message": "Bizonyos gombok nem rendelkeznek hozzáférhető névvel"
  },
  "core/audits/accessibility/button-name.js | title": {
    "message": "A gombok rendelkeznek kisegítő névvel"
  },
  "core/audits/accessibility/bypass.js | description": {
    "message": "Az ismétlődő tartalmakat megkerülő módszerek megvalósításával a billentyűzetet használók hatékonyabban navigálhatnak az oldalon. [További információ a letiltások megkerüléséről](https://dequeuniversity.com/rules/axe/4.8/bypass)."
  },
  "core/audits/accessibility/bypass.js | failureTitle": {
    "message": "Az oldal nem tartalmaz címsort, átugró linket vagy igazodásipont-régiót"
  },
  "core/audits/accessibility/bypass.js | title": {
    "message": "Az oldal címsort, átugró linket vagy igazodásipont-régiót tartalmaz"
  },
  "core/audits/accessibility/color-contrast.js | description": {
    "message": "Az alacsony kontrasztú szöveg sokak számára nehezen vagy egyáltalán nem olvasható. [További információ a megfelelő színkontraszt megadásáról](https://dequeuniversity.com/rules/axe/4.8/color-contrast)."
  },
  "core/audits/accessibility/color-contrast.js | failureTitle": {
    "message": "Nem megfelelő a háttér- és előtérszínek közötti kontrasztarány."
  },
  "core/audits/accessibility/color-contrast.js | title": {
    "message": "Megfelelő a háttér- és előtérszínek közötti kontrasztarány"
  },
  "core/audits/accessibility/definition-list.js | description": {
    "message": "Ha nem megfelelő a definíciós listák jelölése, a képernyőolvasók zavaros vagy pontatlan szöveget generálhatnak. [További információ a definíciós listák helyes strukturálásáról](https://dequeuniversity.com/rules/axe/4.8/definition-list)."
  },
  "core/audits/accessibility/definition-list.js | failureTitle": {
    "message": "A `<dl>` elemek nem csak megfelelően rendezett `<dt>` és `<dd>` csoportokat, illetve `<script>`, `<template>` vagy `<div>` elemeket tartalmaznak."
  },
  "core/audits/accessibility/definition-list.js | title": {
    "message": "A `<dl>` elemek csak megfelelően rendezett `<dt>` és `<dd>` csoportokat, illetve `<script>`, `<template>` vagy `<div>` elemeket tartalmaznak."
  },
  "core/audits/accessibility/dlitem.js | description": {
    "message": "A definíciós listák elemeit (`<dt>` és `<dd>`) `<dl>` szülőelembe kell foglalni, hogy a képernyőolvasók megfelelően felolvashassák őket. [További információ a definíciós listák helyes strukturálásáról](https://dequeuniversity.com/rules/axe/4.8/dlitem)."
  },
  "core/audits/accessibility/dlitem.js | failureTitle": {
    "message": "A definíciós listák elemei nincsenek `<dl>` elemekben"
  },
  "core/audits/accessibility/dlitem.js | title": {
    "message": "A definíciós listák elemei `<dl>` elemekben vannak"
  },
  "core/audits/accessibility/document-title.js | description": {
    "message": "A cím áttekintést ad az oldalról a képernyőolvasót használóknak, a keresőmotorok felhasználói pedig nagymértékben hagyatkoznak rá annak meghatározásához, hogy az oldal releváns-e az adott kereséshez. [További információ a dokumentumcímekről](https://dequeuniversity.com/rules/axe/4.8/document-title)."
  },
  "core/audits/accessibility/document-title.js | failureTitle": {
    "message": "A dokumentum nem rendelkezik `<title>` elemmel"
  },
  "core/audits/accessibility/document-title.js | title": {
    "message": "A dokumentum tartalmaz `<title>` elemet"
  },
  "core/audits/accessibility/duplicate-id-active.js | description": {
    "message": "Egyéni `id` meglétére van szükség az összes fókuszálható elemnél, hogy biztosan láthatók legyenek a segítő technológiák számára. [További információ az ismétlődő `id` elemek kijavításáról](https://dequeuniversity.com/rules/axe/4.8/duplicate-id-active)."
  },
  "core/audits/accessibility/duplicate-id-active.js | failureTitle": {
    "message": "Egyes aktív, fókuszálható elemek `[id]` attribútumai nem egyediek"
  },
  "core/audits/accessibility/duplicate-id-active.js | title": {
    "message": "Az aktív, fókuszálható elemek `[id]` attribútumai egyediek"
  },
  "core/audits/accessibility/duplicate-id-aria.js | description": {
    "message": "Az ARIA-azonosító értékének egyedinek kell lennie, hogy a kisegítő technológiák ne hagyják figyelmen kívül a többi előfordulást. [További információ az ismétlődő ARIA-azonosítók kijavításáról](https://dequeuniversity.com/rules/axe/4.8/duplicate-id-aria)."
  },
  "core/audits/accessibility/duplicate-id-aria.js | failureTitle": {
    "message": "Egyes ARIA-azonosítók nem egyediek"
  },
  "core/audits/accessibility/duplicate-id-aria.js | title": {
    "message": "Az ARIA-azonosítók egyediek"
  },
  "core/audits/accessibility/empty-heading.js | description": {
    "message": "A tartalom nélküli vagy nem hozzáférhető szöveggel rendelkező címsorok megakadályozzák, hogy a képernyőolvasót használók hozzáférjenek az oldal struktúrájára vonatkozó információkhoz. [További információ a címsorokról](https://dequeuniversity.com/rules/axe/4.8/empty-heading)."
  },
  "core/audits/accessibility/empty-heading.js | failureTitle": {
    "message": "Egyes címsorelemek nem rendelkeznek tartalommal."
  },
  "core/audits/accessibility/empty-heading.js | title": {
    "message": "Minden címsorelemnek van tartalma."
  },
  "core/audits/accessibility/form-field-multiple-labels.js | description": {
    "message": "A több címkével rendelkező űrlapmezőket félreérthetően olvashatják fel a segítő technológiák (például a képernyőolvasók), amelyek az első, az utolsó vagy pedig az összes címkét használják. [További információ az űrlapcímkék használatáról](https://dequeuniversity.com/rules/axe/4.8/form-field-multiple-labels)."
  },
  "core/audits/accessibility/form-field-multiple-labels.js | failureTitle": {
    "message": "Az űrlapmezők több címkével rendelkeznek"
  },
  "core/audits/accessibility/form-field-multiple-labels.js | title": {
    "message": "Nincsenek több címkével rendelkező űrlapmezők"
  },
  "core/audits/accessibility/frame-title.js | description": {
    "message": "A képernyőolvasót használó látogatók keretcímekre hagyatkozhatnak a keretek tartalmának leírásakor. [További információ a keretcímekről](https://dequeuniversity.com/rules/axe/4.8/frame-title)."
  },
  "core/audits/accessibility/frame-title.js | failureTitle": {
    "message": "A(z) `<frame>` és a(z) `<iframe>` elemeknek nincs címük"
  },
  "core/audits/accessibility/frame-title.js | title": {
    "message": "Van címe a(z) `<frame>` és `<iframe>` elemeknek"
  },
  "core/audits/accessibility/heading-order.js | description": {
    "message": "A megfelelően rendezett címsorok (amelyek nem ugranak át szinteket) megfelelően közvetítik az oldal szemantikai struktúráját, így könnyebbé teszik a navigációt és a megértést a segítő technológiák használata esetén. [További információ a címsorok sorrendjéről](https://dequeuniversity.com/rules/axe/4.8/heading-order)."
  },
  "core/audits/accessibility/heading-order.js | failureTitle": {
    "message": "A fejlécelemek nem egymást követő csökkenő sorrendben jelennek meg"
  },
  "core/audits/accessibility/heading-order.js | title": {
    "message": "A fejlécelemek egymást követve, csökkenő sorrendben jelennek meg"
  },
  "core/audits/accessibility/html-has-lang.js | description": {
    "message": "Ha az oldal nem határoz meg `lang` attribútumot, a képernyőolvasók azt feltételezik majd, hogy az oldal nyelve megegyezik azzal az alapértelmezett nyelvvel, amelyet a felhasználó a képernyőolvasó beállításakor választott. Ha az oldal tényleges nyelve eltér az alapértelmezett nyelvtől, akkor előfordulhat, hogy a képernyőolvasók helytelenül olvassák majd fel az oldal szövegét. [További információ a `lang` attribútumról](https://dequeuniversity.com/rules/axe/4.8/html-has-lang)."
  },
  "core/audits/accessibility/html-has-lang.js | failureTitle": {
    "message": "A(z) `<html>` elem nem rendelkezik `[lang]` attribútummal"
  },
  "core/audits/accessibility/html-has-lang.js | title": {
    "message": "A(z) `<html>` elemhez tartozik `[lang]` attribútum"
  },
  "core/audits/accessibility/html-lang-valid.js | description": {
    "message": "Ha érvényes, [BCP 47 által definiált nyelvet](https://www.w3.org/International/questions/qa-choosing-language-tags#question) használ, a képernyőolvasók könnyebben felolvassák a szövegeket. [További információ a `lang` attribútum használatáról](https://dequeuniversity.com/rules/axe/4.8/html-lang-valid)."
  },
  "core/audits/accessibility/html-lang-valid.js | failureTitle": {
    "message": "A(z) `<html>` elem `[lang]` attribútumának nincs érvényes értéke."
  },
  "core/audits/accessibility/html-lang-valid.js | title": {
    "message": "A(z) `<html>` elem `[lang]` attribútumának értéke érvényes"
  },
  "core/audits/accessibility/html-xml-lang-mismatch.js | description": {
    "message": "Ha a weboldal nyelve nem konzisztens, akkor előfordulhat, hogy a képernyőolvasó helytelenül olvassa majd fel az oldal szövegét. [További információ a(z) `lang` attribútumról](https://dequeuniversity.com/rules/axe/4.8/html-xml-lang-mismatch)."
  },
  "core/audits/accessibility/html-xml-lang-mismatch.js | failureTitle": {
    "message": "A(z) `<html>` elem nem rendelkezik olyan `[xml:lang]` attribútummal, amelynek az alapnyelve megegyezik a(z) `[lang]` attribútuméval."
  },
  "core/audits/accessibility/html-xml-lang-mismatch.js | title": {
    "message": "A(z) `<html>` elem `[xml:lang]` attribútuma ugyanazzal az alapnyelvvel rendelkezik, mint a(z) `[lang]` attribútum."
  },
  "core/audits/accessibility/identical-links-same-purpose.js | description": {
    "message": "Az azonos céllal rendelkező linkeknek ugyanazzal a leírással kell rendelkezniük, hogy a felhasználók tisztában lehessenek a linkek céljával, és így eldönthessék, hogy követik-e őket. [További információ az egyforma linkekről](https://dequeuniversity.com/rules/axe/4.8/identical-links-same-purpose)."
  },
  "core/audits/accessibility/identical-links-same-purpose.js | failureTitle": {
    "message": "Az egyforma linkek célja nem ugyanaz."
  },
  "core/audits/accessibility/identical-links-same-purpose.js | title": {
    "message": "Az egyforma linkek ugyanazzal a céllal rendelkeznek."
  },
  "core/audits/accessibility/image-alt.js | description": {
    "message": "Rövid, beszédes alternatív szöveget használjon a tájékoztató elemekhez. A díszítőelemek figyelmen kívül hagyhatók üres alt attribútummal. [További információ az `alt` attribútumról](https://dequeuniversity.com/rules/axe/4.8/image-alt)."
  },
  "core/audits/accessibility/image-alt.js | failureTitle": {
    "message": "A képelemekhez nem tartozik `[alt]` attribútum"
  },
  "core/audits/accessibility/image-alt.js | title": {
    "message": "A képelemekhez tartozik `[alt]` attribútum"
  },
  "core/audits/accessibility/image-redundant-alt.js | description": {
    "message": "Rövid, beszédes alternatív szöveget használjon a tájékoztató elemekhez. A link vagy kép melletti szöveggel pontosan megegyező alternatív szöveg potenciálisan zavaró lehet a képernyőolvasó-használók számára, mivel kétszer lesz felolvasva a szöveg. [További információ a(z) `alt` attribútumról](https://dequeuniversity.com/rules/axe/4.8/image-redundant-alt)."
  },
  "core/audits/accessibility/image-redundant-alt.js | failureTitle": {
    "message": "A képelemekhez tartozik olyan `[alt]` attribútum, ami redundáns szöveg."
  },
  "core/audits/accessibility/image-redundant-alt.js | title": {
    "message": "A képelemekhez nem tartozik olyan `[alt]` attribútum, ami redundáns szöveg."
  },
  "core/audits/accessibility/input-button-name.js | description": {
    "message": "Ha felismerhető és jól olvasható szöveggel látja el a beviteli gombokat, azzal segíthet a képernyőolvasót használó felhasználóknak a beviteli gombok funkciójának megértésében. [További információ a beviteli gombokról](https://dequeuniversity.com/rules/axe/4.8/input-button-name)."
  },
  "core/audits/accessibility/input-button-name.js | failureTitle": {
    "message": "A beviteli gombokhoz nem tartozik felismerhető szöveg."
  },
  "core/audits/accessibility/input-button-name.js | title": {
    "message": "A beviteli gombok felismerhető szöveget tartalmaznak."
  },
  "core/audits/accessibility/input-image-alt.js | description": {
    "message": "Ha az `<input>` típusú gombként használt képekhez alternatív szöveget is megad, segíthet a képernyőolvasót használó látogatóknak a gomb rendeltetésének megértésében. [További információ a bemeneti kép leíró szövegéről](https://dequeuniversity.com/rules/axe/4.8/input-image-alt)"
  },
  "core/audits/accessibility/input-image-alt.js | failureTitle": {
    "message": "A(z) `<input type=\"image\">` elemekhez nem tartozik `[alt]` szöveg"
  },
  "core/audits/accessibility/input-image-alt.js | title": {
    "message": "A(z) `<input type=\"image\">` elemek rendelkeznek `[alt]` szöveggel"
  },
  "core/audits/accessibility/label-content-name-mismatch.js | description": {
    "message": "Azok a látható szöveges címkék, amelyek nem egyeznek meg a kisegítő névvel, zavarók lehetnek a képernyőolvasót használók számára. [További információ a kisegítő nevekről](https://dequeuniversity.com/rules/axe/4.8/label-content-name-mismatch)."
  },
  "core/audits/accessibility/label-content-name-mismatch.js | failureTitle": {
    "message": "A látható szöveges címkékkel rendelkező elemekhez nem áll rendelkezésre kisegítő név."
  },
  "core/audits/accessibility/label-content-name-mismatch.js | title": {
    "message": "A látható szöveges címkékkel rendelkező elemeknek egyező kisegítő nevük van."
  },
  "core/audits/accessibility/label.js | description": {
    "message": "A címkék biztosítják, hogy a segítő technológiák (pl. a képernyőolvasók) megfelelően jelezzék az űrlapvezérlőket. [További információ az űrlapelemcímkékről](https://dequeuniversity.com/rules/axe/4.8/label)."
  },
  "core/audits/accessibility/label.js | failureTitle": {
    "message": "Bizonyos formátumelemek nem rendelkeznek társított címkékkel"
  },
  "core/audits/accessibility/label.js | title": {
    "message": "A formátumelemekhez megfelelő címkék vannak társítva"
  },
  "core/audits/accessibility/landmark-one-main.js | description": {
    "message": "Egy fő ARIA-pont pont megadása segít a képernyőolvasó-felhasználóknak a weboldalakon való navigálásban. [További információ az ARIA-pontokról](https://dequeuniversity.com/rules/axe/4.8/landmark-one-main)."
  },
  "core/audits/accessibility/landmark-one-main.js | failureTitle": {
    "message": "A dokumentum nem tartalmaz fő ARIA-pontot."
  },
  "core/audits/accessibility/landmark-one-main.js | title": {
    "message": "A dokumentum tartalmaz fő ARIA-ponttot."
  },
  "core/audits/accessibility/link-in-text-block.js | description": {
    "message": "Az alacsony kontrasztú szöveg sokak számára nehezen vagy egyáltalán nem olvasható. A felismerhető linkszövegek javítják a gyengénlátó felhasználók élményét. [További információ a linkek felismerhetőségének biztosításáról](https://dequeuniversity.com/rules/axe/4.8/link-in-text-block)."
  },
  "core/audits/accessibility/link-in-text-block.js | failureTitle": {
    "message": "A linkeket szín alapján lehet felismerni."
  },
  "core/audits/accessibility/link-in-text-block.js | title": {
    "message": "A linkek a színtől függetlenül felismerhetők."
  },
  "core/audits/accessibility/link-name.js | description": {
    "message": "A felismerhető, egyedi és fókuszálható linkszövegek (és linkként használt képek alternatív szövegei) jobb navigációs élményt biztosítanak a képernyőolvasóra hagyatkozó felhasználók számára. [További információ a linkek hozzáférhetővé tételéről](https://dequeuniversity.com/rules/axe/4.8/link-name)."
  },
  "core/audits/accessibility/link-name.js | failureTitle": {
    "message": "A linkekhez nem tartozik felismerhető név"
  },
  "core/audits/accessibility/link-name.js | title": {
    "message": "A linkekhez felismerhető név tartozik"
  },
  "core/audits/accessibility/list.js | description": {
    "message": "A képernyőolvasók sajátos módon olvassák fel a listákat. A megfelelő listastruktúra biztosítása segíti a képernyőolvasók működését. [További információ a megfelelő listastruktúráról](https://dequeuniversity.com/rules/axe/4.8/list)."
  },
  "core/audits/accessibility/list.js | failureTitle": {
    "message": "A listák nem csak `<li>` elemeket és szkripttámogató elemeket (`<script>` és `<template>`) tartalmaznak."
  },
  "core/audits/accessibility/list.js | title": {
    "message": "A listák csak `<li>` elemeket és szkripttámogató elemeket (`<script>`, `<template>`) tartalmaznak."
  },
  "core/audits/accessibility/listitem.js | description": {
    "message": "A listaelemeket (`<li>`) fölérendelt `<ul>`, `<ol>` vagy `<menu>` elemekben kell elhelyezni, hogy a képernyőolvasók megfelelően olvassák fel őket. [További információ a megfelelő listastruktúráról](https://dequeuniversity.com/rules/axe/4.8/listitem)."
  },
  "core/audits/accessibility/listitem.js | failureTitle": {
    "message": "A listaelemek (`<li>`) nem `<ul>`, `<ol>` vagy `<menu>` szülőelemekben szerepelnek."
  },
  "core/audits/accessibility/listitem.js | title": {
    "message": "A listaelemek (`<li>`) `<ul>`, `<ol>` vagy `<menu>` szülőelemekben vannak."
  },
  "core/audits/accessibility/meta-refresh.js | description": {
    "message": "A felhasználók nem számítanak az oldal automatikus frissítésére, ráadásul a frissítés visszahelyezi a fókuszt az oldal tetejére. Ez frusztráló lehet, valamint összezavarhatja a felhasználót. [További információ a refresh metacímkéről](https://dequeuniversity.com/rules/axe/4.8/meta-refresh)."
  },
  "core/audits/accessibility/meta-refresh.js | failureTitle": {
    "message": "A dokumentum `<meta http-equiv=\"refresh\">` címkét használ"
  },
  "core/audits/accessibility/meta-refresh.js | title": {
    "message": "A dokumentum nem használja a(z) `<meta http-equiv=\"refresh\">` címkét"
  },
  "core/audits/accessibility/meta-viewport.js | description": {
    "message": "A nagyítás letiltása problémát jelent a gyengén látó felhasználók számára, akik a képernyőnagyításra hagyatkoznak ahhoz, hogy megfelelően láthassák a weboldal tartalmát. [További információ a viewport-metacímkéről](https://dequeuniversity.com/rules/axe/4.8/meta-viewport)."
  },
  "core/audits/accessibility/meta-viewport.js | failureTitle": {
    "message": "A(z) `[user-scalable=\"no\"]` szerepel a(z) `<meta name=\"viewport\">` elemben, vagy a(z) `[maximum-scale]` attribútum 5-nél kisebb."
  },
  "core/audits/accessibility/meta-viewport.js | title": {
    "message": "Nem használja a(z) `[user-scalable=\"no\"]` attribútumot a(z) `<meta name=\"viewport\">` elemben, a(z) `[maximum-scale]` attribútum pedig nem kevesebb 5-nél."
  },
  "core/audits/accessibility/object-alt.js | description": {
    "message": "A képernyőolvasók nem tudják lefordítani a nem szövegalapú tartalmakat. Ha alternatív szöveget helyez el az `<object>` elemekben, a képernyőolvasók kommunikálhatják az elemek jelentését a felhasználóknak. [További információ az `object` elemekhez tartozó leíró szövegről](https://dequeuniversity.com/rules/axe/4.8/object-alt)"
  },
  "core/audits/accessibility/object-alt.js | failureTitle": {
    "message": "A(z) `<object>` elemekhez nem tartozik alternatív szöveg"
  },
  "core/audits/accessibility/object-alt.js | title": {
    "message": "A(z) `<object>` elemek rendelkeznek alternatív szöveggel"
  },
  "core/audits/accessibility/select-name.js | description": {
    "message": "A hatékony címkék nélküli űrlapelemek frusztráló élményt nyújthatnak a képernyőolvasót használók számára. [További információ a(z) `select` elemről](https://dequeuniversity.com/rules/axe/4.8/select-name)."
  },
  "core/audits/accessibility/select-name.js | failureTitle": {
    "message": "A kijelölt elemekhez nem tartoznak címkeelemek."
  },
  "core/audits/accessibility/select-name.js | title": {
    "message": "A kiválasztott elemekhez címkeelemek is tartoznak."
  },
  "core/audits/accessibility/skip-link.js | description": {
    "message": "Kihagyási link hozzáadásával segíthet a felhasználóknak a fő tartalomra ugrani és így időt megtakarítani. [További információ a kihagyási linkekről](https://dequeuniversity.com/rules/axe/4.8/skip-link)."
  },
  "core/audits/accessibility/skip-link.js | failureTitle": {
    "message": "A kihagyási linkek nem fókuszálhatók."
  },
  "core/audits/accessibility/skip-link.js | title": {
    "message": "A kihagyási linkek fókuszálhatók."
  },
  "core/audits/accessibility/tabindex.js | description": {
    "message": "A 0-nál nagyobb érték explicit navigációs sorrendet jelent. Ez ugyan technikailag érvényes, azonban gyakran problémát jelent a segítő technológiákra hagyatkozó felhasználók számára. [További információ a `tabindex` attribútumról](https://dequeuniversity.com/rules/axe/4.8/tabindex)."
  },
  "core/audits/accessibility/tabindex.js | failureTitle": {
    "message": "Bizonyos elemek `[tabindex]` attribútuma 0-nál nagyobb értékkel rendelkezik."
  },
  "core/audits/accessibility/tabindex.js | title": {
    "message": "Egyetlen elem `[tabindex]` attribútumának sem 0-nál nagyobb az értéke"
  },
  "core/audits/accessibility/table-duplicate-name.js | description": {
    "message": "Az összegző attribútumnak a táblázat szerkezetét kell leírnia, a(z) `<caption>` attribútumnak pedig a képernyőn megjelenő címet. A pontos táblázatjelölés segít a képernyőolvasót használóknak. [További információ az összegzésről és a feliratokról](https://dequeuniversity.com/rules/axe/4.8/table-duplicate-name)."
  },
  "core/audits/accessibility/table-duplicate-name.js | failureTitle": {
    "message": "A táblázatok tartalma ugyanaz az összegző attribútumban és a(z) `<caption>.` attribútumban."
  },
  "core/audits/accessibility/table-duplicate-name.js | title": {
    "message": "A táblázatok tartalma eltér az összegző attribútumban és a(z) `<caption>` attribútumban."
  },
  "core/audits/accessibility/table-fake-caption.js | description": {
    "message": "A képernyőolvasók olyan funkciókkal is rendelkeznek, amelyek megkönnyítik a táblázatokban való navigációt. Ha biztosítja, hogy a táblázatok a tényleges feliratelemet használják a(z) `[colspan]` attribútummal rendelkező cellák helyett, akkor javíthatja a képernyőolvasóra hagyatkozók felhasználói élményét. [További információk a feliratokról](https://dequeuniversity.com/rules/axe/4.8/table-fake-caption)."
  },
  "core/audits/accessibility/table-fake-caption.js | failureTitle": {
    "message": "A táblázatok nem a(z) `<caption>` paramétert használják feliratok jelölésére a(z) `[colspan]` attribútummal rendelkező cellák helyett."
  },
  "core/audits/accessibility/table-fake-caption.js | title": {
    "message": "A táblázatok a(z) `<caption>` paramétert használják feliratok jelölésére a(z) `[colspan]` attribútummal rendelkező cellák helyett."
  },
  "core/audits/accessibility/target-size.js | description": {
    "message": "A megfelelő méretű és térközű érinthető területek segíthetnek azoknak a felhasználóknak, akiknek nehézséget okozhat a kis vezérlők eltalálása a területek aktiválásához. [További információ az érinthető területekről](https://dequeuniversity.com/rules/axe/4.8/target-size)."
  },
  "core/audits/accessibility/target-size.js | failureTitle": {
    "message": "Az érinthető felületek mérete vagy térköze nem megfelelő."
  },
  "core/audits/accessibility/target-size.js | title": {
    "message": "Az érinthető területek mérete és távolsága megfelelő."
  },
  "core/audits/accessibility/td-has-header.js | description": {
    "message": "A képernyőolvasók olyan funkciókkal is rendelkeznek, amelyek megkönnyítik a táblázatokban való navigációt. Ha biztosítja, hogy egy nagy táblázatban (legalább három cellányi szélesség és magasság) szereplő `<td>` elemekhez társítva legyen táblázatfejléc, akkor javíthatja a képernyőolvasóra hagyatkozók felhasználói élményét. [További információ a táblázatfejlécekről](https://dequeuniversity.com/rules/axe/4.8/td-has-header)."
  },
  "core/audits/accessibility/td-has-header.js | failureTitle": {
    "message": "A nagy `<table>` paraméterhez tartozó `<td>` elemek nem rendelkeznek táblázatfejlécekkel."
  },
  "core/audits/accessibility/td-has-header.js | title": {
    "message": "Egy nagy `<table>` paraméterhez tartozó `<td>` elemnek legalább egy táblázatfejléce van."
  },
  "core/audits/accessibility/td-headers-attr.js | description": {
    "message": "A képernyőolvasók olyan funkciókkal is rendelkeznek, amelyek megkönnyítik a táblázatokban való navigációt. Ha a `[headers]` attribútumot használó `<td>` cellák csak a saját táblázatuk más celláira hivatkoznak, az jobb felhasználói élményt nyújthat a képernyő felolvasása során. [További információ a `headers` attribútumról](https://dequeuniversity.com/rules/axe/4.8/td-headers-attr)."
  },
  "core/audits/accessibility/td-headers-attr.js | failureTitle": {
    "message": "Az egyik `<table>` elemben lévő, `[headers]` attribútumot használó cellák olyan `id` elemre hivatkoznak, amely nem található meg ugyanabban a táblázatban."
  },
  "core/audits/accessibility/td-headers-attr.js | title": {
    "message": "Az egyik `<table>` elemben lévő, `[headers]` attribútumot használó cellák a saját táblázatuk celláira hivatkoznak."
  },
  "core/audits/accessibility/th-has-data-cells.js | description": {
    "message": "A képernyőolvasók olyan funkciókkal is rendelkeznek, amelyek megkönnyítik a táblázatokban való navigációt. Ha biztosítja, hogy a táblázatok fejlécei mindig hivatkozzanak bizonyos cellákra, megkönnyítheti az oldal használatát a képernyőolvasóra hagyatkozó felhasználók számára. [További információ a táblázatfejlécekről](https://dequeuniversity.com/rules/axe/4.8/th-has-data-cells)."
  },
  "core/audits/accessibility/th-has-data-cells.js | failureTitle": {
    "message": "A(z) `<th>` elemekhez és a(z) `[role=\"columnheader\"/\"rowheader\"]` tartalmú elemekhez nem tartoznak általuk leírt adatcellák."
  },
  "core/audits/accessibility/th-has-data-cells.js | title": {
    "message": "A(z) `<th>` elemek és a(z) `[role=\"columnheader\"/\"rowheader\"]` tartalmú elemek rendelkeznek a leírt adatcellákkal."
  },
  "core/audits/accessibility/valid-lang.js | description": {
    "message": "Ha az elemeken érvényes, [BCP 47 által definiált nyelvet](https://www.w3.org/International/questions/qa-choosing-language-tags#question) határoz meg, azzal segíthet a képernyőolvasóknak a szöveg helyes kiejtésében. [További információ a `lang` attribútum használatáról](https://dequeuniversity.com/rules/axe/4.8/valid-lang)."
  },
  "core/audits/accessibility/valid-lang.js | failureTitle": {
    "message": "A(z) `[lang]` attribútumokhoz nem tartozik érvényes érték"
  },
  "core/audits/accessibility/valid-lang.js | title": {
    "message": "A(z) `[lang]` attribútumok érvényes értékkel rendelkeznek"
  },
  "core/audits/accessibility/video-caption.js | description": {
    "message": "Ha a videóhoz felirat tartozik, a siket és hallássérült felhasználók egyszerűbben hozzájuthatnak a videóban található információkhoz. [További információ a videofeliratokról](https://dequeuniversity.com/rules/axe/4.8/video-caption)."
  },
  "core/audits/accessibility/video-caption.js | failureTitle": {
    "message": "A(z) `<video>` elemekhez nem tartozik `[kind=\"captions\"]` tartalmú `<track>` elem."
  },
  "core/audits/accessibility/video-caption.js | title": {
    "message": "A(z) `<video>` elemekhez `[kind=\"captions\"]` tartalmú `<track>` elem tartozik"
  },
  "core/audits/autocomplete.js | columnCurrent": {
    "message": "Jelenlegi érték"
  },
  "core/audits/autocomplete.js | columnSuggestions": {
    "message": "Javasolt token"
  },
  "core/audits/autocomplete.js | description": {
    "message": "Az `autocomplete` segítségével a felhasználók gyorsabban kitölthetik az űrlapokat. A felhasználók dolgának megkönnyítése érdekében fontolja meg az automatikus kiegészítés engedélyezését az `autocomplete` attribútum érvényes értékre állításával. [További információ a következőről az űrlapokon: `autocomplete`](https://developers.google.com/web/fundamentals/design-and-ux/input/forms#use_metadata_to_enable_auto-complete)."
  },
  "core/audits/autocomplete.js | failureTitle": {
    "message": "A(z) `<input>` elemekhez nem tartozik megfelelő `autocomplete` attribútum"
  },
  "core/audits/autocomplete.js | manualReview": {
    "message": "Kézi ellenőrzés szükséges"
  },
  "core/audits/autocomplete.js | reviewOrder": {
    "message": "Tokenek sorrendjének áttekintése"
  },
  "core/audits/autocomplete.js | title": {
    "message": "A(z) `<input>` elemek megfelelően használják az `autocomplete` attribútumot."
  },
  "core/audits/autocomplete.js | warningInvalid": {
    "message": "`autocomplete` tokenek: a(z) „{token}” érvénytelen itt: {snippet}"
  },
  "core/audits/autocomplete.js | warningOrder": {
    "message": "Nézze át a(z) „{tokens}” tokenek sorrendjét itt: {snippet}"
  },
  "core/audits/bf-cache.js | actionableFailureType": {
    "message": "Végrehajtható"
  },
  "core/audits/bf-cache.js | description": {
    "message": "Számos navigáció az előző oldalra való visszalépéssel, vagy az onnan való visszalépéssel történik. Az előre-vissza gyorsítótárazás (bfcache) felgyorsíthatja ezeket a visszalépési navigációkat. [További információ a bfcache-ről](https://developer.chrome.com/docs/lighthouse/performance/bf-cache/)."
  },
  "core/audits/bf-cache.js | displayValue": {
    "message": "{itemCount,plural, =1{1 hibaok}other{# hibaok}}"
  },
  "core/audits/bf-cache.js | failureReasonColumn": {
    "message": "A hiba oka"
  },
  "core/audits/bf-cache.js | failureTitle": {
    "message": "Az oldal megakadályozta az előre-vissza gyorsítótárazás visszaállítását"
  },
  "core/audits/bf-cache.js | failureTypeColumn": {
    "message": "Hibatípus"
  },
  "core/audits/bf-cache.js | notActionableFailureType": {
    "message": "Nem végrehajtható"
  },
  "core/audits/bf-cache.js | supportPendingFailureType": {
    "message": "Böngészőtámogatás függőben"
  },
  "core/audits/bf-cache.js | title": {
    "message": "Az oldal nem akadályozta meg az előre-vissza gyorsítótárazás visszaállítását"
  },
  "core/audits/bootup-time.js | chromeExtensionsWarning": {
    "message": "Egyes Chrome-bővítmények kedvezőtlenül befolyásolták az oldal betöltési teljesítményét. Próbálkozzon az oldal inkognitó módban vagy bővítmények nélküli Chrome-profilból történő ellenőrzésével."
  },
  "core/audits/bootup-time.js | columnScriptEval": {
    "message": "Szkriptértékelés"
  },
  "core/audits/bootup-time.js | columnScriptParse": {
    "message": "Szkriptelemzés"
  },
  "core/audits/bootup-time.js | columnTotal": {
    "message": "Teljes processzoridő"
  },
  "core/audits/bootup-time.js | description": {
    "message": "Érdemes csökkenteni a JavaScript elemzésére, összeállítására és végrehajtására fordított időt. Ebben segíthet, ha kisebb méretű JavaScript-forrásokat továbbít. [További információ a JavaScript végrehajtási idejének csökkentéséről](https://developer.chrome.com/docs/lighthouse/performance/bootup-time/)."
  },
  "core/audits/bootup-time.js | failureTitle": {
    "message": "Csökkentse a JavaScript végrehajtási idejét"
  },
  "core/audits/bootup-time.js | title": {
    "message": "JavaScript végrehajtási ideje"
  },
  "core/audits/byte-efficiency/duplicated-javascript.js | description": {
    "message": "Távolítsa el a csomagjaiból a nagy méretű, többször előforduló JavaScript-modulokat, hogy kevesebb hálózati forgalmat okozzanak. "
  },
  "core/audits/byte-efficiency/duplicated-javascript.js | title": {
    "message": "Távolítsa el a többször szereplő modulokat a JavaScript-csomagokból"
  },
  "core/audits/byte-efficiency/efficient-animated-content.js | description": {
    "message": "A túl nagy GIF-fájlokkal nem lehet hatékonyan animált tartalmakat nyújtani. Az adatforgalom csökkentésének érdekében a GIF-ek helyett érdemes az animációkhoz MPEG4-/WebM-videókat használnia, a statikus képekhez pedig PNG-/WebP-képeket. [További információ a hatékony videóformátumokról](https://developer.chrome.com/docs/lighthouse/performance/efficient-animated-content/)."
  },
  "core/audits/byte-efficiency/efficient-animated-content.js | title": {
    "message": "Használjon videoformátumot az animált tartalmakhoz"
  },
  "core/audits/byte-efficiency/legacy-javascript.js | description": {
    "message": "A polifill és az átalakítás lehetővé teszi, hogy a régi böngészők is használhassák az újabb JavaScript-funkciókat. A modern böngészők esetében azonban sok polifill és átalakítás szükségtelen. Használjon modern szkripttelepítő módszert csomagolt JavaScript-kódjaihoz, amely észleli a module/nomodule utasításokat. Így kevesebb kódot küld a modern böngészőknek, mégis megtarthatja a régi böngészők támogatását. [További információ a modern JavaScript használatáról](https://web.dev/publish-modern-javascript/)."
  },
  "core/audits/byte-efficiency/legacy-javascript.js | title": {
    "message": "Kerülje régi JavaScript megjelenítését a modern böngészőkben"
  },
  "core/audits/byte-efficiency/modern-image-formats.js | description": {
    "message": "Az olyan képformátumok, mint a WebP és az AVIF gyakran jobb tömörítést biztosítanak, mint a PNG vagy a JPEG, ami gyorsabb letöltést és kisebb adatforgalmat jelent. [További információ a modern képformátumokról](https://developer.chrome.com/docs/lighthouse/performance/uses-webp-images/)."
  },
  "core/audits/byte-efficiency/modern-image-formats.js | title": {
    "message": "Jelenítse meg a képeket következő generációs formátumokban"
  },
  "core/audits/byte-efficiency/offscreen-images.js | description": {
    "message": "Vegye fontolóra a képernyőn kívüli és rejtett képek késleltetett, kritikus források utáni betöltését, hogy csökkentse az oldal interaktivitásig eltelt idejét. [További információ a képernyőn kívüli képek betöltésének késleltetéséről](https://developer.chrome.com/docs/lighthouse/performance/offscreen-images/)."
  },
  "core/audits/byte-efficiency/offscreen-images.js | title": {
    "message": "Késleltesse a képernyőn kívüli képek betöltését"
  },
  "core/audits/byte-efficiency/render-blocking-resources.js | description": {
    "message": "Források blokkolják az oldal első vizuális válaszát. Javasoljuk, hogy a legfontosabb JavaScript-/CSS-elemeket beágyazva továbbítsa, a nem fontos JavaScriptet/stílust pedig késleltesse [További információ a megjelenítést gátló erőforrások eltávolításáról](https://developer.chrome.com/docs/lighthouse/performance/render-blocking-resources/)."
  },
  "core/audits/byte-efficiency/render-blocking-resources.js | title": {
    "message": "Távolítsa el a megjelenítést gátló erőforrásokat"
  },
  "core/audits/byte-efficiency/total-byte-weight.js | description": {
    "message": "A nagy hálózati terhelés tényleges anyagi költséget jelenthet a felhasználóknak, és jellemzően jelentősen megnöveli a betöltési időt. [További információ a továbbított adatok méretének csökkentéséről](https://developer.chrome.com/docs/lighthouse/performance/total-byte-weight/)."
  },
  "core/audits/byte-efficiency/total-byte-weight.js | displayValue": {
    "message": "A teljes méret {totalBytes, number, bytes} KiB volt"
  },
  "core/audits/byte-efficiency/total-byte-weight.js | failureTitle": {
    "message": "Kerülje a nagyon nagy hálózati hasznosadat-forgalmat"
  },
  "core/audits/byte-efficiency/total-byte-weight.js | title": {
    "message": "A nagyon nagy hálózati terhelés elkerülése"
  },
  "core/audits/byte-efficiency/unminified-css.js | description": {
    "message": "A CSS-fájlok kicsinyítése csökkentheti a hálózaton továbbított adatok méretét. [További információ a CSS kicsinyítéséről](https://developer.chrome.com/docs/lighthouse/performance/unminified-css/)."
  },
  "core/audits/byte-efficiency/unminified-css.js | title": {
    "message": "Minimalizálja a CSS-fájlokat"
  },
  "core/audits/byte-efficiency/unminified-javascript.js | description": {
    "message": "A JavaScript-fájlok kicsinyítésével csökkenthető a továbbított adatok mérete és a szkriptek elemzésére fordított idő. [További információ arról, hogy miként kicsinyíthető a JavaScript](https://developer.chrome.com/docs/lighthouse/performance/unminified-javascript/)."
  },
  "core/audits/byte-efficiency/unminified-javascript.js | title": {
    "message": "Minimalizálja a JavaScript-kódot"
  },
  "core/audits/byte-efficiency/unused-css-rules.js | description": {
    "message": "A stíluslapok nem használt szabályainak eltávolításával és a hajtás feletti tartalomhoz nem használt CSS-ek késleltetésével csökkentheti a hálózati tevékenység által felhasznált bájtmennyiséget. [További információ a nem használt CSS csökkentéséről](https://developer.chrome.com/docs/lighthouse/performance/unused-css-rules/)."
  },
  "core/audits/byte-efficiency/unused-css-rules.js | title": {
    "message": "Nem használt CSS-kódok számának csökkentése"
  },
  "core/audits/byte-efficiency/unused-javascript.js | description": {
    "message": "A nem használt JavaScript-kódok számának csökkentésével és a betöltési szkriptek késleltetésével csökkentheti a hálózati tevékenység által felhasznált bájtmennyiséget. [További információ a nem használt JavaScript-kódok számának csökkentéséről](https://developer.chrome.com/docs/lighthouse/performance/unused-javascript/)."
  },
  "core/audits/byte-efficiency/unused-javascript.js | title": {
    "message": "Nem használt JavaScript-kódok számának csökkentése"
  },
  "core/audits/byte-efficiency/uses-long-cache-ttl.js | description": {
    "message": "Ha a gyorsítótárak élettartama hosszú, gyorsabbá válnak az oldal későbbi ismételt megnyitásai. [További információ a hatékony gyorsítótár-házirendekről](https://developer.chrome.com/docs/lighthouse/performance/uses-long-cache-ttl/)."
  },
  "core/audits/byte-efficiency/uses-long-cache-ttl.js | displayValue": {
    "message": "{itemCount,plural, =1{1 erőforrás található}other{# erőforrás található}}"
  },
  "core/audits/byte-efficiency/uses-long-cache-ttl.js | failureTitle": {
    "message": "Jelenítse meg a statikus eszközöket hatékony gyorsítótár-házirend használatával"
  },
  "core/audits/byte-efficiency/uses-long-cache-ttl.js | title": {
    "message": "Használjon hatékony gyorsítótár-házirendet a statikus eszközöknél"
  },
  "core/audits/byte-efficiency/uses-optimized-images.js | description": {
    "message": "Az optimalizált képek gyorsabban betöltődnek, és kevesebb mobiladat-forgalmat generálnak. [További információ a képek hatékony kódolásáról](https://developer.chrome.com/docs/lighthouse/performance/uses-optimized-images/)."
  },
  "core/audits/byte-efficiency/uses-optimized-images.js | title": {
    "message": "Kódolja hatékonyan a képeket"
  },
  "core/audits/byte-efficiency/uses-responsive-images-snapshot.js | columnActualDimensions": {
    "message": "Valós méretek"
  },
  "core/audits/byte-efficiency/uses-responsive-images-snapshot.js | columnDisplayedDimensions": {
    "message": "Megjelenített méretek"
  },
  "core/audits/byte-efficiency/uses-responsive-images-snapshot.js | failureTitle": {
    "message": "A képek nagyobbak voltak a megjelenített méretüknél"
  },
  "core/audits/byte-efficiency/uses-responsive-images-snapshot.js | title": {
    "message": "A képek megfelelők voltak a megjelenített méretükhöz"
  },
  "core/audits/byte-efficiency/uses-responsive-images.js | description": {
    "message": "Használjon olyan képeket, amelyek megfelelő méretükkel elősegítik a mobiladat-forgalom csökkentését és a betöltési idő javulását. [További információ a képek méretezéséről](https://developer.chrome.com/docs/lighthouse/performance/uses-responsive-images/)."
  },
  "core/audits/byte-efficiency/uses-responsive-images.js | title": {
    "message": "Méretezze megfelelően a képeket"
  },
  "core/audits/byte-efficiency/uses-text-compression.js | description": {
    "message": "A szövegalapú forrásokat tömörítéssel (gzip, Deflate vagy Brotli) célszerű továbbítani a hálózati adatforgalom minimalizálása érdekében. [További információ a szöveg tömörítéséről](https://developer.chrome.com/docs/lighthouse/performance/uses-text-compression/)."
  },
  "core/audits/byte-efficiency/uses-text-compression.js | title": {
    "message": "Engedélyezze a szövegtömörítést"
  },
  "core/audits/critical-request-chains.js | description": {
    "message": "Az alábbi kritikus kérésláncok megjelenítik, hogy milyen források töltődnek be magas prioritással. Az oldalbetöltés javítása érdekében fontolja meg a láncok hosszának csökkentését, a letöltött források méretének csökkentését vagy a felesleges források letöltésének késleltetését. [További információ a kritikus kérések láncba rendezésének elkerüléséről](https://developer.chrome.com/docs/lighthouse/performance/critical-request-chains/)."
  },
  "core/audits/critical-request-chains.js | displayValue": {
    "message": "{itemCount,plural, =1{1 lánc található}other{# lánc található}}"
  },
  "core/audits/critical-request-chains.js | title": {
    "message": "Kerülje el a kritikus kérések láncba fűzését"
  },
  "core/audits/csp-xss.js | columnDirective": {
    "message": "Utasítás"
  },
  "core/audits/csp-xss.js | columnSeverity": {
    "message": "Súlyosság"
  },
  "core/audits/csp-xss.js | description": {
    "message": "A hatékony Tartalombiztonsági irányelvek (CSP) jelentősen csökkentik a webhelyek közötti, parancsfájlt alkalmazó (XSS) támadások kockázatát. [További információ arról, hogy miként előzhető meg CSP használatával az XSS](https://developer.chrome.com/docs/lighthouse/best-practices/csp-xss/)."
  },
  "core/audits/csp-xss.js | itemSeveritySyntax": {
    "message": "Szintaxis"
  },
  "core/audits/csp-xss.js | metaTagMessage": {
    "message": "Az oldal tartalmaz egy `<meta>` címkében definiált CSP-t. Fontolja meg a CSP áthelyezését HTTP-fejlécbe, vagy adjon meg másik szigorú CSP-t egy HTTP-fejlécben."
  },
  "core/audits/csp-xss.js | noCsp": {
    "message": "Nem található CSP a kényszerítő módban"
  },
  "core/audits/csp-xss.js | title": {
    "message": "Gondoskodjon arról, hogy a CSP hatékony az XSS-támadásokkal szemben"
  },
  "core/audits/deprecations.js | columnDeprecate": {
    "message": "Elavulás / Figyelmeztetés"
  },
  "core/audits/deprecations.js | columnLine": {
    "message": "Sor"
  },
  "core/audits/deprecations.js | description": {
    "message": "Az elavult API-k előbb-utóbb kikerülnek a böngészőből. [További információ az elavult API-król](https://developer.chrome.com/docs/lighthouse/best-practices/deprecations/)."
  },
  "core/audits/deprecations.js | displayValue": {
    "message": "{itemCount,plural, =1{1 figyelmeztetés}other{# figyelmeztetés}}"
  },
  "core/audits/deprecations.js | failureTitle": {
    "message": "Elavult API-kat használ"
  },
  "core/audits/deprecations.js | title": {
    "message": "Kerüli az elavult API-kat"
  },
  "core/audits/dobetterweb/charset.js | description": {
    "message": "Kötelező deklarálnia a karakterkódolást. Ezt megteheti egy `<meta>` címkében, ha az a HTML első 1024 bájtjába kerül, vagy a HTTP-válasz Content-Type fejlécében. [További információ a karakterkódolás deklarálásáról](https://developer.chrome.com/docs/lighthouse/best-practices/charset/)."
  },
  "core/audits/dobetterweb/charset.js | failureTitle": {
    "message": "A charset deklarációja hiányzik, vagy túl későn szerepel a HTML-ben"
  },
  "core/audits/dobetterweb/charset.js | title": {
    "message": "Megfelelően meghatározott charset"
  },
  "core/audits/dobetterweb/doctype.js | description": {
    "message": "A doctype meghatározásával elkerülhető, hogy a böngésző visszafelé kompatibilis módra váltson. [További információ a doctype deklarálásáról](https://developer.chrome.com/docs/lighthouse/best-practices/doctype/)."
  },
  "core/audits/dobetterweb/doctype.js | explanationBadDoctype": {
    "message": "A doctype nevének a `html` szövegnek kell lennie"
  },
  "core/audits/dobetterweb/doctype.js | explanationLimitedQuirks": {
    "message": "A dokumentum `doctype` elemet tartalmaz, amely a következőt aktiválja: `limited-quirks-mode`"
  },
  "core/audits/dobetterweb/doctype.js | explanationNoDoctype": {
    "message": "A dokumentumnak doctype szakaszt kell tartalmaznia"
  },
  "core/audits/dobetterweb/doctype.js | explanationPublicId": {
    "message": "A publicId nem üres karakterlánc"
  },
  "core/audits/dobetterweb/doctype.js | explanationSystemId": {
    "message": "A systemId mező nem üres karakterlánc"
  },
  "core/audits/dobetterweb/doctype.js | explanationWrongDoctype": {
    "message": "A dokumentum `doctype` elemet tartalmaz, amely a következőt aktiválja: `quirks-mode`"
  },
  "core/audits/dobetterweb/doctype.js | failureTitle": {
    "message": "Az oldalon nincs HTML doctype, ezért visszafelé kompatibilis módot indít"
  },
  "core/audits/dobetterweb/doctype.js | title": {
    "message": "Az oldalon szerepel a HTML doctype"
  },
  "core/audits/dobetterweb/dom-size.js | columnStatistic": {
    "message": "Jellemző"
  },
  "core/audits/dobetterweb/dom-size.js | columnValue": {
    "message": "Érték"
  },
  "core/audits/dobetterweb/dom-size.js | description": {
    "message": "A nagy méretű DOM megnöveli a memóriahasználatot, hosszabb ideig tartó [stílusszámítást](https://developers.google.com/web/fundamentals/performance/rendering/reduce-the-scope-and-complexity-of-style-calculations) igényel, valamint költséges [elrendezés-újraszámítással](https://developers.google.com/speed/articles/reflow) jár. [További információ a túl nagy méretű DOM elkerüléséről](https://developer.chrome.com/docs/lighthouse/performance/dom-size/)."
  },
  "core/audits/dobetterweb/dom-size.js | displayValue": {
    "message": "{itemCount,plural, =1{1 elem}other{# elem}}"
  },
  "core/audits/dobetterweb/dom-size.js | failureTitle": {
    "message": "Kerülje a túl nagy DOM-méretet"
  },
  "core/audits/dobetterweb/dom-size.js | statisticDOMDepth": {
    "message": "Maximális DOM-mélység"
  },
  "core/audits/dobetterweb/dom-size.js | statisticDOMElements": {
    "message": "DOM-elemek száma"
  },
  "core/audits/dobetterweb/dom-size.js | statisticDOMWidth": {
    "message": "Alárendelt elemek maximális száma"
  },
  "core/audits/dobetterweb/dom-size.js | title": {
    "message": "Kerüli a túlzó DOM-méretet"
  },
  "core/audits/dobetterweb/geolocation-on-start.js | description": {
    "message": "A tartózkodási helyre vonatkozó engedély váratlan kérése bizalmatlanságra adhat okot, valamint összezavarhatja a felhasználókat. Érdemes inkább felhasználói műveletekhez kötni a kérést. [További információ a földrajzihely-meghatározásra vonatkozó engedélyről](https://developer.chrome.com/docs/lighthouse/best-practices/geolocation-on-start/)."
  },
  "core/audits/dobetterweb/geolocation-on-start.js | failureTitle": {
    "message": "Oldalbetöltéskor a földrajzi helyre vonatkozó engedélyt kéri"
  },
  "core/audits/dobetterweb/geolocation-on-start.js | title": {
    "message": "Kerüli a földrajzi helyre vonatkozó engedély kérését oldalbetöltéskor"
  },
  "core/audits/dobetterweb/inspector-issues.js | columnIssueType": {
    "message": "A probléma típusa"
  },
  "core/audits/dobetterweb/inspector-issues.js | description": {
    "message": "A Chrome fejlesztői eszközök `Issues` panelén feltüntetett problémák megoldatlan problémákat jeleznek. A problémák okai lehetnek sikertelen hálózati kérések, nem megfelelő biztonsági vezérlők, valamint más, böngészővel kapcsolatos tényezők is. Nyissa meg a Chrome fejlesztői eszközök Issues (Problémák) panelét, ahol további információkat találhat az egyes problémákról."
  },
  "core/audits/dobetterweb/inspector-issues.js | failureTitle": {
    "message": "Problémák találhatók a(z) `Issues` panelen a Chrome fejlesztői eszközökben"
  },
  "core/audits/dobetterweb/inspector-issues.js | issueTypeBlockedByResponse": {
    "message": "Eredeteken átívelő kérelmekre vonatkozó házirend tiltja"
  },
  "core/audits/dobetterweb/inspector-issues.js | issueTypeHeavyAds": {
    "message": "A hirdetések magas erőforráshasználata"
  },
  "core/audits/dobetterweb/inspector-issues.js | title": {
    "message": "Nem találhatók problémák a Chrome fejlesztői eszközök `Issues` panelén"
  },
  "core/audits/dobetterweb/js-libraries.js | columnVersion": {
    "message": "Verzió"
  },
  "core/audits/dobetterweb/js-libraries.js | description": {
    "message": "Az oldalon észlelt minden front-end JavaScript-függvénytár. [További információ a JavaScript-függvénytár észlelésével kapcsolatos diagnosztikai ellenőrzésről](https://developer.chrome.com/docs/lighthouse/best-practices/js-libraries/)."
  },
  "core/audits/dobetterweb/js-libraries.js | title": {
    "message": "Észlelt JavaScript-függvénytárak"
  },
  "core/audits/dobetterweb/no-document-write.js | description": {
    "message": "A külső szkriptek `document.write()` segítségével történő dinamikus beillesztése több tíz másodperccel lassíthatja az oldalbetöltést a lassú kapcsolaton csatlakozó felhasználók esetében. [További információ a document.write() elkerüléséről](https://developer.chrome.com/docs/lighthouse/best-practices/no-document-write/)."
  },
  "core/audits/dobetterweb/no-document-write.js | failureTitle": {
    "message": "Ne használja a következőt: `document.write()`"
  },
  "core/audits/dobetterweb/no-document-write.js | title": {
    "message": "Kerüli a(z) `document.write()` használatát"
  },
  "core/audits/dobetterweb/notification-on-start.js | description": {
    "message": "Az értesítésekre vonatkozó engedély váratlan kérése bizalmatlanságra adhat okot, valamint összezavarhatja a felhasználókat. Érdemes inkább felhasználói műveletekhez kötni a kérést. [További információ az értesítésekre vonatkozó engedély felelősségteljes kéréséről](https://developer.chrome.com/docs/lighthouse/best-practices/notification-on-start/)."
  },
  "core/audits/dobetterweb/notification-on-start.js | failureTitle": {
    "message": "Oldalbetöltéskor az értesítésekre vonatkozó engedélyt kéri"
  },
  "core/audits/dobetterweb/notification-on-start.js | title": {
    "message": "Kerüli az értesítésekre vonatkozó engedély kérését oldalbetöltéskor"
  },
  "core/audits/dobetterweb/paste-preventing-inputs.js | description": {
    "message": "A beviteli mezőkbe való beillesztés megakadályozása helytelen gyakorlat a felhasználói élmény (UX) szempontjából, és a jelszókezelők letiltása miatt gyengíti a biztonságot.[További információ a felhasználóbarát beviteli mezőkről](https://developer.chrome.com/docs/lighthouse/best-practices/paste-preventing-inputs/)."
  },
  "core/audits/dobetterweb/paste-preventing-inputs.js | failureTitle": {
    "message": "Megakadályozza, hogy a felhasználók tartalmat illesszenek be a beviteli mezőkbe"
  },
  "core/audits/dobetterweb/paste-preventing-inputs.js | title": {
    "message": "Lehetővé teszi, hogy a felhasználók tartalmat illesszenek be a beviteli mezőkbe"
  },
  "core/audits/dobetterweb/uses-http2.js | columnProtocol": {
    "message": "Protokoll"
  },
  "core/audits/dobetterweb/uses-http2.js | description": {
    "message": "A HTTP/2 számos előnyt nyújt a HTTP/1.1-hez képest, például bináris fejléceket és multiplexelést. [További információ a HTTP/2-ről](https://developer.chrome.com/docs/lighthouse/best-practices/uses-http2/)."
  },
  "core/audits/dobetterweb/uses-http2.js | displayValue": {
    "message": "{itemCount,plural, =1{1 nem HTTP/2-t használó kérés}other{# nem HTTP/2-t használó kérés}}"
  },
  "core/audits/dobetterweb/uses-http2.js | title": {
    "message": "Használjon HTTP/2-t"
  },
  "core/audits/dobetterweb/uses-passive-event-listeners.js | description": {
    "message": "Fontolja meg az érintési és görgetési eseményfigyelők megjelölését mint `passive`, hogy javuljon az oldal görgetést érintő teljesítménye. [További információ a passzív eseményfigyelők alkalmazásáról](https://developer.chrome.com/docs/lighthouse/best-practices/uses-passive-event-listeners/)."
  },
  "core/audits/dobetterweb/uses-passive-event-listeners.js | failureTitle": {
    "message": "Nem használ passzív figyelőket a görgetés teljesítményének javításához"
  },
  "core/audits/dobetterweb/uses-passive-event-listeners.js | title": {
    "message": "Passzív figyelőket alkalmaz a görgetés teljesítményének javításához"
  },
  "core/audits/errors-in-console.js | description": {
    "message": "A konzolon megjelenő hibák megoldatlan problémákat jeleznek. Okaik lehetnek sikertelen hálózati kérések, valamint más böngészős tényezők is. [További információ a konzol diagnosztikai ellenőrzésekor fellépő hibákról](https://developer.chrome.com/docs/lighthouse/best-practices/errors-in-console/)."
  },
  "core/audits/errors-in-console.js | failureTitle": {
    "message": "A böngészőhibák a konzolon láthatók"
  },
  "core/audits/errors-in-console.js | title": {
    "message": "Nem került böngészőhiba a konzolra"
  },
  "core/audits/font-display.js | description": {
    "message": "A `font-display` CSS-függvény bekapcsolásával biztosíthatja, hogy a szöveg olvasható legyen a felhasználók számára, mialatt a webes betűtípusokat betölti a rendszer. [További információ a következőről: `font-display`](https://developer.chrome.com/docs/lighthouse/performance/font-display/)."
  },
  "core/audits/font-display.js | failureTitle": {
    "message": "Biztosítsa, hogy a szöveg látható marad a webes betűtípusok betöltése során"
  },
  "core/audits/font-display.js | title": {
    "message": "Az összes szöveg látható marad a webes betűtípusok betöltésekor"
  },
  "core/audits/font-display.js | undeclaredFontOriginWarning": {
    "message": "{fontCountForOrigin,plural, =1{A Lighthouse nem tudta automatikusan ellenőrizni a(z) `font-display` értéket a(z) {fontOrigin} eredetnél.}other{A Lighthouse nem tudta automatikusan ellenőrizni a(z) `font-display` értékeket a(z) {fontOrigin} eredetnél.}}"
  },
  "core/audits/image-aspect-ratio.js | columnActual": {
    "message": "Képarány (tényleges)"
  },
  "core/audits/image-aspect-ratio.js | columnDisplayed": {
    "message": "Képarány (megjelenített)"
  },
  "core/audits/image-aspect-ratio.js | description": {
    "message": "A képmegjelenítési méretek ideális esetben természetes képarányt alkalmaznak. [További információ a képméretarányról](https://developer.chrome.com/docs/lighthouse/best-practices/image-aspect-ratio/)."
  },
  "core/audits/image-aspect-ratio.js | failureTitle": {
    "message": "Hibás képaránnyal jeleníti meg a képeket"
  },
  "core/audits/image-aspect-ratio.js | title": {
    "message": "Helyes képaránnyal jeleníti meg a képeket"
  },
  "core/audits/image-size-responsive.js | columnActual": {
    "message": "Valós méret"
  },
  "core/audits/image-size-responsive.js | columnDisplayed": {
    "message": "Megjelenített méret"
  },
  "core/audits/image-size-responsive.js | columnExpected": {
    "message": "Várt méret"
  },
  "core/audits/image-size-responsive.js | description": {
    "message": "A kép természetes méreteinek arányosnak kell lenniük a megjelenítési mérettel és a pixelaránnyal a lehető legnagyobb képtisztaság érdekében. [További információ a reszponzív képek megadásáról](https://web.dev/serve-responsive-images/)."
  },
  "core/audits/image-size-responsive.js | failureTitle": {
    "message": "A képek megjelenítése alacsony felbontásban történik"
  },
  "core/audits/image-size-responsive.js | title": {
    "message": "A képek megjelenítése megfelelő felbontásban történik"
  },
<<<<<<< HEAD
=======
  "core/audits/installable-manifest.js | already-installed": {
    "message": "Az alkalmazás már telepítve van."
  },
  "core/audits/installable-manifest.js | cannot-download-icon": {
    "message": "Nem sikerült letölteni a szükséges ikont a manifestből"
  },
  "core/audits/installable-manifest.js | columnValue": {
    "message": "A hiba oka"
  },
  "core/audits/installable-manifest.js | description": {
    "message": "A service worker elnevezésű technológia lehető teszi az alkalmazás számára a progresszív webes alkalmazások funkcióinak használatát. Ilyen funkció például az offline működés, a kezdőképernyőhöz való hozzáadás és a leküldött (push) értesítések. A megfelelő service worker- és manifestmegvalósítással rendelkező böngészők proaktív módon kérhetik a felhasználókat, hogy adják hozzá az Ön alkalmazását a kezdőképernyőjükhöz, ami erősebb elköteleződéshez vezethet. [További információ a manifest telepíthetőségi követelményeiről](https://developer.chrome.com/docs/lighthouse/pwa/installable-manifest/)."
  },
  "core/audits/installable-manifest.js | displayValue": {
    "message": "{itemCount,plural, =1{1 ok}other{# ok}}"
  },
  "core/audits/installable-manifest.js | failureTitle": {
    "message": "Az internetes alkalmazás manifestje vagy service workere nem felel meg a telepíthetőségi követelményeknek"
  },
  "core/audits/installable-manifest.js | ids-do-not-match": {
    "message": "A Play Áruház alkalmazás-URL-je és a Play Áruház azonosítója nem egyezik."
  },
  "core/audits/installable-manifest.js | in-incognito": {
    "message": "Az oldal inkognitó módban lett betöltve."
  },
  "core/audits/installable-manifest.js | manifest-display-not-supported": {
    "message": "A manifest `display` tulajdonságának a következők egyikének kell lennie `standalone`, `fullscreen` vagy `minimal-ui`"
  },
  "core/audits/installable-manifest.js | manifest-display-override-not-supported": {
    "message": "A manifest tartalmazza a „display_override” mezőt, és az első támogatott megjelenítési módnak a következők egyikének kell lennie: „standalone”, „fullscreen” vagy „minimal-ui”."
  },
  "core/audits/installable-manifest.js | manifest-empty": {
    "message": "Nem sikerült a manifest lekérése vagy elemzése, vagy üres a manifest."
  },
  "core/audits/installable-manifest.js | manifest-location-changed": {
    "message": "A manifest URL-je módosítva lett a manifest lekérése során."
  },
  "core/audits/installable-manifest.js | manifest-missing-name-or-short-name": {
    "message": "A manifest nem tartalmaz `name` vagy `short_name` mezőt"
  },
  "core/audits/installable-manifest.js | manifest-missing-suitable-icon": {
    "message": "A manifest nem tartalmaz megfelelő ikont. PNG-, SVG- vagy WebP-formátumra van szükség legalább {value0} px méretben. Be kell állítani a méretek attribútumát. Ha be van állítva a cél attribútuma, tartalmaznia kell az „any” (bármilyen) értéket."
  },
  "core/audits/installable-manifest.js | no-acceptable-icon": {
    "message": "Nincs megadva olyan ikon legalább {value0} képpontos, négyzetes méretben, PNG-, SVG- vagy WebP-formátumban, amelynek célattribútuma nincs beállítva, vagy „any” (bármely) értékre van állítva."
  },
  "core/audits/installable-manifest.js | no-icon-available": {
    "message": "A letöltött ikon üres vagy sérült"
  },
  "core/audits/installable-manifest.js | no-id-specified": {
    "message": "Nincs megadva Play Áruház-azonosító."
  },
  "core/audits/installable-manifest.js | no-manifest": {
    "message": "Az oldalon nem található manifest-URL (<link>)"
  },
  "core/audits/installable-manifest.js | no-url-for-service-worker": {
    "message": "Nem sikerült a service worker ellenőrzése, mivel nem található „start_url” mező a manifestben."
  },
  "core/audits/installable-manifest.js | noErrorId": {
    "message": "Nem lehet felismerni a következő telepíthetőségi hibaazonosítót: {errorId}"
  },
  "core/audits/installable-manifest.js | not-from-secure-origin": {
    "message": "Az oldal megjelenítése nem biztonságos eredetről történik"
  },
  "core/audits/installable-manifest.js | not-in-main-frame": {
    "message": "Az oldal nem töltődött be a fő keretbe."
  },
  "core/audits/installable-manifest.js | not-offline-capable": {
    "message": "Az oldal nem működik offline állapotban"
  },
  "core/audits/installable-manifest.js | pipeline-restarted": {
    "message": "Megtörtént a PWA eltávolítása, visszaállnak a telepíthetőségi ellenőrzések."
  },
  "core/audits/installable-manifest.js | platform-not-supported-on-android": {
    "message": "A megadott alkalmazásplatform nem támogatott Androidon."
  },
  "core/audits/installable-manifest.js | prefer-related-applications": {
    "message": "A manifest meghatározza a következőt: „prefer_related_applications: true”"
  },
  "core/audits/installable-manifest.js | prefer-related-applications-only-beta-stable": {
    "message": "A prefer_related_applications csak a Chrome bétaverziójában és a Stabil csatornákon támogatott Androidon."
  },
  "core/audits/installable-manifest.js | protocol-timeout": {
    "message": "A Lighthouse nem tudta meghatározni, hogy az oldal telepíthető-e. Próbálja újra a Chrome újabb verziójával."
  },
  "core/audits/installable-manifest.js | start-url-not-valid": {
    "message": "A manifest kezdési URL-je érvénytelen"
  },
  "core/audits/installable-manifest.js | title": {
    "message": "Az internetes alkalmazás manifestje és a service worker nem felel meg a telepíthetőségi követelményeknek"
  },
  "core/audits/installable-manifest.js | url-not-supported-for-webapk": {
    "message": "A manifestben található URL felhasználónevet, jelszót vagy portot tartalmaz."
  },
  "core/audits/installable-manifest.js | warn-not-offline-capable": {
    "message": "Az oldal nem működik offline állapotban. A rendszer nem tekinti telepíthetőnek az oldalt a Chrome 93-as verziója után (stabil kiadás: 2021. augusztus)."
  },
>>>>>>> 772c8f71
  "core/audits/is-on-https.js | allowed": {
    "message": "Engedélyezve"
  },
  "core/audits/is-on-https.js | blocked": {
    "message": "Letiltva"
  },
  "core/audits/is-on-https.js | columnInsecureURL": {
    "message": "Nem biztonságos URL"
  },
  "core/audits/is-on-https.js | columnResolution": {
    "message": "Kérés megoldása"
  },
  "core/audits/is-on-https.js | description": {
    "message": "Minden webhelyet HTTPS-sel kell védeni, még akkor is, ha nem kezelnek bizalmas adatokat Ez vonatkozik a [vegyes tartalmak](https://developers.google.com/web/fundamentals/security/prevent-mixed-content/what-is-mixed-content) elkerülésére is, amelyek esetében egyes források annak ellenére töltődnek be HTTP-kapcsolaton keresztül, hogy a kezdeti kérés HTTPS-kapcsolaton keresztül lett kiszolgálva. A HTTPS megakadályozza, hogy behatolók módosítsák vagy passzívan megfigyeljék az alkalmazás és a felhasználók közötti kommunikációt. Ezt a protokollt megköveteli a HTTP/2, valamint számos új webes API is. [További információ a HTTPS-ről](https://developer.chrome.com/docs/lighthouse/pwa/is-on-https/)."
  },
  "core/audits/is-on-https.js | displayValue": {
    "message": "{itemCount,plural, =1{1 nem biztonságos kérés}other{# nem biztonságos kérés}}"
  },
  "core/audits/is-on-https.js | failureTitle": {
    "message": "Nem használ HTTPS-t"
  },
  "core/audits/is-on-https.js | title": {
    "message": "HTTPS-t használ"
  },
  "core/audits/is-on-https.js | upgraded": {
    "message": "Automatikusan frissítve HTTPS-re"
  },
  "core/audits/is-on-https.js | warning": {
    "message": "Figyelmeztetéssel engedélyezve"
  },
  "core/audits/largest-contentful-paint-element.js | columnPercentOfLCP": {
    "message": "LCP százaléka"
  },
  "core/audits/largest-contentful-paint-element.js | columnPhase": {
    "message": "Szakasz"
  },
  "core/audits/largest-contentful-paint-element.js | columnTiming": {
    "message": "Időzítés"
  },
  "core/audits/largest-contentful-paint-element.js | description": {
    "message": "Ez a legnagyobb, tartalommal rendelkező elem a megjelenítési területen. [További információ a Legnagyobb vizuális tartalom elemről](https://developer.chrome.com/docs/lighthouse/performance/lighthouse-largest-contentful-paint/)."
  },
  "core/audits/largest-contentful-paint-element.js | itemLoadDelay": {
    "message": "Betöltési késleltetés"
  },
  "core/audits/largest-contentful-paint-element.js | itemLoadTime": {
    "message": "Betöltési idő"
  },
  "core/audits/largest-contentful-paint-element.js | itemRenderDelay": {
    "message": "Megjelenítés késleltetése"
  },
  "core/audits/largest-contentful-paint-element.js | itemTTFB": {
    "message": "TTFB"
  },
  "core/audits/largest-contentful-paint-element.js | title": {
    "message": "A legnagyobb vizuális tartalomválasz eleme"
  },
  "core/audits/layout-shift-elements.js | columnContribution": {
    "message": "CLS-hozzájárulás"
  },
  "core/audits/layout-shift-elements.js | description": {
    "message": "Ezek a DOM-elemek járulnak hozzá leginkább az oldal CLS-éhez. [További információ a CLS javításáról](https://web.dev/optimize-cls/)."
  },
  "core/audits/layout-shift-elements.js | title": {
    "message": "Az elrendezés nagy mértékű mozgásának elkerülése"
  },
  "core/audits/lcp-lazy-loaded.js | description": {
    "message": "A késleltetve betöltött, hajtás feletti képek az oldal életciklusában később jelennek meg, ami késleltetheti a legnagyobb vizuális tartalomválaszt. [További információ az optimális késleltetett betöltésről](https://web.dev/lcp-lazy-loading/)."
  },
  "core/audits/lcp-lazy-loaded.js | failureTitle": {
    "message": "A legnagyobb vizuális tartalomválasz késleltetve lett betöltve"
  },
  "core/audits/lcp-lazy-loaded.js | title": {
    "message": "A legnagyobb vizuális tartalomválasz nem késleltetve lett betöltve"
  },
  "core/audits/long-tasks.js | description": {
    "message": "A fő szál leghosszabb feladatait listázza. Hasznos az interakciótól számított késéshez legnagyobb mértékben hozzájáruló elemek azonosításához. [További információ arról, hogy miként kerülhetők el a hosszú feladatok a fő szálban](https://web.dev/long-tasks-devtools/)."
  },
  "core/audits/long-tasks.js | displayValue": {
    "message": "{itemCount,plural, =1{# hosszú feladat található}other{# hosszú feladat található}}"
  },
  "core/audits/long-tasks.js | title": {
    "message": "Kerülje a fő szálban a hosszú feladatokat"
  },
  "core/audits/mainthread-work-breakdown.js | columnCategory": {
    "message": "Kategória"
  },
  "core/audits/mainthread-work-breakdown.js | description": {
    "message": "Érdemes csökkenteni a JavaScript elemzésére, kompilálására és végrehajtására fordított időt. Ebben segíthet, ha kisebb méretű JavaScript-forrásokat továbbít. [További információ a fő szál terhelésének minimalizálásáról](https://developer.chrome.com/docs/lighthouse/performance/mainthread-work-breakdown/)."
  },
  "core/audits/mainthread-work-breakdown.js | failureTitle": {
    "message": "Minimalizálja a fő szál terhelését"
  },
  "core/audits/mainthread-work-breakdown.js | title": {
    "message": "Minimalizálja a fő szál terhelését"
  },
  "core/audits/metrics/cumulative-layout-shift.js | description": {
    "message": "Az Elrendezés összmozgása mutató az oldal megjelenítési területén látható elemek mozgását méri. [További információ az Elrendezés összmozgása mutatóról](https://web.dev/cls/)."
  },
  "core/audits/metrics/first-contentful-paint.js | description": {
    "message": "Az első vizuális tartalomválasz azt az időpontot jelöli, amikor a rendszer megkezdi az első szöveg vagy kép megjelenítését. [További információ az Első vizuális tartalomválasz mutatóról](https://developer.chrome.com/docs/lighthouse/performance/first-contentful-paint/)."
  },
  "core/audits/metrics/first-meaningful-paint.js | description": {
    "message": "Az első releváns vizuális válasz azt méri, hogy mikor válik láthatóvá az oldal elsődleges tartalma. [További információ az Első releváns vizuális válasz mutatóról](https://developer.chrome.com/docs/lighthouse/performance/first-meaningful-paint/)."
  },
  "core/audits/metrics/interaction-to-next-paint.js | description": {
    "message": "Az interakciótól a következő vizuális válaszig eltelt idő az oldal válaszadási hajlandóságát méri, vagyis azt, hogy az oldal mennyi idő alatt reagál láthatóan a felhasználói bevitelre. [További információ Az interakciótól a következő vizuális válaszig eltelt idő mutatóról](https://web.dev/inp/)."
  },
  "core/audits/metrics/interactive.js | description": {
    "message": "Az interaktivitásig eltelt idő az az idő, amely ahhoz szükséges, hogy az oldal teljesen interaktívvá váljon. [További információ az Interaktivitásig eltelt idő mutatóról](https://developer.chrome.com/docs/lighthouse/performance/interactive/)."
  },
  "core/audits/metrics/largest-contentful-paint.js | description": {
    "message": "A Legnagyobb vizuális tartalom betöltési ideje azt mutatja meg, hogy mennyi idő telik el a legnagyobb szöveg vagy kép megjelenítéséig. [További információ a Legnagyobb vizuális tartalom betöltési ideje mutatóról](https://developer.chrome.com/docs/lighthouse/performance/lighthouse-largest-contentful-paint/)."
  },
  "core/audits/metrics/max-potential-fid.js | description": {
    "message": "A felhasználók által tapasztalható, első interakciótól számított esetleges maximális válaszkésés a leghosszabb feladat időtartama. [További információ az Első interakciótól számított esetleges maximális válaszkésés mutatóról](https://developer.chrome.com/docs/lighthouse/performance/lighthouse-max-potential-fid/)."
  },
  "core/audits/metrics/speed-index.js | description": {
    "message": "A Sebességindex mutató azt jelzi, hogy az adott oldal tartalmai milyen gyorsan válnak láthatóvá. [További információ a Sebességindex mutatóról](https://developer.chrome.com/docs/lighthouse/performance/speed-index/)."
  },
  "core/audits/metrics/total-blocking-time.js | description": {
    "message": "Az első vizuális tartalomválasz és az interaktivitásig eltelt idő közötti minden (50 ms-nál hosszabb feladatot jelentő) periódus időtartamának összege milliszekundumban kifejezve. [További információ a Teljes tiltási idő mutatóról](https://developer.chrome.com/docs/lighthouse/performance/lighthouse-total-blocking-time/)."
  },
  "core/audits/network-rtt.js | description": {
    "message": "A hálózati oda-vissza út ideje (RTT) nagy hatással van a teljesítményre. Ha túl magas az RTT értéke valamelyik eredet esetében, az azt jelenti, hogy a felhasználóhoz közelebbi szerverek használata javíthatja a teljesítményt. [További információ az oda-vissza út idejéről](https://hpbn.co/primer-on-latency-and-bandwidth/)."
  },
  "core/audits/network-rtt.js | title": {
    "message": "Oda-visszautak ideje a hálózaton"
  },
  "core/audits/network-server-latency.js | description": {
    "message": "A szerverek várakozási ideje hatással lehet a webes teljesítményre. Túlterhelést vagy nem megfelelő háttérteljesítmény jelez, ha az eredetszerver várakozási ideje túl magas. [További információ a szerverválaszidőről](https://hpbn.co/primer-on-web-performance/#analyzing-the-resource-waterfall)."
  },
  "core/audits/network-server-latency.js | title": {
    "message": "Várakozási idő a háttérszervereknél"
  },
  "core/audits/no-unload-listeners.js | description": {
    "message": "Az `unload` esemény működése nem megbízható, és figyelése megakadályozhatja a böngésző optimalizálását (például az előre-vissza gyorsítótárazást). Használja helyette a következő események valamelyikét: `pagehide` vagy `visibilitychange`. [További információ az eseményfigyelők kiürítéséről](https://web.dev/bfcache/#never-use-the-unload-event)."
  },
  "core/audits/no-unload-listeners.js | failureTitle": {
    "message": "`unload`-figyelőt regisztrál"
  },
  "core/audits/no-unload-listeners.js | title": {
    "message": "Elkerüli a(z) `unload`-eseményfigyelőket"
  },
  "core/audits/non-composited-animations.js | description": {
    "message": "A nem kompozit animációk minősége elégtelen lehet, és az ilyen animációk növelhetik a CLS-t. [További információ a nem kompozit animációk elkerüléséről](https://developer.chrome.com/docs/lighthouse/performance/non-composited-animations/)."
  },
  "core/audits/non-composited-animations.js | displayValue": {
    "message": "{itemCount,plural, =1{# animált elem található}other{# animált elem található}}"
  },
  "core/audits/non-composited-animations.js | filterMayMovePixels": {
    "message": "A szűrővel kapcsolatos tulajdonság elmozdíthatja a képpontokat"
  },
  "core/audits/non-composited-animations.js | incompatibleAnimations": {
    "message": "A cél másik, nem kompatibilis animációval rendelkezik"
  },
  "core/audits/non-composited-animations.js | nonReplaceCompositeMode": {
    "message": "Az effekt nem a „replace” kompozitmóddal rendelkezik"
  },
  "core/audits/non-composited-animations.js | title": {
    "message": "Kerülje a nem kompozit animációk használatát"
  },
  "core/audits/non-composited-animations.js | transformDependsBoxSize": {
    "message": "Az átalakítással kapcsolatos tulajdonság a mező méretétől függ"
  },
  "core/audits/non-composited-animations.js | unsupportedCSSProperty": {
    "message": "{propertyCount,plural, =1{Nem támogatott CSS-tulajdonság: {properties}}other{Nem támogatott CSS-tulajdonságok: {properties}}}"
  },
  "core/audits/non-composited-animations.js | unsupportedTimingParameters": {
    "message": "Az effekt nem támogatott időzítési paraméterekkel rendelkezik"
  },
  "core/audits/performance-budget.js | description": {
    "message": "A hálózati kérések száma és mérete maradjon a megadott teljesítmény-határértékek által beállított célértékek alatt. [További információ a teljesítmény-határértékekről](https://developers.google.com/web/tools/lighthouse/audits/budgets)."
  },
  "core/audits/performance-budget.js | requestCountOverBudget": {
    "message": "{count,plural, =1{1 kérés}other{# kérés}}"
  },
  "core/audits/performance-budget.js | title": {
    "message": "Teljesítménybüdzsé"
  },
  "core/audits/preload-fonts.js | description": {
    "message": "Töltse elő az `optional` betűtípusokat, hogy az első alkalommal érkező látogatók is használhassák őket. [További információ a betűtípusok előtöltéséről](https://web.dev/preload-optional-fonts/)."
  },
  "core/audits/preload-fonts.js | failureTitle": {
    "message": "A(z) `font-display: optional` attribútumot használó betűtípusokat nem tölti elő a rendszer"
  },
  "core/audits/preload-fonts.js | title": {
    "message": "A(z) `font-display: optional` attribútumot használó betűtípusokat előtölti a rendszer"
  },
  "core/audits/prioritize-lcp-image.js | description": {
    "message": "Ha az LCP-elemet dinamikusan adja hozzá az oldalhoz, elő kell töltenie a képet az LCP javításához. [További információ az LCP-elemek előtöltéséről](https://web.dev/optimize-lcp/#optimize-when-the-resource-is-discovered)."
  },
  "core/audits/prioritize-lcp-image.js | title": {
    "message": "A legnagyobb vizuális tartalomválasz képének előtöltése"
  },
  "core/audits/redirects.js | description": {
    "message": "Az átirányítások további késlekedéssel hosszabbítják meg az oldalbetöltéshez szükséges időt. [További információ az oldalátirányítások elkerüléséről](https://developer.chrome.com/docs/lighthouse/performance/redirects/)."
  },
  "core/audits/redirects.js | title": {
    "message": "Kerülje a többszörös oldalátirányítást"
  },
  "core/audits/seo/canonical.js | description": {
    "message": "A szabványos linkek a keresési eredményként megjelenítendő URL-re tesznek javaslatot. [További információ a szabványos linkekről](https://developer.chrome.com/docs/lighthouse/seo/canonical/)."
  },
  "core/audits/seo/canonical.js | explanationConflict": {
    "message": "Több ütköző URL ({urlList})"
  },
  "core/audits/seo/canonical.js | explanationInvalid": {
    "message": "Érvénytelen URL ({url})"
  },
  "core/audits/seo/canonical.js | explanationPointsElsewhere": {
    "message": "Másik `hreflang` helyre mutat ({url})"
  },
  "core/audits/seo/canonical.js | explanationRelative": {
    "message": "Nem abszolút URL ({url})"
  },
  "core/audits/seo/canonical.js | explanationRoot": {
    "message": "A domain gyökér-URL-jére (a kezdőlapra) mutat egyenértékű tartalommal rendelkező oldal helyett"
  },
  "core/audits/seo/canonical.js | failureTitle": {
    "message": "A dokumentumhoz nem tartozik érvényes `rel=canonical`"
  },
  "core/audits/seo/canonical.js | title": {
    "message": "A dokumentum érvényes `rel=canonical` attribútumot tartalmaz"
  },
  "core/audits/seo/crawlable-anchors.js | columnFailingLink": {
    "message": "Feltérképezhetetlen link"
  },
  "core/audits/seo/crawlable-anchors.js | description": {
    "message": "A keresőmotorok `href` attribútumokat használhatnak a linkeknél a webhelyek feltérképezéséhez. Biztosítsa, hogy a horgonyelemek `href` attribútuma a megfelelő céloldalra hivatkozzon, hogy a webhely minél több oldala felfedezhető legyen. [További információ arról, hogy miként teheti a linkeket feltérképezhetővé](https://support.google.com/webmasters/answer/9112205)."
  },
  "core/audits/seo/crawlable-anchors.js | failureTitle": {
    "message": "Nem lehetséges a linkek feltérképezése"
  },
  "core/audits/seo/crawlable-anchors.js | title": {
    "message": "A linkek feltérképezhetők"
  },
  "core/audits/seo/font-size.js | additionalIllegibleText": {
    "message": "További olvashatatlan szöveg"
  },
  "core/audits/seo/font-size.js | columnFontSize": {
    "message": "Betűméret"
  },
  "core/audits/seo/font-size.js | columnPercentPageText": {
    "message": "Oldal szövegének %-a"
  },
  "core/audits/seo/font-size.js | columnSelector": {
    "message": "Választó"
  },
  "core/audits/seo/font-size.js | description": {
    "message": "A 12 képpontnál kisebb betűméretek nehezen láthatók, ezért a mobilhasználóknak a szöveget elolvasásához fel kell nagyítaniuk a képernyő tartalmát. Törekedjen arra, hogy az oldal szövegének legalább 60%-a minimum 12 képpontos betűmérettel jelenjen meg. [További információ az olvasható betűméretekről](https://developer.chrome.com/docs/lighthouse/seo/font-size/)."
  },
  "core/audits/seo/font-size.js | displayValue": {
    "message": "{decimalProportion, number, extendedPercent}-nyi olvasható szöveg"
  },
  "core/audits/seo/font-size.js | explanationViewport": {
    "message": "A szöveg olvashatatlan, ugyanis a látható terület metacímkéje nincs optimalizálva a mobilképernyőkre"
  },
  "core/audits/seo/font-size.js | failureTitle": {
    "message": "A dokumentum olvashatatlan betűméreteket használ"
  },
  "core/audits/seo/font-size.js | legibleText": {
    "message": "Olvasható szöveg"
  },
  "core/audits/seo/font-size.js | title": {
    "message": "A dokumentum olvasható betűméreteket tartalmaz"
  },
  "core/audits/seo/hreflang.js | description": {
    "message": "A hreflang linkek azt mondják meg a keresőmotoroknak, hogy nyelvtől vagy régiótól függően az oldal melyik változatát kell megjeleníteniük a keresési találatokban. [További információ a következőről: `hreflang`](https://developer.chrome.com/docs/lighthouse/seo/hreflang/)."
  },
  "core/audits/seo/hreflang.js | failureTitle": {
    "message": "A dokumentum nem rendelkezik érvényes `hreflang` attribútummal"
  },
  "core/audits/seo/hreflang.js | notFullyQualified": {
    "message": "Relatív href-érték"
  },
  "core/audits/seo/hreflang.js | title": {
    "message": "A dokumentum érvényes `hreflang` attribútumot tartalmaz"
  },
  "core/audits/seo/hreflang.js | unexpectedLanguage": {
    "message": "Váratlan nyelvi kód"
  },
  "core/audits/seo/http-status-code.js | description": {
    "message": "A sikertelenséget jelző HTTP-állapotkóddal rendelkező oldalak indexelése eredménytelen lehet. [További információ a HTTP-állapotkódokról](https://developer.chrome.com/docs/lighthouse/seo/http-status-code/)."
  },
  "core/audits/seo/http-status-code.js | failureTitle": {
    "message": "Az oldal sikertelenséget jelző HTTP-állapotkóddal rendelkezik"
  },
  "core/audits/seo/http-status-code.js | title": {
    "message": "Az oldal sikerességet jelző HTTP-állapotkóddal rendelkezik"
  },
  "core/audits/seo/is-crawlable.js | description": {
    "message": "A keresőmotorok azokat az oldalakat nem tudják keresési eredményként megjeleníteni, amelyek feltérképezésére nincs engedélyük. [További információ a feltérképezési utasításokról](https://developer.chrome.com/docs/lighthouse/seo/is-crawlable/)."
  },
  "core/audits/seo/is-crawlable.js | failureTitle": {
    "message": "Az oldal indexelését letiltották"
  },
  "core/audits/seo/is-crawlable.js | title": {
    "message": "Az oldalnál nincs letiltva az indexelés"
  },
  "core/audits/seo/link-text.js | description": {
    "message": "A leíró jellegű linkszövegek segítenek a keresőmotoroknak a tartalmak értelmezésében. [További információ a linkek hozzáférhetőbbé tételéről](https://developer.chrome.com/docs/lighthouse/seo/link-text/)."
  },
  "core/audits/seo/link-text.js | displayValue": {
    "message": "{itemCount,plural, =1{1 link található}other{# link található}}"
  },
  "core/audits/seo/link-text.js | failureTitle": {
    "message": "A linkek nem rendelkeznek leíró jellegű szöveggel"
  },
  "core/audits/seo/link-text.js | title": {
    "message": "A linkek leíró jellegű szöveggel rendelkeznek"
  },
  "core/audits/seo/manual/structured-data.js | description": {
    "message": "Ellenőrizze a strukturált adatok érvényességét a [Strukturált adatok tesztelőeszköz](https://search.google.com/structured-data/testing-tool/) és a [Structured Data Linter](http://linter.structured-data.org/) segítségével. [További információ a strukturált adatokról](https://developer.chrome.com/docs/lighthouse/seo/structured-data/)."
  },
  "core/audits/seo/manual/structured-data.js | title": {
    "message": "A strukturált adatok érvényesek"
  },
  "core/audits/seo/meta-description.js | description": {
    "message": "Az oldaltartalom tömör összefoglalásának érdekében metaleírások szerepelhetnek a keresési eredményekben. [További információ a metaleírásról](https://developer.chrome.com/docs/lighthouse/seo/meta-description/)."
  },
  "core/audits/seo/meta-description.js | explanation": {
    "message": "A Leírás mező üres."
  },
  "core/audits/seo/meta-description.js | failureTitle": {
    "message": "A dokumentum nem rendelkezik metaleírással"
  },
  "core/audits/seo/meta-description.js | title": {
    "message": "A dokumentum rendelkezik metaleírással"
  },
  "core/audits/seo/plugins.js | description": {
    "message": "Sok eszköz korlátozza vagy nem támogatja a beépülő modulokat, a keresőmotorok pedig nem tudják indexelni a modulok által megjelenített tartalmakat. [További információ a beépülő modulok elkerüléséről](https://developer.chrome.com/docs/lighthouse/seo/plugins/)."
  },
  "core/audits/seo/plugins.js | failureTitle": {
    "message": "A dokumentum beépülő modulokat használ"
  },
  "core/audits/seo/plugins.js | title": {
    "message": "A dokumentum nem használ beépülő modulokat"
  },
  "core/audits/seo/robots-txt.js | description": {
    "message": "Ha a robots.txt fájl formázása rossz, előfordulhat, hogy a feltérképező robotok nem tudják értelmezni, hogy Ön hogyan szeretné feltérképeztetni vagy indexeltetni a webhelyét. [További információ a robots.txt fájlról](https://developer.chrome.com/docs/lighthouse/seo/invalid-robots-txt/)."
  },
  "core/audits/seo/robots-txt.js | displayValueHttpBadCode": {
    "message": "A robots.txt fájlra irányuló kérés a következő HTTP-állapotkóddal tért vissza: {statusCode}"
  },
  "core/audits/seo/robots-txt.js | displayValueValidationError": {
    "message": "{itemCount,plural, =1{1 hiba található}other{# hiba található}}"
  },
  "core/audits/seo/robots-txt.js | explanation": {
    "message": "A Lighthouse nem tudta letölteni a robots.txt fájlt"
  },
  "core/audits/seo/robots-txt.js | failureTitle": {
    "message": "A robots.txt fájl nem érvényes"
  },
  "core/audits/seo/robots-txt.js | title": {
    "message": "A robots.txt fájl érvényes"
  },
  "core/audits/seo/tap-targets.js | description": {
    "message": "Az interaktív elemeknek (például a gomboknak és a linkeknek) elég nagynak kell lenniük (48 × 48 képpont), vagy elég helynek kell lennie körülöttük, hogy könnyen rájuk lehessen koppintani a szomszédos elemek megérintése nélkül. [További információ a koppintási célokról](https://developer.chrome.com/docs/lighthouse/seo/tap-targets/)."
  },
  "core/audits/seo/tap-targets.js | displayValue": {
    "message": "{decimalProportion, number, percent}-nyi megfelelően méretezett koppintható elem"
  },
  "core/audits/seo/tap-targets.js | explanationViewportMetaNotOptimized": {
    "message": "A koppintási célok túl kicsik, ugyanis a látható terület metacímkéje nincs optimalizálva a mobilképernyőkre"
  },
  "core/audits/seo/tap-targets.js | failureTitle": {
    "message": "A koppintási célok mérete nem megfelelő"
  },
  "core/audits/seo/tap-targets.js | overlappingTargetHeader": {
    "message": "Átfedésben lévő cél"
  },
  "core/audits/seo/tap-targets.js | tapTargetHeader": {
    "message": "Koppintási cél"
  },
  "core/audits/seo/tap-targets.js | title": {
    "message": "A koppintási célok mérete megfelelő"
  },
  "core/audits/server-response-time.js | description": {
    "message": "Érdemes a szerver válaszidejét lerövidíteni a fő dokumentum esetében, mert az összes további kérés függ tőle. [További információ az Első bájt betöltéséhez szükséges idő mutatóról](https://developer.chrome.com/docs/lighthouse/performance/time-to-first-byte/)."
  },
  "core/audits/server-response-time.js | displayValue": {
    "message": "{timeInMs, number, milliseconds} ms a gyökérdokumentumhoz"
  },
  "core/audits/server-response-time.js | failureTitle": {
    "message": "A szerver kezdeti válaszidejének csökkentése"
  },
  "core/audits/server-response-time.js | title": {
    "message": "A kezdeti szerverválaszidő rövid volt"
  },
  "core/audits/themed-omnibox.js | description": {
    "message": "A böngésző címsávjához megadható a webhelyhez illő téma. [További információ a címsávtémák beállításáról](https://developer.chrome.com/docs/lighthouse/pwa/themed-omnibox/)."
  },
  "core/audits/themed-omnibox.js | failureTitle": {
    "message": "Nem állítja be a téma színét a címsávon."
  },
  "core/audits/themed-omnibox.js | title": {
    "message": "A téma színét állítja be a címsávon."
  },
  "core/audits/third-party-facades.js | categoryCustomerSuccess": {
    "message": "{productName} (Ügyfélszolgálat)"
  },
  "core/audits/third-party-facades.js | categoryMarketing": {
    "message": "{productName} (Marketing)"
  },
  "core/audits/third-party-facades.js | categorySocial": {
    "message": "{productName} (Közösségi)"
  },
  "core/audits/third-party-facades.js | categoryVideo": {
    "message": "{productName} (Videó)"
  },
  "core/audits/third-party-facades.js | columnProduct": {
    "message": "Termék"
  },
  "core/audits/third-party-facades.js | description": {
    "message": "Egyes külső forrásoktól származó beágyazásoknál késleltetett betöltés lehet észlelhető. Fontolja meg egy kompomenscsomagra való lecserélésüket, amíg nincs rájuk szükség. [További információ a harmadik felek késleltetéséről komponenscsomag segítségével](https://developer.chrome.com/docs/lighthouse/performance/third-party-facades/)."
  },
  "core/audits/third-party-facades.js | displayValue": {
    "message": "{itemCount,plural, =1{# facade-alternatíva áll rendelkezésre}other{# facade-alternatíva áll rendelkezésre}}"
  },
  "core/audits/third-party-facades.js | failureTitle": {
    "message": "Egyes külső forrásoknál késleltetett betöltés lehet észlelhető facade-dal"
  },
  "core/audits/third-party-facades.js | title": {
    "message": "Külső források késleltetett betöltése facade-okkal"
  },
  "core/audits/third-party-summary.js | columnThirdParty": {
    "message": "Harmadik fél"
  },
  "core/audits/third-party-summary.js | description": {
    "message": "A harmadik felektől származó kódok jelentős hatással lehetnek a betöltés teljesítményére. Minél kevesebb harmadik féltől származó kódot használjon, és lehetőleg azután töltse be őket, hogy az oldal nagyrészt már betöltődött. [További információ a harmadik felek hatásának minimalizálásáról](https://developers.google.com/web/fundamentals/performance/optimizing-content-efficiency/loading-third-party-javascript/)."
  },
  "core/audits/third-party-summary.js | displayValue": {
    "message": "Harmadik féltől származó kód {timeInMs, number, milliseconds} ms-ig akadályozta a fő szál végrehajtását"
  },
  "core/audits/third-party-summary.js | failureTitle": {
    "message": "Csökkentse a harmadik felek kódjai által kiváltott hatást"
  },
  "core/audits/third-party-summary.js | title": {
    "message": "Minimalizálja a harmadik felektől származó kódok használatát"
  },
  "core/audits/timing-budget.js | columnMeasurement": {
    "message": "Mérés"
  },
  "core/audits/timing-budget.js | columnTimingMetric": {
    "message": "Mutató"
  },
  "core/audits/timing-budget.js | description": {
    "message": "Időkeret beállításával könnyebben figyelheti a webhelye teljesítményét. A jól teljesítő webhelyek gyorsan töltődnek be, és gyorsan válaszolnak a felhasználói beviteli eseményekre. [További információ a teljesítmény-határértékekről](https://developers.google.com/web/tools/lighthouse/audits/budgets)."
  },
  "core/audits/timing-budget.js | title": {
    "message": "Időkeret"
  },
  "core/audits/unsized-images.js | description": {
    "message": "Adja meg a képelemek pontos szélességét és magasságát, hogy kevésbé csússzon el az elrendezés, és javuljon a CLS. [További információ a képméretek beállításáról](https://web.dev/optimize-cls/#images-without-dimensions)."
  },
  "core/audits/unsized-images.js | failureTitle": {
    "message": "A képelemekhez nem tartozik meghatározott `width` és `height`"
  },
  "core/audits/unsized-images.js | title": {
    "message": "A képelemekhez meghatározott `width` és `height` tartozik"
  },
  "core/audits/user-timings.js | columnType": {
    "message": "Típus"
  },
  "core/audits/user-timings.js | description": {
    "message": "Érdemes lehet felhasználnia alkalmazásában a User Timing API-t, amellyel valós használat során mért teljesítményadatokat kaphat a legfontosabb felhasználói műveletekről. [További információ a Felhasználói időmérés jeleiről](https://developer.chrome.com/docs/lighthouse/performance/user-timings/)."
  },
  "core/audits/user-timings.js | displayValue": {
    "message": "{itemCount,plural, =1{1 felhasználói időmérés}other{# felhasználói időmérés}}"
  },
  "core/audits/user-timings.js | title": {
    "message": "Felhasználói időzítőjelek és intézkedések"
  },
  "core/audits/uses-rel-preconnect.js | crossoriginWarning": {
    "message": "`<link rel=preconnect>` tartozik a(z) „{securityOrigin}” címhez, de a böngésző nem használta. Ellenőrizze, hogy megfelelően használja-e a(z) `crossorigin` attribútumot."
  },
  "core/audits/uses-rel-preconnect.js | description": {
    "message": "Vegye fontolóra `preconnect` vagy `dns-prefetch` erőforrástipp hozzáadását, hogy korai kapcsolatokat hozhasson létre harmadik felekhez tartozó fontos forrásokkal. [További információ arról, hogyan lehet előcsatlakozni a szükséges eredetekhez](https://developer.chrome.com/docs/lighthouse/performance/uses-rel-preconnect/)"
  },
  "core/audits/uses-rel-preconnect.js | title": {
    "message": "Csatlakozzon előre a szükséges forrásokhoz"
  },
  "core/audits/uses-rel-preconnect.js | tooManyPreconnectLinksWarning": {
    "message": "Több mint két `<link rel=preconnect>` kapcsolat található. Ezeket érdemes csak ritkán használnia, a legfontosabb eredethelyekhez."
  },
  "core/audits/uses-rel-preconnect.js | unusedWarning": {
    "message": "`<link rel=preconnect>` tartozik a(z) „{securityOrigin}” címhez, de a böngésző nem használta. Csak az oldal által majd biztosan kérelmezett, fontos forrásokhoz használja a `preconnect` lehetőséget."
  },
  "core/audits/uses-rel-preload.js | crossoriginWarning": {
    "message": "Előtöltési `<link>` tartozik a(z) „{preloadURL}” címhez, de a böngésző nem használta. Ellenőrizze, hogy megfelelően használja-e a(z) `crossorigin` attribútumot."
  },
  "core/audits/uses-rel-preload.js | description": {
    "message": "Fontolja meg a `<link rel=preload>` használatát, hogy elsőként tölthesse be azokat a forrásokat, amelyeket az aktuális oldalbetöltés egyébként későbbre sorolt. [További információ a legfontosabb kérelmek előtöltéséről](https://developer.chrome.com/docs/lighthouse/performance/uses-rel-preload/)."
  },
  "core/audits/uses-rel-preload.js | title": {
    "message": "Töltse be előre a kulcsfontosságú kéréseket"
  },
  "core/audits/valid-source-maps.js | columnMapURL": {
    "message": "URL-hozzárendelés"
  },
  "core/audits/valid-source-maps.js | description": {
    "message": "A forrástérképek lefordítják a kicsinyített kódot az eredeti forráskódra. Ez segít a fejlesztőknek az éles verzión végzett hibaelhárításban. A Lighthouse további statisztikákat is tud biztosítani. Fontolja meg a forrástérképek használatát, hogy kihasználhassa ezeket az előnyöket. [További információ a forrástérképekről](https://developer.chrome.com/docs/devtools/javascript/source-maps/)."
  },
  "core/audits/valid-source-maps.js | failureTitle": {
    "message": "Hiányzó forrás-hozzárendelések a nagy belső JavaScriptnél"
  },
  "core/audits/valid-source-maps.js | missingSourceMapErrorMessage": {
    "message": "Forrás-hozzárendelés hiányzik az egyik nagy JavaScript-fájlból"
  },
  "core/audits/valid-source-maps.js | missingSourceMapItemsWarningMesssage": {
    "message": "{missingItems,plural, =1{Figyelmeztetés: hiányzik 1 elem a `.sourcesContent` attribútumból}other{Figyelmeztetés: hiányzik # elem a `.sourcesContent` attribútumból}}"
  },
  "core/audits/valid-source-maps.js | title": {
    "message": "Az oldal érvényes forrás-hozzárendelésekkel rendelkezik"
  },
  "core/audits/viewport.js | description": {
    "message": "A `<meta name=\"viewport\">` nem csupán optimalizálja az alkalmazást a mobilképernyő-méretekre, hanem meg is akadályoz [egy 300 ezredmásodperces késleltetést a felhasználói bevitelnél](https://developer.chrome.com/blog/300ms-tap-delay-gone-away/). [További információ a viewport-metacímke használatáról](https://developer.chrome.com/docs/lighthouse/pwa/viewport/)."
  },
  "core/audits/viewport.js | explanationNoTag": {
    "message": "Nem található `<meta name=\"viewport\">` címke"
  },
  "core/audits/viewport.js | failureTitle": {
    "message": "Nincs `width` vagy `initial-scale` beállítással rendelkező `<meta name=\"viewport\">` címkéje"
  },
  "core/audits/viewport.js | title": {
    "message": "Van `width` vagy `initial-scale` beállítással rendelkező `<meta name=\"viewport\">` címkéje"
  },
  "core/audits/work-during-interaction.js | description": {
    "message": "Ez az a szálblokkoló tevékenység, amely Az interakciótól a következő vizuális válaszig eltelt idő során fordul elő. [További információ Az interakciótól a következő vizuális válaszig eltelt idő mutatóról](https://web.dev/inp/)."
  },
  "core/audits/work-during-interaction.js | displayValue": {
    "message": "{timeInMs, number, milliseconds} ms az „{interactionType}” eseményen"
  },
  "core/audits/work-during-interaction.js | eventTarget": {
    "message": "Eseménycél"
  },
  "core/audits/work-during-interaction.js | failureTitle": {
    "message": "Munka minimalizálása a fontos interakciók során"
  },
  "core/audits/work-during-interaction.js | inputDelay": {
    "message": "Bemeneti késés"
  },
  "core/audits/work-during-interaction.js | presentationDelay": {
    "message": "Prezentáció késése"
  },
  "core/audits/work-during-interaction.js | processingTime": {
    "message": "Feldolgozási idő"
  },
  "core/audits/work-during-interaction.js | title": {
    "message": "Minimalizálja a munkát a fő interakció során"
  },
  "core/config/default-config.js | a11yAriaGroupDescription": {
    "message": "Ezek a lehetőségek segíthetnek az ARIA alkalmazásban való használatának javításában, ami jobb felhasználói élményt biztosíthat a kisegítő technológiákat (például képernyőolvasót) használó személyeknek."
  },
  "core/config/default-config.js | a11yAriaGroupTitle": {
    "message": "ARIA"
  },
  "core/config/default-config.js | a11yAudioVideoGroupDescription": {
    "message": "Több lehetőség van, melyek révén alternatív tartalmakat biztosíthat videókhoz és hanganyagokhoz. Ezzel javíthatja a hallás- és látássérült felhasználók élményét."
  },
  "core/config/default-config.js | a11yAudioVideoGroupTitle": {
    "message": "Hang- és videohívások"
  },
  "core/config/default-config.js | a11yBestPracticesGroupDescription": {
    "message": "Itt a kisegítő lehetőségekkel kapcsolatos bevált módszereket találja."
  },
  "core/config/default-config.js | a11yBestPracticesGroupTitle": {
    "message": "Bevált módszerek"
  },
  "core/config/default-config.js | a11yCategoryDescription": {
    "message": "Ezek az ellenőrzések kiemelik azokat a lehetőségeket, amelyekkel [javíthatók az internetes alkalmazásának a kisegítő lehetőségei](https://developer.chrome.com/docs/lighthouse/accessibility/). Az automatikus észlelés csak a problémák egy részhalmazát képes észlelni, és nem garantálja az internetes alkalmazás kisegítő lehetőségeinek működését, ezért a [manuális tesztelés](https://web.dev/how-to-review/) is javasolt."
  },
  "core/config/default-config.js | a11yCategoryManualDescription": {
    "message": "Az alábbiak automatikus tesztelőeszközzel nem ellenőrizhető területekre vonatkoznak. További információt a [kisegítő lehetőségek felülvizsgálatáról](https://web.dev/how-to-review/) szóló útmutatónkban talál."
  },
  "core/config/default-config.js | a11yCategoryTitle": {
    "message": "Kisegítő lehetőségek"
  },
  "core/config/default-config.js | a11yColorContrastGroupDescription": {
    "message": "Ezek a lehetőségek a tartalom olvashatóságát segítik."
  },
  "core/config/default-config.js | a11yColorContrastGroupTitle": {
    "message": "Kontraszt"
  },
  "core/config/default-config.js | a11yLanguageGroupDescription": {
    "message": "Ezek a lehetőségek a tartalom különböző országokban élő felhasználók általi értelmezését segítik."
  },
  "core/config/default-config.js | a11yLanguageGroupTitle": {
    "message": "Nemzetközi megoldások és honosítás"
  },
  "core/config/default-config.js | a11yNamesLabelsGroupDescription": {
    "message": "Ezek a lehetőségek az alkalmazás szemantikai jellemzőinek fejlesztését segítik. Javíthatják a kisegítő technológiákat (például képernyőolvasót) használó személyek felhasználói élményét."
  },
  "core/config/default-config.js | a11yNamesLabelsGroupTitle": {
    "message": "Nevek és címkék"
  },
  "core/config/default-config.js | a11yNavigationGroupDescription": {
    "message": "Több lehetőség is van a billentyűzettel való navigáció fejlesztésére az alkalmazásban."
  },
  "core/config/default-config.js | a11yNavigationGroupTitle": {
    "message": "Navigáció"
  },
  "core/config/default-config.js | a11yTablesListsVideoGroupDescription": {
    "message": "Ezek a lehetőségek a táblázatos és listaformátumú adatok olvasási élményét javítják olyan kisegítő technológiák használata esetén, mint a képernyőolvasó."
  },
  "core/config/default-config.js | a11yTablesListsVideoGroupTitle": {
    "message": "Táblázatok és listák"
  },
  "core/config/default-config.js | bestPracticesBrowserCompatGroupTitle": {
    "message": "Böngészőkompatibilitás"
  },
  "core/config/default-config.js | bestPracticesCategoryTitle": {
    "message": "Bevált módszerek"
  },
  "core/config/default-config.js | bestPracticesGeneralGroupTitle": {
    "message": "Általános"
  },
  "core/config/default-config.js | bestPracticesTrustSafetyGroupTitle": {
    "message": "Bizalom és biztonság"
  },
  "core/config/default-config.js | bestPracticesUXGroupTitle": {
    "message": "Felhasználói élmény"
  },
  "core/config/default-config.js | budgetsGroupDescription": {
    "message": "A teljesítménybüdzsék elvárásokat határoznak meg a webhely teljesítményére vonatkozóan."
  },
  "core/config/default-config.js | budgetsGroupTitle": {
    "message": "Büdzsék"
  },
  "core/config/default-config.js | diagnosticsGroupDescription": {
    "message": "További információ alkalmazása teljesítményéről. Ezek a számok [nem befolyásolják közvetlenül](https://developer.chrome.com/docs/lighthouse/performance/performance-scoring/) a teljesítménypontszámot."
  },
  "core/config/default-config.js | diagnosticsGroupTitle": {
    "message": "Diagnosztika"
  },
  "core/config/default-config.js | firstPaintImprovementsGroupDescription": {
    "message": "A teljesítmény legfontosabb szempontja az, hogy milyen gyorsan jelennek meg a képpontok a képernyőn. Legfontosabb mutatók: Első, tartalommal rendelkező leképezés, Első releváns leképezés"
  },
  "core/config/default-config.js | firstPaintImprovementsGroupTitle": {
    "message": "Az első leképezést érintő fejlesztések"
  },
  "core/config/default-config.js | loadOpportunitiesGroupDescription": {
    "message": "Ezek a javaslatok segíthetnek az oldalbetöltés felgyorsításában. Mindazonáltal a teljesítménypontszámra [nincs közvetlen hatásuk](https://developer.chrome.com/docs/lighthouse/performance/performance-scoring/)."
  },
  "core/config/default-config.js | loadOpportunitiesGroupTitle": {
    "message": "Lehetőségek"
  },
  "core/config/default-config.js | metricGroupTitle": {
    "message": "Mutatók"
  },
  "core/config/default-config.js | overallImprovementsGroupDescription": {
    "message": "Növelje az átfogó betöltési élményt annak érdekében, hogy az oldal reszponzív legyen, és a lehető legrövidebb időn belül használhatóvá váljon. Főbb mutatók: interaktivitásig eltelt idő, sebességindex"
  },
  "core/config/default-config.js | overallImprovementsGroupTitle": {
    "message": "Átfogó javítások"
  },
  "core/config/default-config.js | performanceCategoryTitle": {
    "message": "Teljesítmény"
  },
  "core/config/default-config.js | pwaCategoryDescription": {
    "message": "Ezek az ellenőrzések különböző szempontokból érvényesítik a progresszív webes alkalmazásokat. [További információ arról, mitől lesz jó egy progresszív webes alkalmazás](https://web.dev/pwa-checklist/)."
  },
  "core/config/default-config.js | pwaCategoryManualDescription": {
    "message": "Ezek az ellenőrzések kötelezők a [progresszív webes alkalmazások alapvető ellenőrzőlistáján](https://web.dev/pwa-checklist/), de a Lighthouse nem végzi el őket automatikusan. Az ellenőrzések a kapott pontszámot nem befolyásolják, de fontos a manuális végrehajtásuk."
  },
  "core/config/default-config.js | pwaCategoryTitle": {
    "message": "PWA"
  },
  "core/config/default-config.js | pwaInstallableGroupTitle": {
    "message": "Telepíthető"
  },
  "core/config/default-config.js | pwaOptimizedGroupTitle": {
    "message": "PWA-optimalizálás"
  },
  "core/config/default-config.js | seoCategoryDescription": {
    "message": "Ezekkel az ellenőrzésekkel győződhet meg arról, hogy oldala követi a keresőoptimalizálásra vonatkozó alapvető tanácsokat. Számos olyan, a Lighthouse által itt nem értékelt tényező van még, amely hatással lehet a keresésbeli rangsorolásra, beleértve az [Alapvető webes vitals-mutatók](https://web.dev/learn-core-web-vitals/) teljesítményét is. [További információ a Google Kereső Essentials szolgáltatásról](https://support.google.com/webmasters/answer/35769)."
  },
  "core/config/default-config.js | seoCategoryManualDescription": {
    "message": "Ha ezeket a további érvényesítőket is futtatja webhelyén, egyéb bevált SEO-módszereket is ellenőrizhet."
  },
  "core/config/default-config.js | seoCategoryTitle": {
    "message": "Keresőoptimalizálás"
  },
  "core/config/default-config.js | seoContentGroupDescription": {
    "message": "Formázza úgy a HTML-kódot, hogy a feltérképező robotok jobban megérthessék az alkalmazás tartalmait."
  },
  "core/config/default-config.js | seoContentGroupTitle": {
    "message": "Tartalommal kapcsolatos bevált módszerek"
  },
  "core/config/default-config.js | seoCrawlingGroupDescription": {
    "message": "A feltérképező robotoknak hozzáférésre van szükségük az alkalmazáshoz annak érdekében, hogy a webhely megjelenhessen a keresési találatok között."
  },
  "core/config/default-config.js | seoCrawlingGroupTitle": {
    "message": "Feltérképezés és indexelés"
  },
  "core/config/default-config.js | seoMobileGroupDescription": {
    "message": "Gondoskodjon oldalai mobilbaráttá tételéről, hogy a felhasználóknak ne kelljen nagyítaniuk a tartalmak elolvasásához. [További információ az oldalak mobilbaráttá tételéről](https://developers.google.com/search/mobile-sites/)."
  },
  "core/config/default-config.js | seoMobileGroupTitle": {
    "message": "Mobilbarát"
  },
  "core/gather/driver/environment.js | warningSlowHostCpu": {
    "message": "Úgy tűnik, a tesztelt eszköz lassabb CPU-val rendelkezik, mint amire a Lighthouse számít. Ez negatív hatással lehet a teljesítményre kapott pontszámra. További információ a [megfelelő CPU-lassulási szorzó kalibrálásáról](https://github.com/GoogleChrome/lighthouse/blob/main/docs/throttling.md#cpu-throttling)."
  },
  "core/gather/driver/navigation.js | warningRedirected": {
    "message": "Előfordulhat, hogy az oldal nem az elvártaknak megfelelően töltődik be, mert a teszt-URL ({requested}) átirányít ide: {final}. Próbálkozzon a második URL közvetlen tesztelésével."
  },
  "core/gather/driver/navigation.js | warningTimeout": {
    "message": "Az oldal túl lassan töltődött be, és túllépte az időkeretet. Az eredmények hiányosak lehetnek."
  },
  "core/gather/driver/storage.js | warningCacheTimeout": {
    "message": "A böngésző gyorsítótárának törlése időtúllépés miatt megszakadt. Ellenőrizze újra az oldalt, és ha a probléma továbbra is fennáll, jelentse be a programhibát."
  },
  "core/gather/driver/storage.js | warningData": {
    "message": "{locationCount,plural, =1{Előfordulhat, hogy a tárolt adatok befolyásolják a betöltési sebességet ezen a helyen: {locations}. Ellenőrizze ezt az oldalt inkognitó ablakban, hogy az érintett források ne lehessenek hatással a teljesítmény értékelésére.}other{Előfordulhat, hogy a tárolt adatok befolyásolják a betöltési sebességet ezeken a helyeken: {locations}. Ellenőrizze ezt az oldalt inkognitó ablakban, hogy az érintett források ne lehessenek hatással a teljesítmény értékelésére.}}"
  },
  "core/gather/driver/storage.js | warningOriginDataTimeout": {
    "message": "Az eredetadatok törlése időtúllépés miatt megszakadt. Ellenőrizze újra az oldalt, és ha a probléma továbbra is fennáll, jelentse be a programhibát."
  },
  "core/gather/gatherers/link-elements.js | headerParseWarning": {
    "message": "Hiba történt a(z) `link` fejléc ({error}) elemzésekor: `{header}`"
  },
  "core/gather/timespan-runner.js | warningNavigationDetected": {
    "message": "A futtatás során oldalnavigációt észleltünk. Nem javasoljuk az időtartam mód használatát az oldalnavigáció auditálására. A navigációs mód segítségével auditálhatja az oldalnavigációt a harmadik fél hozzárendelése és a fő szál észlelésének javítása érdekében."
  },
  "core/lib/bf-cache-strings.js | HTTPMethodNotGET": {
    "message": "Kizárólag a GET-kéréssel betöltött oldalak alkalmasak az előre-vissza gyorsítótárazásra."
  },
  "core/lib/bf-cache-strings.js | HTTPStatusNotOK": {
    "message": "Kizárólag a 2XX állapotkódú oldalak gyorsítótárazhatók."
  },
  "core/lib/bf-cache-strings.js | JavaScriptExecution": {
    "message": "A Chrome JavaScript végrehajtására tett kísérletet észlelt, amíg az oldal a gyorsítótárban volt."
  },
  "core/lib/bf-cache-strings.js | appBanner": {
    "message": "Az AppBannert kérelmező oldalak jelenleg nem alkalmasak az előre-vissza gyorsítótárazásra."
  },
  "core/lib/bf-cache-strings.js | authorizationHeader": {
    "message": "Az előre-vissza gyorsítótárazás keepalive kérelem miatt le van tiltva."
  },
  "core/lib/bf-cache-strings.js | backForwardCacheDisabled": {
    "message": "Az előre-vissza gyorsítótárazást jelzők tiltják le. Keresse fel a chrome://flags/#back-forward-cache oldalt, ahol helyileg tudja erre az eszközre vonatkozóan engedélyezni."
  },
  "core/lib/bf-cache-strings.js | backForwardCacheDisabledByCommandLine": {
    "message": "Az előre-vissza gyorsítótárazás le van tiltva a parancssorban."
  },
  "core/lib/bf-cache-strings.js | backForwardCacheDisabledByLowMemory": {
    "message": "A rendszer letiltotta az előre-vissza gyorsítótárazást, mert nem áll rendelkezésre elegendő memória."
  },
  "core/lib/bf-cache-strings.js | backForwardCacheDisabledForDelegate": {
    "message": "Az előre-vissza gyorsítótárazás meghatalmazó által nem támogatott."
  },
  "core/lib/bf-cache-strings.js | backForwardCacheDisabledForPrerender": {
    "message": "Az előzetes megjelenítő számára le van tiltva az előre-vissza gyorsítótárazás."
  },
  "core/lib/bf-cache-strings.js | broadcastChannel": {
    "message": "Az oldal gyorsítótárazása nem lehetséges, mert regisztrált figyelőkkel rendelkező BroadcastChannel-példánya van."
  },
  "core/lib/bf-cache-strings.js | cacheControlNoStore": {
    "message": "Azok az oldalak, amelyek fejléce tartalmazza a cache-control:no-store paramétert, nem kerülhetnek az előre-vissza gyorsítótárba."
  },
  "core/lib/bf-cache-strings.js | cacheFlushed": {
    "message": "A gyorsítótár kiürítése szándékosan történt."
  },
  "core/lib/bf-cache-strings.js | cacheLimit": {
    "message": "Az oldalt a rendszer kizárta a gyorsítótárból, hogy lehetővé tegye egy másik oldal gyorsítótárazását."
  },
  "core/lib/bf-cache-strings.js | containsPlugins": {
    "message": "A beépülő modult tartalmazó oldalak jelenleg nem alkalmasak az előre-vissza gyorsítótárazásra."
  },
  "core/lib/bf-cache-strings.js | contentFileChooser": {
    "message": "A FileChooser API-t használó oldalak nem alkalmasak az előre-vissza gyorsítótárazásra."
  },
  "core/lib/bf-cache-strings.js | contentFileSystemAccess": {
    "message": "A File System Access API-t használó oldalak jelenleg nem alkalmasak az előre-vissza gyorsítótárazásra."
  },
  "core/lib/bf-cache-strings.js | contentMediaDevicesDispatcherHost": {
    "message": "A Media Device Dispatchert használó oldalak jelenleg nem alkalmasak az előre-vissza gyorsítótárazásra."
  },
  "core/lib/bf-cache-strings.js | contentMediaPlay": {
    "message": "Az oldal elhagyása közben médialejátszó játszott le tartalmat."
  },
  "core/lib/bf-cache-strings.js | contentMediaSession": {
    "message": "A MediaSession API-t használó és lejátszási állapotot beállító oldalak nem alkalmasak az előre-vissza gyorsítótárazásra."
  },
  "core/lib/bf-cache-strings.js | contentMediaSessionService": {
    "message": "A MediaSession API-t használó és műveletkezelőket beállító oldalak jelenleg nem alkalmasak az előre-vissza gyorsítótárazásra."
  },
  "core/lib/bf-cache-strings.js | contentScreenReader": {
    "message": "Az előre-vissza gyorsítótárazás le van tiltva a képernyőolvasó miatt."
  },
  "core/lib/bf-cache-strings.js | contentSecurityHandler": {
    "message": "A SecurityHandler kezelőt használó oldalak jelenleg nem alkalmasak az előre-vissza gyorsítótárazásra."
  },
  "core/lib/bf-cache-strings.js | contentSerial": {
    "message": "A Serial API-t használó oldalak nem alkalmasak az előre-vissza gyorsítótárazásra."
  },
  "core/lib/bf-cache-strings.js | contentWebAuthenticationAPI": {
    "message": "A WebAuthentication API-t használó oldalak nem alkalmasak az előre-vissza gyorsítótárazásra."
  },
  "core/lib/bf-cache-strings.js | contentWebBluetooth": {
    "message": "A WebBluetooth API-t használó oldalak nem alkalmasak az előre-vissza gyorsítótárazásra."
  },
  "core/lib/bf-cache-strings.js | contentWebUSB": {
    "message": "A WebUSB API-t használó oldalak jelenleg nem alkalmasak az előre-vissza gyorsítótárazásra."
  },
  "core/lib/bf-cache-strings.js | cookieDisabled": {
    "message": "Az előre-vissza gyorsítótárazás le van tiltva, mert a cookie-k le vannak tiltva egy `Cache-Control: no-store` paramétert használó oldalon."
  },
  "core/lib/bf-cache-strings.js | dedicatedWorkerOrWorklet": {
    "message": "A dedikált feldolgozót vagy workletet használó oldalak jelenleg nem alkalmasak az előre-vissza gyorsítótárazásra."
  },
  "core/lib/bf-cache-strings.js | documentLoaded": {
    "message": "Nem fejeződött be a dokumentum betöltése az oldal elhagyása előtt."
  },
  "core/lib/bf-cache-strings.js | embedderAppBannerManager": {
    "message": "Alkalmazásszalag volt jelen az oldal elhagyásakor."
  },
  "core/lib/bf-cache-strings.js | embedderChromePasswordManagerClientBindCredentialManager": {
    "message": "Jelen volt a Chrome Jelszókezelő az oldal elhagyásakor."
  },
  "core/lib/bf-cache-strings.js | embedderDomDistillerSelfDeletingRequestDelegate": {
    "message": "A DOM Distiller működésben volt az oldal elhagyásakor."
  },
  "core/lib/bf-cache-strings.js | embedderDomDistillerViewerSource": {
    "message": "A DOM Distiller Viewer jelen volt az oldal elhagyásakor."
  },
  "core/lib/bf-cache-strings.js | embedderExtensionMessaging": {
    "message": "Az előre-vissza gyorsítótárazás le van tiltva üzenetkezelési API-t használó bővítmények miatt."
  },
  "core/lib/bf-cache-strings.js | embedderExtensionMessagingForOpenPort": {
    "message": "A hosszú élettartamú kapcsolattal rendelkező bővítményeknek be kell zárniuk a kapcsolatot az előre-vissza gyorsítótárazás megkezdése előtt."
  },
  "core/lib/bf-cache-strings.js | embedderExtensionSentMessageToCachedFrame": {
    "message": "Hosszú élettartamú kapcsolattal rendelkező bővítményeknek próbáltak üzeneteket küldeni az előre-vissza gyorsítótárban található keretekhez."
  },
  "core/lib/bf-cache-strings.js | embedderExtensions": {
    "message": "Az előre-vissza gyorsítótárazás le van tiltva bővítmények miatt."
  },
  "core/lib/bf-cache-strings.js | embedderModalDialog": {
    "message": "Modális párbeszédpanel (pl. űrlap újraküldésével vagy http-jelszóval kapcsolatos párbeszédpanel) volt látható az oldalhoz az oldal elhagyásakor."
  },
  "core/lib/bf-cache-strings.js | embedderOfflinePage": {
    "message": "Az offline oldal volt látható az oldal elhagyásakor."
  },
  "core/lib/bf-cache-strings.js | embedderOomInterventionTabHelper": {
    "message": "Az elfogyó memória miatti beavatkozás sávja jelen volt az oldal elhagyásakor."
  },
  "core/lib/bf-cache-strings.js | embedderPermissionRequestManager": {
    "message": "Engedélykérések jelentek meg az oldal elhagyásakor."
  },
  "core/lib/bf-cache-strings.js | embedderPopupBlockerTabHelper": {
    "message": "Jelen volt előugró ablakokat blokkoló szoftver az oldal elhagyásakor."
  },
  "core/lib/bf-cache-strings.js | embedderSafeBrowsingThreatDetails": {
    "message": "A Biztonságos Böngészés részletei láthatók voltak az oldal elhagyásakor."
  },
  "core/lib/bf-cache-strings.js | embedderSafeBrowsingTriggeredPopupBlocker": {
    "message": "A Biztonságos Böngészés visszaélésszerűnek ítélte ezt az oldalt, és letiltotta az előugró ablakokat."
  },
  "core/lib/bf-cache-strings.js | enteredBackForwardCacheBeforeServiceWorkerHostAdded": {
    "message": "Egy service worker fájl aktiválódott, amíg az oldal az előre-vissza gyorsítótárban volt."
  },
  "core/lib/bf-cache-strings.js | errorDocument": {
    "message": "Az előre-vissza gyorsítótárazás le van tiltva dokumentumhiba miatt."
  },
  "core/lib/bf-cache-strings.js | fencedFramesEmbedder": {
    "message": "A FencedFrame elemeket használó oldalak nem tárolhatók előre-vissza gyorsítótárazásban."
  },
  "core/lib/bf-cache-strings.js | foregroundCacheLimit": {
    "message": "Az oldalt a rendszer kizárta a gyorsítótárból, hogy lehetővé tegye egy másik oldal gyorsítótárazását."
  },
  "core/lib/bf-cache-strings.js | grantedMediaStreamAccess": {
    "message": "A médiastreamhez hozzáférést biztosító oldalak jelenleg nem alkalmasak az előre-vissza gyorsítótárazásra."
  },
  "core/lib/bf-cache-strings.js | haveInnerContents": {
    "message": "A portált használó oldalak jelenleg nem alkalmasak az előre-vissza gyorsítótárazásra."
  },
  "core/lib/bf-cache-strings.js | idleManager": {
    "message": "Az IdleManagert használó oldalak jelenleg nem alkalmasak az előre-vissza gyorsítótárazásra."
  },
  "core/lib/bf-cache-strings.js | indexedDBConnection": {
    "message": "A nyílt IndexedDB-kapcsolattal rendelkező oldalak jelenleg nem alkalmasak az előre-vissza gyorsítótárazásra."
  },
  "core/lib/bf-cache-strings.js | indexedDBEvent": {
    "message": "Az előre-vissza gyorsítótárazás le van tiltva IndexedDB-esemény miatt."
  },
  "core/lib/bf-cache-strings.js | ineligibleAPI": {
    "message": "Nem megfelelő API-k használata."
  },
  "core/lib/bf-cache-strings.js | injectedJavascript": {
    "message": "Azok az oldalak, amelyekbe `JavaScript` van bővítménnyel beszúrva, jelenleg nem alkalmasak az előre-vissza gyorsítótárazásra."
  },
  "core/lib/bf-cache-strings.js | injectedStyleSheet": {
    "message": "Azok az oldalak, amelyekbe `StyleSheet` van bővítménnyel beszúrva, jelenleg nem alkalmasak az előre-vissza gyorsítótárazásra."
  },
  "core/lib/bf-cache-strings.js | internalError": {
    "message": "Belső hiba."
  },
  "core/lib/bf-cache-strings.js | keepaliveRequest": {
    "message": "Az előre-vissza gyorsítótárazás keepalive kérelem miatt le van tiltva."
  },
  "core/lib/bf-cache-strings.js | keyboardLock": {
    "message": "A Billenntyűzár funkciót használó oldalak jelenleg nem alkalmasak az előre-vissza gyorsítótárazásra."
  },
  "core/lib/bf-cache-strings.js | loading": {
    "message": "Nem fejeződött be az oldal betöltése az oldal elhagyása előtt."
  },
  "core/lib/bf-cache-strings.js | mainResourceHasCacheControlNoCache": {
    "message": "Azok az oldalak, amelyek fő erőforrása tartalmazza a cache-control:no-cache paramétert, nem kerülhetnek az előre-vissza gyorsítótárba."
  },
  "core/lib/bf-cache-strings.js | mainResourceHasCacheControlNoStore": {
    "message": "Azok az oldalak, amelyek fő erőforrása tartalmazza a cache-control:no-store paramétert, nem kerülhetnek az előre-vissza gyorsítótárba."
  },
  "core/lib/bf-cache-strings.js | navigationCancelledWhileRestoring": {
    "message": "A navigációt visszavonták, mielőtt az oldal visszaállítható lett volna az előre-vissza gyorsítótárazásból."
  },
  "core/lib/bf-cache-strings.js | networkExceedsBufferLimit": {
    "message": "Az oldalt a rendszer kizárta a gyorsítótárból, mert egy aktív hálózati kapcsolat túl sok adatot fogadott. A Chrome korlátozza az egyes oldalak által gyorsítótárazásuk közben fogadható adatok mennyiségét."
  },
  "core/lib/bf-cache-strings.js | networkRequestDatapipeDrainedAsBytesConsumer": {
    "message": "A menet közbeni fetch() lekéréssel vagy XHR-rel rendelkező oldalak jelenleg nem alkalmasak az előre-vissza gyorsítótárazásra."
  },
  "core/lib/bf-cache-strings.js | networkRequestRedirected": {
    "message": "Az oldalt a rendszer kizárta az előre-vissza gyorsítótárból, mert egy aktív hálózati kérés átirányítást tartalmazott."
  },
  "core/lib/bf-cache-strings.js | networkRequestTimeout": {
    "message": "Az oldalt a rendszer kizárta a gyorsítótárból, mert túl sokáig volt nyitva egy hálózati kapcsolat. A Chrome korlátozza azt az időt, ameddig az egyes oldalak gyorsítótárazásuk közben adatokat fogadhatnak."
  },
  "core/lib/bf-cache-strings.js | noResponseHead": {
    "message": "Azok az oldalak, amelyek nem rendelkeznek érvényes válasszal, nem kerülhetnek az előre-vissza gyorsítótárba."
  },
  "core/lib/bf-cache-strings.js | notMainFrame": {
    "message": "Navigáció történt a fő kerettől eltérő keretben."
  },
  "core/lib/bf-cache-strings.js | outstandingIndexedDBTransaction": {
    "message": "A folyamatban lévő indexelt DB-tranzakciókat tartalmazó oldalak jelenleg nem alkalmasak az előre-vissza gyorsítótárazásra."
  },
  "core/lib/bf-cache-strings.js | outstandingNetworkRequestDirectSocket": {
    "message": "A menet közbeni hálózati kéréssel rendelkező oldalak jelenleg nem alkalmasak az előre-vissza gyorsítótárazásra."
  },
  "core/lib/bf-cache-strings.js | outstandingNetworkRequestFetch": {
    "message": "A menet közbeni lekérési hálózati kérést tartalmazó oldalak jelenleg nem alkalmasak az előre-vissza gyorsítótárazásra."
  },
  "core/lib/bf-cache-strings.js | outstandingNetworkRequestOthers": {
    "message": "A menet közbeni hálózati kéréssel rendelkező oldalak jelenleg nem alkalmasak az előre-vissza gyorsítótárazásra."
  },
  "core/lib/bf-cache-strings.js | outstandingNetworkRequestXHR": {
    "message": "A menet közbeni XHR-hálózati kérést tartalmazó oldalak jelenleg nem alkalmasak az előre-vissza gyorsítótárazásra."
  },
  "core/lib/bf-cache-strings.js | paymentManager": {
    "message": "A PaymentManagert használó oldalak jelenleg nem alkalmasak az előre-vissza gyorsítótárazásra."
  },
  "core/lib/bf-cache-strings.js | pictureInPicture": {
    "message": "A kép a képben funkciót használó oldalak jelenleg nem alkalmasak az előre-vissza gyorsítótárazásra."
  },
  "core/lib/bf-cache-strings.js | portal": {
    "message": "A portált használó oldalak jelenleg nem alkalmasak az előre-vissza gyorsítótárazásra."
  },
  "core/lib/bf-cache-strings.js | printing": {
    "message": "A Nyomtatás felhasználói felületet megjelenítő oldalak jelenleg nem alkalmasak az előre-vissza gyorsítótárazásra."
  },
  "core/lib/bf-cache-strings.js | relatedActiveContentsExist": {
    "message": "Az oldal megnyitása a „`window.open()`” metódussal történt, és egy másik lap rá mutató hivatkozást tartalmaz, vagy az oldal ablakot nyitott meg."
  },
  "core/lib/bf-cache-strings.js | rendererProcessCrashed": {
    "message": "Összeomlott az előre-vissza gyorsítótárban lévő oldal megjelenítési folyamata."
  },
  "core/lib/bf-cache-strings.js | rendererProcessKilled": {
    "message": "Az előre-vissza gyorsítótárban lévő oldallal kapcsolatos megjelenítési folyamatot leállította a rendszer."
  },
  "core/lib/bf-cache-strings.js | requestedAudioCapturePermission": {
    "message": "A hangrögzítésre engedélyt kérő oldalak jelenleg nem alkalmasak az előre-vissza gyorsítótárazásra."
  },
  "core/lib/bf-cache-strings.js | requestedBackForwardCacheBlockedSensors": {
    "message": "Azok az oldalak, amelyek érzékelőkhoz való hozzáférési jogosultságot kértek, jelenleg nem alkalmasak az előre-vissza gyorsítótárazásra."
  },
  "core/lib/bf-cache-strings.js | requestedBackgroundWorkPermission": {
    "message": "A háttérszinkronizálást kérő vagy lekérési jogosultságot kérő oldalak jelenleg nem alkalmasak az előre-vissza gyorsítótárazásra."
  },
  "core/lib/bf-cache-strings.js | requestedMIDIPermission": {
    "message": "Azok az oldalak, amelyek MIDI-eszközökhöz való hozzáférési jogosultságot kértek, jelenleg nem alkalmasak az előre-vissza gyorsítótárazásra."
  },
  "core/lib/bf-cache-strings.js | requestedNotificationsPermission": {
    "message": "Az értesítési engedélyt kérelmező oldalak jelenleg nem alkalmasak az előre-vissza gyorsítótárazásra."
  },
  "core/lib/bf-cache-strings.js | requestedStorageAccessGrant": {
    "message": "A tárhelyhozzáférést kérő oldalak jelenleg nem alkalmasak az előre-vissza gyorsítótárazásra."
  },
  "core/lib/bf-cache-strings.js | requestedVideoCapturePermission": {
    "message": "A videórögzítési engedélyt kérelmező oldalak jelenleg nem alkalmasak az előre-vissza gyorsítótárazásra."
  },
  "core/lib/bf-cache-strings.js | schemeNotHTTPOrHTTPS": {
    "message": "Csak azok az oldalak gyorsítótárazhatók, amelyek URL-sémája HTTP vagy HTTPS."
  },
  "core/lib/bf-cache-strings.js | serviceWorkerClaim": {
    "message": "Az oldalt service worker igényelte, amíg az előre-vissza gyorsítótárazása folyamatban volt."
  },
  "core/lib/bf-cache-strings.js | serviceWorkerPostMessage": {
    "message": "Service worker fájl kísérelte meg elküldeni az előre-vissza gyorsítótárban lévő oldal számára a következőt: `MessageEvent`."
  },
  "core/lib/bf-cache-strings.js | serviceWorkerUnregistration": {
    "message": "A rendszer törölte a ServiceWorker regisztrációját, amíg az oldal az előre-vissza gyorsítótárban volt."
  },
  "core/lib/bf-cache-strings.js | serviceWorkerVersionActivation": {
    "message": "Az oldalt egy service worker fájl aktiválása miatt zárta ki a rendszer az előre-vissza gyorsítótárazásból."
  },
  "core/lib/bf-cache-strings.js | sessionRestored": {
    "message": "A Chrome újraindult, és kiürítette az előre-vissza gyorsítótárazott bejegyzéseket."
  },
  "core/lib/bf-cache-strings.js | sharedWorker": {
    "message": "A SharedWorkert használó oldalak jelenleg nem alkalmasak az előre-vissza gyorsítótárazásra."
  },
  "core/lib/bf-cache-strings.js | speechRecognizer": {
    "message": "A SpeechRecognizer API-t használó oldalak jelenleg nem alkalmasak az előre-vissza gyorsítótárazásra."
  },
  "core/lib/bf-cache-strings.js | speechSynthesis": {
    "message": "A SpeechSynthesist használó oldalak jelenleg nem alkalmasak az előre-vissza gyorsítótárazásra."
  },
  "core/lib/bf-cache-strings.js | subframeIsNavigating": {
    "message": "Az oldalon lévő iframe navigációt indított, amely nem fejeződött be."
  },
  "core/lib/bf-cache-strings.js | subresourceHasCacheControlNoCache": {
    "message": "Azok az oldalak, amelyek alerőforrása tartalmazza a cache-control:no-cache paramétert, nem kerülhetnek az előre-vissza gyorsítótárba."
  },
  "core/lib/bf-cache-strings.js | subresourceHasCacheControlNoStore": {
    "message": "Azok az oldalak, amelyek alerőforrása tartalmazza a cache-control:no-store paramétert, nem kerülhetnek az előre-vissza gyorsítótárba."
  },
  "core/lib/bf-cache-strings.js | timeout": {
    "message": "Az oldal túllépte a előre-vissza gyorsítótárban eltölthető időt, és lejárt."
  },
  "core/lib/bf-cache-strings.js | timeoutPuttingInCache": {
    "message": "Az oldal időtúllépést okozott az előre-vissza gyorsítótárazásakor (valószínűleg a sokáig futó pagehide kezelők miatt)."
  },
  "core/lib/bf-cache-strings.js | unloadHandlerExistsInMainFrame": {
    "message": "Az oldal fő keretében kiürítéskezelő található."
  },
  "core/lib/bf-cache-strings.js | unloadHandlerExistsInSubFrame": {
    "message": "Az oldal valamelyik alkeretében kiürítéskezelő található."
  },
  "core/lib/bf-cache-strings.js | userAgentOverrideDiffers": {
    "message": "A böngésző megváltoztatta a felhasználói ügynök felülbírálási fejlécét."
  },
  "core/lib/bf-cache-strings.js | wasGrantedMediaAccess": {
    "message": "Azok az oldalak, amelyek hozzáférést adtak videó vagy hang rögzítéséhez, jelenleg nem alkalmasak az előre-vissza gyorsítótárazásra."
  },
  "core/lib/bf-cache-strings.js | webDatabase": {
    "message": "A WebDatabase-t használó oldalak jelenleg nem alkalmasak az előre-vissza gyorsítótárazásra."
  },
  "core/lib/bf-cache-strings.js | webHID": {
    "message": "A WebHID-t használó oldalak jelenleg nem alkalmasak az előre-vissza gyorsítótárazásra."
  },
  "core/lib/bf-cache-strings.js | webLocks": {
    "message": "A WebLocksot használó oldalak jelenleg nem alkalmasak az előre-vissza gyorsítótárazásra."
  },
  "core/lib/bf-cache-strings.js | webNfc": {
    "message": "A WebNfc-t használó oldalak jelenleg nem alkalmasak az előre-vissza gyorsítótárazásra."
  },
  "core/lib/bf-cache-strings.js | webOTPService": {
    "message": "A WebOTPService API-t használó oldalak jelenleg nem alkalmasak az előre-vissza gyorsítótárazásra."
  },
  "core/lib/bf-cache-strings.js | webRTC": {
    "message": "A WebRTC-vel készített oldalak nem kerülhetnek az előre-vissza gyorsítótárba."
  },
  "core/lib/bf-cache-strings.js | webShare": {
    "message": "A WebShare-t használó oldalak jelenleg nem alkalmasak az előre-vissza gyorsítótárazásra."
  },
  "core/lib/bf-cache-strings.js | webSocket": {
    "message": "A WebSocket használatával készített oldalak nem kerülhetnek az előre-vissza gyorsítótárba."
  },
  "core/lib/bf-cache-strings.js | webTransport": {
    "message": "A WebTransport API-t tartalmazó oldalak nem kerülhetnek előre-vissza gyorsítótárba."
  },
  "core/lib/bf-cache-strings.js | webXR": {
    "message": "A WebXR-t használó oldalak jelenleg nem alkalmasak az előre-vissza gyorsítótárazásra."
  },
  "core/lib/csp-evaluator.js | allowlistFallback": {
    "message": "A régebbi böngészőkkel való kompatibilitás érdekében fontolja meg https: és http: URL-sémák megadását (a `'strict-dynamic'` kulcsszót támogató böngészők figyelmen kívül hagyják ezeket)."
  },
  "core/lib/csp-evaluator.js | deprecatedDisownOpener": {
    "message": "A `disown-opener` a CSP3 bevezetése óta megszűnt. Használja helyette a Cross-Origin-Opener-Policy fejlécet."
  },
  "core/lib/csp-evaluator.js | deprecatedReferrer": {
    "message": "A `referrer` a CSP2 bevezetése óta megszűnt. Használja helyette a Referrer-Policy fejlécet."
  },
  "core/lib/csp-evaluator.js | deprecatedReflectedXSS": {
    "message": "A `reflected-xss` a CSP2 bevezetése óta megszűnt. Használja helyette az X-XSS-Protection fejlécet."
  },
  "core/lib/csp-evaluator.js | missingBaseUri": {
    "message": "A hiányzó `base-uri` lehetővé teszi az injektált `<base>` címkéknek alap-URL-ek beállítását minden relatív URL-nél (pl. szkripttel) a támadó által irányított domainre. Fontolja meg a `base-uri` beállítását `'none'` vagy `'self'` értékre."
  },
  "core/lib/csp-evaluator.js | missingObjectSrc": {
    "message": "Az `object-src` hiánya olyan beépülő modulok beszúrását teszi lehetővé, amelyek nem biztonságos szkripteket futtatnak. Ha lehet, érdemes a(z) `object-src` értékét `'none'` értékre állítani."
  },
  "core/lib/csp-evaluator.js | missingScriptSrc": {
    "message": "A `script-src` utasítás hiányzik. Ez lehetővé teheti nem biztonságos szkriptek futtatását."
  },
  "core/lib/csp-evaluator.js | missingSemicolon": {
    "message": "Elfelejtette kitenni a pontosvesszőt? Úgy tűnik, hogy a(z) {keyword} utasítás, nem pedig kulcsszó."
  },
  "core/lib/csp-evaluator.js | nonceCharset": {
    "message": "A nonce-oknak a base64 charsetet kell használniuk."
  },
  "core/lib/csp-evaluator.js | nonceLength": {
    "message": "A nonce-nak legalább nyolc karakterből kell állnia."
  },
  "core/lib/csp-evaluator.js | plainUrlScheme": {
    "message": "Kerülje az egyszerű URL-sémák ({keyword}) használatát ebben az utasításban. Az egyszerű URL-sémák nem biztonságos domainről származó szkriptek megjelenését idézhetik elő."
  },
  "core/lib/csp-evaluator.js | plainWildcards": {
    "message": "Kerülje az egyszerű helyettesítő karakterek ({keyword}) használatát ebben az utasításban. Az egyszerű helyettesítő karakterek nem biztonságos domainről származó szkriptek megjelenését idézhetik elő."
  },
  "core/lib/csp-evaluator.js | reportToOnly": {
    "message": "A jelentés célhelye csak a report-to utasítással van beállítva. Ezt az utasítást csak a Chromium-alapú böngészők támogatják, ezért ajánlott a `report-uri` utasítás használata is."
  },
  "core/lib/csp-evaluator.js | reportingDestinationMissing": {
    "message": "A jelentési célt nem állítja be CSP. Ez később megnehezíti a CSP karbantartását, illetve a sebezhetőségek figyelemmel kísérését."
  },
  "core/lib/csp-evaluator.js | strictDynamic": {
    "message": "A gazdagépek engedélyezőlistái gyakran megkerülhetők. Fontolja meg CSP nonce-ok vagy hashek használatát, és a `'strict-dynamic'` kulcsszó beállítását, ha szükséges."
  },
  "core/lib/csp-evaluator.js | unknownDirective": {
    "message": "Ismeretlen CSP-utasítás."
  },
  "core/lib/csp-evaluator.js | unknownKeyword": {
    "message": "Úgy tűnik, hogy a(z) {keyword} érvénytelen kulcsszó."
  },
  "core/lib/csp-evaluator.js | unsafeInline": {
    "message": "Az `'unsafe-inline'` lehetővé teszi nem biztonságos oldalon belüli szkriptek és eseménykezelők végrehajtását. A szkriptek egyenként történő engedélyezése érdekében fontolja meg CSP nonce-ok vagy hashek használatát."
  },
  "core/lib/csp-evaluator.js | unsafeInlineFallback": {
    "message": "A régebbi böngészőkkel való kompatibilitás érdekében használhatja az `'unsafe-inline'` kulcsszót (a nonce-t/hasht támogató böngészők figyelmen kívül hagyják)."
  },
  "core/lib/deprecation-description.js | feature": {
    "message": "További részleteket a funkció állapotát jelző oldalon találhat."
  },
  "core/lib/deprecation-description.js | milestone": {
    "message": "Ez a módosítás a következő mérföldkő elérésekor lép érvénybe: {milestone}."
  },
  "core/lib/deprecation-description.js | title": {
    "message": "Megszüntetett funkció használata"
  },
  "core/lib/deprecations-strings.js | AuthorizationCoveredByWildcard": {
    "message": "A CORS `Access-Control-Allow-Headers` kezelésében az engedélyezést nem fogja fedni a helyettesítő karakter (*)."
  },
  "core/lib/deprecations-strings.js | CSSSelectorInternalMediaControlsOverlayCastButton": {
    "message": "Az `-internal-media-controls-overlay-cast-button` választó helyett a `disableRemotePlayback` attribútumot kell használni az alapértelmezett Cast-integráció letiltásához."
  },
  "core/lib/deprecations-strings.js | CanRequestURLHTTPContainingNewline": {
    "message": "Le vannak tiltva azok az erőforráskérések, amelyek esetében az URL-ek eltávolított `(n|r|t)` térközkaraktereket és kisebb mint karaktereket (`<`) is tartalmaznak. Az ilyen erőforrások betöltése érdekében távolítsa el az „új sor” jelöléseket, és kódolja a kisebb mint karaktereket az olyan helyeken, mint az elemek attribútumértékei."
  },
  "core/lib/deprecations-strings.js | ChromeLoadTimesConnectionInfo": {
    "message": "A `chrome.loadTimes()` függvényt megszüntettük. Használja helyette a szabványosított Navigation Timing 2 API-t."
  },
  "core/lib/deprecations-strings.js | ChromeLoadTimesFirstPaintAfterLoadTime": {
    "message": "A `chrome.loadTimes()` függvényt megszüntettük, használja helyette a következő szabványosított API-t: Paint Timing."
  },
  "core/lib/deprecations-strings.js | ChromeLoadTimesWasAlternateProtocolAvailable": {
    "message": "A `chrome.loadTimes()` függvényt megszüntettük, használja helyette a következőt a szabványosított Navigation Timing 2 API keretein belül: `nextHopProtocol`."
  },
  "core/lib/deprecations-strings.js | CookieWithTruncatingChar": {
    "message": "A `(0|r|n)` karaktert tartalmazó cookie-kat a böngésző csonkolás helyett el fogja utasítani."
  },
  "core/lib/deprecations-strings.js | CrossOriginAccessBasedOnDocumentDomain": {
    "message": "Az ugyanarra az eredetre vonatkozó házirendnek a `document.domain` beállításával történő enyhítésére szolgáló lehetőséget megszüntettük, és alapértelmezés szerint le lesz tiltva. Ez a megszüntetési figyelmeztetés azokra az eredeteken átívelő hozzáférésekre érvényes, amelyek a `document.domain` beállításával lettek engedélyezve."
  },
  "core/lib/deprecations-strings.js | CrossOriginWindowAlert": {
    "message": "A window.alert eredeteken átívelő iframe-ekből való aktiválásának lehetőségét megszüntettük, és a jövőben el fogjuk távolítani."
  },
  "core/lib/deprecations-strings.js | CrossOriginWindowConfirm": {
    "message": "A window.confirm eredeteken átívelő iframe-ekből való aktiválásának lehetőségét megszüntettük, és a jövőben el fogjuk távolítani."
  },
  "core/lib/deprecations-strings.js | DOMMutationEvents": {
    "message": "A DOM-mutációs események, köztük a(z) `DOMSubtreeModified`, a(z) `DOMNodeInserted`, a(z) `DOMNodeRemoved`, a(z) `DOMNodeRemovedFromDocument`, a(z) `DOMNodeInsertedIntoDocument` és a(z) `DOMCharacterDataModified` elavultak (https://w3c.github.io/uievents/#legacy-event-types), és el lesznek távolítva. Használja helyettük a következőt: `MutationObserver`."
  },
  "core/lib/deprecations-strings.js | DataUrlInSvgUse": {
    "message": "Adatok támogatása: az SVG <use> elemében lévő URL elavult, és a jövőben el fogjuk távolítani."
  },
  "core/lib/deprecations-strings.js | DocumentDomainSettingWithoutOriginAgentClusterHeader": {
    "message": "Az ugyanarra az eredetre vonatkozó házirendnek a `document.domain` beállításával történő enyhítésére szolgáló lehetőséget megszüntettük, és alapértelmezés szerint le lesz tiltva. A funkció használatának folytatásához iratkozzon le az eredetkulccsal rendelkező ügynökklaszterekről úgy, hogy a HTTP-válasszal együtt egy `Origin-Agent-Cluster: ?0` fejlécet is elküld a dokumentumok és a keretek esetében. További részletek: https://developer.chrome.com/blog/immutable-document-domain/."
  },
  "core/lib/deprecations-strings.js | ExpectCTHeader": {
    "message": "Az `Expect-CT` fejlécet megszüntettük, és el fogjuk távolítani. A Chrome megköveteli A tanúsítványok átláthatósága funkció használatát a 2018. április 30. után kibocsátott összes nyilvánosan megbízható tanúsítvány esetében."
  },
  "core/lib/deprecations-strings.js | GeolocationInsecureOrigin": {
    "message": "A `getCurrentPosition()` és `watchPosition()` függvények többé nem működnek nem biztonságos eredetek esetében. A funkció használatához fontolja meg az alkalmazás biztonságos eredetre (pl. HTTPS-re) való módosítását. További részletek: https://goo.gle/chrome-insecure-origins."
  },
  "core/lib/deprecations-strings.js | GeolocationInsecureOriginDeprecatedNotRemoved": {
    "message": "A következő függvényeket megszüntettük a nem biztonságos eredetek esetében: `getCurrentPosition()` és `watchPosition()`. A funkció használatához fontolja meg az alkalmazás biztonságos eredetre (pl. HTTPS-re) való módosítását. További részletek: https://goo.gle/chrome-insecure-origins."
  },
  "core/lib/deprecations-strings.js | GetUserMediaInsecureOrigin": {
    "message": "A `getUserMedia()` függvény többé nem működik nem biztonságos eredetek esetében. A funkció használatához fontolja meg az alkalmazás biztonságos eredetre (pl. HTTPS-re) való módosítását. További részletek: https://goo.gle/chrome-insecure-origins."
  },
  "core/lib/deprecations-strings.js | HostCandidateAttributeGetter": {
    "message": "A `RTCPeerConnectionIceErrorEvent.hostCandidate` paramétert megszüntettük. Használja helyette a következők valamelyikét: `RTCPeerConnectionIceErrorEvent.address` vagy `RTCPeerConnectionIceErrorEvent.port`."
  },
  "core/lib/deprecations-strings.js | IdentityInCanMakePaymentEvent": {
    "message": "A kereskedői eredetet és a `canmakepayment` service worker-eseményből származó tetszőleges adatokat megszüntettük, és eltávolítjuk őket: `topOrigin`, `paymentRequestOrigin`, `methodData`, `modifiers`."
  },
  "core/lib/deprecations-strings.js | InsecurePrivateNetworkSubresourceRequest": {
    "message": "A webhely olyan hálózatból igényelt alerőforrást, amelyhez csak a felhasználói kiemelt hálózati pozíciója miatt tudott hozzáférni. Az ilyen kérelmek láthatóvá teszik a nem nyilvános eszközöket és szervereket az interneten, és így növelik a webhelyközi kérések hamisításával (CSRF) elkövetett támadások és az információszivárgás kockázatát. A kockázatok csökkentése érdekében a Chrome megszünteti a nem nyilvános részerőforrásokhoz irányuló olyan kérelmeket, amelyeket nem biztonságos környezetből indítanak, és elkezdi blokkolni őket."
  },
  "core/lib/deprecations-strings.js | InterestGroupDailyUpdateUrl": {
    "message": "A(z) `InterestGroups` `joinAdInterestGroup()` struktúrának átadott `dailyUpdateUrl` mezőjét átnevezte a rendszer a következőre, hogy pontosabban kifejezze a viselkedését: `updateUrl`."
  },
  "core/lib/deprecations-strings.js | LocalCSSFileExtensionRejected": {
    "message": "`file:` URL-ekből csak akkor lehet CSS-t betölteni, ha az URL-ek `.css` fájlkiterjesztésre végződnek."
  },
  "core/lib/deprecations-strings.js | MediaSourceAbortRemove": {
    "message": "Megszüntettük a `SourceBuffer.abort()` használatának lehetőségét a `remove()` függvény aszinkron tartományeltávolításának megszakítására a specifikációk változása miatt. A funkció támogatását is megszüntetjük a jövőben. Ehelyett figyelje az`updateend` eseményt. Az `abort()` csak arra szolgál, hogy megszakítson egy aszinkron médiatartalom-hozzáfűzést, vagy hogy visszaállítsa az elemző állapotát."
  },
  "core/lib/deprecations-strings.js | MediaSourceDurationTruncatingBuffered": {
    "message": "A specifikációk változása miatt megszüntettük annak lehetőségét, hogy a `MediaSource.duration` értékét a pufferelt és kódolt keretek legmagasabb prezentációs időbélyege alá lehessen beállítani. A csonkolt és pufferelt médiatartalmak implicit eltávolításának támogatását meg fogjuk szüntetni a jövőben. Helyette explicit `remove(newDuration, oldDuration)` műveletet hajtson végre az összes olyan `sourceBuffers` esetében, amelyre igaz a következő: `newDuration < oldDuration`."
  },
  "core/lib/deprecations-strings.js | NoSysexWebMIDIWithoutPermission": {
    "message": "A webes MIDI még akkor is engedélyt kér a használatra, ha a SysEx nincs megadva itt: `MIDIOptions`."
  },
  "core/lib/deprecations-strings.js | NonStandardDeclarativeShadowDOM": {
    "message": "A régebbi, nem szabványosított `shadowroot` attribútum elavult, és az M119-ben *már nem működik*. Ehelyett az új, szabványosított `shadowrootmode` attribútumot használja."
  },
  "core/lib/deprecations-strings.js | NotificationInsecureOrigin": {
    "message": "A Notification API többé nem használható nem biztonságos helyek esetében. Fontolja meg az alkalmazás biztonságos eredetre (pl. HTTPS-re) való módosítását. További részletek: https://goo.gle/chrome-insecure-origins."
  },
  "core/lib/deprecations-strings.js | NotificationPermissionRequestedIframe": {
    "message": "A Notification API-ra vonatkozó engedélyt többé nem lehet eredeteken átívelő iframe-ből kérelmezni. Helyette inkább egy legfelső szintű kerettől kérjen engedélyt, vagy nyisson meg egy új ablakot."
  },
  "core/lib/deprecations-strings.js | ObsoleteCreateImageBitmapImageOrientationNone": {
    "message": "A createImageBitmap `imageOrientation: 'none'` lehetősége megszűnt. A createImageBitmap metódust ehelyett az \\{imageOrientation: 'from-image'\\} lehetőséggel használja."
  },
  "core/lib/deprecations-strings.js | ObsoleteWebRtcCipherSuite": {
    "message": "Partnere egy elavult (D)TLS-verzióról tárgyal. Kérje meg partnerét, hogy javítsa ki ezt a problémát."
  },
  "core/lib/deprecations-strings.js | OverflowVisibleOnReplacedElement": {
    "message": "Ha a(z) `overflow: visible` értéket adja meg az img, video és canvas címkéken, előfordulhat, hogy az elem határain kívül hoznak létre vizuális tartalmat. Lásd: https://github.com/WICG/shared-element-transitions/blob/main/debugging_overflow_on_images.md."
  },
  "core/lib/deprecations-strings.js | PaymentInstruments": {
    "message": "A `paymentManager.instruments` paramétert megszüntettük. Használja helyette az igény szerinti telepítést a fizetéskezelőkhöz."
  },
  "core/lib/deprecations-strings.js | PaymentRequestCSPViolation": {
    "message": "A(z) `PaymentRequest` hívás megkerülte a Tartalombiztonsági irányelvek (CSP) `connect-src` utasítását. Ez a megkerülés elavult. Adja hozzá a(z) `PaymentRequest` API-ban szereplő fizetési mód azonosítóját (a[z] `supportedMethods` mezőben) a(z) `connect-src` CSP-utasításhoz."
  },
  "core/lib/deprecations-strings.js | PersistentQuotaType": {
    "message": "A(z) `StorageType.persistent` paramétert megszüntettük. Használja helyette a szabványosított `navigator.storage` paramétert."
  },
  "core/lib/deprecations-strings.js | PictureSourceSrc": {
    "message": "A `<picture>` fölérendelt elemmel rendelkező `<source src>` elem érvénytelen, ezért a rendszer figyelmen kívül hagyja. Használja helyette a következőt: `<source srcset>`."
  },
  "core/lib/deprecations-strings.js | PrefixedCancelAnimationFrame": {
    "message": "A webkitCancelAnimationFrame szolgáltatóspecifikus. A szabványos cancelAnimationFrame elemet használja helyette."
  },
  "core/lib/deprecations-strings.js | PrefixedRequestAnimationFrame": {
    "message": "A webkitRequestAnimationFrame szolgáltatóspecifikus. A szabványos requestAnimationFrame elemet használja helyette."
  },
  "core/lib/deprecations-strings.js | PrefixedVideoDisplayingFullscreen": {
    "message": "A HTMLVideoElement.webkitDisplayingFullscreen elavult. Használja helyette a következőt: Document.fullscreenElement."
  },
  "core/lib/deprecations-strings.js | PrefixedVideoEnterFullScreen": {
    "message": "A HTMLVideoElement.webkitEnterFullScreen() elavult. Az Element.requestFullscreen() elemet használja helyette."
  },
  "core/lib/deprecations-strings.js | PrefixedVideoEnterFullscreen": {
    "message": "A HTMLVideoElement.webkitEnterFullscreen() elavult. Az Element.requestFullscreen() elemet használja helyette."
  },
  "core/lib/deprecations-strings.js | PrefixedVideoExitFullScreen": {
    "message": "A HTMLVideoElement.webkitExitFullScreen() elavult. A Document.exitFullscreen() elemet használja helyette."
  },
  "core/lib/deprecations-strings.js | PrefixedVideoExitFullscreen": {
    "message": "A HTMLVideoElement.webkitExitFullscreen() elavult. A Document.exitFullscreen() elemet használja helyette."
  },
  "core/lib/deprecations-strings.js | PrefixedVideoSupportsFullscreen": {
    "message": "A HTMLVideoElement.webkitSupportsFullscreen elavult. A Document.fullscreenEnabled elemet használja helyette."
  },
  "core/lib/deprecations-strings.js | PrivacySandboxExtensionsAPI": {
    "message": "Megszüntetjük a(z) `chrome.privacy.websites.privacySandboxEnabled` API-t, de a visszamenőleges kompatibilitás érdekében az M113-as kiadásig aktív marad. Használja helyette a következők valamelyikét: `chrome.privacy.websites.topicsEnabled`, `chrome.privacy.websites.fledgeEnabled` vagy `chrome.privacy.websites.adMeasurementEnabled`. Lásd: https://developer.chrome.com/docs/extensions/reference/privacy/#property-websites-privacySandboxEnabled."
  },
  "core/lib/deprecations-strings.js | RTCConstraintEnableDtlsSrtpFalse": {
    "message": "A `DtlsSrtpKeyAgreement` korlátozást eltávolítottuk. Olyan `false` értéket adott meg ennél a korlátozásnál, amelyet a rendszer úgy értelmez, hogy az eltávolított `SDES key negotiation` metódust szeretné használni. Ezt a funkciót eltávolítottuk. Használjon helyette egy olyan szolgáltatást, amely támogatja a `DTLS key negotiation` műveletet."
  },
  "core/lib/deprecations-strings.js | RTCConstraintEnableDtlsSrtpTrue": {
    "message": "A `DtlsSrtpKeyAgreement` korlátozást eltávolítottuk. Olyan `true` értéket adott meg ennél a korlátozásnál, amely nem járt semmilyen hatással, de a kód rendben tartása érdekében eltávolíthatja."
  },
  "core/lib/deprecations-strings.js | RTCPeerConnectionGetStatsLegacyNonCompliant": {
    "message": "A visszahíváson alapuló getStats() függvényt megszüntettük, és el fogjuk távolítani. Helyette a specifikációknak megfelelő getStats() függvényt használja."
  },
  "core/lib/deprecations-strings.js | RangeExpand": {
    "message": "A Range.expand() elavult. A Select.modify() elemet használja helyette."
  },
  "core/lib/deprecations-strings.js | RequestedSubresourceWithEmbeddedCredentials": {
    "message": "Le vannak tiltva azok az alerőforrás-kérések, amelyek URL-jei beágyazott hitelesítési adatokat tartalmaznak (pl. `https://user:pass@host/`)."
  },
  "core/lib/deprecations-strings.js | RtcpMuxPolicyNegotiate": {
    "message": "Az `rtcpMuxPolicy` lehetőséget megszüntettük, és el fogjuk távolítani."
  },
  "core/lib/deprecations-strings.js | SharedArrayBufferConstructedWithoutIsolation": {
    "message": "A `SharedArrayBuffer` objektum megköveteli az eltérő eredetek elkülönítését. További részletek: https://developer.chrome.com/blog/enabling-shared-array-buffer/."
  },
  "core/lib/deprecations-strings.js | TextToSpeech_DisallowedByAutoplay": {
    "message": "A felhasználói aktiválás nélküli `speechSynthesis.speak()` függvényt megszüntettük, és el fogjuk távolítani."
  },
  "core/lib/deprecations-strings.js | V8SharedArrayBufferConstructedInExtensionWithoutIsolation": {
    "message": "A `SharedArrayBuffer` használatának folytatásához a bővítményeknél engedélyezni kell az eltérő eredetek elkülönítését. További információ: https://developer.chrome.com/docs/extensions/mv3/cross-origin-isolation/."
  },
  "core/lib/deprecations-strings.js | WebSQL": {
    "message": "A Web SQL elavult. Használjon SQLite WebAssembly szabványt vagy Indexed Database API-t."
  },
  "core/lib/deprecations-strings.js | WindowPlacementPermissionDescriptorUsed": {
    "message": "Az engedélyleíró (`window-placement`) elavult. Inkább ezt használja: `window-management`. További információ: https://bit.ly/window-placement-rename."
  },
  "core/lib/deprecations-strings.js | WindowPlacementPermissionPolicyParsed": {
    "message": "A(z) `window-placement` engedélykérésekre vonatkozó házirendje elavult. Inkább ezt használja: `window-management`. További információ: https://bit.ly/window-placement-rename."
  },
  "core/lib/deprecations-strings.js | XHRJSONEncodingDetection": {
    "message": "Az `XMLHttpRequest` esetében az UTF-16 kódolást nem támogatja a válasz-JSON."
  },
  "core/lib/deprecations-strings.js | XMLHttpRequestSynchronousInNonWorkerOutsideBeforeUnload": {
    "message": "A fő szálon futó szinkron `XMLHttpRequest` függvényt megszüntettük, mert hátrányos hatással van a végfelhasználói élményre. További információ: https://xhr.spec.whatwg.org/."
  },
  "core/lib/deprecations-strings.js | XRSupportsSession": {
    "message": "A `supportsSession()` paramétert megszüntettük. Használja helyette az `isSessionSupported()` függvényt, és ellenőrizze inkább a feloldott logikai értéket."
  },
  "core/lib/i18n/i18n.js | columnBlockingTime": {
    "message": "Fő szál akadályozásának időtartama"
  },
  "core/lib/i18n/i18n.js | columnCacheTTL": {
    "message": "Gyorsítótár-TTL"
  },
  "core/lib/i18n/i18n.js | columnDescription": {
    "message": "Leírás"
  },
  "core/lib/i18n/i18n.js | columnDuration": {
    "message": "Időtartam"
  },
  "core/lib/i18n/i18n.js | columnElement": {
    "message": "Elem"
  },
  "core/lib/i18n/i18n.js | columnFailingElem": {
    "message": "Hibás elemek"
  },
  "core/lib/i18n/i18n.js | columnLocation": {
    "message": "Hely"
  },
  "core/lib/i18n/i18n.js | columnName": {
    "message": "Név"
  },
  "core/lib/i18n/i18n.js | columnOverBudget": {
    "message": "Büdzsén kívül"
  },
  "core/lib/i18n/i18n.js | columnRequests": {
    "message": "Kérések"
  },
  "core/lib/i18n/i18n.js | columnResourceSize": {
    "message": "Forrás mérete"
  },
  "core/lib/i18n/i18n.js | columnResourceType": {
    "message": "Forrás típusa"
  },
  "core/lib/i18n/i18n.js | columnSize": {
    "message": "Méret"
  },
  "core/lib/i18n/i18n.js | columnSource": {
    "message": "Forrás"
  },
  "core/lib/i18n/i18n.js | columnStartTime": {
    "message": "Kezdés ideje"
  },
  "core/lib/i18n/i18n.js | columnTimeSpent": {
    "message": "Eltöltött idő"
  },
  "core/lib/i18n/i18n.js | columnTransferSize": {
    "message": "Átviteli méret"
  },
  "core/lib/i18n/i18n.js | columnURL": {
    "message": "URL"
  },
  "core/lib/i18n/i18n.js | columnWastedBytes": {
    "message": "Potenciális megtakarítás"
  },
  "core/lib/i18n/i18n.js | columnWastedMs": {
    "message": "Potenciális megtakarítás"
  },
  "core/lib/i18n/i18n.js | cumulativeLayoutShiftMetric": {
    "message": "Cumulative Layout Shift"
  },
  "core/lib/i18n/i18n.js | displayValueByteSavings": {
    "message": "Akár {wastedBytes, number, bytes} KiB megtakarítás"
  },
  "core/lib/i18n/i18n.js | displayValueElementsFound": {
    "message": "{nodeCount,plural, =1{1 talált elem}other{# talált elem}}"
  },
  "core/lib/i18n/i18n.js | displayValueMsSavings": {
    "message": "Potenciálisan {wastedMs, number, milliseconds} ms megtakarítás"
  },
  "core/lib/i18n/i18n.js | documentResourceType": {
    "message": "Dokumentum"
  },
  "core/lib/i18n/i18n.js | firstContentfulPaintMetric": {
    "message": "First Contentful Paint"
  },
  "core/lib/i18n/i18n.js | firstMeaningfulPaintMetric": {
    "message": "Első releváns leképezés"
  },
  "core/lib/i18n/i18n.js | fontResourceType": {
    "message": "Betűtípus"
  },
  "core/lib/i18n/i18n.js | imageResourceType": {
    "message": "Kép"
  },
  "core/lib/i18n/i18n.js | interactionToNextPaint": {
    "message": "Az interakciótól a következő vizuális válaszig eltelt idő"
  },
  "core/lib/i18n/i18n.js | interactiveMetric": {
    "message": "Time to Interactive"
  },
  "core/lib/i18n/i18n.js | itemSeverityHigh": {
    "message": "Magas"
  },
  "core/lib/i18n/i18n.js | itemSeverityLow": {
    "message": "Alacsony"
  },
  "core/lib/i18n/i18n.js | itemSeverityMedium": {
    "message": "Közepes"
  },
  "core/lib/i18n/i18n.js | largestContentfulPaintMetric": {
    "message": "Largest Contentful Paint"
  },
  "core/lib/i18n/i18n.js | maxPotentialFIDMetric": {
    "message": "Első interakciótól számított max. potenciális késés"
  },
  "core/lib/i18n/i18n.js | mediaResourceType": {
    "message": "Média"
  },
  "core/lib/i18n/i18n.js | ms": {
    "message": "{timeInMs, number, milliseconds} ms"
  },
  "core/lib/i18n/i18n.js | otherResourceType": {
    "message": "Egyéb"
  },
  "core/lib/i18n/i18n.js | otherResourcesLabel": {
    "message": "Egyéb források"
  },
  "core/lib/i18n/i18n.js | scriptResourceType": {
    "message": "Szkript"
  },
  "core/lib/i18n/i18n.js | seconds": {
    "message": "{timeInMs, number, seconds} mp"
  },
  "core/lib/i18n/i18n.js | speedIndexMetric": {
    "message": "Speed Index"
  },
  "core/lib/i18n/i18n.js | stylesheetResourceType": {
    "message": "Stíluslap"
  },
  "core/lib/i18n/i18n.js | thirdPartyResourceType": {
    "message": "Harmadik féltől származó"
  },
  "core/lib/i18n/i18n.js | totalBlockingTimeMetric": {
    "message": "Total Blocking Time"
  },
  "core/lib/i18n/i18n.js | totalResourceType": {
    "message": "Összes"
  },
  "core/lib/lh-error.js | badTraceRecording": {
    "message": "Hiba történt az oldalbetöltés nyomának rögzítése során. Futtassa újra a Lighthouse szolgáltatást. ({errorCode})"
  },
  "core/lib/lh-error.js | criTimeout": {
    "message": "Időtúllépés a hibaelhárító protokoll kezdeti kapcsolatára való várakozás során."
  },
  "core/lib/lh-error.js | didntCollectScreenshots": {
    "message": "A Chrome nem gyűjtött képernyőképeket az oldal betöltése során. Ellenőrizze, hogy van-e látható tartalom az oldalon, majd próbálja újra futtatni a Lighthouse szolgáltatást. ({errorCode})"
  },
  "core/lib/lh-error.js | dnsFailure": {
    "message": "A DNS-szerverek nem tudták értelmezni a megadott domaint."
  },
  "core/lib/lh-error.js | erroredRequiredArtifact": {
    "message": "A szükséges {artifactName} begyűjtő hibába ütközött: {errorMessage}"
  },
  "core/lib/lh-error.js | internalChromeError": {
    "message": "Belső Chrome-hiba történt. Indítsa újra a Chrome-ot, és próbálja újra futtatni a Lighthouse szolgáltatást."
  },
  "core/lib/lh-error.js | missingRequiredArtifact": {
    "message": "A kötelező {artifactName} nem futott le."
  },
  "core/lib/lh-error.js | noFcp": {
    "message": "Az oldal nem jelenített meg semmilyen tartalmat. Gondoskodjon arról, hogy a böngészőablak legyen az előtérben a betöltés során, majd próbálja újra. ({errorCode})"
  },
  "core/lib/lh-error.js | noLcp": {
    "message": "Az oldal nem jelenített meg olyan tartalmat, amely Legnagyobb vizuális tartalom betöltési idejének (LCP) minősül. Győződjön meg arról, hogy az oldal érvényes LCP-elemet tartalmaz, majd próbálkozzon újból. ({errorCode})"
  },
  "core/lib/lh-error.js | notHtml": {
    "message": "A megadott oldal nem HTML formátumú ({mimeType} MIME-típusként jelent meg)."
  },
  "core/lib/lh-error.js | oldChromeDoesNotSupportFeature": {
    "message": "Ez a Chrome-verzió túl régi a(z) „{featureName}” támogatásához. A teljes eredmények megtekintéséhez használjon újabb verziót."
  },
  "core/lib/lh-error.js | pageLoadFailed": {
    "message": "A Lighthouse nem tudta megfelelően betölteni a kért oldalt. Győződjön meg arról, hogy a helyes URL-t teszteli, és a szerver megfelelően válaszol az összes kérelemre."
  },
  "core/lib/lh-error.js | pageLoadFailedHung": {
    "message": "A Lighthouse nem tudta megfelelően betölteni a kért URL-t, mert az oldal nem válaszol."
  },
  "core/lib/lh-error.js | pageLoadFailedInsecure": {
    "message": "A megadott URL-hez nem tartozik érvényes biztonsági tanúsítvány. {securityMessages}"
  },
  "core/lib/lh-error.js | pageLoadFailedInterstitial": {
    "message": "A Chrome közbeiktatott képernyő megjelenítésével megakadályozta az oldal betöltését. Ellenőrizze, hogy a helyes URL-t teszteli-e, és hogy a szerver minden kérésre megfelelően reagál-e."
  },
  "core/lib/lh-error.js | pageLoadFailedWithDetails": {
    "message": "A Lighthouse nem tudta megbízhatóan betölteni a kért oldalt. Ellenőrizze, hogy a helyes URL-t teszteli-e, és hogy a szerver minden kérésre megfelelően reagál-e. (Részletek: {errorDetails})"
  },
  "core/lib/lh-error.js | pageLoadFailedWithStatusCode": {
    "message": "A Lighthouse nem tudta megbízhatóan betölteni a kért oldalt. Ellenőrizze, hogy a helyes URL-t teszteli-e, és hogy a szerver minden kérésre megfelelően reagál-e. (Állapotkód: {statusCode})"
  },
  "core/lib/lh-error.js | pageLoadTookTooLong": {
    "message": "Túl sokáig tartott az oldal betöltése. Csökkentse az oldalbetöltési időt a jelentésben leírt lehetőségeket követve, majd futtassa újra a Lighthouse-t. ({errorCode})"
  },
  "core/lib/lh-error.js | protocolTimeout": {
    "message": "A DevTools protokoll válaszára való várakozás túllépte a megengedett időt. (Módszer: {protocolMethod})"
  },
  "core/lib/lh-error.js | requestContentTimeout": {
    "message": "A tartalom lekérése túllépte a megengedett időt"
  },
  "core/lib/lh-error.js | urlInvalid": {
    "message": "Úgy tűnik, a megadott URL érvénytelen."
  },
  "core/lib/navigation-error.js | warningXhtml": {
    "message": "Az oldal MIME-típusa XHTML: A Lighthouse nem támogatja kifejezetten ezt a dokumentumtípust."
  },
  "core/user-flow.js | defaultFlowName": {
    "message": "Felhasználói útvonal ({url})"
  },
  "core/user-flow.js | defaultNavigationName": {
    "message": "Navigációs jelentés ({url})"
  },
  "core/user-flow.js | defaultSnapshotName": {
    "message": "Pillanatkép-jelentés ({url})"
  },
  "core/user-flow.js | defaultTimespanName": {
    "message": "Időtartam-jelentés ({url})"
  },
  "flow-report/src/i18n/ui-strings.js | allReports": {
    "message": "Az összes jelentés"
  },
  "flow-report/src/i18n/ui-strings.js | categories": {
    "message": "Kategóriák"
  },
  "flow-report/src/i18n/ui-strings.js | categoryAccessibility": {
    "message": "Kisegítő lehetőségek"
  },
  "flow-report/src/i18n/ui-strings.js | categoryBestPractices": {
    "message": "Bevált módszerek"
  },
  "flow-report/src/i18n/ui-strings.js | categoryPerformance": {
    "message": "Teljesítmény"
  },
  "flow-report/src/i18n/ui-strings.js | categoryProgressiveWebApp": {
    "message": "Progresszív webes alkalmazás"
  },
  "flow-report/src/i18n/ui-strings.js | categorySeo": {
    "message": "Keresőoptimalizálás"
  },
  "flow-report/src/i18n/ui-strings.js | desktop": {
    "message": "Asztali"
  },
  "flow-report/src/i18n/ui-strings.js | helpDialogTitle": {
    "message": "A Lighthouse-folyamatjelentés értelmezése"
  },
  "flow-report/src/i18n/ui-strings.js | helpLabel": {
    "message": "A folyamatok értelmezése"
  },
  "flow-report/src/i18n/ui-strings.js | helpUseCaseInstructionNavigation": {
    "message": "A navigációs jelentések használatával a következőket teheti:…"
  },
  "flow-report/src/i18n/ui-strings.js | helpUseCaseInstructionSnapshot": {
    "message": "A pillanatkép-jelentések használatával a következőket teheti:…"
  },
  "flow-report/src/i18n/ui-strings.js | helpUseCaseInstructionTimespan": {
    "message": "Az időtartam-jelentések használatával a következőket teheti:…"
  },
  "flow-report/src/i18n/ui-strings.js | helpUseCaseNavigation1": {
    "message": "pontszámot kaphat a Lighthouse-teljesítményre vonatkozóan;"
  },
  "flow-report/src/i18n/ui-strings.js | helpUseCaseNavigation2": {
    "message": "mérheti az oldalbetöltési teljesítménnyel kapcsolatos mutatókat (például a legnagyobb vizuális tartalomválaszt és a sebességindexet)."
  },
  "flow-report/src/i18n/ui-strings.js | helpUseCaseNavigation3": {
    "message": "értékelheti a progresszív webes alkalmazások képességeit;"
  },
  "flow-report/src/i18n/ui-strings.js | helpUseCaseSnapshot1": {
    "message": "megtalálhatja a kisegítő lehetőségekkel kapcsolatos problémákat az egyoldalas alkalmazásokban vagy az összetettebb űrlapokon"
  },
  "flow-report/src/i18n/ui-strings.js | helpUseCaseSnapshot2": {
    "message": "értékelheti az interakciók mögötti rejtett menükkel és UI-elemekkel kapcsolatos bevált módszereket;"
  },
  "flow-report/src/i18n/ui-strings.js | helpUseCaseTimespan1": {
    "message": "különböző interakciók esetében mérheti az elrendezésmozgást és a JavaScript végrehajtási idejét."
  },
  "flow-report/src/i18n/ui-strings.js | helpUseCaseTimespan2": {
    "message": "teljesítményre vonatkozó lehetőségeket fedezhet fel a hosszú életű oldalak és az egyoldalas alkalmazásokkal kapcsolatos élmények javítása érdekében;"
  },
  "flow-report/src/i18n/ui-strings.js | highestImpact": {
    "message": "Legnagyobb hatás"
  },
  "flow-report/src/i18n/ui-strings.js | informativeAuditCount": {
    "message": "{numInformative,plural, =1{{numInformative} tájékoztató ellenőrzés}other{{numInformative} tájékoztató ellenőrzés}}"
  },
  "flow-report/src/i18n/ui-strings.js | mobile": {
    "message": "Mobil"
  },
  "flow-report/src/i18n/ui-strings.js | navigationDescription": {
    "message": "Oldalbetöltés"
  },
  "flow-report/src/i18n/ui-strings.js | navigationLongDescription": {
    "message": "A navigációs jelentések (pontosan úgy, ahogy az eredeti Lighthouse-jelentések is) az egyes oldalak betöltését elemzik."
  },
  "flow-report/src/i18n/ui-strings.js | navigationReport": {
    "message": "Navigációs jelentés"
  },
  "flow-report/src/i18n/ui-strings.js | navigationReportCount": {
    "message": "{numNavigation,plural, =1{{numNavigation} navigációs jelentés}other{{numNavigation} navigációs jelentés}}"
  },
  "flow-report/src/i18n/ui-strings.js | passableAuditCount": {
    "message": "{numPassableAudits,plural, =1{{numPassableAudits} teljesíthető ellenőrzés}other{{numPassableAudits} teljesíthető ellenőrzés}}"
  },
  "flow-report/src/i18n/ui-strings.js | passedAuditCount": {
    "message": "{numPassed,plural, =1{{numPassed} sikeres ellenőrzés}other{{numPassed} sikeres ellenőrzés}}"
  },
  "flow-report/src/i18n/ui-strings.js | ratingAverage": {
    "message": "Átlagos"
  },
  "flow-report/src/i18n/ui-strings.js | ratingError": {
    "message": "Hiba"
  },
  "flow-report/src/i18n/ui-strings.js | ratingFail": {
    "message": "Gyenge"
  },
  "flow-report/src/i18n/ui-strings.js | ratingPass": {
    "message": "Jó"
  },
  "flow-report/src/i18n/ui-strings.js | save": {
    "message": "mentés;"
  },
  "flow-report/src/i18n/ui-strings.js | snapshotDescription": {
    "message": "Az oldal rögzített állapota"
  },
  "flow-report/src/i18n/ui-strings.js | snapshotLongDescription": {
    "message": "A pillanatkép-jelentés az oldalt adott állapotában, jellemzően a felhasználói interakciókat követően elemzi."
  },
  "flow-report/src/i18n/ui-strings.js | snapshotReport": {
    "message": "Pillanatkép-jelentés"
  },
  "flow-report/src/i18n/ui-strings.js | snapshotReportCount": {
    "message": "{numSnapshot,plural, =1{{numSnapshot} pillanatkép-jelentés}other{{numSnapshot} pillanatkép-jelentés}}"
  },
  "flow-report/src/i18n/ui-strings.js | summary": {
    "message": "Összegzés"
  },
  "flow-report/src/i18n/ui-strings.js | timespanDescription": {
    "message": "Felhasználói interakciók"
  },
  "flow-report/src/i18n/ui-strings.js | timespanLongDescription": {
    "message": "Az időtartam-jelentések a tetszőleges, jellemzően felhasználó interakciókat tartalmazó időtartamokat elemzik."
  },
  "flow-report/src/i18n/ui-strings.js | timespanReport": {
    "message": "Időtartam-jelentés"
  },
  "flow-report/src/i18n/ui-strings.js | timespanReportCount": {
    "message": "{numTimespan,plural, =1{{numTimespan} időtartam-jelentés}other{{numTimespan} időtartam-jelentés}}"
  },
  "flow-report/src/i18n/ui-strings.js | title": {
    "message": "Lighthouse felhasználóimunkafolyamat-jelentés"
  },
  "node_modules/lighthouse-stack-packs/packs/amp.js | efficient-animated-content": {
    "message": "Animált tartalmak esetében csökkentheti a processzorhasználatot az [`amp-anim`](https://amp.dev/documentation/components/amp-anim/) segítségével, amikor a tartalom nem látható a képernyőn."
  },
  "node_modules/lighthouse-stack-packs/packs/amp.js | modern-image-formats": {
    "message": "Vegye fontolóra az összes [`amp-img`](https://amp.dev/documentation/components/amp-img/?format=websites) komponens WebP-formátumban való megjelenítését és megfelelő tartalékképek megadását más böngészők számára. [További információ](https://amp.dev/documentation/components/amp-img/#example:-specifying-a-fallback-image)."
  },
  "node_modules/lighthouse-stack-packs/packs/amp.js | offscreen-images": {
    "message": "A képeket az [`amp-img`](https://amp.dev/documentation/components/amp-img/?format=websites) címkével adja meg, hogy automatikusan késleltetve töltődjenek be. [További információ](https://amp.dev/documentation/guides-and-tutorials/develop/media_iframes_3p/?format=websites#images)."
  },
  "node_modules/lighthouse-stack-packs/packs/amp.js | render-blocking-resources": {
    "message": "Ha [szerveroldalon jeleníti meg az AMP-elrendezéseket](https://amp.dev/documentation/guides-and-tutorials/optimize-and-measure/server-side-rendering/), használhat olyan eszközöket, mint az [AMP Optimizer](https://github.com/ampproject/amp-toolbox/tree/master/packages/optimizer)."
  },
  "node_modules/lighthouse-stack-packs/packs/amp.js | unminified-css": {
    "message": "Nézzen utána az [AMP dokumentációjában](https://amp.dev/documentation/guides-and-tutorials/develop/style_and_layout/style_pages/), hogy az összes stílus támogatott-e."
  },
  "node_modules/lighthouse-stack-packs/packs/amp.js | uses-responsive-images": {
    "message": "Az [`amp-img`](https://amp.dev/documentation/components/amp-img/?format=websites) elem támogatja az [`srcset`](https://web.dev/use-srcset-to-automatically-choose-the-right-image/) attribútumot annak megadásához, hogy mely képtartalmat használja a képernyő mérete alapján. [További információ](https://amp.dev/documentation/guides-and-tutorials/develop/style_and_layout/art_direction/)."
  },
  "node_modules/lighthouse-stack-packs/packs/angular.js | dom-size": {
    "message": "Ha nagy listák megjelenítésére készül, fontolja meg a Component Dev Kit (CDK) és a virtuális görgetés használatát. [További információ](https://web.dev/virtualize-lists-with-angular-cdk/)."
  },
  "node_modules/lighthouse-stack-packs/packs/angular.js | total-byte-weight": {
    "message": "A JavaScript-csomagok méretének minimálisra csökkentése érdekében alkalmazzon [útvonalszintű kódfelbontást](https://web.dev/route-level-code-splitting-in-angular/). Ezenkívül vegye fontolóra a tartalmak előzetes gyorsítótárba helyezését az [Angular service worker](https://web.dev/precaching-with-the-angular-service-worker/) használatával."
  },
  "node_modules/lighthouse-stack-packs/packs/angular.js | unminified-warning": {
    "message": "Az Angular CLI használata esetén gondoskodjon arról, hogy a buildek létrehozása éles módban történjen. [További információ](https://angular.io/guide/deployment#enable-runtime-production-mode)."
  },
  "node_modules/lighthouse-stack-packs/packs/angular.js | unused-javascript": {
    "message": "Az Angular CLI használata esetén vegye fel a forrás-hozzárendeléseket az éles buildbe, hogy meg tudja vizsgálni a csomagjait. [További információ](https://angular.io/guide/deployment#inspect-the-bundles)."
  },
  "node_modules/lighthouse-stack-packs/packs/angular.js | uses-rel-preload": {
    "message": "A navigáció gyorsítása érdekében töltse be előre az útvonalakat. [További információ](https://web.dev/route-preloading-in-angular/)."
  },
  "node_modules/lighthouse-stack-packs/packs/angular.js | uses-responsive-images": {
    "message": "Fontolja meg a Component Dev Kit (CDK) `BreakpointObserver` segédprogramjának használatát a képek töréspontjainak kezeléséhez. [További információ](https://material.angular.io/cdk/layout/overview)."
  },
  "node_modules/lighthouse-stack-packs/packs/drupal.js | efficient-animated-content": {
    "message": "Fontolja meg a GIF-fájlok olyan szolgáltatóhoz való feltöltését, amely lehetővé teszi a fájlok HTML5-videóként történő beágyazását."
  },
  "node_modules/lighthouse-stack-packs/packs/drupal.js | font-display": {
    "message": "Adja meg a `@font-display` leírót, amikor témájához egyéni betűtípusokat határoz meg."
  },
  "node_modules/lighthouse-stack-packs/packs/drupal.js | modern-image-formats": {
    "message": "Vegye fontolóra a [WebP képformátumok konvertált képstílussal](https://www.drupal.org/docs/core-modules-and-themes/core-modules/image-module/working-with-images#styles) való konfigurálását a webhelyen."
  },
  "node_modules/lighthouse-stack-packs/packs/drupal.js | offscreen-images": {
    "message": "Telepítsen olyan [Drupal-modult](https://www.drupal.org/project/project_module?f%5B0%5D=&f%5B1%5D=&f%5B2%5D=im_vid_3%3A67&f%5B3%5D=&f%5B4%5D=sm_field_project_type%3Afull&f%5B5%5D=&f%5B6%5D=&text=%22lazy+load%22&solrsort=iss_project_release_usage+desc&op=Search), amellyel késleltetve töltheti be a képeket. Egy ilyen modul javíthatja a teljesítményt a képernyőn kívül eső képek késleltetett betöltésével."
  },
  "node_modules/lighthouse-stack-packs/packs/drupal.js | render-blocking-resources": {
    "message": "Érdemes lehet modult használnia a kritikus CSS- és JavaScript-elemek beágyazásához, a késleltetési attribútumot pedig a nem kritikus CSS vagy JavaScript-elemekhez használnia."
  },
  "node_modules/lighthouse-stack-packs/packs/drupal.js | server-response-time": {
    "message": "A témák, a modulok és a szerver specifikációi mind befolyásolják a szerver válaszidejét. Érdemes lehet jobban optimalizált témát keresnie, megfelelő optimalizáló modult választania és/vagy nagyobb teljesítményű szerverre váltania. Alkalmazásszolgáltató szerverei a PHP-műveletkódok és a memória gyorsítótárazásával (pl. Redis vagy Memcached) csökkenthetik az adatbázisok lekérdezési idejét, illetve az alkalmazások optimalizált logikai hálózatával gyorsabban előkészíthetik az oldalakat."
  },
  "node_modules/lighthouse-stack-packs/packs/drupal.js | total-byte-weight": {
    "message": "Érdemes lehet [reszponzív képstílusokat](https://www.drupal.org/docs/8/mobile-guide/responsive-images-in-drupal-8) használni, melyek csökkentik az oldalon betöltött képek méretét. Ha a Views funkciót használja ahhoz, hogy egy oldalon több tartalmi elemet jelenítsen meg, fontolja meg az oldalak számozását, amivel korlátozhatja az egy adott oldalon megjelenő tartalmi elemek számát."
  },
  "node_modules/lighthouse-stack-packs/packs/drupal.js | unminified-css": {
    "message": "Győződjön meg arról, hogy bekapcsolta az „Aggregate CSS files” [CSS-fájlok összesítése] lehetőséget az „Administration [Adminisztráció] » Configuration [Beállítás] » Development [Fejlesztés]” oldalon.  Győződjön meg arról, hogy Drupal-webhelyén legalább a Drupal 10.1 fut a jobb eszközösszevonási támogatás érdekében."
  },
  "node_modules/lighthouse-stack-packs/packs/drupal.js | unminified-javascript": {
    "message": "Győződjön meg arról, hogy bekapcsolta az „Aggregate JavaScript files” [JavaScript-fájlok összesítése] lehetőséget az „Administration [Adminisztráció] » Configuration [Beállítás] » Development [Fejlesztés]” oldalon.  Győződjön meg arról, hogy Drupal-webhelyén legalább a Drupal 10.1 fut a jobb eszközösszevonási támogatás érdekében."
  },
  "node_modules/lighthouse-stack-packs/packs/drupal.js | unused-css-rules": {
    "message": "Érdemes lehet eltávolítani a nem használt CSS-szabályokat, és csak a szükséges Drupal-könyvtárakat csatolni a releváns oldalhoz vagy összetevőhöz. További részleteket a [Drupal dokumentációjában](https://www.drupal.org/docs/8/creating-custom-modules/adding-stylesheets-css-and-javascript-js-to-a-drupal-8-module#library) találhat. A felesleges CSS-t elhelyező csatolt könyvtárak azonosításában a Chrome DevTools [kódlefedettség](https://developers.google.com/web/updates/2017/04/devtools-release-notes#coverage) eszköze is segíthet. A felelős téma vagy modul a stíluslap URL-je alapján azonosítható, ha a CSS-összesítés ki van kapcsolva az Ön Drupal webhelyén. Keressen olyan témákat vagy modulokat, amelyeknek több stíluslapjában is sok piros szín szerepel a kódlefedettségi listán. Ideális esetben a témák vagy modulok csak az oldalon ténylegesen használt stíluslapokat állítják sorba."
  },
  "node_modules/lighthouse-stack-packs/packs/drupal.js | unused-javascript": {
    "message": "Érdemes lehet eltávolítani a nem használt JavaScript-tartalmakat, és csak a szükséges Drupal-függvénytárakat csatolni a releváns oldalhoz vagy összetevőhöz. További részleteket a [Drupal dokumentációjában](https://www.drupal.org/docs/8/creating-custom-modules/adding-stylesheets-css-and-javascript-js-to-a-drupal-8-module#library) találhat. A felesleges JavaScriptet elhelyező csatolt függvénytárak azonosításában a Chrome DevTools [kódlefedettség](https://developers.google.com/web/updates/2017/04/devtools-release-notes#coverage) eszköze is segíthet. A felelős téma vagy modul a szkript URL-je alapján azonosítható, ha a JavaScript-összesítés ki van kapcsolva az Ön Drupal webhelyén. Keressen olyan témákat vagy modulokat, amelyeknek több szkriptjében is sok piros szín szerepel a kódlefedettségi listán. Ideális esetben a témák vagy modulok csak az oldalon ténylegesen használt szkripteket állítják sorba."
  },
  "node_modules/lighthouse-stack-packs/packs/drupal.js | uses-long-cache-ttl": {
    "message": "Állítsa be a „Böngésző és proxy gyorsítótár maximális élettartama” lehetőséget az „Adminisztráció » Beállítás » Fejlesztés” oldalon. A Drupal gyorsítótárról és a jobb teljesítmény érdekében történő optimalizálásról [itt olvashat részleteket](https://www.drupal.org/docs/7/managing-site-performance-and-scalability/caching-to-improve-performance/caching-overview#s-drupal-performance-resources)."
  },
  "node_modules/lighthouse-stack-packs/packs/drupal.js | uses-optimized-images": {
    "message": "Érdemes lehet olyan [modult](https://www.drupal.org/project/project_module?f%5B0%5D=&f%5B1%5D=&f%5B2%5D=im_vid_3%3A123&f%5B3%5D=&f%5B4%5D=sm_field_project_type%3Afull&f%5B5%5D=&f%5B6%5D=&text=optimize+images&solrsort=iss_project_release_usage+desc&op=Search) használnia, amely minőségromlás nélkül, automatikusan optimalizálja és csökkenti az oldalon keresztül feltöltött képek méretét. Ezen kívül győződjön meg róla, hogy azokat a natív [reszponzív képstílusokat](https://www.drupal.org/docs/8/mobile-guide/responsive-images-in-drupal-8) használja minden, a webhelyen megjelenített kép esetén, amelyek a Drupal (Drupal 8 vagy újabb) rendszeréből származnak."
  },
  "node_modules/lighthouse-stack-packs/packs/drupal.js | uses-rel-preconnect": {
    "message": "Megadhat előcsatlakozási vagy a DNS előzetes lekérésére vonatkozó jelzéseket, ha telepít és beállít egy olyan [modult](https://www.drupal.org/project/project_module?f%5B0%5D=&f%5B1%5D=&f%5B2%5D=&f%5B3%5D=&f%5B4%5D=sm_field_project_type%3Afull&f%5B5%5D=&f%5B6%5D=&text=dns-prefetch&solrsort=iss_project_release_usage+desc&op=Search), amely lehetővé teszi felhasználói ügynöki jelzések használatát."
  },
  "node_modules/lighthouse-stack-packs/packs/drupal.js | uses-responsive-images": {
    "message": "Győződjön meg róla, hogy azokat a natív [reszponzív képstílusokat](https://www.drupal.org/docs/8/mobile-guide/responsive-images-in-drupal-8) használja, amelyek a Drupal (Drupal 8 vagy újabb) rendszeréből származnak. Használja a reszponzív képstílusokat, ha megtekintési módokon, megtekintéseken vagy a WYSIWYG-szerkesztővel feltöltött képeken keresztül jeleníti meg a képmezőket."
  },
  "node_modules/lighthouse-stack-packs/packs/ezoic.js | font-display": {
    "message": "Az [Ezoic Leap](https://pubdash.ezoic.com/speed) használatával bekapcsolhatja a(z) `Optimize Fonts` beállítást, amely segítségével automatikusan bekapcsolhatja a(z) `font-display` CSS-függvényt, hogy a szöveg olvasható legyen a felhasználók számára, mialatt a webes betűtípusokat betölti a rendszer."
  },
  "node_modules/lighthouse-stack-packs/packs/ezoic.js | modern-image-formats": {
    "message": "Az [Ezoic Leap](https://pubdash.ezoic.com/speed) használatával bekapcsolhatja a(z) `Next-Gen Formats` beállítást, amely segítségével képeket WebP-formátumba konvertálhat."
  },
  "node_modules/lighthouse-stack-packs/packs/ezoic.js | offscreen-images": {
    "message": "Az [Ezoic Leap](https://pubdash.ezoic.com/speed) használatával bekapcsolhatja a(z) `Lazy Load Images` beállítást, amely segítségével késleltetheti a képernyőn kívüli képek betöltését, amíg nincs rájuk szükség."
  },
  "node_modules/lighthouse-stack-packs/packs/ezoic.js | render-blocking-resources": {
    "message": "Az [Ezoic Leap](https://pubdash.ezoic.com/speed) használatával bekapcsolhatja a(z) `Critical CSS` és a(z) `Script Delay` beállítást, amelyek segítségével késleltetheti a nem kritikus JS/CSS betöltését."
  },
  "node_modules/lighthouse-stack-packs/packs/ezoic.js | server-response-time": {
    "message": "Az [Ezoic Cloud Caching](https://pubdash.ezoic.com/speed/caching) használatával gyorsítótárazhatja tartalmait globális hálózatunkon, így csökkentheti az első bájt betöltéséhez szükséges időt."
  },
  "node_modules/lighthouse-stack-packs/packs/ezoic.js | unminified-css": {
    "message": "Az [Ezoic Leap](https://pubdash.ezoic.com/speed) használatával bekapcsolhatja a(z) `Minify CSS` beállítást, amely segítségével automatikusan kicsinyítheti a CSS-t a hálózaton továbbított adatok méretének csökkentése érdekében."
  },
  "node_modules/lighthouse-stack-packs/packs/ezoic.js | unminified-javascript": {
    "message": "Az [Ezoic Leap](https://pubdash.ezoic.com/speed) használatával bekapcsolhatja a(z) `Minify Javascript` beállítást, amely segítségével automatikusan kicsinyítheti a JS-t a hálózaton továbbított adatok méretének csökkentése érdekében."
  },
  "node_modules/lighthouse-stack-packs/packs/ezoic.js | unused-css-rules": {
    "message": "Az [Ezoic Leap](https://pubdash.ezoic.com/speed) használatával bekapcsolhatja a(z) `Remove Unused CSS` funkciót, amely segíthet a probléma megoldásában. A funkció azonosítja azokat a CSS-osztályokat, amelyeket jelenleg a webhely egyes oldalai használnak, és eltávolít minden más osztályt a fájl kis méretének fenntartása érdekében."
  },
  "node_modules/lighthouse-stack-packs/packs/ezoic.js | uses-long-cache-ttl": {
    "message": "Az [Ezoic Leap](https://pubdash.ezoic.com/speed) használatával bekapcsolhatja a(z) `Efficient Static Cache Policy` beállítást, amely segítségével beállíthatja az ajánlott értékeket a gyorsítótárazási fejlécben a statikus elemeknél."
  },
  "node_modules/lighthouse-stack-packs/packs/ezoic.js | uses-optimized-images": {
    "message": "Az [Ezoic Leap](https://pubdash.ezoic.com/speed) használatával bekapcsolhatja a(z) `Next-Gen Formats` beállítást, amely segítségével képeket WebP-formátumba konvertálhat."
  },
  "node_modules/lighthouse-stack-packs/packs/ezoic.js | uses-rel-preconnect": {
    "message": "Az [Ezoic Leap](https://pubdash.ezoic.com/speed) használatával bekapcsolhatja a(z) `Pre-Connect Origins` beállítást, amely segítségével automatikusan hozzáadhat `preconnect` erőforrástippeket, hogy korai kapcsolatokat hozhasson létre harmadik felekhez tartozó fontos forrásokkal."
  },
  "node_modules/lighthouse-stack-packs/packs/ezoic.js | uses-rel-preload": {
    "message": "Az [Ezoic Leap](https://pubdash.ezoic.com/speed) szolgáltatás használatával bekapcsolhatja a(z) `Preload Fonts` és a(z) `Preload Background Images` funkciót, amelyek segítségével hozzáadhat `preload` linkeket olyan források prioritásos betöltése érdekében, melyeket az aktuális oldalbetöltés egyébként későbbre sorolt."
  },
  "node_modules/lighthouse-stack-packs/packs/ezoic.js | uses-responsive-images": {
    "message": "Az [Ezoic Leap](https://pubdash.ezoic.com/speed) használatával bekapcsolhatja a(z) `Resize Images` beállítást, amely segítségével átméretezhet képeket az adott eszköznek megfelelő méretűre, csökkentve ezzel a hálózaton továbbított adatok méretét."
  },
  "node_modules/lighthouse-stack-packs/packs/gatsby.js | modern-image-formats": {
    "message": "Használja a `gatsby-plugin-image` összetevőt az `<img>` helyett a képformátum automatikus optimalizálásához. [További információ](https://www.gatsbyjs.com/docs/how-to/images-and-media/using-gatsby-plugin-image)."
  },
  "node_modules/lighthouse-stack-packs/packs/gatsby.js | offscreen-images": {
    "message": "Használja a `gatsby-plugin-image` összetevőt az `<img>` helyett a képek automatikus késleltetett betöltéséhez. [További információ](https://www.gatsbyjs.com/docs/how-to/images-and-media/using-gatsby-plugin-image)."
  },
  "node_modules/lighthouse-stack-packs/packs/gatsby.js | prioritize-lcp-image": {
    "message": "Használja a `gatsby-plugin-image` összetevőt, és állítsa a `loading` tulajdonságot `eager` értékre. [További információ](https://www.gatsbyjs.com/docs/reference/built-in-components/gatsby-plugin-image#shared-props)."
  },
  "node_modules/lighthouse-stack-packs/packs/gatsby.js | render-blocking-resources": {
    "message": "Használja a `Gatsby Script API` összetevőt a nem kritikus fontosságú, harmadik félhez tartozó szkriptek betöltésének késleltetéséhez. [További információ](https://www.gatsbyjs.com/docs/reference/built-in-components/gatsby-script/)."
  },
  "node_modules/lighthouse-stack-packs/packs/gatsby.js | unused-css-rules": {
    "message": "Használja a `PurgeCSS` `Gatsby` beépülő modult a nem használt szabályok stíluslapokból való eltávolításához. [További információ](https://purgecss.com/plugins/gatsby.html)."
  },
  "node_modules/lighthouse-stack-packs/packs/gatsby.js | unused-javascript": {
    "message": "Használja a `Webpack Bundle Analyzer` eszközt a nem használt JavaScript-kód észleléséhez. [További információ](https://www.gatsbyjs.com/plugins/gatsby-plugin-webpack-bundle-analyser-v2/)."
  },
  "node_modules/lighthouse-stack-packs/packs/gatsby.js | uses-long-cache-ttl": {
    "message": "Konfigurálja a gyorsítótárazást az állandó tartalmakhoz. [További információ](https://www.gatsbyjs.com/docs/how-to/previews-deploys-hosting/caching/)."
  },
  "node_modules/lighthouse-stack-packs/packs/gatsby.js | uses-optimized-images": {
    "message": "A képminőség beállításához használja a `gatsby-plugin-image` összetevőt az `<img>` helyett. [További információ](https://www.gatsbyjs.com/docs/how-to/images-and-media/using-gatsby-plugin-image)."
  },
  "node_modules/lighthouse-stack-packs/packs/gatsby.js | uses-responsive-images": {
    "message": "Használja az `gatsby-plugin-image` összetevőt a megfelelő `sizes` beállításához. [További információ](https://www.gatsbyjs.com/docs/how-to/images-and-media/using-gatsby-plugin-image)."
  },
  "node_modules/lighthouse-stack-packs/packs/joomla.js | efficient-animated-content": {
    "message": "Fontolja meg a GIF-fájlok olyan szolgáltatóhoz való feltöltését, amely lehetővé teszi a fájlok HTML5-videóként történő beágyazását."
  },
  "node_modules/lighthouse-stack-packs/packs/joomla.js | modern-image-formats": {
    "message": "Érdemes olyan [bővítményt](https://extensions.joomla.org/instant-search/?jed_live%5Bquery%5D=webp) vagy szolgáltatást használnia, amely automatikusan az optimális formátumba konvertálja a feltöltött képeket."
  },
  "node_modules/lighthouse-stack-packs/packs/joomla.js | offscreen-images": {
    "message": "Telepítsen [késleltetett betöltést biztosító Joomla-bővítményt](https://extensions.joomla.org/instant-search/?jed_live%5Bquery%5D=lazy%20loading), amely lehetőséget ad a képernyőn kívül eső képek késleltetett betöltésére; vagy váltson olyan sablonra, amely rendelkezik ezzel a funkcióval. A Joomla 4.0-tól kezdődően az összes új kép [automatikusan](https://github.com/joomla/joomla-cms/pull/30748) megkapja a(z) `loading` attribútumot a core-tól."
  },
  "node_modules/lighthouse-stack-packs/packs/joomla.js | render-blocking-resources": {
    "message": "Számos Joomla-bővítmény segíthet a [kritikus elemek beágyazásában](https://extensions.joomla.org/instant-search/?jed_live%5Bquery%5D=performance) és a [kevésbé fontos források](https://extensions.joomla.org/instant-search/?jed_live%5Bquery%5D=performance) késleltetésében. Fontos, hogy az ilyen jellegű beépülő modulok által nyújtott optimalizációk működésképtelenné tehetik a sablonok vagy más modulok funkcióit, ezért körültekintően tesztelni kell majd őket."
  },
  "node_modules/lighthouse-stack-packs/packs/joomla.js | server-response-time": {
    "message": "A sablonok, a bővítmények és a szerver specifikációi mind befolyásolják a szerver válaszidejét. Érdemes lehet jobban optimalizált sablont keresnie, megfelelő optimalizáló bővítményt választania és/vagy nagyobb teljesítményű szerverre váltania."
  },
  "node_modules/lighthouse-stack-packs/packs/joomla.js | total-byte-weight": {
    "message": "Fontolja meg kivonatok megjelenítését a cikk-kategóriákban (pl. a read more linken keresztül), az oldalanként megjelenített bejegyzések számának csökkentését, a hosszabb bejegyzések több oldalra tördelését, valamint a hozzászólások késleltetett betöltését valamilyen beépülő modul segítségével."
  },
  "node_modules/lighthouse-stack-packs/packs/joomla.js | unminified-css": {
    "message": "Számos [Joomla-bővítmény](https://extensions.joomla.org/instant-search/?jed_live%5Bquery%5D=performance) gyorsíthatja webhelyét a CSS-stílusok összefűzésével, minimalizálásával és tömörítésével. Egyes sablonok is nyújtanak ilyen funkciókat."
  },
  "node_modules/lighthouse-stack-packs/packs/joomla.js | unminified-javascript": {
    "message": "Számos [Joomla-bővítmény](https://extensions.joomla.org/instant-search/?jed_live%5Bquery%5D=performance) gyorsíthatja webhelyét a szkriptek összefűzésével, minimalizálásával és tömörítésével. Egyes sablonok is nyújtanak ilyen funkciókat."
  },
  "node_modules/lighthouse-stack-packs/packs/joomla.js | unused-css-rules": {
    "message": "Fontolja meg a nem használt CSS-t betöltő [Joomla-bővítmények](https://extensions.joomla.org/) lecserélését vagy számuk csökkentését. A felesleges CSS-t elhelyező bővítmények azonosításában a Chrome DevTools [kódlefedettség](https://developers.google.com/web/updates/2017/04/devtools-release-notes#coverage) eszköze is segíthet. A felelős téma vagy bővítmény a stíluslap URL-je alapján azonosítható. Keressen olyan bővítményeket, amelyeknek több stíluslapjában is sok piros szín szerepel a kódlefedettségi listán. Ideális esetben a bővítmények csak az oldalon ténylegesen használt stíluslapokat állítják sorba."
  },
  "node_modules/lighthouse-stack-packs/packs/joomla.js | unused-javascript": {
    "message": "Fontolja meg a nem használt JavaScriptet betöltő [Joomla-bővítmények](https://extensions.joomla.org/) lecserélését vagy számuk csökkentését. A felesleges JavaScriptet elhelyező bővítmények azonosításában a Chrome DevTools [kódlefedettség](https://developers.google.com/web/updates/2017/04/devtools-release-notes#coverage) eszköze is segíthet. A felelős bővítmény a szkript URL-je alapján azonosítható. Keressen olyan bővítményeket, amelyeknek több szkriptjében is sok piros szín szerepel a kódlefedettségi listán. Ideális esetben a bővítmények csak az oldalon ténylegesen használt szkripteket állítják sorba."
  },
  "node_modules/lighthouse-stack-packs/packs/joomla.js | uses-long-cache-ttl": {
    "message": "A Joomla böngészős gyorsítótárazásáról [itt olvashat részleteket](https://docs.joomla.org/Cache)."
  },
  "node_modules/lighthouse-stack-packs/packs/joomla.js | uses-optimized-images": {
    "message": "Fontolja meg olyan [képoptimalizáló bővítmény](https://extensions.joomla.org/instant-search/?jed_live%5Bquery%5D=performance) használatát, amellyel minőségromlás nélkül tömöríthetők a képek."
  },
  "node_modules/lighthouse-stack-packs/packs/joomla.js | uses-responsive-images": {
    "message": "Ha tartalmaiban reszponzív képeket szeretne elhelyezni, érdemes lehet [reszponzív képekkel kapcsolatos beépülő modult](https://extensions.joomla.org/instant-search/?jed_live%5Bquery%5D=responsive%20images) használni."
  },
  "node_modules/lighthouse-stack-packs/packs/joomla.js | uses-text-compression": {
    "message": "A szövegtömörítést a Gzip oldaltömörítés bekapcsolásával engedélyezheti a Joomlában (Rendszer > Globális konfiguráció > Kiszolgáló)."
  },
  "node_modules/lighthouse-stack-packs/packs/magento.js | critical-request-chains": {
    "message": "Ha a JavaScript-tartalmakat nem teszi csomagba, fontolja meg a [baler](https://github.com/magento/baler) metódus használatát."
  },
  "node_modules/lighthouse-stack-packs/packs/magento.js | disable-bundling": {
    "message": "Tiltsa le a Magento beépített [JavaScript-csomagolási és -kicsinyítési](https://devdocs.magento.com/guides/v2.3/frontend-dev-guide/themes/js-bundling.html) funkcióját, és fontolja meg helyettük a [baler](https://github.com/magento/baler/)metódus használatát."
  },
  "node_modules/lighthouse-stack-packs/packs/magento.js | font-display": {
    "message": "Adja meg a `@font-display` elemet, ha [egyedi betűtípusokat határoz meg](https://devdocs.magento.com/guides/v2.3/frontend-dev-guide/css-topics/using-fonts.html)."
  },
  "node_modules/lighthouse-stack-packs/packs/magento.js | modern-image-formats": {
    "message": "Ha ki szeretné használni az újabb képformátumok előnyeit, keressen harmadik felektől származó bővítményeket a [Magento Marketplace](https://marketplace.magento.com/catalogsearch/result/?q=webp) webhelyén."
  },
  "node_modules/lighthouse-stack-packs/packs/magento.js | offscreen-images": {
    "message": "A webes platformok [késleltetett betöltés](https://web.dev/native-lazy-loading) funkciójának használata érdekében vegye fontolóra a termék- és katalógussablonok módosítását."
  },
  "node_modules/lighthouse-stack-packs/packs/magento.js | server-response-time": {
    "message": "Használja a Magento [Varnish-integrációját](https://devdocs.magento.com/guides/v2.3/config-guide/varnish/config-varnish.html)."
  },
  "node_modules/lighthouse-stack-packs/packs/magento.js | unminified-css": {
    "message": "Engedélyezze a „Minify CSS Files” (CSS-fájlok kicsinyítése) beállítást az üzlet fejlesztői beállításaiban. [További információ](https://devdocs.magento.com/guides/v2.3/performance-best-practices/configuration.html?itm_source=devdocs&itm_medium=search_page&itm_campaign=federated_search&itm_term=minify%20css%20files)."
  },
  "node_modules/lighthouse-stack-packs/packs/magento.js | unminified-javascript": {
    "message": "Használja a [Tersert](https://www.npmjs.com/package/terser) a statikus tartalomtelepítés összes JavaScript-tartalmának minimalizálásához, és tiltsa le a beépített minimalizáló funkciót."
  },
  "node_modules/lighthouse-stack-packs/packs/magento.js | unused-javascript": {
    "message": "Tiltsa le a Magento beépített [JavaScript-csomagolási funkcióját](https://devdocs.magento.com/guides/v2.3/frontend-dev-guide/themes/js-bundling.html)."
  },
  "node_modules/lighthouse-stack-packs/packs/magento.js | uses-optimized-images": {
    "message": "Ha optimalizálni szeretné a képeket, keressen harmadik felektől származó bővítményeket a [Magento Marketplace](https://marketplace.magento.com/catalogsearch/result/?q=optimize%20image) webhelyén."
  },
  "node_modules/lighthouse-stack-packs/packs/magento.js | uses-rel-preconnect": {
    "message": "Úgy adhat hozzá előcsatlakozási vagy a DNS előzetes lehívására vonatkozó tippeket, hogy [módosítja valamelyik téma elrendezését](https://devdocs.magento.com/guides/v2.3/frontend-dev-guide/layouts/xml-manage.html)."
  },
  "node_modules/lighthouse-stack-packs/packs/magento.js | uses-rel-preload": {
    "message": "`<link rel=preload>` címkéket [valamelyik téma elrendezésének módosításával](https://devdocs.magento.com/guides/v2.3/frontend-dev-guide/layouts/xml-manage.html) adhat hozzá."
  },
  "node_modules/lighthouse-stack-packs/packs/next.js | modern-image-formats": {
    "message": "Használja a `next/image` összetevőt az `<img>` helyett a képformátum automatikus optimalizálásához. [További információ](https://nextjs.org/docs/basic-features/image-optimization)."
  },
  "node_modules/lighthouse-stack-packs/packs/next.js | offscreen-images": {
    "message": "Használja a `next/image` összetevőt az `<img>` helyett a képek automatikus késleltetett betöltéséhez. [További információ](https://nextjs.org/docs/basic-features/image-optimization)."
  },
  "node_modules/lighthouse-stack-packs/packs/next.js | prioritize-lcp-image": {
    "message": "A(z) `next/image` összetevő használatával a „prioritást” igaz értékre állíthatja az LCP-kép előtöltése érdekében. [További információ](https://nextjs.org/docs/api-reference/next/image#priority)."
  },
  "node_modules/lighthouse-stack-packs/packs/next.js | render-blocking-resources": {
    "message": "Használja a(z) `next/script` összetevőt a nem kritikus fontosságú, harmadik félhez tartozó szkriptek késleltetéséhez. [További információ](https://nextjs.org/docs/basic-features/script)."
  },
  "node_modules/lighthouse-stack-packs/packs/next.js | unsized-images": {
    "message": "Használja a(z) `next/image` összetevőt, hogy mindig biztosítsa a képek megfelelő méretezését. [További információ](https://nextjs.org/docs/api-reference/next/image#width)."
  },
  "node_modules/lighthouse-stack-packs/packs/next.js | unused-css-rules": {
    "message": "Fontolja meg a(z) `PurgeCSS` beállítását a(z) `Next.js` konfigurációban a nem használt szabályok stíluslapokból való eltávolításához. [További információ](https://purgecss.com/guides/next.html)."
  },
  "node_modules/lighthouse-stack-packs/packs/next.js | unused-javascript": {
    "message": "Használja a `Webpack Bundle Analyzer` eszközt a nem használt JavaScript-kód észleléséhez. [További információ](https://github.com/vercel/next.js/tree/canary/packages/next-bundle-analyzer)."
  },
  "node_modules/lighthouse-stack-packs/packs/next.js | user-timings": {
    "message": "Fontolja meg a(z) `Next.js Analytics` használatát az alkalmazás valós teljesítményének méréséhez. [További információ](https://nextjs.org/docs/advanced-features/measuring-performance)."
  },
  "node_modules/lighthouse-stack-packs/packs/next.js | uses-long-cache-ttl": {
    "message": "Konfigurálja a gyorsítótárazást állandó tartalmakhoz és `Server-side Rendered` (SSR) oldalakhoz. [További információ](https://nextjs.org/docs/going-to-production#caching)."
  },
  "node_modules/lighthouse-stack-packs/packs/next.js | uses-optimized-images": {
    "message": "A képminőség beállításához használja a `next/image` összetevőt az `<img>` helyett. [További információ](https://nextjs.org/docs/basic-features/image-optimization)."
  },
  "node_modules/lighthouse-stack-packs/packs/next.js | uses-responsive-images": {
    "message": "Használja a(z) `next/image` összetevőt a megfelelő `sizes` beállításához. [További információ](https://nextjs.org/docs/api-reference/next/image#sizes)."
  },
  "node_modules/lighthouse-stack-packs/packs/next.js | uses-text-compression": {
    "message": "Engedélyezze a tömörítést a Next.js szerveren. [További információ](https://nextjs.org/docs/api-reference/next.config.js/compression)."
  },
  "node_modules/lighthouse-stack-packs/packs/nitropack.js | dom-size": {
    "message": "A(z) [`HTML Lazy Load`](https://support.nitropack.io/hc/en-us/articles/17144942904337) engedélyezéséhez forduljon a fiókkezelőjéhez. Ennek konfigurálásával előnyben részesítheti és optimalizálhatja az oldalmegjelenítési teljesítményt."
  },
  "node_modules/lighthouse-stack-packs/packs/nitropack.js | font-display": {
    "message": "A NitroPack [`Override Font Rendering Behavior`](https://support.nitropack.io/hc/en-us/articles/16547358865041) opciójával állíthatja be a CSS betűtípus-megjelenítési szabályhoz tartozó kívánt értéket."
  },
  "node_modules/lighthouse-stack-packs/packs/nitropack.js | modern-image-formats": {
    "message": "A(z) [`Image Optimization`](https://support.nitropack.io/hc/en-us/articles/16547237162513) használatával automatikusan átalakíthatja a képeket WebP-formátumba."
  },
  "node_modules/lighthouse-stack-packs/packs/nitropack.js | offscreen-images": {
    "message": "A(z) [`Automatic Image Lazy Loading`](https://support.nitropack.io/hc/en-us/articles/12457493524369-NitroPack-Lazy-Loading-Feature-for-Images) engedélyezésével késleltetheti a képernyőn kívül eső képeket."
  },
  "node_modules/lighthouse-stack-packs/packs/nitropack.js | render-blocking-resources": {
    "message": "A gyorsabb kezdeti betöltési idők érdekében engedélyezze a(z) [`Remove render-blocking resources`](https://support.nitropack.io/hc/en-us/articles/13820893500049-How-to-Deal-with-Render-Blocking-Resources-in-NitroPack) attribútumot a NitroPackben."
  },
  "node_modules/lighthouse-stack-packs/packs/nitropack.js | server-response-time": {
    "message": "A(z) [`Instant Load`](https://support.nitropack.io/hc/en-us/articles/16547340617361) aktiválásával javíthat a szerver válaszidején, és optimalizálhatja az észlelt teljesítményt."
  },
  "node_modules/lighthouse-stack-packs/packs/nitropack.js | unminified-css": {
    "message": "Ha engedélyezi a(z) [`Minify resources`](https://support.nitropack.io/hc/en-us/articles/360061059394-Minify-Resources) funkciót a gyorsítótárazási beállításokban, azzal csökkentheti a CSS-, HTML- és JavaScript-fájlok méretét a betöltési idő lerövidítése érdekében."
  },
  "node_modules/lighthouse-stack-packs/packs/nitropack.js | unminified-javascript": {
    "message": "A gyorsabb betöltési idő érdekében engedélyezze a(z) [`Minify resources`](https://support.nitropack.io/hc/en-us/articles/360061059394-Minify-Resources) beállítást a gyorsítótár beállításaiban a JS-, HTML- és CSS-fájlok méretének csökkentése érdekében."
  },
  "node_modules/lighthouse-stack-packs/packs/nitropack.js | unused-css-rules": {
    "message": "Engedélyezze a(z) [`Reduce Unused CSS`](https://support.nitropack.io/hc/en-us/articles/360020418457-Reduce-Unused-CSS) beállítást erre az oldalra nem alkalmazható CSS-szabályok eltávolításához."
  },
  "node_modules/lighthouse-stack-packs/packs/nitropack.js | unused-javascript": {
    "message": "A NitroPackben a(z) [`Delayed Scripts`](https://support.nitropack.io/hc/en-us/articles/1500002600942-Delayed-Scripts) konfigurálásával késleltetheti a szkriptek betöltését addig, amíg szükség nem lesz rájuk."
  },
  "node_modules/lighthouse-stack-packs/packs/nitropack.js | uses-long-cache-ttl": {
    "message": "Lépjen a(z) [`Improve Server Response Time`](https://support.nitropack.io/hc/en-us/articles/1500002321821-Improve-Server-Response-Time) funkcióra a(z) `Caching` menüben, és állítsa be az oldal gyorsítótárának lejárati idejét a betöltési idők és a felhasználói élmény javítása érdekében."
  },
  "node_modules/lighthouse-stack-packs/packs/nitropack.js | uses-optimized-images": {
    "message": "A(z) [`Image Optimization`](https://support.nitropack.io/hc/en-us/articles/14177271695121-How-to-serve-images-in-next-gen-formats-using-NitroPack) beállítás engedélyezésével automatikusan tömörítheti, optimalizálhatja és WebP-formátumra konvertálhatja a képeket."
  },
  "node_modules/lighthouse-stack-packs/packs/nitropack.js | uses-responsive-images": {
    "message": "A(z) [`Adaptive Image Sizing`](https://support.nitropack.io/hc/en-us/articles/10123833029905-How-to-Enable-Adaptive-Image-Sizing-For-Your-Site) segítségével preemptív módon optimalizálhatja a képeket, és minden eszközön megfelelő méretűvé teheti őket az őket megjelenítő tárolók méreteihez."
  },
  "node_modules/lighthouse-stack-packs/packs/nitropack.js | uses-text-compression": {
    "message": "A NitroPackben a(z) [`Gzip compression`](https://support.nitropack.io/hc/en-us/articles/13229297479313-Enabling-GZIP-compression) segítségével csökkentheti a böngészőnek küldött fájlok méretét."
  },
  "node_modules/lighthouse-stack-packs/packs/nuxt.js | modern-image-formats": {
    "message": "Használja a(z) `nuxt/image` összetevőt, és állítsa be a következőt: `format=\"webp\"`. [További információ](https://image.nuxtjs.org/components/nuxt-img#format)."
  },
  "node_modules/lighthouse-stack-packs/packs/nuxt.js | offscreen-images": {
    "message": "Használja a(z) `nuxt/image` összetevőt, és állítsa be a következőt a képernyőn kívüli képeknél: `loading=\"lazy\"`. [További információ](https://image.nuxtjs.org/components/nuxt-img#loading)."
  },
  "node_modules/lighthouse-stack-packs/packs/nuxt.js | prioritize-lcp-image": {
    "message": "Használja a(z) `nuxt/image` összetevőt, és adja meg a következőt az LCP-képhez: `preload`. [További információ](https://image.nuxtjs.org/components/nuxt-img#preload)."
  },
  "node_modules/lighthouse-stack-packs/packs/nuxt.js | unsized-images": {
    "message": "Használja a(z) `nuxt/image` összetevőt, és adjon meg explicit `width` és `height` paramétert. [További információ](https://image.nuxtjs.org/components/nuxt-img#width--height)."
  },
  "node_modules/lighthouse-stack-packs/packs/nuxt.js | uses-optimized-images": {
    "message": "Használja a(z) `nuxt/image` összetevőt, és állítsa be a megfelelő `quality` paramétert. [További információ](https://image.nuxtjs.org/components/nuxt-img#quality)."
  },
  "node_modules/lighthouse-stack-packs/packs/nuxt.js | uses-responsive-images": {
    "message": "Használja a(z) `nuxt/image` összetevőt, és állítsa be a megfelelő `sizes` paramétert. [További információ](https://image.nuxtjs.org/components/nuxt-img#sizes)."
  },
  "node_modules/lighthouse-stack-packs/packs/octobercms.js | efficient-animated-content": {
    "message": "[Cserélje le az animált GIF-eket videókra](https://web.dev/replace-gifs-with-videos/) a gyorsabban betöltődő weboldalak érdekében, és fontolja meg modern fájlformátumok (pl. [WebM](https://web.dev/replace-gifs-with-videos/#create-webm-videos) vagy [AV1](https://developers.google.com/web/updates/2018/09/chrome-70-media-updates#av1-decoder)) használatát, amelyekkel a tömörítési hatékonyságot több mint 30%-kal javíthatja a jelenlegi legmodernebb videokodekkel, a VP9-cel szemben."
  },
  "node_modules/lighthouse-stack-packs/packs/octobercms.js | modern-image-formats": {
    "message": "Érdemes olyan [bővítményt](https://octobercms.com/plugins?search=image) vagy szolgáltatást használnia, amely automatikusan az optimális formátumba konvertálja a feltöltött képeket. A [WebP veszteségmentes képek](https://developers.google.com/speed/webp) mérete 26%-kal kisebb a PNG-knél, és 25-34%-kal kisebb a hasonló JPEG-képeknél azonos SSIM minőségi index mellett. Érdemes megfontolni az [AVIF](https://jakearchibald.com/2020/avif-has-landed/) következő generációs képformátum használatát is."
  },
  "node_modules/lighthouse-stack-packs/packs/octobercms.js | offscreen-images": {
    "message": "Fontolja meg [késleltetett képbetöltési bővítmény](https://octobercms.com/plugins?search=lazy) telepítését, amely lehetőséget ad a képernyőn kívül eső képek késleltetett betöltésére, vagy váltson olyan témára, amely rendelkezik ezzel a funkcióval. Fontolja meg az [AMP-bővítmény](https://octobercms.com/plugins?search=Accelerated+Mobile+Pages) használatát is."
  },
  "node_modules/lighthouse-stack-packs/packs/octobercms.js | render-blocking-resources": {
    "message": "Számos bővítmény segíthet a [kritikus elemek beágyazásában](https://octobercms.com/plugins?search=css). Ezek a bővítmények elronthatják más bővítmények működését, ezért végezzen alapos tesztelést."
  },
  "node_modules/lighthouse-stack-packs/packs/octobercms.js | server-response-time": {
    "message": "A témák, a bővítmények és a szerver specifikációi mind befolyásolják a szerver válaszidejét. Érdemes lehet jobban optimalizált témát keresnie, megfelelő optimalizáló bővítményt választania és/vagy nagyobb teljesítményű szerverre váltania. Az October CMS a(z) [`Queues`](https://octobercms.com/docs/services/queues) használatát is lehetővé teszi a fejlesztőknek az időigényes feladatok (pl. e-mail-küldés) feldolgozásának késleltetéséhez. Ez drámaian felgyorsítja a webes kéréseket."
  },
  "node_modules/lighthouse-stack-packs/packs/octobercms.js | total-byte-weight": {
    "message": "Fontolja meg kivonatok megjelenítését a bejegyzéslistákban (pl. a[z] `show more` gombbal), az oldalanként megjelenített bejegyzések számának csökkentését, a hosszabb bejegyzések több oldalra tördelését, valamint a hozzászólások késleltetett betöltését bővítmény segítségével."
  },
  "node_modules/lighthouse-stack-packs/packs/octobercms.js | unminified-css": {
    "message": "Számos olyan [bővítmény](https://octobercms.com/plugins?search=css) létezik, amely felgyorsíthatja webhelyét a stílusok összefűzésével, minimalizálásával és tömörítésével. Felgyorsíthatja a fejlesztést, ha a minimalizálást buildfolyamat használatával előre elvégzi."
  },
  "node_modules/lighthouse-stack-packs/packs/octobercms.js | unminified-javascript": {
    "message": "Számos olyan [bővítmény](https://octobercms.com/plugins?search=javascript) létezik, amely felgyorsíthatja webhelyét a szkriptek összefűzésével, minimalizálásával és tömörítésével. Felgyorsíthatja a fejlesztést, ha a minimalizálást buildfolyamat használatával előre elvégzi."
  },
  "node_modules/lighthouse-stack-packs/packs/octobercms.js | unused-css-rules": {
    "message": "Fontolja meg a webhelyen nem használt CSS-t betöltő [bővítmények](https://octobercms.com/plugins) ellenőrzését. A szükségtelen CSS-t hozzáadó bővítmény azonosításához futtassa a Chrome fejlesztői eszközök [kódlefedettség](https://developers.google.com/web/updates/2017/04/devtools-release-notes#coverage) mutatóját. A felelős téma vagy bővítmény a stíluslap URL-je alapján azonosítható. Keressen olyan stíluslapokkal rendelkező bővítményt, amelyben sok a piros a kódlefedettségben. Ideális esetben a bővítmények csak a weboldalon ténylegesen használt stíluslapokat állítják sorba."
  },
  "node_modules/lighthouse-stack-packs/packs/octobercms.js | unused-javascript": {
    "message": "Fontolja meg annak a [bővítménynek](https://octobercms.com/plugins?search=javascript) az eltávolítását, amely nem használt JavaScriptet tölt be a weboldalon. A szükségtelen JavaScriptet hozzáadó bővítmény azonosításához futtassa a Chrome fejlesztői eszközök [kódlefedettség](https://developers.google.com/web/updates/2017/04/devtools-release-notes#coverage) mutatóját. A felelős téma vagy bővítmény a szkript URL-je alapján azonosítható. Keressen olyan szkriptekkel rendelkező bővítményt, amelyben sok a piros a kódlefedettségben. Ideális esetben a bővítmények csak a weboldalon ténylegesen használt szkripteket állítják sorba."
  },
  "node_modules/lighthouse-stack-packs/packs/octobercms.js | uses-long-cache-ttl": {
    "message": "További információ a [szükségtelen hálózati kérések megakadályozásáról a HTTP Cache segítségével](https://web.dev/http-cache/#caching-checklist). Számos [bővítmény](https://octobercms.com/plugins?search=Caching) használható a gyorsítótárazás felgyorsításához."
  },
  "node_modules/lighthouse-stack-packs/packs/octobercms.js | uses-optimized-images": {
    "message": "Fontolja meg olyan [képoptimalizáló bővítmény](https://octobercms.com/plugins?search=image) használatát, amellyel minőségromlás nélkül tömöríthetők a képek."
  },
  "node_modules/lighthouse-stack-packs/packs/octobercms.js | uses-responsive-images": {
    "message": "A képeket közvetlenül a médiakezelőbe töltse fel, hogy biztosan minden szükséges képméret rendelkezésre álljon. Fontolja meg az [átméretezési szűrő](https://octobercms.com/docs/markup/filter-resize) vagy [képátméretező bővítmény](https://octobercms.com/plugins?search=image) használatát annak biztosításához, hogy az optimális méretű képeket használja."
  },
  "node_modules/lighthouse-stack-packs/packs/octobercms.js | uses-text-compression": {
    "message": "A szövegtömörítést a webszerver konfigurációjában engedélyezheti."
  },
  "node_modules/lighthouse-stack-packs/packs/react.js | dom-size": {
    "message": "Ha sok ismétlődő elemet jelenít meg az oldalon, fontolja meg „windowing” függvénytár (pl. `react-window`) használatát annak érdekében, hogy csökkentse a létrehozott DOM-csomópontok számát. [További információ](https://web.dev/virtualize-long-lists-react-window/). Ezenkívül csökkentse a szükségtelen újrarenderelések számát a [`shouldComponentUpdate`](https://reactjs.org/docs/optimizing-performance.html#shouldcomponentupdate-in-action), a [`PureComponent`](https://reactjs.org/docs/react-api.html#reactpurecomponent) vagy a [`React.memo`](https://reactjs.org/docs/react-api.html#reactmemo) segítségével, valamint [hagyja ki az effektusokat](https://reactjs.org/docs/hooks-effect.html#tip-optimizing-performance-by-skipping-effects), amíg bizonyos függőségek nem módosulnak, amennyiben az `Effect` hook használatával javítja a futásidejű teljesítményt."
  },
  "node_modules/lighthouse-stack-packs/packs/react.js | redirects": {
    "message": "Ha a React Routert használja, csökkentse minimálisra a `<Redirect>` komponens használatát az [útválasztási navigációban](https://reacttraining.com/react-router/web/api/Redirect)."
  },
  "node_modules/lighthouse-stack-packs/packs/react.js | server-response-time": {
    "message": "Ha szerveroldali renderelést alkalmaz bármilyen React-összetevőnél, fontolja meg a következők valamelyikének használatát: `renderToPipeableStream()` vagy `renderToStaticNodeStream()`. Ezekkel engedélyezheti az ügyfél számára, hogy a markupot ne egyben, hanem részletekben kapja meg és hidratálja. [További információ](https://reactjs.org/docs/react-dom-server.html#renderToPipeableStream)."
  },
  "node_modules/lighthouse-stack-packs/packs/react.js | unminified-css": {
    "message": "Ha a buildrendszere automatikusan kicsinyíti a CSS-fájlokat, akkor ügyeljen arra, hogy az alkalmazás éles buildjét telepítse. Ezt a React Developer Tools bővítménnyel ellenőrizheti. [További információ](https://reactjs.org/docs/optimizing-performance.html#use-the-production-build)."
  },
  "node_modules/lighthouse-stack-packs/packs/react.js | unminified-javascript": {
    "message": "Ha a buildrendszere automatikusan kicsinyíti a JS-fájlokat, akkor ügyeljen arra, hogy az alkalmazás éles buildjét telepítse. Ezt a React Developer Tools bővítménnyel ellenőrizheti. [További információ](https://reactjs.org/docs/optimizing-performance.html#use-the-production-build)."
  },
  "node_modules/lighthouse-stack-packs/packs/react.js | unused-javascript": {
    "message": "Ha nem szerveroldali renderelést alkalmaz, [ossza fel a JavaScript-csomagokat](https://web.dev/code-splitting-suspense/) a `React.lazy()` függvény használatával. Máskülönben harmadik fél könyvtárának (pl. [loadable-components](https://www.smooth-code.com/open-source/loadable-components/docs/getting-started/)) használatával bontsa fel a kódot."
  },
  "node_modules/lighthouse-stack-packs/packs/react.js | user-timings": {
    "message": "Használja a React DevTools Profilert, amely a Profiler API segítségével méri az összetevők megjelenítési teljesítményét. [További információ](https://reactjs.org/blog/2018/09/10/introducing-the-react-profiler.html)."
  },
  "node_modules/lighthouse-stack-packs/packs/wix.js | efficient-animated-content": {
    "message": "A(z) `VideoBoxes` szakaszon belül elhelyezhet videókat, személyre szabhatja őket a(z) `Video Masks` használatával, vagy hozzáadhatja a következőt: `Transparent Videos`. [További információ](https://support.wix.com/en/article/wix-video-about-wix-video)."
  },
  "node_modules/lighthouse-stack-packs/packs/wix.js | modern-image-formats": {
    "message": "Töltsön fel képeket a(z) `Wix Media Manager` használatával, hogy automatikusan WebP-formátumban jelenjenek meg. Keressen [további módszereket a webhely médiatartalmainak optimalizálására](https://support.wix.com/en/article/site-performance-optimizing-your-media)."
  },
  "node_modules/lighthouse-stack-packs/packs/wix.js | render-blocking-resources": {
    "message": "Amikor [harmadik féltől származó kódot ad hozzá](https://support.wix.com/en/article/site-performance-using-third-party-code-on-your-site) a webhely irányítópultjának `Custom Code` lapján, győződjön meg arról, hogy késleltetve, illetve a kód body elemének végén töltődik be. Ha lehetséges, a Wix [integrációinak](https://support.wix.com/en/article/about-marketing-integrations) használatával ágyazzon be marketingeszközöket a webhelyébe. "
  },
  "node_modules/lighthouse-stack-packs/packs/wix.js | server-response-time": {
    "message": "A legtöbb látogató számára a Wix CDN-ek és gyorsítótárazás segítségével jeleníti meg a válaszokat a lehető leggyorsabban. Fontolja meg a [gyorsítótárazás kézi engedélyezését](https://support.wix.com/en/article/site-performance-caching-pages-to-optimize-loading-speed) webhelyén, különösen a(z) `Velo` használata esetén."
  },
  "node_modules/lighthouse-stack-packs/packs/wix.js | unused-javascript": {
    "message": "Tekintse át a webhelyéhez hozzáadott, harmadik féltől származó kódot a webhely irányítópultjának `Custom Code` lapján, és csak a webhely számára szükséges szolgáltatásokat őrizze meg. [További információ](https://support.wix.com/en/article/site-performance-removing-unused-javascript)."
  },
  "node_modules/lighthouse-stack-packs/packs/wordpress.js | efficient-animated-content": {
    "message": "Fontolja meg a GIF-fájlok olyan szolgáltatóhoz való feltöltését, amely lehetővé teszi a fájlok HTML5-videóként történő beágyazását."
  },
  "node_modules/lighthouse-stack-packs/packs/wordpress.js | modern-image-formats": {
    "message": "Vegye fontolóra a [Teljesítménylabor](https://wordpress.org/plugins/performance-lab/) beépülő modul használatát a feltöltött JPEG-képek WebP formátumba való automatikus konvertálásához (ahol ez támogatott)."
  },
  "node_modules/lighthouse-stack-packs/packs/wordpress.js | offscreen-images": {
    "message": "Telepítsen [lusta betöltést biztosító WordPress-bővítményt](https://wordpress.org/plugins/search/lazy+load/), amely lehetőséget ad a képernyőn kívül eső képek késleltetett betöltésére – vagy váltson olyan témára, amely rendelkezik ezzel a funkcióval. Fontolja meg az [AMP-bővítmény](https://wordpress.org/plugins/amp/) használatát is."
  },
  "node_modules/lighthouse-stack-packs/packs/wordpress.js | render-blocking-resources": {
    "message": "Számos WordPress-bővítmény segíthet a [kritikus elemek beágyazásában](https://wordpress.org/plugins/search/critical+css/) és a [kevésbé fontos források](https://wordpress.org/plugins/search/defer+css+javascript/) késleltetésében. Fontos, hogy az ilyen jellegű bővítmények által nyújtott optimalizációk működésképtelenné tehetik a témák vagy más bővítmények funkcióit, ezért valószínűleg módosítania kell majd a meglévő kódot."
  },
  "node_modules/lighthouse-stack-packs/packs/wordpress.js | server-response-time": {
    "message": "A témák, a bővítmények és a szerver specifikációi mind befolyásolják a szerver válaszidejét. Érdemes lehet jobban optimalizált témát keresnie, megfelelő optimalizáló bővítményt választania és/vagy nagyobb teljesítményű szerverre váltania."
  },
  "node_modules/lighthouse-stack-packs/packs/wordpress.js | total-byte-weight": {
    "message": "Fontolja meg kivonatok megjelenítését a bejegyzéslistákban (pl. a more címkével), az oldalanként megjelenített bejegyzések számának csökkentését, a hosszabb bejegyzések több oldalra tördelését, valamint a hozzászólások lusta betöltését bővítmény segítségével."
  },
  "node_modules/lighthouse-stack-packs/packs/wordpress.js | unminified-css": {
    "message": "Számos [WordPress-bővítmény](https://wordpress.org/plugins/search/minify+css/) gyorsíthat webhelyén a stíluslapok egyesítésével, minimalizálásával és tömörítésével. Ha lehetséges, a minimalizálást érdemes buildfolyamat használatával előre elvégezni."
  },
  "node_modules/lighthouse-stack-packs/packs/wordpress.js | unminified-javascript": {
    "message": "Számos [WordPress-bővítmény](https://wordpress.org/plugins/search/minify+javascript/) gyorsíthat webhelyén a szkriptek egyesítésével, minimalizálásával és tömörítésével. Ha lehetséges, a minimalizálást érdemes buildfolyamat használatával előre elvégezni."
  },
  "node_modules/lighthouse-stack-packs/packs/wordpress.js | unused-css-rules": {
    "message": "Fontolja meg a nem használt CSS-t betöltő [WordPress-bővítmények](https://wordpress.org/plugins/) lecserélését, vagy számuk csökkentését. A felesleges CSS-t elhelyező bővítmények azonosításában a Chrome DevTools [kódlefedettség](https://developer.chrome.com/docs/devtools/coverage/) eszköze is segíthet. A felelős téma vagy bővítmény a stíluslap URL-je alapján azonosítható. Keressen olyan bővítményeket, amelyeknek több stíluslapjában is sok piros szín szerepel a kódlefedettségi listán. Ideális esetben a bővítmények csak az oldalon ténylegesen használt stíluslapokat állítják sorba."
  },
  "node_modules/lighthouse-stack-packs/packs/wordpress.js | unused-javascript": {
    "message": "Fontolja meg a nem használt JavaScriptet betöltő [WordPress-bővítmények](https://wordpress.org/plugins/) lecserélését vagy számuk csökkentését. A felesleges JavaScriptet elhelyező bővítmények azonosításában a Chrome DevTools [kódlefedettség](https://developer.chrome.com/docs/devtools/coverage/) eszköze is segíthet. A felelős téma vagy bővítmény a szkript URL-je alapján azonosítható. Keressen olyan bővítményeket, amelyeknek több szkriptjében is sok piros szín szerepel a kódlefedettségi listán. Ideális esetben a bővítmények csak az oldalon ténylegesen használt szkripteket állítják sorba."
  },
  "node_modules/lighthouse-stack-packs/packs/wordpress.js | uses-long-cache-ttl": {
    "message": "További információ a [WordPress böngészős gyorsítótárazásáról](https://wordpress.org/support/article/optimization/#browser-caching)."
  },
  "node_modules/lighthouse-stack-packs/packs/wordpress.js | uses-optimized-images": {
    "message": "Fontolja meg olyan [képoptimalizáló WordPress-bővítmény](https://wordpress.org/plugins/search/optimize+images/) használatát, mellyel minőségromlás nélkül tömöríthetők a képek."
  },
  "node_modules/lighthouse-stack-packs/packs/wordpress.js | uses-responsive-images": {
    "message": "A képeket közvetlenül a [Media Library](https://wordpress.org/support/article/media-library-screen/) felületén töltse fel, hogy biztosan minden szükséges képméret rendelkezésre álljon, ezután pedig innen szúrja be őket, vagy használja az Image Widgetet, hogy biztosan az optimális képméreteket alkalmazza (a reszponzív töréspontok esetében is) `Full Size` képeket csak akkor használjon, ha méretük megfelel a felhasználás módjának. [További információ](https://wordpress.org/support/article/inserting-images-into-posts-and-pages/)."
  },
  "node_modules/lighthouse-stack-packs/packs/wordpress.js | uses-text-compression": {
    "message": "A szövegtömörítést a webszerver konfigurációjában engedélyezheti."
  },
  "node_modules/lighthouse-stack-packs/packs/wp-rocket.js | modern-image-formats": {
    "message": "A képek WebP-formátumba való konvertálásához engedélyezze az „Imagify” paramétert a „WP Rocket” képoptimalizálási lapján."
  },
  "node_modules/lighthouse-stack-packs/packs/wp-rocket.js | offscreen-images": {
    "message": "A javaslat javításához engedélyezze a [LazyLoad](https://docs.wp-rocket.me/article/1141-lazyload-for-images) funkciót a WP Rocket eszközben. Ez a funkció késlelteti a képek betöltését addig, amíg a látogató le nem görget az oldalon, és ténylegesen meg nem tekinti őket."
  },
  "node_modules/lighthouse-stack-packs/packs/wp-rocket.js | render-blocking-resources": {
    "message": "A javaslat kezeléséhez engedélyezze a [Távolítsa el a nem használt CSS-kódot](https://docs.wp-rocket.me/article/1529-remove-unused-css) és a [Load JavaScript deferred](https://docs.wp-rocket.me/article/1265-load-javascript-deferred) (JavaScript betöltése késleltetve) funkciót a „WP Rocket” eszközben. Ezek a funkciók ennek megfelelően úgy optimalizálják a CSS- és JavaScript-fájlokat, hogy azok nem akadályozzák az oldal megjelenítését."
  },
  "node_modules/lighthouse-stack-packs/packs/wp-rocket.js | unminified-css": {
    "message": "A probléma megoldásához engedélyezze a [Minify CSS files](https://docs.wp-rocket.me/article/1350-css-minify-combine) (CSS-fájlok minimalizálása) beállítást a „WP Rocket” eszközben. A webhely CSS-fájljaiban található szóközöket és megjegyzéseket a rendszer eltávolítja, hogy a fájl mérete kisebb, a letöltése pedig gyorsabb legyen."
  },
  "node_modules/lighthouse-stack-packs/packs/wp-rocket.js | unminified-javascript": {
    "message": "A probléma megoldásához engedélyezze a [Minify JavaScript files](https://docs.wp-rocket.me/article/1351-javascript-minify-combine) (JavaScript-fájlok minimalizálás) beállítást a „WP Rocket” eszközben. Az üres területeket és megjegyzéseket a rendszer eltávolítja majd a JavaScript-fájlokból, hogy méretük kisebb, betöltésük pedig gyorsabb legyen."
  },
  "node_modules/lighthouse-stack-packs/packs/wp-rocket.js | unused-css-rules": {
    "message": "A probléma megoldásához engedélyezze a [Remove Unused CSS](https://docs.wp-rocket.me/article/1529-remove-unused-css) (Nem használt CSS eltávolítása) beállítást a „WP Rocket” eszközben. A funkció használatával csökkenti az oldal méretét az összes, nem használt CSS- és stíluslap eltávolításával, miközben az egyes oldalaknál csak a használt CSS-t tartja meg."
  },
  "node_modules/lighthouse-stack-packs/packs/wp-rocket.js | unused-javascript": {
    "message": "A probléma megoldásához kapcsolja be a [Delay JavaScript execution](https://docs.wp-rocket.me/article/1349-delay-javascript-execution) (JavaScript-végrehajtás késleltetése) beállítást a „WP Rocket” eszközben. A beállítással javítja az oldal betöltését azáltal, hogy késlelteti a szkriptek végrehajtását a felhasználói beavatkozásig. Ha a webhely rendelkezik iframe-elemekkel, akkor használhatja a WP Rocket [LazyLoad for iframes and videos](https://docs.wp-rocket.me/article/1674-lazyload-for-iframes-and-videos) (iframe-ekhez és videókhoz készített LazyLoad) megoldását, valamint a [Replace YouTube iframe with preview image](https://docs.wp-rocket.me/article/1488-replace-youtube-iframe-with-preview-image) (YouTube-iframe helyettesítése előnézeti képpel) megoldást is."
  },
  "node_modules/lighthouse-stack-packs/packs/wp-rocket.js | uses-optimized-images": {
    "message": "A képek tömörítéséhez engedélyezze az „Imagify” paramétert a „WP Rocket” képoptimalizálási lapján, majd futtassa a Tömeges optimalizálás folyamatot."
  },
  "node_modules/lighthouse-stack-packs/packs/wp-rocket.js | uses-rel-preconnect": {
    "message": "A „WP Rocket” eszköz [Prefetch DNS Requests](https://docs.wp-rocket.me/article/1302-prefetch-dns-requests) (DNS-kérelmek előzetes lekérése) funkciójával hozzáadhatja a „dns-preFetch” paramétert, és felgyorsíthatja a külső domainekkel fenntartott kapcsolatot. A „WP Rocket” emellett automatikusan hozzáadja a „preconnect” szót a [Google Fonts-domainhez](https://docs.wp-rocket.me/article/1312-optimize-google-fonts), illetve az [Enable CDN](https://docs.wp-rocket.me/article/42-using-wp-rocket-with-a-cdn) (CDN engedélyezése) funkción keresztül hozzáadott minden CNAME paramétert."
  },
  "node_modules/lighthouse-stack-packs/packs/wp-rocket.js | uses-rel-preload": {
    "message": "A betűtípusokkal kapcsolatos probléma megoldásához engedélyezze a [Remove Unused CSS](https://docs.wp-rocket.me/article/1529-remove-unused-css) (Nem használt CSS eltávolítása) beállítást a „WP Rocket” eszközben. Webhelye kritikus fontosságú betűtípusai előre betöltődnek prioritással."
  },
  "report/renderer/report-utils.js | calculatorLink": {
    "message": "Számológép megtekintése"
  },
  "report/renderer/report-utils.js | collapseView": {
    "message": "Nézet összecsukása"
  },
  "report/renderer/report-utils.js | crcInitialNavigation": {
    "message": "Kezdeti navigáció"
  },
  "report/renderer/report-utils.js | crcLongestDurationLabel": {
    "message": "Kritikus elérési út maximális várakozási ideje:"
  },
  "report/renderer/report-utils.js | dropdownCopyJSON": {
    "message": "JSON másolása"
  },
  "report/renderer/report-utils.js | dropdownDarkTheme": {
    "message": "Sötét téma be-/kikapcsolása"
  },
  "report/renderer/report-utils.js | dropdownPrintExpanded": {
    "message": "Teljes jelentés nyomtatása"
  },
  "report/renderer/report-utils.js | dropdownPrintSummary": {
    "message": "Összefoglalás nyomtatása"
  },
  "report/renderer/report-utils.js | dropdownSaveGist": {
    "message": "Mentés Gistként"
  },
  "report/renderer/report-utils.js | dropdownSaveHTML": {
    "message": "Mentés HTML-ként"
  },
  "report/renderer/report-utils.js | dropdownSaveJSON": {
    "message": "Mentés JSON-ként"
  },
  "report/renderer/report-utils.js | dropdownViewUnthrottledTrace": {
    "message": "Korlátozás nélküli nyomkövetés megtekintése"
  },
  "report/renderer/report-utils.js | dropdownViewer": {
    "message": "Megnyitás a megtekintőben"
  },
  "report/renderer/report-utils.js | errorLabel": {
    "message": "Hiba!"
  },
  "report/renderer/report-utils.js | errorMissingAuditInfo": {
    "message": "Jelentési hiba: nincs ellenőrzési információ"
  },
  "report/renderer/report-utils.js | expandView": {
    "message": "Nézet kibontása"
  },
  "report/renderer/report-utils.js | firstPartyChipLabel": {
    "message": "Belső fél"
  },
  "report/renderer/report-utils.js | footerIssue": {
    "message": "Probléma beküldése"
  },
  "report/renderer/report-utils.js | hide": {
    "message": "Elrejtés"
  },
  "report/renderer/report-utils.js | labDataTitle": {
    "message": "Laboradatok"
  },
  "report/renderer/report-utils.js | lsPerformanceCategoryDescription": {
    "message": "Az aktuális oldal [Lighthouse](https://developers.google.com/web/tools/lighthouse/)-elemzése emulált mobilhálózaton. Az értékek becsültek és változhatnak."
  },
  "report/renderer/report-utils.js | manualAuditsGroupTitle": {
    "message": "További manuálisan elemzendő elemek"
  },
  "report/renderer/report-utils.js | notApplicableAuditsGroupTitle": {
    "message": "Nem alkalmazható"
  },
  "report/renderer/report-utils.js | openInANewTabTooltip": {
    "message": "Megnyitás új lapon"
  },
  "report/renderer/report-utils.js | opportunityResourceColumnLabel": {
    "message": "Lehetőség"
  },
  "report/renderer/report-utils.js | opportunitySavingsColumnLabel": {
    "message": "Becsült megtakarítás"
  },
  "report/renderer/report-utils.js | passedAuditsGroupTitle": {
    "message": "Sikeresen teljesített ellenőrzések"
  },
  "report/renderer/report-utils.js | runtimeAnalysisWindow": {
    "message": "Első oldalbetöltés"
  },
  "report/renderer/report-utils.js | runtimeCustom": {
    "message": "Egyéni korlátozás"
  },
  "report/renderer/report-utils.js | runtimeDesktopEmulation": {
    "message": "Emulált asztal"
  },
  "report/renderer/report-utils.js | runtimeMobileEmulation": {
    "message": "Emulált Moto G Power"
  },
  "report/renderer/report-utils.js | runtimeNoEmulation": {
    "message": "Emuláció nélkül"
  },
  "report/renderer/report-utils.js | runtimeSettingsAxeVersion": {
    "message": "Axe-verzió"
  },
  "report/renderer/report-utils.js | runtimeSettingsBenchmark": {
    "message": "Korlátlan CPU-/memóriateljesítmény"
  },
  "report/renderer/report-utils.js | runtimeSettingsCPUThrottling": {
    "message": "CPU-korlátozás"
  },
  "report/renderer/report-utils.js | runtimeSettingsDevice": {
    "message": "Eszköz"
  },
  "report/renderer/report-utils.js | runtimeSettingsNetworkThrottling": {
    "message": "Hálózatkorlátozás"
  },
  "report/renderer/report-utils.js | runtimeSettingsScreenEmulation": {
    "message": "Képernyőemuláció"
  },
  "report/renderer/report-utils.js | runtimeSettingsUANetwork": {
    "message": "Felhasználói ügynök (hálózat)"
  },
  "report/renderer/report-utils.js | runtimeSingleLoad": {
    "message": "Egyetlen oldalbetöltés"
  },
  "report/renderer/report-utils.js | runtimeSingleLoadTooltip": {
    "message": "Ez az adat egyetlen oldalbetöltésből származik, nem pedig számos munkamenet összesítéséből."
  },
  "report/renderer/report-utils.js | runtimeSlow4g": {
    "message": "Lassú 4G emulálása"
  },
  "report/renderer/report-utils.js | runtimeUnknown": {
    "message": "Ismeretlen"
  },
  "report/renderer/report-utils.js | show": {
    "message": "Megjelenítés"
  },
  "report/renderer/report-utils.js | showRelevantAudits": {
    "message": "A következővel kapcsolatos naplóbejegyzések megjelenítése:"
  },
  "report/renderer/report-utils.js | snippetCollapseButtonLabel": {
    "message": "Kódrészlet összecsukása"
  },
  "report/renderer/report-utils.js | snippetExpandButtonLabel": {
    "message": "Kódrészlet kibontása"
  },
  "report/renderer/report-utils.js | thirdPartyResourcesLabel": {
    "message": "Harmadik féltől származó források megjelenítése"
  },
  "report/renderer/report-utils.js | throttlingProvided": {
    "message": "A környezettől származik"
  },
  "report/renderer/report-utils.js | toplevelWarningsMessage": {
    "message": "A Lighthouse-futtatást befolyásoló problémák fordultak elő:"
  },
  "report/renderer/report-utils.js | unattributable": {
    "message": "Nem hozzárendelhető"
  },
  "report/renderer/report-utils.js | varianceDisclaimer": {
    "message": "Az értékek becsültek és változhatnak. A [teljesítménypontszám kiszámítása](https://developer.chrome.com/docs/lighthouse/performance/performance-scoring/) közvetlenül e mutatók alapján történik."
  },
  "report/renderer/report-utils.js | viewTraceLabel": {
    "message": "Nyom megtekintése"
  },
  "report/renderer/report-utils.js | viewTreemapLabel": {
    "message": "Fastruktúra megtekintése"
  },
  "report/renderer/report-utils.js | warningAuditsGroupTitle": {
    "message": "Átment az ellenőrzéseken – figyelmeztetésekkel"
  },
  "report/renderer/report-utils.js | warningHeader": {
    "message": "Figyelmeztetések: "
  },
  "treemap/app/src/util.js | allLabel": {
    "message": "Összes"
  },
  "treemap/app/src/util.js | allScriptsDropdownLabel": {
    "message": "Minden szkript"
  },
  "treemap/app/src/util.js | coverageColumnName": {
    "message": "Lefedettség"
  },
  "treemap/app/src/util.js | duplicateModulesLabel": {
    "message": "Ismétlődő modulok"
  },
  "treemap/app/src/util.js | resourceBytesLabel": {
    "message": "Forrásfájl mérete bájtokban"
  },
  "treemap/app/src/util.js | tableColumnName": {
    "message": "Név"
  },
  "treemap/app/src/util.js | toggleTableButtonLabel": {
    "message": "Táblázat elrejtése/megjelenítése"
  },
  "treemap/app/src/util.js | unusedBytesLabel": {
    "message": "Fel nem használt bájtok"
  }
}<|MERGE_RESOLUTION|>--- conflicted
+++ resolved
@@ -989,8 +989,6 @@
   "core/audits/image-size-responsive.js | title": {
     "message": "A képek megjelenítése megfelelő felbontásban történik"
   },
-<<<<<<< HEAD
-=======
   "core/audits/installable-manifest.js | already-installed": {
     "message": "Az alkalmazás már telepítve van."
   },
@@ -1087,7 +1085,6 @@
   "core/audits/installable-manifest.js | warn-not-offline-capable": {
     "message": "Az oldal nem működik offline állapotban. A rendszer nem tekinti telepíthetőnek az oldalt a Chrome 93-as verziója után (stabil kiadás: 2021. augusztus)."
   },
->>>>>>> 772c8f71
   "core/audits/is-on-https.js | allowed": {
     "message": "Engedélyezve"
   },
