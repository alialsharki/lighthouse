#!/usr/bin/env node
/**
 * @license Copyright 2018 The Lighthouse Authors. All Rights Reserved.
 * Licensed under the Apache License, Version 2.0 (the "License"); you may not use this file except in compliance with the License. You may obtain a copy of the License at http://www.apache.org/licenses/LICENSE-2.0
 * Unless required by applicable law or agreed to in writing, software distributed under the License is distributed on an "AS IS" BASIS, WITHOUT WARRANTIES OR CONDITIONS OF ANY KIND, either express or implied. See the License for the specific language governing permissions and limitations under the License.
 */
'use strict';

/* eslint-disable no-console, max-len */

const fs = require('fs');
const glob = require('glob');
const path = require('path');
const assert = require('assert');
const tsc = require('typescript');
const Util = require('../../report/html/renderer/util.js');
const {collectAndBakeCtcStrings} = require('./bake-ctc-to-lhl.js');
const {pruneObsoleteLhlMessages} = require('./prune-obsolete-lhl-messages.js');

const LH_ROOT = path.join(__dirname, '../../../');
const UISTRINGS_REGEX = /UIStrings = .*?\};\n/s;

/** @typedef {import('./bake-ctc-to-lhl.js').CtcMessage} CtcMessage */
/** @typedef {Required<Pick<CtcMessage, 'message'|'placeholders'>>} IncrementalCtc */
/** @typedef {{message: string, description: string, examples: Record<string, string>}} ParsedUIString */

const ignoredPathComponents = [
  '**/.git/**',
  '**/scripts/**',
  '**/node_modules/**',
  '**/test/**',
  '**/*-test.js',
  '**/*-renderer.js',
];

/**
 * Extract the description and examples (if any) from a jsDoc annotation.
 * @param {import('typescript').JSDoc|undefined} ast
 * @param {string} message
 * @return {{description: string, examples: Record<string, string>}}
 */
function computeDescription(ast, message) {
  if (!ast) {
    throw Error(`Missing description comment for message "${message}"`);
  }

  if (ast.tags) {
    // This is a complex description with description and examples.
    let description = '';
    /** @type {Record<string, string>} */
    const examples = {};

    for (const tag of ast.tags) {
      const comment = coerceToSingleLineAndTrim(tag.comment);

      if (tag.tagName.text === 'description') {
        description = comment;
      } else if (tag.tagName.text === 'example') {
        const {placeholderName, exampleValue} = parseExampleJsDoc(comment);
        examples[placeholderName] = exampleValue;
      } else {
        // Until a compelling use case for supporting more @tags, throw to catch typos, etc.
        throw new Error(`Unexpected tagName "@${tag.tagName.text}"`);
      }
    }

    if (description.length === 0) throw Error(`Empty @description for message "${message}"`);
    return {description, examples};
  }

  if (ast.comment) {
    // The entire comment is the description, so return everything.
    return {description: coerceToSingleLineAndTrim(ast.comment), examples: {}};
  }

  throw Error(`Missing description comment for message "${message}"`);
}

/**
 * Collapses a jsdoc comment into a single line and trims whitespace.
 * @param {string=} comment
 * @return {string}
 */
function coerceToSingleLineAndTrim(comment = '') {
  // Line breaks within a jsdoc comment should always be replaceable with a space.
  return comment.replace(/\n+/g, ' ').trim();
}

/**
 * Parses a string of the form `{exampleValue} placeholderName`, parsed by tsc
 * as the content of an `@example` tag.
 * @param {string} rawExample
 * @return {{placeholderName: string, exampleValue: string}}
 */
function parseExampleJsDoc(rawExample) {
  const match = rawExample.match(/^{(?<exampleValue>[^}]+)} (?<placeholderName>.+)$/);
  if (!match || !match.groups) throw new Error(`Incorrectly formatted @example: "${rawExample}"`);
  const {placeholderName, exampleValue} = match.groups;
  return {placeholderName, exampleValue};
}

/**
 * Take a series of LHL format ICU messages and converts them
 * to CTC format by replacing {ICU} and `markdown` with
 * $placeholders$. Functional opposite of `bakePlaceholders`. This is commonly
 * called as one of the first steps in translation, via collect-strings.js.
 *
 * Converts this:
 * messages: {
 *  "lighthouse-core/audits/seo/canonical.js | explanationDifferentDomain" {
 *    "message": "Points to a different domain ({url})",
 *    },
 *  },
 * }
 *
 * Into this:
 * messages: {
 *  "lighthouse-core/audits/seo/canonical.js | explanationDifferentDomain" {
 *    "message": "Points to a different domain ($ICU_0$)",
 *    "placeholders": {
 *      "ICU_0": {
 *        "content": "{url}",
 *        "example": "https://example.com/"
 *      },
 *    },
 *  },
 * }
 *
 * Throws if the message violates some basic sanity checking.
 *
 * @param {string} message
 * @param {Record<string, string>} examples
 * @return {IncrementalCtc}
 */
function convertMessageToCtc(message, examples = {}) {
  /** @type {IncrementalCtc} */
  const ctc = {
    message,
    placeholders: {},
  };

  // Process each placeholder type
  _processPlaceholderMarkdownCode(ctc);

  _processPlaceholderMarkdownLink(ctc);

  _processPlaceholderCustomFormattedIcu(ctc);

  _processPlaceholderDirectIcu(ctc, examples);

  _ctcSanityChecks(ctc);

  return ctc;
}

/**
 * Convert code spans into placeholders with examples.
 *
 * @param {IncrementalCtc} icu
 */
function _processPlaceholderMarkdownCode(icu) {
  const message = icu.message;

  // Check that number of backticks is even.
  const match = message.match(/`/g);
  if (match && match.length % 2 !== 0) {
    throw Error(`Open backtick in message "${message}"`);
  }

  icu.message = '';
  let idx = 0;
  for (const segment of Util.splitMarkdownCodeSpans(message)) {
    if (segment.isCode) {
      const placeholderName = `MARKDOWN_SNIPPET_${idx++}`;
      // Backtick replacement looks unreadable here, so .join() instead.
      icu.message += '$' + placeholderName + '$';
      icu.placeholders[placeholderName] = {
        content: '`' + segment.text + '`',
        example: segment.text,
      };
    } else {
      icu.message += segment.text;
    }
  }
}

/**
 * Convert markdown html links into placeholders.
 *
 * @param {IncrementalCtc} icu
 */
function _processPlaceholderMarkdownLink(icu) {
  const message = icu.message;

  // Check for markdown link common errors, ex:
  // * [extra] (space between brackets and parens)
  if (message.match(/\[.*\] \(.*\)/)) {
    throw Error(`Bad Link spacing in message "${message}"`);
  }
  // * [](empty link text)
  if (message.match(/\[\]\(.*\)/)) {
    throw Error(`markdown link text missing in message "${message}"`);
  }

  icu.message = '';
  let idx = 0;

  for (const segment of Util.splitMarkdownLink(message)) {
    if (!segment.isLink) {
      // Plain text segment.
      icu.message += segment.text;
      continue;
    }

    // Otherwise, append any links found.
    const startPlaceholder = `LINK_START_${idx}`;
    const endPlaceholder = `LINK_END_${idx}`;
    icu.message += '$' + startPlaceholder + '$' + segment.text + '$' + endPlaceholder + '$';
    idx++;
    icu.placeholders[startPlaceholder] = {
      content: '[',
    };
    icu.placeholders[endPlaceholder] = {
      content: `](${segment.linkHref})`,
    };
  }
}

/**
 * Convert custom-formatted ICU syntax into placeholders with examples.
 * Custom formats defined in i18n.js in "format" object.
 *
 * Before:
 *  icu: 'This audit took {timeInMs, number, milliseconds} ms.'
 * After:
 *  icu: 'This audit took $CUSTOM_ICU_0' ms.
 *  placeholders: {
 *    CUSTOM_ICU_0 {
 *      content: {timeInMs, number, milliseconds},
 *      example: 499,
 *    }
 *  }
 *
 * @param {IncrementalCtc} icu
 */
function _processPlaceholderCustomFormattedIcu(icu) {
  // Split on custom-formatted ICU: {var, number, type}
  const parts = icu.message.split(
    /\{(\w+), (\w+), (\w+)\}/g);
  icu.message = '';
  let idx = 0;

  while (parts.length) {
    // Seperate out the match into parts.
    const [preambleText, rawName, format, formatType] = parts.splice(0, 4);
    icu.message += preambleText;

    if (!rawName || !format || !formatType) continue;
    // Check that custom-formatted ICU not using non-supported format ex:
    // * using a second arg anything other than "number"
    // * using a third arg that is not millis, secs, bytes, %, or extended %
    if (!format.match(/^number$/)) {
      throw Error(`Unsupported custom-formatted ICU format var "${format}" in message "${icu.message}"`);
    }
    if (!formatType.match(/milliseconds|seconds|bytes|percent|extendedPercent/)) {
      throw Error(`Unsupported custom-formatted ICU type var "${formatType}" in message "${icu.message}"`);
    }

    // Append ICU replacements if there are any.
    const placeholderName = `CUSTOM_ICU_${idx++}`;
    icu.message += `$${placeholderName}$`;
    let example;

    // Make some good examples.
    switch (formatType) {
      case 'seconds':
        example = '2.4';
        break;
      case 'percent':
        example = '54.6%';
        break;
      case 'extendedPercent':
        example = '37.92%';
        break;
      case 'milliseconds':
      case 'bytes':
        example = '499';
        break;
      default:
        // This shouldn't be possible, but if the above formatType regex fails, this is fallback.
        throw Error('Unknown formatType');
    }

    icu.placeholders[placeholderName] = {
      content: `{${rawName}, number, ${formatType}}`,
      example,
    };
  }
}

/**
 * Add examples for direct ICU replacement.
 *
 * @param {IncrementalCtc} icu
 * @param {Record<string, string>} examples
 */
function _processPlaceholderDirectIcu(icu, examples) {
  let tempMessage = icu.message;
  let idx = 0;
  const findIcu = /\{(\w+)\}/g;

  let matches;
  // Make sure all ICU vars have examples
  while ((matches = findIcu.exec(tempMessage)) !== null) {
    const varName = matches[1];
    if (!examples[varName]) {
      throw Error(`Variable '${varName}' is missing @example comment in message "${tempMessage}"`);
    }
  }

  for (const [key, value] of Object.entries(examples)) {
    // Make sure all examples have ICU vars
    if (!icu.message.includes(`{${key}}`)) {
      throw Error(`Example '${key}' provided, but has not corresponding ICU replacement in message "${icu.message}"`);
    }
    const eName = `ICU_${idx++}`;
    tempMessage = tempMessage.replace(`{${key}}`, `$${eName}$`);

    icu.placeholders[eName] = {
      content: `{${key}}`,
      example: value,
    };
  }
  icu.message = tempMessage;
}

/**
 * Do some basic sanity checks to a ctc object to confirm that it is valid. Future
 * ctc regression catching should go here.
 *
 * @param {IncrementalCtc} icu the ctc output message to verify
 */
function _ctcSanityChecks(icu) {
  // '$$' i.e. "Double Dollar" is always invalid in ctc.
  if (icu.message.match(/\$\$/)) {
    throw new Error(`Ctc messages cannot contain double dollar: ${icu.message}`);
  }
}

/**
 * Take a series of messages and apply ĥât̂ markers to the translatable portions
 * of the text.  Used to generate `en-XL` locale to debug i18n strings. This is
 * done while messages are in `ctc` format, and therefore modifies only the
 * messages themselves while leaving placeholders untouched.
 *
 * @param {Record<string, CtcMessage>} messages
 * @return {Record<string, CtcMessage>}
 */
function createPsuedoLocaleStrings(messages) {
  /** @type {Record<string, CtcMessage>} */
  const psuedoLocalizedStrings = {};
  for (const [key, ctc] of Object.entries(messages)) {
    const message = ctc.message;
    const psuedoLocalizedString = [];
    let braceCount = 0;
    let inPlaceholder = false;
    let useHatForAccentMark = true;
    for (const char of message) {
      psuedoLocalizedString.push(char);
      if (char === '$') {
        inPlaceholder = !inPlaceholder;
        continue;
      }
      if (inPlaceholder) {
        continue;
      }

      if (char === '{') {
        braceCount++;
      } else if (char === '}') {
        braceCount--;
      }

      // Hack to not change {plural{ICU}braces} nested an odd number of times.
      // ex: "{itemCount, plural, =1 {1 link found} other {# links found}}"
      // becomes "{itemCount, plural, =1 {1 l̂ín̂ḱ f̂óûńd̂} other {# ĺîńk̂ś f̂óûńd̂}}"
      // ex: "{itemCount, plural, =1 {1 link {nested_replacement} found} other {# links {nested_replacement} found}}"
      // becomes: "{itemCount, plural, =1 {1 l̂ín̂ḱ {nested_replacement} f̂óûńd̂} other {# ĺîńk̂ś {nested_replacement} f̂óûńd̂}}"
      if (braceCount % 2 === 1) continue;

      // Add diacritical marks to the preceding letter, alternating between a hat ( ̂ ) and an acute (´).
      if (/[a-z]/i.test(char)) {
        psuedoLocalizedString.push(useHatForAccentMark ? `\u0302` : `\u0301`);
        useHatForAccentMark = !useHatForAccentMark;
      }
    }
    psuedoLocalizedStrings[key] = {
      message: psuedoLocalizedString.join(''),
      description: ctc.description,
      placeholders: ctc.placeholders,
    };
  }
  return psuedoLocalizedStrings;
}

/**
 * Helper function that retrieves the text identifier of a named node in the tsc AST.
 * @param {import('typescript').NamedDeclaration} node
 * @return {string}
 */
function getIdentifier(node) {
  if (!node.name || !tsc.isIdentifier(node.name)) throw new Error('no Identifier found');

  return node.name.text;
}

/**
 * @param {string} sourceStr String of the form 'const UIStrings = {...}'.
 * @param {Record<string, string>} liveUIStrings The actual imported UIStrings object.
 * @return {Record<string, ParsedUIString>}
 */
function parseUIStrings(sourceStr, liveUIStrings) {
  const tsAst = tsc.createSourceFile('uistrings', sourceStr, tsc.ScriptTarget.ES2019, true, tsc.ScriptKind.JS);

  const extractionError = new Error('UIStrings declaration was not extracted correctly by the collect-strings regex.');
  const uiStringsStatement = tsAst.statements[0];
  if (tsAst.statements.length !== 1) throw extractionError;
  if (!tsc.isVariableStatement(uiStringsStatement)) throw extractionError;

  const uiStringsDeclaration = uiStringsStatement.declarationList.declarations[0];
  if (!tsc.isVariableDeclaration(uiStringsDeclaration)) throw extractionError;
  if (getIdentifier(uiStringsDeclaration) !== 'UIStrings') throw extractionError;

  const uiStringsObject = uiStringsDeclaration.initializer;
  if (!uiStringsObject || !tsc.isObjectLiteralExpression(uiStringsObject)) throw extractionError;

  /** @type {Record<string, ParsedUIString>} */
  const parsedMessages = {};

  for (const property of uiStringsObject.properties) {
    const key = getIdentifier(property);

    // Use live message to avoid having to e.g. concat strings broken into parts.
    const message = liveUIStrings[key];

    // @ts-ignore - Not part of the public tsc interface yet.
    const jsDocComments = tsc.getJSDocCommentsAndTags(property);
    const {description, examples} = computeDescription(jsDocComments[0], message);

    parsedMessages[key] = {
      message,
      description,
      examples,
    };
  }

  return parsedMessages;
}

/** @type {Map<string, string>} */
const seenStrings = new Map();

/** @type {number} */
let collisions = 0;

/** @type {Array<string>} */
const collisionStrings = [];

/**
 * Collects all LHL messsages defined in UIString from Javascript files in dir,
 * and converts them into CTC.
 * @param {string} dir absolute path
 * @return {Record<string, CtcMessage>}
 */
function collectAllStringsInDir(dir) {
  /** @type {Record<string, CtcMessage>} */
  const strings = {};

  const globPattern = path.join(path.relative(LH_ROOT, dir), '/**/*.js');
  const files = glob.sync(globPattern, {
    cwd: LH_ROOT,
    ignore: ignoredPathComponents,
  });
  for (const relativeToRootPath of files) {
    const absolutePath = path.join(LH_ROOT, relativeToRootPath);
    if (!process.env.CI) console.log('Collecting from', relativeToRootPath);

    const content = fs.readFileSync(absolutePath, 'utf8');
    const exportVars = require(absolutePath);
    const regexMatch = content.match(UISTRINGS_REGEX);
    const exportedUIStrings = exportVars.UIStrings;

    if (!regexMatch) {
      // No UIStrings found in the file text or exports, so move to the next.
      if (!exportedUIStrings) continue;

      throw new Error('UIStrings exported but no definition found');
    }

    if (!exportedUIStrings) {
      throw new Error('UIStrings defined in file but not exported');
    }

    // just parse the UIStrings substring to avoid ES version issues, save time, etc
    const justUIStrings = 'const ' + regexMatch[0];
    const parsedMessages = parseUIStrings(justUIStrings, exportedUIStrings);

    for (const [key, parsed] of Object.entries(parsedMessages)) {
      const {message, description, examples} = parsed;
      const converted = convertMessageToCtc(message, examples);

      // Don't include placeholders if there are none.
      const placeholders = Object.keys(converted.placeholders).length === 0 ?
          undefined :
          converted.placeholders;

      /** @type {CtcMessage} */
      const ctc = {
        message: converted.message,
        description,
        placeholders,
      };

      const messageKey = `${relativeToRootPath} | ${key}`;
      strings[messageKey] = ctc;

      // check for duplicates, if duplicate, add @description as @meaning to both
      if (seenStrings.has(ctc.message)) {
        ctc.meaning = ctc.description;
        const seenId = seenStrings.get(ctc.message);
        if (seenId) {
          if (!strings[seenId].meaning) {
            strings[seenId].meaning = strings[seenId].description;
            collisions++;
          }
          collisionStrings.push(ctc.message);
          collisions++;
        }
      }
      seenStrings.set(ctc.message, messageKey);
    }
  }

  return strings;
}

/**
 * @param {string} locale
 * @param {Record<string, CtcMessage>} strings
 */
function writeStringsToCtcFiles(locale, strings) {
  const fullPath = path.join(LH_ROOT, `lighthouse-core/lib/i18n/locales/${locale}.ctc.json`);
  /** @type {Record<string, CtcMessage>} */
  const output = {};
  const sortedEntries = Object.entries(strings).sort(([keyA], [keyB]) => keyA.localeCompare(keyB));
  for (const [key, defn] of sortedEntries) {
    output[key] = defn;
  }

  fs.writeFileSync(fullPath, JSON.stringify(output, null, 2) + '\n');
}

// @ts-ignore Test if called from the CLI or as a module.
if (require.main === module) {
  const coreStrings = collectAllStringsInDir(path.join(LH_ROOT, 'lighthouse-core'));
  console.log('Collected from LH core!');

  const stackPackStrings = collectAllStringsInDir(path.join(LH_ROOT, 'stack-packs/packs'));
  console.log('Collected from Stack Packs!');

  if ((collisions) > 0) {
    console.log(`MEANING COLLISION: ${collisions} string(s) have the same content.`);
<<<<<<< HEAD
    assert.equal(collisions, 19, `The number of duplicate strings have changed, update this assertion if that is expected, or reword strings. Collisions: ${collisionStrings}`);
=======
    assert.equal(collisions, 16, `The number of duplicate strings have changed, update this assertion if that is expected, or reword strings. Collisions: ${collisionStrings}`);
>>>>>>> 9a6afb37
  }

  const strings = {...coreStrings, ...stackPackStrings};
  writeStringsToCtcFiles('en-US', strings);
  console.log('Written to disk!', 'en-US.ctc.json');
  // Generate local pseudolocalized files for debugging while translating
  writeStringsToCtcFiles('en-XL', createPsuedoLocaleStrings(strings));
  console.log('Written to disk!', 'en-XL.ctc.json');

  // Bake the ctc en-US and en-XL files into en-US and en-XL LHL format
  const lhl = collectAndBakeCtcStrings(path.join(LH_ROOT, 'lighthouse-core/lib/i18n/locales/'),
      path.join(LH_ROOT, 'lighthouse-core/lib/i18n/locales/'));
  lhl.forEach(function(locale) {
    console.log(`Baked ${locale} into LHL format.`);
  });

  // Remove any obsolete strings in existing LHL files.
  console.log('Checking for out-of-date LHL messages...');
  pruneObsoleteLhlMessages();
}

module.exports = {
  parseUIStrings,
  createPsuedoLocaleStrings,
  convertMessageToCtc,
};<|MERGE_RESOLUTION|>--- conflicted
+++ resolved
@@ -570,11 +570,7 @@
 
   if ((collisions) > 0) {
     console.log(`MEANING COLLISION: ${collisions} string(s) have the same content.`);
-<<<<<<< HEAD
     assert.equal(collisions, 19, `The number of duplicate strings have changed, update this assertion if that is expected, or reword strings. Collisions: ${collisionStrings}`);
-=======
-    assert.equal(collisions, 16, `The number of duplicate strings have changed, update this assertion if that is expected, or reword strings. Collisions: ${collisionStrings}`);
->>>>>>> 9a6afb37
   }
 
   const strings = {...coreStrings, ...stackPackStrings};
