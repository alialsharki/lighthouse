/**
 * @license Copyright 2021 The Lighthouse Authors. All Rights Reserved.
 * Licensed under the Apache License, Version 2.0 (the "License"); you may not use this file except in compliance with the License. You may obtain a copy of the License at http://www.apache.org/licenses/LICENSE-2.0
 * Unless required by applicable law or agreed to in writing, software distributed under the License is distributed on an "AS IS" BASIS, WITHOUT WARRANTIES OR CONDITIONS OF ANY KIND, either express or implied. See the License for the specific language governing permissions and limitations under the License.
 */
'use strict';

/* eslint-env jest */

import {jest} from '@jest/globals';
import {fnAny} from '../../test-utils.js';
import {
  createMockDriver,
  createMockPage,
  createMockGathererInstance,
  mockDriverSubmodules,
  mockDriverModule,
  mockRunnerModule,
} from './mock-driver.js';
// import { startTimespan } from '../../../fraggle-rock/gather/timespan-runner.js';

// Some imports needs to be done dynamically, so that their dependencies will be mocked.
// See: https://jestjs.io/docs/ecmascript-modules#differences-between-esm-and-commonjs
//      https://github.com/facebook/jest/issues/10025
/** @type {import('../../../fraggle-rock/gather/timespan-runner.js')['startTimespan']} */
let startTimespan;

beforeAll(async () => {
  startTimespan = (await import('../../../fraggle-rock/gather/timespan-runner.js')).startTimespan;
});

// Establish the mocks before we require our file under test.
<<<<<<< HEAD
let mockRunnerRun = fnAny();
=======
>>>>>>> d3f0aa4c
/** @type {ReturnType<typeof createMockDriver>} */
let mockDriver;
const mockSubmodules = mockDriverSubmodules();
const mockRunner = mockRunnerModule();

jest.mock('../../../fraggle-rock/gather/driver.js', () =>
  mockDriverModule(() => mockDriver.asDriver())
);

<<<<<<< HEAD
=======
const {startTimespanGather} = require('../../../fraggle-rock/gather/timespan-runner.js');

>>>>>>> d3f0aa4c
describe('Timespan Runner', () => {
  /** @type {ReturnType<typeof createMockPage>} */
  let mockPage;
  /** @type {LH.Puppeteer.Page} */
  let page;
  /** @type {ReturnType<typeof createMockGathererInstance>} */
  let gathererA;
  /** @type {ReturnType<typeof createMockGathererInstance>} */
  let gathererB;
  /** @type {LH.Config.Json} */
  let config;

  beforeEach(() => {
    mockSubmodules.reset();
    mockPage = createMockPage();
    mockDriver = createMockDriver();
<<<<<<< HEAD
    mockRunnerRun = fnAny();
=======
    mockRunner.reset();
>>>>>>> d3f0aa4c
    page = mockPage.asPage();

    mockDriver._session.sendCommand.mockResponse('Browser.getVersion', {
      product: 'Chrome/88.0',
      userAgent: 'Chrome',
    });

    gathererA = createMockGathererInstance({supportedModes: ['timespan']});
    gathererA.getArtifact.mockResolvedValue('Artifact A');

    gathererB = createMockGathererInstance({supportedModes: ['timespan']});
    gathererB.getArtifact.mockResolvedValue('Artifact B');

    config = {
      artifacts: [
        {id: 'A', gatherer: {instance: gathererA.asGatherer()}},
        {id: 'B', gatherer: {instance: gathererB.asGatherer()}},
      ],
    };
  });

  it('should connect to the page and run', async () => {
    const timespan = await startTimespanGather({page, config});
    await timespan.endTimespanGather();
    expect(mockDriver.connect).toHaveBeenCalled();
    expect(mockRunner.gather).toHaveBeenCalled();
    expect(mockRunner.audit).not.toHaveBeenCalled();
  });

  it('should prepare the target', async () => {
    const timespan = await startTimespanGather({page, config});
    expect(mockSubmodules.prepareMock.prepareTargetForTimespanMode).toHaveBeenCalled();
    await timespan.endTimespanGather();
  });

  it('should invoke startInstrumentation', async () => {
    const timespan = await startTimespanGather({page, config});
    expect(gathererA.startInstrumentation).toHaveBeenCalled();
    expect(gathererB.startInstrumentation).toHaveBeenCalled();
    expect(gathererA.startSensitiveInstrumentation).toHaveBeenCalled();
    expect(gathererB.startSensitiveInstrumentation).toHaveBeenCalled();
    await timespan.endTimespanGather();
  });

  it('should collect base artifacts', async () => {
    mockDriver.url.mockResolvedValue('https://start.example.com/');

    const timespan = await startTimespanGather({page, config});

    mockDriver.url.mockResolvedValue('https://end.example.com/');

    await timespan.endTimespanGather();
    const artifacts = await mockRunner.gather.mock.calls[0][0]();
    expect(artifacts).toMatchObject({
      fetchTime: expect.any(String),
      URL: {
        initialUrl: 'https://start.example.com/',
        finalUrl: 'https://end.example.com/',
      },
    });
  });

  it('should use configContext', async () => {
    const settingsOverrides = {
      formFactor: /** @type {const} */ ('desktop'),
      maxWaitForLoad: 1234,
      screenEmulation: {mobile: false},
    };

    const configContext = {settingsOverrides};
    const timespan = await startTimespanGather({page, config, configContext});
    await timespan.endTimespanGather();

    expect(mockRunner.gather.mock.calls[0][1]).toMatchObject({
      config: {
        settings: settingsOverrides,
      },
    });
  });

  it('should invoke stop instrumentation', async () => {
    const timespan = await startTimespanGather({page, config});
    await timespan.endTimespanGather();
    await mockRunner.gather.mock.calls[0][0]();
    expect(gathererA.stopSensitiveInstrumentation).toHaveBeenCalled();
    expect(gathererB.stopSensitiveInstrumentation).toHaveBeenCalled();
    expect(gathererA.stopInstrumentation).toHaveBeenCalled();
    expect(gathererB.stopInstrumentation).toHaveBeenCalled();
  });

  it('should collect timespan artifacts', async () => {
    const timespan = await startTimespanGather({page, config});
    await timespan.endTimespanGather();
    const artifacts = await mockRunner.gather.mock.calls[0][0]();
    expect(artifacts).toMatchObject({A: 'Artifact A', B: 'Artifact B'});
  });

  it('should carryover failures from startInstrumentation', async () => {
    const artifactError = new Error('BEFORE_TIMESPAN_ERROR');
    gathererA.startInstrumentation.mockRejectedValue(artifactError);

    const timespan = await startTimespanGather({page, config});
    await timespan.endTimespanGather();
    const artifacts = await mockRunner.gather.mock.calls[0][0]();
    expect(artifacts).toMatchObject({A: artifactError, B: 'Artifact B'});
    expect(gathererA.stopInstrumentation).not.toHaveBeenCalled();
    expect(gathererB.stopInstrumentation).toHaveBeenCalled();
  });

  it('should skip snapshot artifacts', async () => {
    gathererB.meta.supportedModes = ['snapshot'];

    const timespan = await startTimespanGather({page, config});
    await timespan.endTimespanGather();
    const artifacts = await mockRunner.gather.mock.calls[0][0]();
    expect(artifacts).toMatchObject({A: 'Artifact A'});
    expect(artifacts).not.toHaveProperty('B');
    expect(gathererB.startInstrumentation).not.toHaveBeenCalled();
    expect(gathererB.getArtifact).not.toHaveBeenCalled();
  });

  it('should support artifact dependencies', async () => {
    const dependencySymbol = Symbol('dep');
    gathererA.meta.symbol = dependencySymbol;
    // @ts-expect-error - the default fixture was defined as one without dependencies.
    gathererB.meta.dependencies = {ImageElements: dependencySymbol};

    const timespan = await startTimespanGather({page, config});
    await timespan.endTimespanGather();
    const artifacts = await mockRunner.gather.mock.calls[0][0]();
    expect(artifacts).toMatchObject({A: 'Artifact A', B: 'Artifact B'});
    expect(gathererB.getArtifact.mock.calls[0][0]).toMatchObject({
      dependencies: {
        ImageElements: 'Artifact A',
      },
    });
  });
});<|MERGE_RESOLUTION|>--- conflicted
+++ resolved
@@ -8,7 +8,7 @@
 /* eslint-env jest */
 
 import {jest} from '@jest/globals';
-import {fnAny} from '../../test-utils.js';
+// import {startTimespanGather} from '../../../fraggle-rock/gather/timespan-runner.js';
 import {
   createMockDriver,
   createMockPage,
@@ -17,37 +17,28 @@
   mockDriverModule,
   mockRunnerModule,
 } from './mock-driver.js';
-// import { startTimespan } from '../../../fraggle-rock/gather/timespan-runner.js';
 
 // Some imports needs to be done dynamically, so that their dependencies will be mocked.
 // See: https://jestjs.io/docs/ecmascript-modules#differences-between-esm-and-commonjs
 //      https://github.com/facebook/jest/issues/10025
-/** @type {import('../../../fraggle-rock/gather/timespan-runner.js')['startTimespan']} */
-let startTimespan;
+/** @type {import('../../../fraggle-rock/gather/timespan-runner.js')['startTimespanGather']} */
+let startTimespanGather;
 
 beforeAll(async () => {
-  startTimespan = (await import('../../../fraggle-rock/gather/timespan-runner.js')).startTimespan;
+  startTimespanGather =
+    (await import('../../../fraggle-rock/gather/timespan-runner.js')).startTimespanGather;
 });
 
-// Establish the mocks before we require our file under test.
-<<<<<<< HEAD
-let mockRunnerRun = fnAny();
-=======
->>>>>>> d3f0aa4c
-/** @type {ReturnType<typeof createMockDriver>} */
-let mockDriver;
 const mockSubmodules = mockDriverSubmodules();
 const mockRunner = mockRunnerModule();
 
+// Establish the mocks before we import the file under test.
+/** @type {ReturnType<typeof createMockDriver>} */
+let mockDriver;
 jest.mock('../../../fraggle-rock/gather/driver.js', () =>
   mockDriverModule(() => mockDriver.asDriver())
 );
 
-<<<<<<< HEAD
-=======
-const {startTimespanGather} = require('../../../fraggle-rock/gather/timespan-runner.js');
-
->>>>>>> d3f0aa4c
 describe('Timespan Runner', () => {
   /** @type {ReturnType<typeof createMockPage>} */
   let mockPage;
@@ -64,11 +55,7 @@
     mockSubmodules.reset();
     mockPage = createMockPage();
     mockDriver = createMockDriver();
-<<<<<<< HEAD
-    mockRunnerRun = fnAny();
-=======
     mockRunner.reset();
->>>>>>> d3f0aa4c
     page = mockPage.asPage();
 
     mockDriver._session.sendCommand.mockResponse('Browser.getVersion', {
