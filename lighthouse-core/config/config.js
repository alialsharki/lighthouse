--- conflicted
+++ resolved
@@ -22,7 +22,7 @@
   deepClone,
   deepCloneConfigJson,
 } from './config-helpers.js';
-import {getModuleDirectory} from '../scripts/esm-utils.js';
+import {getModuleDirectory} from '../../esm-utils.mjs';
 
 const defaultConfigPath = './default-config.js';
 
@@ -156,13 +156,9 @@
  */
 class Config {
   /**
-<<<<<<< HEAD
-   * @param {LH.Config.Json=} configJSON
-=======
    * Resolves the provided config (inherits from extended config, if set), resolves
    * all referenced modules, and validates.
    * @param {LH.Config.Json=} configJSON If not provided, uses the default config.
->>>>>>> 16a4ccf6
    * @param {LH.Flags=} flags
    * @return {Promise<Config>}
    */
@@ -544,7 +540,6 @@
     log.time(status, 'verbose');
 
     const coreList = Runner.getGathererList();
-<<<<<<< HEAD
 
     const fullPasses = [];
     for (const pass of passes) {
@@ -552,13 +547,6 @@
       for (const gatherer of pass.gatherers) {
         gathererDefns.push(await resolveGathererToDefn(gatherer, coreList, configDir));
       }
-=======
-    const fullPassesPromises = passes.map(async (pass) => {
-      const gathererDefns = await Promise.all(
-        pass.gatherers
-          .map(gatherer => resolveGathererToDefn(gatherer, coreList, configDir))
-      );
->>>>>>> 16a4ccf6
 
       // De-dupe gatherers by artifact name because artifact IDs must be unique at runtime.
       const uniqueDefns = Array.from(
@@ -566,14 +554,8 @@
       );
       uniqueDefns.forEach(gatherer => assertValidGatherer(gatherer.instance, gatherer.path));
 
-<<<<<<< HEAD
       fullPasses.push(Object.assign(pass, {gatherers: uniqueDefns}));
     }
-=======
-      return Object.assign(pass, {gatherers: uniqueDefns});
-    });
-    const fullPasses = await Promise.all(fullPassesPromises);
->>>>>>> 16a4ccf6
 
     log.timeEnd(status);
     return fullPasses;
