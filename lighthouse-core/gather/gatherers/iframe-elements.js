--- conflicted
+++ resolved
@@ -45,10 +45,7 @@
 
     const iframeElements = await driver.evaluate(collectIFrameElements, {
       args: [],
-<<<<<<< HEAD
-=======
       useIsolation: true,
->>>>>>> 2bdf6cb4
       deps: [
         pageFunctions.getElementsInDocumentString,
         pageFunctions.isPositionFixedString,
