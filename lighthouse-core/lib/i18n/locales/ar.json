--- conflicted
+++ resolved
@@ -839,12 +839,9 @@
   "lighthouse-core/audits/layout-shift-elements.js | description": {
     "message": "تساهم عناصر DOM هذه أكثر في متغيّرات التصميم التراكمية (CLS) الخاصة بالصفحة."
   },
-<<<<<<< HEAD
-=======
   "lighthouse-core/audits/layout-shift-elements.js | displayValue": {
     "message": "{nodeCount,plural, =1{تم العثور على عنصر واحد}zero{تم العثور على # عنصر}two{تم العثور على عنصرَين}few{تم العثور على # عناصر}many{تم العثور على # عنصرًا}other{تم العثور على # عنصر}}"
   },
->>>>>>> 8fd7551d
   "lighthouse-core/audits/layout-shift-elements.js | title": {
     "message": "تجنُّب متغيّرات التصميم الكبيرة"
   },
