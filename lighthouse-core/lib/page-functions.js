/**
 * @license Copyright 2018 The Lighthouse Authors. All Rights Reserved.
 * Licensed under the Apache License, Version 2.0 (the "License"); you may not use this file except in compliance with the License. You may obtain a copy of the License at http://www.apache.org/licenses/LICENSE-2.0
 * Unless required by applicable law or agreed to in writing, software distributed under the License is distributed on an "AS IS" BASIS, WITHOUT WARRANTIES OR CONDITIONS OF ANY KIND, either express or implied. See the License for the specific language governing permissions and limitations under the License.
 */
// @ts-nocheck
'use strict';

/** @typedef {HTMLElementTagNameMap & {[id: string]: HTMLElement}} HTMLElementByTagName */

/* global window document Node ShadowRoot */

/**
 * Creates valid JavaScript code given functions, strings of valid code, and arguments.
 * @template T, R
 * @param {(...args: T[]) => R} mainFn The main function to call. It's return value will be the return value
 * of `createEvalCode`, wrapped in a Promise.
 * @param {{mode?: 'iffe'|'function', args?: T[], deps?: Function[]}} _ Set mode to `iffe` to
 * create a self-executing function expression, set to `function` to create just a function
 * declaration statement. Args should match the args of `mainFn`, and can be any serializable
 * value. `deps` are functions that must be defined for `mainFn` to work.
 */
function createEvalCode(mainFn, {mode, args, deps} = {}) {
  const argsSerialized = args ? args.map(arg => JSON.stringify(arg)).join(',') : '';
  const depsSerialized = deps ? deps.join('\n') : '';

  if (!mode || mode === 'iffe') {
    return `(() => {
      ${depsSerialized}
      ${mainFn}
      return ${mainFn.name}(${argsSerialized});
    })()`;
  } else {
    return `function () {
      ${depsSerialized}
      ${mainFn}
      return ${mainFn.name}.call(this, ${argsSerialized});
    }`;
  }
}

/**
 * Helper functions that are passed by `toString()` by Driver to be evaluated in target page.
 */

/**
 * The `exceptionDetails` provided by the debugger protocol does not contain the useful
 * information such as name, message, and stack trace of the error when it's wrapped in a
 * promise. Instead, map to a successful object that contains this information.
 * @param {string|Error} err The error to convert
 */
/* istanbul ignore next */
function wrapRuntimeEvalErrorInBrowser(err) {
  err = err || new Error();
  const fallbackMessage = typeof err === 'string' ? err : 'unknown error';

  return {
    __failedInBrowser: true,
    name: err.name || 'Error',
    message: err.message || fallbackMessage,
    stack: err.stack || (new Error()).stack,
  };
}

/**
 * Used by _waitForCPUIdle and executed in the context of the page, updates the ____lastLongTask
 * property on window to the end time of the last long task.
 */
/* istanbul ignore next */
function registerPerformanceObserverInPage() {
  window.____lastLongTask = window.__perfNow();
  const observer = new window.PerformanceObserver(entryList => {
    const entries = entryList.getEntries();
    for (const entry of entries) {
      if (entry.entryType === 'longtask') {
        const taskEnd = entry.startTime + entry.duration;
        window.____lastLongTask = Math.max(window.____lastLongTask, taskEnd);
      }
    }
  });

  observer.observe({entryTypes: ['longtask']});
  // HACK(COMPAT): A PerformanceObserver will be GC'd if there are no more references to it, so attach it to
  // window to ensure we still receive longtask notifications. See https://crbug.com/742530.
  // For an example test of this behavior see https://gist.github.com/patrickhulce/69d8bed1807e762218994b121d06fea6.
  //   FIXME COMPAT: This hack isn't neccessary as of Chrome 62.0.3176.0
  //   https://bugs.chromium.org/p/chromium/issues/detail?id=742530#c7
  window.____lhPerformanceObserver = observer;
}

/**
 * Used by _waitForCPUIdle and executed in the context of the page, returns time since last long task.
 */
/* istanbul ignore next */
function checkTimeSinceLastLongTask() {
  // Wait for a delta before returning so that we're sure the PerformanceObserver
  // has had time to register the last longtask
  return new window.__nativePromise(resolve => {
    const timeoutRequested = window.__perfNow() + 50;

    setTimeout(() => {
      // Double check that a long task hasn't happened since setTimeout
      const timeoutFired = window.__perfNow();
      const timeSinceLongTask = timeoutFired - timeoutRequested < 50 ?
          timeoutFired - window.____lastLongTask : 0;
      resolve(timeSinceLongTask);
    }, 50);
  });
}

/**
 * @template {string} T
 * @param {T} selector Optional simple CSS selector to filter nodes on.
 *     Combinators are not supported.
 * @return {Array<HTMLElementByTagName[T]>}
 */
/* istanbul ignore next */
function getElementsInDocument(selector) {
  const realMatchesFn = window.__ElementMatches || window.Element.prototype.matches;
  /** @type {Array<HTMLElement>} */
  const results = [];

  /** @param {NodeListOf<HTMLElement>} nodes */
  const _findAllElements = nodes => {
    for (let i = 0, el; el = nodes[i]; ++i) {
      if (!selector || realMatchesFn.call(el, selector)) {
        results.push(el);
      }
      // If the element has a shadow root, dig deeper.
      if (el.shadowRoot) {
        _findAllElements(el.shadowRoot.querySelectorAll('*'));
      }
    }
  };
  _findAllElements(document.querySelectorAll('*'));

  return results;
}

/**
 * Gets the opening tag text of the given node.
 * @param {Element|ShadowRoot} element
 * @param {Array<string>=} ignoreAttrs An optional array of attribute tags to not include in the HTML snippet.
 * @return {string}
 */
/* istanbul ignore next */
function getOuterHTMLSnippet(element, ignoreAttrs = [], snippetCharacterLimit = 500) {
  const ATTRIBUTE_CHAR_LIMIT = 75;
  // Autofill information that is injected into the snippet via AutofillShowTypePredictions
  // TODO(paulirish): Don't clean title attribute from all elements if it's unnecessary
  const autoFillIgnoreAttrs = ['autofill-information', 'autofill-prediction', 'title'];

  try {
    // ShadowRoots are sometimes passed in; use their hosts' outerHTML.
    if (element instanceof ShadowRoot) {
      element = element.host;
    }

    const clone = element.cloneNode();
    // Prevent any potential side-effects by appending to a template element.
    // See https://github.com/GoogleChrome/lighthouse/issues/11465
    const template = element.ownerDocument.createElement('template');
    template.content.append(clone);
    ignoreAttrs.concat(autoFillIgnoreAttrs).forEach(attribute =>{
      clone.removeAttribute(attribute);
    });
    let charCount = 0;
    for (const attributeName of clone.getAttributeNames()) {
      if (charCount > snippetCharacterLimit) {
        clone.removeAttribute(attributeName);
      } else {
        let attributeValue = clone.getAttribute(attributeName);
        if (attributeValue.length > ATTRIBUTE_CHAR_LIMIT) {
          attributeValue = attributeValue.slice(0, ATTRIBUTE_CHAR_LIMIT - 1) + '…';
          clone.setAttribute(attributeName, attributeValue);
        }
        charCount += attributeName.length + attributeValue.length;
      }
    }

    const reOpeningTag = /^[\s\S]*?>/;
    const [match] = clone.outerHTML.match(reOpeningTag) || [];
    if (match && charCount > snippetCharacterLimit) {
      return match.slice(0, match.length - 1) + ' …>';
    }
    return match || '';
  } catch (_) {
    // As a last resort, fall back to localName.
    return `<${element.localName}>`;
  }
}


/**
 * Computes a memory/CPU performance benchmark index to determine rough device class.
 * @see https://github.com/GoogleChrome/lighthouse/issues/9085
 * @see https://docs.google.com/spreadsheets/d/1E0gZwKsxegudkjJl8Fki_sOwHKpqgXwt8aBAfuUaB8A/edit?usp=sharing
 *
 * Historically (until LH 6.3), this benchmark created a string of length 100,000 in a loop, and returned
 * the number of times per second the string can be created.
 *
 * Changes to v8 in 8.6.106 changed this number and also made Chrome more variable w.r.t GC interupts.
 * This benchmark now is a hybrid of a similar GC-heavy approach to the original benchmark and an array
 * copy benchmark.
 *
 * As of Chrome m86...
 *
 *  - 1000+ is a desktop-class device, Core i3 PC, iPhone X, etc
 *  - 800+ is a high-end Android phone, Galaxy S8, low-end Chromebook, etc
 *  - 125+ is a mid-tier Android phone, Moto G4, etc
 *  - <125 is a budget Android phone, Alcatel Ideal, Galaxy J2, etc
 */
/* istanbul ignore next */
function computeBenchmarkIndex() {
  /**
   * The GC-heavy benchmark that creates a string of length 10000 in a loop.
   * The returned index is the number of times per second the string can be created divided by 10.
   * The division by 10 is to keep similar magnitudes to an earlier version of BenchmarkIndex that
   * used a string length of 100000 instead of 10000.
   */
  function benchmarkIndexGC() {
    const start = Date.now();
    let iterations = 0;

    while (Date.now() - start < 500) {
      let s = ''; // eslint-disable-line no-unused-vars
      for (let j = 0; j < 10000; j++) s += 'a';

      iterations++;
    }

    const durationInSeconds = (Date.now() - start) / 1000;
    return Math.round(iterations / 10 / durationInSeconds);
  }

  /**
   * The non-GC-dependent benchmark that copies integers back and forth between two arrays of length 100000.
   * The returned index is the number of times per second a copy can be made, divided by 10.
   * The division by 10 is to keep similar magnitudes to the GC-dependent version.
   */
  function benchmarkIndexNoGC() {
    const arrA = [];
    const arrB = [];
    for (let i = 0; i < 100000; i++) arrA[i] = arrB[i] = i;

    const start = Date.now();
    let iterations = 0;

    // Some Intel CPUs have a performance cliff due to unlucky JCC instruction alignment.
    // Two possible fixes: call Date.now less often, or manually unroll the inner loop a bit.
    // We'll call Date.now less and only check the duration on every 10th iteration for simplicity.
    // See https://bugs.chromium.org/p/v8/issues/detail?id=10954#c1.
    while (iterations % 10 !== 0 || Date.now() - start < 500) {
      const src = iterations % 2 === 0 ? arrA : arrB;
      const tgt = iterations % 2 === 0 ? arrB : arrA;

      for (let j = 0; j < src.length; j++) tgt[j] = src[j];

      iterations++;
    }

    const durationInSeconds = (Date.now() - start) / 1000;
    return Math.round(iterations / 10 / durationInSeconds);
  }

  // The final BenchmarkIndex is a simple average of the two components.
  return (benchmarkIndexGC() + benchmarkIndexNoGC()) / 2;
}

/**
 * Adapted from DevTools' SDK.DOMNode.prototype.path
 *   https://github.com/ChromeDevTools/devtools-frontend/blob/4fff931bb/front_end/sdk/DOMModel.js#L625-L647
 * Backend: https://source.chromium.org/search?q=f:node.cc%20symbol:PrintNodePathTo&sq=&ss=chromium%2Fchromium%2Fsrc
 *
 * TODO: DevTools nodePath handling doesn't support iframes, but probably could. https://crbug.com/1127635
 * @param {Node} node
 */
/* istanbul ignore next */
function getNodePath(node) {
  // For our purposes, there's no worthwhile difference between shadow root and document fragment
  // We can consider them entirely synonymous.
  const isShadowRoot = node => node.nodeType === Node.DOCUMENT_FRAGMENT_NODE;
  const getNodeParent = node => isShadowRoot(node) ? node.host : node.parentNode;

  /** @param {Node} node */
  function getNodeIndex(node) {
    if (isShadowRoot(node)) {
      // User-agent shadow roots get 'u'. Non-UA shadow roots get 'a'.
      return 'a';
    }
    let index = 0;
    let prevNode;
    while (prevNode = node.previousSibling) {
      node = prevNode;
      // skip empty text nodes
      if (node.nodeType === Node.TEXT_NODE && node.nodeValue.trim().length === 0) continue;
      index++;
    }
    return index;
  }

  const path = [];
  while (node && getNodeParent(node)) {
    const index = getNodeIndex(node);
    path.push([index, node.nodeName]);
    node = getNodeParent(node);
  }
  path.reverse();
  return path.join(',');
}

/**
 * @param {Element} node
 * @return {string}
 *
 * Note: CSS Selectors having no standard mechanism to describe shadow DOM piercing. So we can't.
 *
 * If the node resides within shadow DOM, the selector *only* starts from the shadow root.
 * For example, consider this img within a <section> within a shadow root..
 *  - DOM: <html> <body> <div> #shadow-root <section> <img/>
 *  - nodePath: 0,HTML,1,BODY,1,DIV,a,#document-fragment,0,SECTION,0,IMG
 *  - nodeSelector: section > img
 */
/* istanbul ignore next */
function getNodeSelector(node) {
  /**
   * @param {Element} node
   */
  function getSelectorPart(node) {
    let part = node.tagName.toLowerCase();
    if (node.id) {
      part += '#' + node.id;
    } else if (node.classList.length > 0) {
      part += '.' + node.classList[0];
    }
    return part;
  }

  const parts = [];
  while (parts.length < 4) {
    parts.unshift(getSelectorPart(node));
    if (!node.parentElement) {
      break;
    }
    node = node.parentElement;
    if (node.tagName === 'HTML') {
      break;
    }
  }
  return parts.join(' > ');
}

/**
 * This function checks if an element or an ancestor of an element is `position:fixed`.
 * In addition we ensure that the element is capable of behaving as a `position:fixed`
 * element, checking that it lives within a scrollable ancestor.
 * @param {HTMLElement} element
 * @return {boolean}
 */
/* istanbul ignore next */
function isPositionFixed(element) {
  /**
   * @param {HTMLElement} element
   * @param {string} attr
   * @return {string}
   */
  function getStyleAttrValue(element, attr) {
    // Check style before computedStyle as computedStyle is expensive.
    return element.style[attr] || window.getComputedStyle(element)[attr];
  }

  // Position fixed/sticky has no effect in case when document does not scroll.
  const htmlEl = document.querySelector('html');
  if (htmlEl.scrollHeight <= htmlEl.clientHeight ||
      !['scroll', 'auto', 'visible'].includes(getStyleAttrValue(htmlEl, 'overflowY'))) {
    return false;
  }

  let currentEl = element;
  while (currentEl) {
    const position = getStyleAttrValue(currentEl, 'position');
    if ((position === 'fixed' || position === 'sticky')) {
      return true;
    }
    currentEl = currentEl.parentElement;
  }
  return false;
}

/**
 * Generate a human-readable label for the given element, based on end-user facing
 * strings like the innerText or alt attribute.
 * Falls back to the tagName if no useful label is found.
 * @param {HTMLElement} node
 * @return {string|null}
 */
/* istanbul ignore next */
function getNodeLabel(node) {
  // Inline so that audits that import getNodeLabel don't
  // also need to import truncate
  /**
   * @param {string} str
   * @param {number} maxLength
   * @return {string}
   */
  function truncate(str, maxLength) {
    if (str.length <= maxLength) {
      return str;
    }
    return str.slice(0, maxLength - 1) + '…';
  }

  const tagName = node.tagName.toLowerCase();
  // html and body content is too broad to be useful, since they contain all page content
  if (tagName !== 'html' && tagName !== 'body') {
    const nodeLabel = node.innerText || node.getAttribute('alt') || node.getAttribute('aria-label');
    if (nodeLabel) {
      return truncate(nodeLabel, 80);
    } else {
      // If no useful label was found then try to get one from a child.
      // E.g. if an a tag contains an image but no text we want the image alt/aria-label attribute.
      const nodeToUseForLabel = node.querySelector('[alt], [aria-label]');
      if (nodeToUseForLabel) {
        return getNodeLabel(/** @type {HTMLElement} */ (nodeToUseForLabel));
      }
    }
  }
  return tagName;
}

/**
 * @param {HTMLElement} element
 * @return {LH.Artifacts.Rect}
 */
/* istanbul ignore next */
function getBoundingClientRect(element) {
  // The protocol does not serialize getters, so extract the values explicitly.
  const rect = element.getBoundingClientRect();
  return {
    top: Math.round(rect.top),
    bottom: Math.round(rect.bottom),
    left: Math.round(rect.left),
    right: Math.round(rect.right),
    width: Math.round(rect.width),
    height: Math.round(rect.height),
  };
}

/*
 * RequestIdleCallback shim that calculates the remaining deadline time in order to avoid a potential lighthouse
 * penalty for tests run with simulated throttling. Reduces the deadline time to (50 - safetyAllowance) / cpuSlowdownMultiplier to
 * ensure a long task is very unlikely if using the API correctly.
 * @param {number} cpuSlowdownMultiplier
 * @return {null}
 */
/* istanbul ignore next */
function wrapRequestIdleCallback(cpuSlowdownMultiplier) {
  const safetyAllowanceMs = 10;
  const maxExecutionTimeMs = Math.floor((50 - safetyAllowanceMs) / cpuSlowdownMultiplier);
  const nativeRequestIdleCallback = window.requestIdleCallback;
  window.requestIdleCallback = (cb) => {
    const cbWrap = (deadline, timeout) => {
      const start = Date.now();
      deadline.__timeRemaining = deadline.timeRemaining;
      deadline.timeRemaining = () => {
        return Math.min(
          deadline.__timeRemaining(), Math.max(0, maxExecutionTimeMs - (Date.now() - start))
        );
      };
      deadline.timeRemaining.toString = () => {
        return 'function timeRemaining() { [native code] }';
      };
      cb(deadline, timeout);
    };
    return nativeRequestIdleCallback(cbWrap);
  };
  window.requestIdleCallback.toString = () => {
    return 'function requestIdleCallback() { [native code] }';
  };
}

const getNodeDetailsString = `function getNodeDetails(elem) {
  ${getNodePath.toString()};
  ${getNodeSelector.toString()};
  ${getBoundingClientRect.toString()};
  ${getOuterHTMLSnippet.toString()};
  ${getNodeLabel.toString()};
  return {
    devtoolsNodePath: getNodePath(elem),
    selector: getNodeSelector(elem),
    boundingRect: getBoundingClientRect(elem),
    snippet: getOuterHTMLSnippet(elem),
    nodeLabel: getNodeLabel(elem),
  };
}`;

module.exports = {
  createEvalCode,
  wrapRuntimeEvalErrorInBrowserString: wrapRuntimeEvalErrorInBrowser.toString(),
  registerPerformanceObserverInPageString: registerPerformanceObserverInPage.toString(),
  checkTimeSinceLastLongTaskString: checkTimeSinceLastLongTask.toString(),
  getElementsInDocument,
  getElementsInDocumentString: getElementsInDocument.toString(),
  getOuterHTMLSnippetString: getOuterHTMLSnippet.toString(),
  getOuterHTMLSnippet: getOuterHTMLSnippet,
<<<<<<< HEAD
  ultradumbBenchmark: ultradumbBenchmark,
  ultradumbBenchmarkString: ultradumbBenchmark.toString(),
  getNodePath,
=======
  computeBenchmarkIndex: computeBenchmarkIndex,
  computeBenchmarkIndexString: computeBenchmarkIndex.toString(),
  getNodeDetailsString,
>>>>>>> b22b5099
  getNodePathString: getNodePath.toString(),
  getNodeSelectorString: getNodeSelector.toString(),
  getNodePath,
  getNodeSelector: getNodeSelector,
  getNodeLabel: getNodeLabel,
  getNodeLabelString: getNodeLabel.toString(),
  isPositionFixedString: isPositionFixed.toString(),
  wrapRequestIdleCallbackString: wrapRequestIdleCallback.toString(),
  getBoundingClientRectString: getBoundingClientRect.toString(),
};<|MERGE_RESOLUTION|>--- conflicted
+++ resolved
@@ -15,7 +15,7 @@
  * @template T, R
  * @param {(...args: T[]) => R} mainFn The main function to call. It's return value will be the return value
  * of `createEvalCode`, wrapped in a Promise.
- * @param {{mode?: 'iffe'|'function', args?: T[], deps?: Function[]}} _ Set mode to `iffe` to
+ * @param {{mode?: 'iife'|'function', args?: T[], deps?: Array<Function|string>}} _ Set mode to `iife` to
  * create a self-executing function expression, set to `function` to create just a function
  * declaration statement. Args should match the args of `mainFn`, and can be any serializable
  * value. `deps` are functions that must be defined for `mainFn` to work.
@@ -24,7 +24,7 @@
   const argsSerialized = args ? args.map(arg => JSON.stringify(arg)).join(',') : '';
   const depsSerialized = deps ? deps.join('\n') : '';
 
-  if (!mode || mode === 'iffe') {
+  if (!mode || mode === 'iife') {
     return `(() => {
       ${depsSerialized}
       ${mainFn}
@@ -503,15 +503,9 @@
   getElementsInDocumentString: getElementsInDocument.toString(),
   getOuterHTMLSnippetString: getOuterHTMLSnippet.toString(),
   getOuterHTMLSnippet: getOuterHTMLSnippet,
-<<<<<<< HEAD
-  ultradumbBenchmark: ultradumbBenchmark,
-  ultradumbBenchmarkString: ultradumbBenchmark.toString(),
-  getNodePath,
-=======
   computeBenchmarkIndex: computeBenchmarkIndex,
   computeBenchmarkIndexString: computeBenchmarkIndex.toString(),
   getNodeDetailsString,
->>>>>>> b22b5099
   getNodePathString: getNodePath.toString(),
   getNodeSelectorString: getNodeSelector.toString(),
   getNodePath,
