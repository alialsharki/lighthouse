/**
 * @license Copyright 2018 The Lighthouse Authors. All Rights Reserved.
 * Licensed under the Apache License, Version 2.0 (the "License"); you may not use this file except in compliance with the License. You may obtain a copy of the License at http://www.apache.org/licenses/LICENSE-2.0
 * Unless required by applicable law or agreed to in writing, software distributed under the License is distributed on an "AS IS" BASIS, WITHOUT WARRANTIES OR CONDITIONS OF ANY KIND, either express or implied. See the License for the specific language governing permissions and limitations under the License.
 */
// @ts-nocheck
'use strict';

<<<<<<< HEAD
/** @typedef {HTMLElementTagNameMap & {[id: string]: HTMLElement}} HTMLElementByTagName */

/* global window document Node ShadowRoot */

/**
 * Creates valid JavaScript code given functions, strings of valid code, and arguments.
 * @template T, R
 * @param {(...args: T[]) => R} mainFn The main function to call. It's return value will be the return value
 * of `createEvalCode`, wrapped in a Promise.
 * @param {{mode?: 'iife'|'function', args?: T[], deps?: Array<Function|string>}} _ Set mode to `iife` to
 * create a self-executing function expression, set to `function` to create just a function
 * declaration statement. Args should match the args of `mainFn`, and can be any serializable
 * value. `deps` are functions that must be defined for `mainFn` to work.
 */
function createEvalCode(mainFn, {mode, args, deps} = {}) {
  const argsSerialized = args ? args.map(arg => JSON.stringify(arg)).join(',') : '';
  const depsSerialized = deps ? deps.join('\n') : '';

  if (!mode || mode === 'iife') {
    return `(() => {
      ${depsSerialized}
      ${mainFn}
      return ${mainFn.name}(${argsSerialized});
    })()`;
  } else {
    return `function () {
      ${depsSerialized}
      ${mainFn}
      return ${mainFn.name}.call(this, ${argsSerialized});
    }`;
  }
}

/**
=======
/**
 * @fileoverview
>>>>>>> 46859c53
 * Helper functions that are passed by `toString()` by Driver to be evaluated in target page.
 *
 * Important: this module should only be imported like this:
 *     const pageFunctions = require('...');
 * Never like this:
 *     const {justWhatINeed} = require('...');
 * Otherwise, minification will mangle the variable names and break usage.
 */

/** @typedef {HTMLElementTagNameMap & {[id: string]: HTMLElement}} HTMLElementByTagName */

/* global window document Node ShadowRoot */

/**
 * The `exceptionDetails` provided by the debugger protocol does not contain the useful
 * information such as name, message, and stack trace of the error when it's wrapped in a
 * promise. Instead, map to a successful object that contains this information.
 * @param {string|Error} err The error to convert
 */
/* istanbul ignore next */
function wrapRuntimeEvalErrorInBrowser(err) {
  err = err || new Error();
  const fallbackMessage = typeof err === 'string' ? err : 'unknown error';

  return {
    __failedInBrowser: true,
    name: err.name || 'Error',
    message: err.message || fallbackMessage,
    stack: err.stack || (new Error()).stack,
  };
}

/**
 * Used by _waitForCPUIdle and executed in the context of the page, updates the ____lastLongTask
 * property on window to the end time of the last long task.
 */
/* istanbul ignore next */
function registerPerformanceObserverInPage() {
  window.____lastLongTask = window.__perfNow();
  const observer = new window.PerformanceObserver(entryList => {
    const entries = entryList.getEntries();
    for (const entry of entries) {
      if (entry.entryType === 'longtask') {
        const taskEnd = entry.startTime + entry.duration;
        window.____lastLongTask = Math.max(window.____lastLongTask, taskEnd);
      }
    }
  });

  observer.observe({entryTypes: ['longtask']});
  // HACK(COMPAT): A PerformanceObserver will be GC'd if there are no more references to it, so attach it to
  // window to ensure we still receive longtask notifications. See https://crbug.com/742530.
  // For an example test of this behavior see https://gist.github.com/patrickhulce/69d8bed1807e762218994b121d06fea6.
  //   FIXME COMPAT: This hack isn't neccessary as of Chrome 62.0.3176.0
  //   https://bugs.chromium.org/p/chromium/issues/detail?id=742530#c7
  window.____lhPerformanceObserver = observer;
}

/**
 * Used by _waitForCPUIdle and executed in the context of the page, returns time since last long task.
 * @return {number}
 */
/* istanbul ignore next */
function checkTimeSinceLastLongTask() {
  // Wait for a delta before returning so that we're sure the PerformanceObserver
  // has had time to register the last longtask
  return new window.__nativePromise(resolve => {
    const timeoutRequested = window.__perfNow() + 50;

    setTimeout(() => {
      // Double check that a long task hasn't happened since setTimeout
      const timeoutFired = window.__perfNow();
      const timeSinceLongTask = timeoutFired - timeoutRequested < 50 ?
          timeoutFired - window.____lastLongTask : 0;
      resolve(timeSinceLongTask);
    }, 50);
  });
}

/**
 * @template {string} T
 * @param {T} selector Optional simple CSS selector to filter nodes on.
 *     Combinators are not supported.
 * @return {Array<HTMLElementByTagName[T]>}
 */
/* istanbul ignore next */
function getElementsInDocument(selector) {
  const realMatchesFn = window.__ElementMatches || window.Element.prototype.matches;
  /** @type {Array<HTMLElement>} */
  const results = [];

  /** @param {NodeListOf<HTMLElement>} nodes */
  const _findAllElements = nodes => {
    for (let i = 0, el; el = nodes[i]; ++i) {
      if (!selector || realMatchesFn.call(el, selector)) {
        results.push(el);
      }
      // If the element has a shadow root, dig deeper.
      if (el.shadowRoot) {
        _findAllElements(el.shadowRoot.querySelectorAll('*'));
      }
    }
  };
  _findAllElements(document.querySelectorAll('*'));

  return results;
}

/**
 * Gets the opening tag text of the given node.
 * @param {Element|ShadowRoot} element
 * @param {Array<string>=} ignoreAttrs An optional array of attribute tags to not include in the HTML snippet.
 * @return {string}
 */
/* istanbul ignore next */
function getOuterHTMLSnippet(element, ignoreAttrs = [], snippetCharacterLimit = 500) {
  const ATTRIBUTE_CHAR_LIMIT = 75;
  // Autofill information that is injected into the snippet via AutofillShowTypePredictions
  // TODO(paulirish): Don't clean title attribute from all elements if it's unnecessary
  const autoFillIgnoreAttrs = ['autofill-information', 'autofill-prediction', 'title'];

  try {
    // ShadowRoots are sometimes passed in; use their hosts' outerHTML.
    if (element instanceof ShadowRoot) {
      element = element.host;
    }

    const clone = element.cloneNode();
    // Prevent any potential side-effects by appending to a template element.
    // See https://github.com/GoogleChrome/lighthouse/issues/11465
    const template = element.ownerDocument.createElement('template');
    template.content.append(clone);
    ignoreAttrs.concat(autoFillIgnoreAttrs).forEach(attribute =>{
      clone.removeAttribute(attribute);
    });
    let charCount = 0;
    for (const attributeName of clone.getAttributeNames()) {
      if (charCount > snippetCharacterLimit) {
        clone.removeAttribute(attributeName);
      } else {
        let attributeValue = clone.getAttribute(attributeName);
        if (attributeValue.length > ATTRIBUTE_CHAR_LIMIT) {
          attributeValue = attributeValue.slice(0, ATTRIBUTE_CHAR_LIMIT - 1) + '…';
          clone.setAttribute(attributeName, attributeValue);
        }
        charCount += attributeName.length + attributeValue.length;
      }
    }

    const reOpeningTag = /^[\s\S]*?>/;
    const [match] = clone.outerHTML.match(reOpeningTag) || [];
    if (match && charCount > snippetCharacterLimit) {
      return match.slice(0, match.length - 1) + ' …>';
    }
    return match || '';
  } catch (_) {
    // As a last resort, fall back to localName.
    return `<${element.localName}>`;
  }
}


/**
 * Computes a memory/CPU performance benchmark index to determine rough device class.
 * @see https://github.com/GoogleChrome/lighthouse/issues/9085
 * @see https://docs.google.com/spreadsheets/d/1E0gZwKsxegudkjJl8Fki_sOwHKpqgXwt8aBAfuUaB8A/edit?usp=sharing
 *
 * Historically (until LH 6.3), this benchmark created a string of length 100,000 in a loop, and returned
 * the number of times per second the string can be created.
 *
 * Changes to v8 in 8.6.106 changed this number and also made Chrome more variable w.r.t GC interupts.
 * This benchmark now is a hybrid of a similar GC-heavy approach to the original benchmark and an array
 * copy benchmark.
 *
 * As of Chrome m86...
 *
 *  - 1000+ is a desktop-class device, Core i3 PC, iPhone X, etc
 *  - 800+ is a high-end Android phone, Galaxy S8, low-end Chromebook, etc
 *  - 125+ is a mid-tier Android phone, Moto G4, etc
 *  - <125 is a budget Android phone, Alcatel Ideal, Galaxy J2, etc
 */
/* istanbul ignore next */
function computeBenchmarkIndex() {
  /**
   * The GC-heavy benchmark that creates a string of length 10000 in a loop.
   * The returned index is the number of times per second the string can be created divided by 10.
   * The division by 10 is to keep similar magnitudes to an earlier version of BenchmarkIndex that
   * used a string length of 100000 instead of 10000.
   */
  function benchmarkIndexGC() {
    const start = Date.now();
    let iterations = 0;

    while (Date.now() - start < 500) {
      let s = ''; // eslint-disable-line no-unused-vars
      for (let j = 0; j < 10000; j++) s += 'a';

      iterations++;
    }

    const durationInSeconds = (Date.now() - start) / 1000;
    return Math.round(iterations / 10 / durationInSeconds);
  }

  /**
   * The non-GC-dependent benchmark that copies integers back and forth between two arrays of length 100000.
   * The returned index is the number of times per second a copy can be made, divided by 10.
   * The division by 10 is to keep similar magnitudes to the GC-dependent version.
   */
  function benchmarkIndexNoGC() {
    const arrA = [];
    const arrB = [];
    for (let i = 0; i < 100000; i++) arrA[i] = arrB[i] = i;

    const start = Date.now();
    let iterations = 0;

    // Some Intel CPUs have a performance cliff due to unlucky JCC instruction alignment.
    // Two possible fixes: call Date.now less often, or manually unroll the inner loop a bit.
    // We'll call Date.now less and only check the duration on every 10th iteration for simplicity.
    // See https://bugs.chromium.org/p/v8/issues/detail?id=10954#c1.
    while (iterations % 10 !== 0 || Date.now() - start < 500) {
      const src = iterations % 2 === 0 ? arrA : arrB;
      const tgt = iterations % 2 === 0 ? arrB : arrA;

      for (let j = 0; j < src.length; j++) tgt[j] = src[j];

      iterations++;
    }

    const durationInSeconds = (Date.now() - start) / 1000;
    return Math.round(iterations / 10 / durationInSeconds);
  }

  // The final BenchmarkIndex is a simple average of the two components.
  return (benchmarkIndexGC() + benchmarkIndexNoGC()) / 2;
}

/**
 * Adapted from DevTools' SDK.DOMNode.prototype.path
 *   https://github.com/ChromeDevTools/devtools-frontend/blob/4fff931bb/front_end/sdk/DOMModel.js#L625-L647
 * Backend: https://source.chromium.org/search?q=f:node.cc%20symbol:PrintNodePathTo&sq=&ss=chromium%2Fchromium%2Fsrc
 *
 * TODO: DevTools nodePath handling doesn't support iframes, but probably could. https://crbug.com/1127635
 * @param {Node} node
 */
/* istanbul ignore next */
function getNodePath(node) {
  // For our purposes, there's no worthwhile difference between shadow root and document fragment
  // We can consider them entirely synonymous.
  const isShadowRoot = node => node.nodeType === Node.DOCUMENT_FRAGMENT_NODE;
  const getNodeParent = node => isShadowRoot(node) ? node.host : node.parentNode;

  /** @param {Node} node */
  function getNodeIndex(node) {
    if (isShadowRoot(node)) {
      // User-agent shadow roots get 'u'. Non-UA shadow roots get 'a'.
      return 'a';
    }
    let index = 0;
    let prevNode;
    while (prevNode = node.previousSibling) {
      node = prevNode;
      // skip empty text nodes
      if (node.nodeType === Node.TEXT_NODE && node.nodeValue.trim().length === 0) continue;
      index++;
    }
    return index;
  }

  const path = [];
  while (node && getNodeParent(node)) {
    const index = getNodeIndex(node);
    path.push([index, node.nodeName]);
    node = getNodeParent(node);
  }
  path.reverse();
  return path.join(',');
}

/**
 * @param {Element} node
 * @return {string}
 *
 * Note: CSS Selectors having no standard mechanism to describe shadow DOM piercing. So we can't.
 *
 * If the node resides within shadow DOM, the selector *only* starts from the shadow root.
 * For example, consider this img within a <section> within a shadow root..
 *  - DOM: <html> <body> <div> #shadow-root <section> <img/>
 *  - nodePath: 0,HTML,1,BODY,1,DIV,a,#document-fragment,0,SECTION,0,IMG
 *  - nodeSelector: section > img
 */
/* istanbul ignore next */
function getNodeSelector(node) {
  /**
   * @param {Element} node
   */
  function getSelectorPart(node) {
    let part = node.tagName.toLowerCase();
    if (node.id) {
      part += '#' + node.id;
    } else if (node.classList.length > 0) {
      part += '.' + node.classList[0];
    }
    return part;
  }

  const parts = [];
  while (parts.length < 4) {
    parts.unshift(getSelectorPart(node));
    if (!node.parentElement) {
      break;
    }
    node = node.parentElement;
    if (node.tagName === 'HTML') {
      break;
    }
  }
  return parts.join(' > ');
}

/**
 * This function checks if an element or an ancestor of an element is `position:fixed`.
 * In addition we ensure that the element is capable of behaving as a `position:fixed`
 * element, checking that it lives within a scrollable ancestor.
 * @param {HTMLElement} element
 * @return {boolean}
 */
/* istanbul ignore next */
function isPositionFixed(element) {
  /**
   * @param {HTMLElement} element
   * @param {string} attr
   * @return {string}
   */
  function getStyleAttrValue(element, attr) {
    // Check style before computedStyle as computedStyle is expensive.
    return element.style[attr] || window.getComputedStyle(element)[attr];
  }

  // Position fixed/sticky has no effect in case when document does not scroll.
  const htmlEl = document.querySelector('html');
  if (htmlEl.scrollHeight <= htmlEl.clientHeight ||
      !['scroll', 'auto', 'visible'].includes(getStyleAttrValue(htmlEl, 'overflowY'))) {
    return false;
  }

  let currentEl = element;
  while (currentEl) {
    const position = getStyleAttrValue(currentEl, 'position');
    if ((position === 'fixed' || position === 'sticky')) {
      return true;
    }
    currentEl = currentEl.parentElement;
  }
  return false;
}

/**
 * Generate a human-readable label for the given element, based on end-user facing
 * strings like the innerText or alt attribute.
 * Falls back to the tagName if no useful label is found.
 * @param {HTMLElement} node
 * @return {string|null}
 */
/* istanbul ignore next */
function getNodeLabel(node) {
  // Inline so that audits that import getNodeLabel don't
  // also need to import truncate
  /**
   * @param {string} str
   * @param {number} maxLength
   * @return {string}
   */
  function truncate(str, maxLength) {
    if (str.length <= maxLength) {
      return str;
    }
    return str.slice(0, maxLength - 1) + '…';
  }
  const tagName = node.tagName.toLowerCase();
  // html and body content is too broad to be useful, since they contain all page content
  if (tagName !== 'html' && tagName !== 'body') {
    const nodeLabel = node.innerText || node.getAttribute('alt') || node.getAttribute('aria-label');
    if (nodeLabel) {
      return truncate(nodeLabel, 80);
    } else {
      // If no useful label was found then try to get one from a child.
      // E.g. if an a tag contains an image but no text we want the image alt/aria-label attribute.
      const nodeToUseForLabel = node.querySelector('[alt], [aria-label]');
      if (nodeToUseForLabel) {
        return getNodeLabel(/** @type {HTMLElement} */ (nodeToUseForLabel));
      }
    }
  }
  return tagName;
}

/**
 * @param {HTMLElement} element
 * @return {LH.Artifacts.Rect}
 */
/* istanbul ignore next */
function getBoundingClientRect(element) {
  // The protocol does not serialize getters, so extract the values explicitly.
  const rect = element.getBoundingClientRect();
  return {
    top: Math.round(rect.top),
    bottom: Math.round(rect.bottom),
    left: Math.round(rect.left),
    right: Math.round(rect.right),
    width: Math.round(rect.width),
    height: Math.round(rect.height),
  };
}

/*
 * RequestIdleCallback shim that calculates the remaining deadline time in order to avoid a potential lighthouse
 * penalty for tests run with simulated throttling. Reduces the deadline time to (50 - safetyAllowance) / cpuSlowdownMultiplier to
 * ensure a long task is very unlikely if using the API correctly.
 * @param {number} cpuSlowdownMultiplier
 * @return {null}
 */
/* istanbul ignore next */
function wrapRequestIdleCallback(cpuSlowdownMultiplier) {
  const safetyAllowanceMs = 10;
  const maxExecutionTimeMs = Math.floor((50 - safetyAllowanceMs) / cpuSlowdownMultiplier);
  const nativeRequestIdleCallback = window.requestIdleCallback;
  window.requestIdleCallback = (cb) => {
    const cbWrap = (deadline, timeout) => {
      const start = Date.now();
      deadline.__timeRemaining = deadline.timeRemaining;
      deadline.timeRemaining = () => {
        return Math.min(
          deadline.__timeRemaining(), Math.max(0, maxExecutionTimeMs - (Date.now() - start))
        );
      };
      deadline.timeRemaining.toString = () => {
        return 'function timeRemaining() { [native code] }';
      };
      cb(deadline, timeout);
    };
    return nativeRequestIdleCallback(cbWrap);
  };
  window.requestIdleCallback.toString = () => {
    return 'function requestIdleCallback() { [native code] }';
  };
}

/**
 * @param {HTMLElement} element
 */
function getNodeDetailsImpl(element) {
  // This bookkeeping is for the FullPageScreenshot gatherer.
  if (!window.__lighthouseNodesDontTouchOrAllVarianceGoesAway) {
    window.__lighthouseNodesDontTouchOrAllVarianceGoesAway = new Map();
  }

  // Create an id that will be unique across all execution contexts.
  // The id could be any arbitrary string, the exact value is not important.
  // For example, tagName is added only because it might be useful for debugging.
  // But execution id and map size are added to ensure uniqueness.
  // We also dedupe this id so that details collected for an element within the same
  // pass and execution context will share the same id. Not technically important, but
  // cuts down on some duplication.
  let lhId = window.__lighthouseNodesDontTouchOrAllVarianceGoesAway.get(element);
  if (!lhId) {
    lhId = [
      window.__lighthouseExecutionContextId !== undefined ?
        window.__lighthouseExecutionContextId :
        'page',
      window.__lighthouseNodesDontTouchOrAllVarianceGoesAway.size,
      element.tagName,
    ].join('-');
    window.__lighthouseNodesDontTouchOrAllVarianceGoesAway.set(element, lhId);
  }

  const htmlElement = element instanceof ShadowRoot ? element.host : element;
  const details = {
    lhId,
    devtoolsNodePath: getNodePath(element),
    selector: getNodeSelector(htmlElement),
    boundingRect: getBoundingClientRect(htmlElement),
    snippet: getOuterHTMLSnippet(element),
    nodeLabel: getNodeLabel(htmlElement),
  };

  return details;
}

const getNodeDetailsString = `function getNodeDetails(element) {
  ${getNodePath.toString()};
  ${getNodeSelector.toString()};
  ${getBoundingClientRect.toString()};
  ${getOuterHTMLSnippet.toString()};
  ${getNodeLabel.toString()};
  ${getNodeDetailsImpl.toString()};
  return getNodeDetailsImpl(element);
}`;

module.exports = {
  createEvalCode,
  wrapRuntimeEvalErrorInBrowserString: wrapRuntimeEvalErrorInBrowser.toString(),
  registerPerformanceObserverInPageString: registerPerformanceObserverInPage.toString(),
<<<<<<< HEAD
  checkTimeSinceLastLongTask,
=======
  checkTimeSinceLastLongTaskString: checkTimeSinceLastLongTask.toString(),
>>>>>>> 46859c53
  getElementsInDocument,
  getElementsInDocumentString: getElementsInDocument.toString(),
  getOuterHTMLSnippetString: getOuterHTMLSnippet.toString(),
  getOuterHTMLSnippet: getOuterHTMLSnippet,
  computeBenchmarkIndex: computeBenchmarkIndex,
  computeBenchmarkIndexString: computeBenchmarkIndex.toString(),
  getNodeDetailsString,
  getNodePathString: getNodePath.toString(),
  getNodeSelectorString: getNodeSelector.toString(),
  getNodePath,
  getNodeSelector: getNodeSelector,
  getNodeLabel: getNodeLabel,
  getNodeLabelString: getNodeLabel.toString(),
  isPositionFixedString: isPositionFixed.toString(),
  wrapRequestIdleCallbackString: wrapRequestIdleCallback.toString(),
  getBoundingClientRectString: getBoundingClientRect.toString(),
};<|MERGE_RESOLUTION|>--- conflicted
+++ resolved
@@ -6,45 +6,8 @@
 // @ts-nocheck
 'use strict';
 
-<<<<<<< HEAD
-/** @typedef {HTMLElementTagNameMap & {[id: string]: HTMLElement}} HTMLElementByTagName */
-
-/* global window document Node ShadowRoot */
-
-/**
- * Creates valid JavaScript code given functions, strings of valid code, and arguments.
- * @template T, R
- * @param {(...args: T[]) => R} mainFn The main function to call. It's return value will be the return value
- * of `createEvalCode`, wrapped in a Promise.
- * @param {{mode?: 'iife'|'function', args?: T[], deps?: Array<Function|string>}} _ Set mode to `iife` to
- * create a self-executing function expression, set to `function` to create just a function
- * declaration statement. Args should match the args of `mainFn`, and can be any serializable
- * value. `deps` are functions that must be defined for `mainFn` to work.
- */
-function createEvalCode(mainFn, {mode, args, deps} = {}) {
-  const argsSerialized = args ? args.map(arg => JSON.stringify(arg)).join(',') : '';
-  const depsSerialized = deps ? deps.join('\n') : '';
-
-  if (!mode || mode === 'iife') {
-    return `(() => {
-      ${depsSerialized}
-      ${mainFn}
-      return ${mainFn.name}(${argsSerialized});
-    })()`;
-  } else {
-    return `function () {
-      ${depsSerialized}
-      ${mainFn}
-      return ${mainFn.name}.call(this, ${argsSerialized});
-    }`;
-  }
-}
-
-/**
-=======
 /**
  * @fileoverview
->>>>>>> 46859c53
  * Helper functions that are passed by `toString()` by Driver to be evaluated in target page.
  *
  * Important: this module should only be imported like this:
@@ -549,11 +512,7 @@
   createEvalCode,
   wrapRuntimeEvalErrorInBrowserString: wrapRuntimeEvalErrorInBrowser.toString(),
   registerPerformanceObserverInPageString: registerPerformanceObserverInPage.toString(),
-<<<<<<< HEAD
   checkTimeSinceLastLongTask,
-=======
-  checkTimeSinceLastLongTaskString: checkTimeSinceLastLongTask.toString(),
->>>>>>> 46859c53
   getElementsInDocument,
   getElementsInDocumentString: getElementsInDocument.toString(),
   getOuterHTMLSnippetString: getOuterHTMLSnippet.toString(),
