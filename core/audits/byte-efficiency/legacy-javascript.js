--- conflicted
+++ resolved
@@ -428,17 +428,11 @@
     const scriptToMatchResults =
       this.detectAcrossScripts(matcher, artifacts.Scripts, networkRecords, bundles);
     for (const [script, matches] of scriptToMatchResults.entries()) {
-<<<<<<< HEAD
       if (!script.url) continue;
 
-      const transferRatio = await this.estimateTransferRatioForScript(
-        transferRatioByUrl, script.url, artifacts, networkRecords);
-      const wastedBytes = Math.round(this.estimateWastedBytes(matches) * transferRatio);
-=======
       const compressionRatio = estimateCompressionRatioForContent(
         compressionRatioByUrl, script.url, artifacts, networkRecords);
       const wastedBytes = Math.round(this.estimateWastedBytes(matches) * compressionRatio);
->>>>>>> d582de60
       /** @type {typeof items[number]} */
       const item = {
         url: script.url,
