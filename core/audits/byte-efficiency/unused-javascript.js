--- conflicted
+++ resolved
@@ -94,15 +94,9 @@
       const script = artifacts.Scripts.find(s => s.scriptId === scriptId);
       if (!script) continue; // This should never happen.
 
-<<<<<<< HEAD
-      // Ignore dynamic scripts.
+      // Ignore eval scripts.
       if (!script.url) continue;
 
-      const networkRecord = getRequestForScript(networkRecords, script);
-      if (!networkRecord) continue;
-
-=======
->>>>>>> d582de60
       const bundle = bundles.find(b => b.script.scriptId === scriptId);
       const unusedJsSummary =
         await UnusedJavascriptSummary.request({scriptId, scriptCoverage, bundle}, context);
