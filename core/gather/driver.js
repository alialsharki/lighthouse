/**
 * @license
 * Copyright 2020 Google LLC
 * SPDX-License-Identifier: Apache-2.0
 */

import log from 'lighthouse-logger';

import {ExecutionContext} from './driver/execution-context.js';
import {TargetManager} from './driver/target-manager.js';
import {Fetcher} from './fetcher.js';
import {NetworkMonitor} from './driver/network-monitor.js';

/** @return {*} */
const throwNotConnectedFn = () => {
  throw new Error('Session not connected');
};

/** @type {LH.Gatherer.ProtocolSession} */
const throwingSession = {
  setTargetInfo: throwNotConnectedFn,
  hasNextProtocolTimeout: throwNotConnectedFn,
  getNextProtocolTimeout: throwNotConnectedFn,
  setNextProtocolTimeout: throwNotConnectedFn,
  on: throwNotConnectedFn,
  once: throwNotConnectedFn,
  off: throwNotConnectedFn,
  sendCommand: throwNotConnectedFn,
  dispose: throwNotConnectedFn,
};

/** @implements {LH.Gatherer.Driver} */
class Driver {
  /**
   * @param {LH.Puppeteer.Page} page
   */
  constructor(page) {
    this._page = page;
    /** @type {TargetManager|undefined} */
    this._targetManager = undefined;
    /** @type {NetworkMonitor|undefined} */
    this._networkMonitor = undefined;
    /** @type {ExecutionContext|undefined} */
    this._executionContext = undefined;
    /** @type {Fetcher|undefined} */
    this._fetcher = undefined;

    this.defaultSession = throwingSession;
  }

  /** @return {LH.Gatherer.Driver['executionContext']} */
  get executionContext() {
    if (!this._executionContext) return throwNotConnectedFn();
    return this._executionContext;
  }

  get fetcher() {
    if (!this._fetcher) return throwNotConnectedFn();
    return this._fetcher;
  }

  get targetManager() {
    if (!this._targetManager) return throwNotConnectedFn();
    return this._targetManager;
  }

<<<<<<< HEAD
  get networkMonitor() {
    if (!this._networkMonitor) return throwNotConnectedFn();
    return this._networkMonitor;
=======
  /**
   * Reject if the gathering terminates due to the CDP target crashing, etc
   * @return {Promise<void>}
   */
  async getGatherTerminatedPromise() {
    /** @param {number} ms */
    const wait = ms => new Promise(resolve => setTimeout(resolve, ms));

    return new Promise((_, reject) => {
      this.on('Inspector.targetCrashed', async _ => {
        await wait(1000);
        reject(new LHError(LHError.errors.TARGET_CRASHED));
      });
      // In case of crash, detached fires after targetCrashed, so we'll exit with the crash code
      // Detachment happens (in non-crash cases) when the browser tab is closed or unexpected connection failure.
      this.on('Inspector.detached', async _ => {
        await wait(1000);
        reject(new LHError(LHError.errors.TARGET_DETACHED));
      });
    });
  }

  /** @deprecated - Not available on Fraggle Rock driver. */
  static get traceCategories() {
    return TraceGatherer.getDefaultTraceCategories();
>>>>>>> a2fdb487
  }

  /** @return {Promise<string>} */
  async url() {
    return this._page.url();
  }

  /** @return {Promise<void>} */
  async connect() {
    if (this.defaultSession !== throwingSession) return;
    const status = {msg: 'Connecting to browser', id: 'lh:driver:connect'};
    log.time(status);
    const cdpSession = await this._page.target().createCDPSession();
    this._targetManager = new TargetManager(cdpSession);
    await this._targetManager.enable();
    this._networkMonitor = new NetworkMonitor(this._targetManager);
    await this._networkMonitor.enable();
    this.defaultSession = this._targetManager.rootSession();
    this._executionContext = new ExecutionContext(this.defaultSession);
    this._fetcher = new Fetcher(this.defaultSession);
    log.timeEnd(status);
  }

  /** @return {Promise<void>} */
  async disconnect() {
    if (this.defaultSession === throwingSession) return;
    await this._targetManager?.disable();
    await this._networkMonitor?.disable();
    await this.defaultSession.dispose();
  }
}

export {Driver};<|MERGE_RESOLUTION|>--- conflicted
+++ resolved
@@ -64,43 +64,16 @@
     return this._targetManager;
   }
 
-<<<<<<< HEAD
   get networkMonitor() {
     if (!this._networkMonitor) return throwNotConnectedFn();
     return this._networkMonitor;
-=======
-  /**
-   * Reject if the gathering terminates due to the CDP target crashing, etc
-   * @return {Promise<void>}
-   */
-  async getGatherTerminatedPromise() {
-    /** @param {number} ms */
-    const wait = ms => new Promise(resolve => setTimeout(resolve, ms));
-
-    return new Promise((_, reject) => {
-      this.on('Inspector.targetCrashed', async _ => {
-        await wait(1000);
-        reject(new LHError(LHError.errors.TARGET_CRASHED));
-      });
-      // In case of crash, detached fires after targetCrashed, so we'll exit with the crash code
-      // Detachment happens (in non-crash cases) when the browser tab is closed or unexpected connection failure.
-      this.on('Inspector.detached', async _ => {
-        await wait(1000);
-        reject(new LHError(LHError.errors.TARGET_DETACHED));
-      });
-    });
-  }
-
-  /** @deprecated - Not available on Fraggle Rock driver. */
-  static get traceCategories() {
-    return TraceGatherer.getDefaultTraceCategories();
->>>>>>> a2fdb487
   }
 
   /** @return {Promise<string>} */
   async url() {
     return this._page.url();
   }
+
 
   /** @return {Promise<void>} */
   async connect() {
