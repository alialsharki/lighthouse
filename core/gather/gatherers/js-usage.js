/**
 * @license
 * Copyright 2017 Google LLC
 * SPDX-License-Identifier: Apache-2.0
 */

import BaseGatherer from '../base-gatherer.js';

/**
 * @fileoverview Tracks unused JavaScript
 */
class JsUsage extends BaseGatherer {
  /** @type {LH.Gatherer.GathererMeta} */
  meta = {
    supportedModes: ['snapshot', 'timespan', 'navigation'],
  };

  constructor() {
    super();
    /** @type {LH.Crdp.Profiler.ScriptCoverage[]} */
    this._scriptUsages = [];
  }

  /**
   * @param {LH.Gatherer.Context} context
   */
  async startInstrumentation(context) {
    const session = context.driver.defaultSession;
    await session.sendCommand('Profiler.enable');
    await session.sendCommand('Profiler.startPreciseCoverage', {detailed: false});
  }

  /**
   * @param {LH.Gatherer.Context} context
   */
  async stopInstrumentation(context) {
    const session = context.driver.defaultSession;
    const coverageResponse = await session.sendCommand('Profiler.takePreciseCoverage');
    this._scriptUsages = coverageResponse.result;
    await session.sendCommand('Profiler.stopPreciseCoverage');
    await session.sendCommand('Profiler.disable');
  }

  /**
   * @return {Promise<LH.Artifacts['JsUsage']>}
   */
  async getArtifact() {
    /** @type {Record<string, LH.Crdp.Profiler.ScriptCoverage>} */
    const usageByScriptId = {};

    for (const scriptUsage of this._scriptUsages) {
<<<<<<< HEAD
=======
      // If `url` is blank, that means the script was dynamically
      // created (eval, new Function, onload, ...)
      if (scriptUsage.url === '' || scriptUsage.url === '_lighthouse-eval.js') {
        // We currently don't consider coverage of dynamic scripts, and we definitely don't want
        // coverage of code Lighthouse ran to inspect the page, so we ignore this ScriptCoverage.
        // Audits would work the same without this, it is only an optimization (not tracking coverage
        // for scripts we don't care about).
        continue;
      }

      // Scripts run via puppeteer's evaluate interface will have this url.
      if (scriptUsage.url === '__puppeteer_evaluation_script__') {
        continue;
      }

>>>>>>> d582de60
      usageByScriptId[scriptUsage.scriptId] = scriptUsage;
    }

    return usageByScriptId;
  }
}

export default JsUsage;<|MERGE_RESOLUTION|>--- conflicted
+++ resolved
@@ -49,24 +49,11 @@
     const usageByScriptId = {};
 
     for (const scriptUsage of this._scriptUsages) {
-<<<<<<< HEAD
-=======
-      // If `url` is blank, that means the script was dynamically
-      // created (eval, new Function, onload, ...)
-      if (scriptUsage.url === '' || scriptUsage.url === '_lighthouse-eval.js') {
-        // We currently don't consider coverage of dynamic scripts, and we definitely don't want
-        // coverage of code Lighthouse ran to inspect the page, so we ignore this ScriptCoverage.
-        // Audits would work the same without this, it is only an optimization (not tracking coverage
-        // for scripts we don't care about).
-        continue;
-      }
-
       // Scripts run via puppeteer's evaluate interface will have this url.
       if (scriptUsage.url === '__puppeteer_evaluation_script__') {
         continue;
       }
 
->>>>>>> d582de60
       usageByScriptId[scriptUsage.scriptId] = scriptUsage;
     }
 
