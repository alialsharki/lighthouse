/**
 * @license
 * Copyright 2022 Google LLC
 * SPDX-License-Identifier: Apache-2.0
 */

import BaseGatherer from '../base-gatherer.js';

/**
 * @template T, U
 * @param {Array<T>} values
 * @param {(value: T) => Promise<U>} promiseMapper
 * @param {boolean} runInSeries
 * @return {Promise<Array<U>>}
 */
async function runInSeriesOrParallel(values, promiseMapper, runInSeries) {
  if (runInSeries) {
    const results = [];
    for (const value of values) {
      const result = await promiseMapper(value);
      results.push(result);
    }
    return results;
  } else {
    const promises = values.map(promiseMapper);
    return await Promise.all(promises);
  }
}

/**
 * @param {LH.Crdp.Debugger.ScriptParsedEvent} script
 */
function shouldIgnoreScript(script) {
  return script.hasSourceURL && [
    '_lighthouse-eval.js',
    '__puppeteer_evaluation_script__',
    'pptr://__puppeteer_evaluation_script__',
  ].includes(script.url);
}

/**
 * @fileoverview Gets JavaScript file contents.
 */
class Scripts extends BaseGatherer {
  static symbol = Symbol('Scripts');

  /** @type {LH.Gatherer.GathererMeta} */
  meta = {
    symbol: Scripts.symbol,
    supportedModes: ['timespan', 'navigation'],
  };

  /** @type {LH.Crdp.Debugger.ScriptParsedEvent[]} */
  _scriptParsedEvents = [];

  /** @type {Array<string | undefined>} */
  _scriptContents = [];

<<<<<<< HEAD
  /** @type {Array<string | undefined>} */
  _scriptFrameUrls = [];

  /** @type {Map<string, string>} */
  _frameIdToUrl = new Map();

  /** @type {string|null|undefined} */
  _mainSessionId = null;

=======
>>>>>>> d582de60
  constructor() {
    super();
    this.onFrameNavigated = this.onFrameNavigated.bind(this);
    this.onScriptParsed = this.onScriptParsed.bind(this);
  }

  /**
   * @param {LH.Crdp.Debugger.ScriptParsedEvent} event
   */
  onScriptParsed(event) {
    if (!shouldIgnoreScript(event)) {
      this._scriptParsedEvents.push(event);
      this._scriptFrameUrls.push(
        event.executionContextAuxData?.frameId ?
          this._frameIdToUrl.get(event.executionContextAuxData?.frameId) :
          undefined
      );
    }
  }

  /**
<<<<<<< HEAD
   * @param {LH.Crdp.Page.FrameNavigatedEvent} event
   */
  onFrameNavigated(event) {
    this._frameIdToUrl.set(event.frame.id, event.frame.url);
  }

  /**
   * @param {LH.Gatherer.FRTransitionalContext} context
=======
   * @param {LH.Gatherer.Context} context
>>>>>>> d582de60
   */
  async startInstrumentation(context) {
    const session = context.driver.defaultSession;
    session.on('Debugger.scriptParsed', this.onScriptParsed);
    await session.sendCommand('Debugger.enable');
    await session.sendCommand('Page.enable');
    session.on('Page.frameNavigated', this.onFrameNavigated);
  }

  /**
   * @param {LH.Gatherer.Context} context
   */
  async stopInstrumentation(context) {
    const session = context.driver.defaultSession;
    const formFactor = context.baseArtifacts.HostFormFactor;

    session.off('Debugger.scriptParsed', this.onScriptParsed);

    // If run on a mobile device, be sensitive to memory limitations and only
    // request one at a time.
    this._scriptContents = await runInSeriesOrParallel(
      this._scriptParsedEvents,
      ({scriptId}) => {
        return session.sendCommand('Debugger.getScriptSource', {scriptId})
          .then((resp) => resp.scriptSource)
          .catch(() => undefined);
      },
      formFactor === 'mobile' /* runInSeries */
    );
    await session.sendCommand('Debugger.disable');
    await session.sendCommand('Page.disable');
    session.off('Page.frameNavigated', this.onFrameNavigated);
  }

  async getArtifact() {
    /** @type {LH.Artifacts['Scripts']} */
    const scripts = this._scriptParsedEvents.map((event, i) => {
      // 'embedderName' and 'url' are confusingly named, so we rewrite them here.
      // On the protocol, 'embedderName' always refers to the URL of the script (or HTML if inline).
      // Same for 'url' ... except, magic "sourceURL=" comments will override the value.
      // It's nice to display the user-provided value in Lighthouse, so we add a field 'name'
      // to make it clear this is for presentational purposes.
      // See https://chromium-review.googlesource.com/c/v8/v8/+/2317310
      let name = event.url;
      // embedderName is optional on the protocol because backends like Node may not set it.
      // For our purposes, it is always set, although it may be an empty string for scripts
      // compiled from a string at runtime. See following comments.
      const url = event.embedderName;

      // If an event.url (what we use as `name`) is empty, then the script was compiled from a string
      // (or possibly is from the protocol, but we've filtered out those protocol Runtime.evaluate scripts
      // by this point) via eval, setTimeout, etc.
      //
      // We can provide a more useful indicator of the source of the script by looking at the callFrame,
      // but that may not be present (it is only the top-level call frame, no async stack frames). As a final
      // fallback, we grab the frame url of the execution context at the time the script was parsed.
      if (!url && !name) {
        if (event.stackTrace?.callFrames.length) {
          name = `<compiled from string in ${event.stackTrace.callFrames[0].url}>`;
        } else if (this._scriptFrameUrls[i]) {
          name = `<compiled from string in ${this._scriptFrameUrls[i]}>`;
        } else {
          name = '<compiled from string>';
        }
      } else if (url && !name) {
        name = url;
      }

      return {
        name,
        ...event,
        url,
        content: this._scriptContents[i],
      };
    })
    // If we can't name a script or know its url, just ignore it.
    .filter(script => script.name || script.url)
    // This script comes from Chromium debugger internals.
    // https://source.chromium.org/chromium/chromium/src/+/main:third_party/blink/renderer/core/inspector/thread_debugger.cc;l=522;drc=1f67b0dc03c0b4e45a922f7e1ef3a2b28640b673
    .filter(script => script.content !== '(function(e) { console.log(e.type, e); })');

    return scripts;
  }
}

export default Scripts;<|MERGE_RESOLUTION|>--- conflicted
+++ resolved
@@ -56,18 +56,12 @@
   /** @type {Array<string | undefined>} */
   _scriptContents = [];
 
-<<<<<<< HEAD
   /** @type {Array<string | undefined>} */
   _scriptFrameUrls = [];
 
   /** @type {Map<string, string>} */
   _frameIdToUrl = new Map();
 
-  /** @type {string|null|undefined} */
-  _mainSessionId = null;
-
-=======
->>>>>>> d582de60
   constructor() {
     super();
     this.onFrameNavigated = this.onFrameNavigated.bind(this);
@@ -89,7 +83,6 @@
   }
 
   /**
-<<<<<<< HEAD
    * @param {LH.Crdp.Page.FrameNavigatedEvent} event
    */
   onFrameNavigated(event) {
@@ -97,10 +90,7 @@
   }
 
   /**
-   * @param {LH.Gatherer.FRTransitionalContext} context
-=======
    * @param {LH.Gatherer.Context} context
->>>>>>> d582de60
    */
   async startInstrumentation(context) {
     const session = context.driver.defaultSession;
