--- conflicted
+++ resolved
@@ -28,15 +28,12 @@
       score: 0,
       numericValue: expect.toBeApproximately(2.268816, 6),
       numericUnit: 'unitless',
-<<<<<<< HEAD
-=======
       details: {
         type: 'debugdata',
         items: [{
           cumulativeLayoutShiftMainFrame: expect.toBeApproximately(2.268816, 6),
         }],
       },
->>>>>>> 6d9b11eb
     });
   });
 });