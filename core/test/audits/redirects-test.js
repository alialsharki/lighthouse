--- conflicted
+++ resolved
@@ -18,31 +18,19 @@
   timing: {receiveHeadersEnd: 11},
 }, {
   requestId: '1:redirect',
-<<<<<<< HEAD
-  rendererStartTime: 1_000,
-=======
-  startTime: 1000,
->>>>>>> 26e03fd4
+  rendererStartTime: 1000,
   priority: 'VeryHigh',
   url: 'https://example.com/',
   timing: {receiveHeadersEnd: 12},
 }, {
   requestId: '1:redirect:redirect',
-<<<<<<< HEAD
-  rendererStartTime: 2_000,
-=======
-  startTime: 2000,
->>>>>>> 26e03fd4
+  rendererStartTime: 2000,
   priority: 'VeryHigh',
   url: 'https://m.example.com/',
   timing: {receiveHeadersEnd: 17},
 }, {
   requestId: '1:redirect:redirect:redirect',
-<<<<<<< HEAD
-  rendererStartTime: 3_000,
-=======
-  startTime: 3000,
->>>>>>> 26e03fd4
+  rendererStartTime: 3000,
   priority: 'VeryHigh',
   url: 'https://m.example.com/final',
   timing: {receiveHeadersEnd: 19},
@@ -50,31 +38,19 @@
 
 const FAILING_TWO_REDIRECTS = [{
   requestId: '1',
-<<<<<<< HEAD
   rendererStartTime: 445_000,
-=======
-  startTime: 445_000,
->>>>>>> 26e03fd4
   priority: 'VeryHigh',
   url: 'http://lisairish.com/',
   timing: {receiveHeadersEnd: 446},
 }, {
   requestId: '1:redirect',
-<<<<<<< HEAD
   rendererStartTime: 446_000,
-=======
-  startTime: 446_000,
->>>>>>> 26e03fd4
   priority: 'VeryHigh',
   url: 'https://lisairish.com/',
   timing: {receiveHeadersEnd: 447},
 }, {
   requestId: '1:redirect:redirect',
-<<<<<<< HEAD
   rendererStartTime: 447_000,
-=======
-  startTime: 447_000,
->>>>>>> 26e03fd4
   priority: 'VeryHigh',
   url: 'https://www.lisairish.com/',
   timing: {receiveHeadersEnd: 448},
@@ -82,21 +58,13 @@
 
 const SUCCESS_ONE_REDIRECT = [{
   requestId: '1',
-<<<<<<< HEAD
   rendererStartTime: 135_000,
-=======
-  startTime: 135_000,
->>>>>>> 26e03fd4
   priority: 'VeryHigh',
   url: 'https://lisairish.com/',
   timing: {receiveHeadersEnd: 136},
 }, {
   requestId: '1:redirect',
-<<<<<<< HEAD
   rendererStartTime: 136_000,
-=======
-  startTime: 136_000,
->>>>>>> 26e03fd4
   priority: 'VeryHigh',
   url: 'https://www.lisairish.com/',
   timing: {receiveHeadersEnd: 139},
@@ -104,11 +72,7 @@
 
 const SUCCESS_NOREDIRECT = [{
   requestId: '1',
-<<<<<<< HEAD
   rendererStartTime: 135_873,
-=======
-  startTime: 135_873,
->>>>>>> 26e03fd4
   priority: 'VeryHigh',
   url: 'https://www.google.com/',
   timing: {receiveHeadersEnd: 140},
@@ -117,33 +81,21 @@
 const FAILING_CLIENTSIDE = [
   {
     requestId: '1',
-<<<<<<< HEAD
     rendererStartTime: 445_000,
-=======
-    startTime: 445_000,
->>>>>>> 26e03fd4
     priority: 'VeryHigh',
     url: 'http://lisairish.com/',
     timing: {receiveHeadersEnd: 446},
   },
   {
     requestId: '1:redirect',
-<<<<<<< HEAD
     rendererStartTime: 446_000,
-=======
-    startTime: 446_000,
->>>>>>> 26e03fd4
     priority: 'VeryHigh',
     url: 'https://lisairish.com/',
     timing: {receiveHeadersEnd: 447},
   },
   {
     requestId: '2',
-<<<<<<< HEAD
     rendererStartTime: 447_000,
-=======
-    startTime: 447_000,
->>>>>>> 26e03fd4
     priority: 'VeryHigh',
     url: 'https://www.lisairish.com/',
     timing: {receiveHeadersEnd: 448},
