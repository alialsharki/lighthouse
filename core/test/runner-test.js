/**
 * @license Copyright 2016 The Lighthouse Authors. All Rights Reserved.
 * Licensed under the Apache License, Version 2.0 (the "License"); you may not use this file except in compliance with the License. You may obtain a copy of the License at http://www.apache.org/licenses/LICENSE-2.0
 * Unless required by applicable law or agreed to in writing, software distributed under the License is distributed on an "AS IS" BASIS, WITHOUT WARRANTIES OR CONDITIONS OF ANY KIND, either express or implied. See the License for the specific language governing permissions and limitations under the License.
 */

import fs from 'fs';
import assert from 'assert/strict';
import path from 'path';

import jestMock from 'jest-mock';
import * as td from 'testdouble';

import {importMock, makeMocksForGatherRunner} from './test-utils.js';

await makeMocksForGatherRunner();

/** @type {jestMock.Mock} */
let saveArtifactsSpy;
/** @type {jestMock.Mock} */
let saveLhrSpy;
/** @type {jestMock.Mock} */
let loadArtifactsSpy;
/** @type {jestMock.Mock} */
let gatherRunnerRunSpy;
/** @type {jestMock.Mock} */
let runAuditSpy;

await td.replaceEsm('../lib/asset-saver.js', {
  saveArtifacts: saveArtifactsSpy = jestMock.fn((...args) => assetSaver.saveArtifacts(...args)),
  saveLhr: saveLhrSpy = jestMock.fn(),
  loadArtifacts: loadArtifactsSpy = jestMock.fn((...args) => assetSaver.loadArtifacts(...args)),
});

await td.replaceEsm('../gather/driver/service-workers.js', {
  getServiceWorkerVersions: jestMock.fn().mockResolvedValue({versions: []}),
  getServiceWorkerRegistrations: jestMock.fn().mockResolvedValue({registrations: []}),
});

// Some imports needs to be done dynamically, so that their dependencies will be mocked.
// https://github.com/GoogleChrome/lighthouse/blob/main/docs/hacking-tips.md#mocking-modules-with-testdouble
const {Runner} = await import('../runner.js');
const {GatherRunner} = await import('../legacy/gather/gather-runner.js');
const {LegacyResolvedConfig} = await import('../legacy/config/config.js');
const {Audit} = await import('../audits/audit.js');
const {Gatherer} = await import('../gather/gatherers/gatherer.js');
const i18n = await import('../lib/i18n/i18n.js');
const {fakeDriver: driverMock} = await import('./legacy/gather/fake-driver.js');
const {getModuleDirectory} = await import('../../esm-utils.js');
const {LighthouseError} = await import('../lib/lh-error.js');

// All mocks must come first, then we can load the "original" version of asset-saver (which will
// contain references to all the correct mocked modules, and have the same LighthouseError class
// that the test file uses).
const assetSaver = await import('../lib/asset-saver.js?__quibbleoriginal');

const moduleDir = getModuleDirectory(import.meta);

beforeEach(() => {
  gatherRunnerRunSpy = jestMock.spyOn(GatherRunner, 'run');
  runAuditSpy = jestMock.spyOn(Runner, '_runAudit');
});

afterEach(() => {
  saveArtifactsSpy.mockClear();
  saveLhrSpy.mockClear();
  loadArtifactsSpy.mockClear();
  gatherRunnerRunSpy.mockRestore();
  runAuditSpy.mockRestore();
});

describe('Runner', () => {
  const createGatherFn = url => {
    return opts => {
      return Runner._gatherArtifactsFromBrowser(
        url,
        {...opts, computedCache: new Map()},
        null
      );
    };
  };

  const runGatherAndAudit = async (gatherFn, opts) => {
    const artifacts = await Runner.gather(gatherFn, opts);
    return Runner.audit(artifacts, opts);
  };

  const basicAuditMeta = {
    id: 'test-audit',
    title: 'A test audit',
    failureTitle: 'A test audit',
    description: 'An audit for testing',
    requiredArtifacts: [],
  };

  describe('Gather Mode & Audit Mode', () => {
    const url = 'https://example.com';
    const generateConfig = settings => LegacyResolvedConfig.fromJson({
      passes: [{
        gatherers: ['viewport-dimensions'],
      }],
      audits: ['content-width'],
      settings,
    });
    const artifactsPath = '.tmp/test_artifacts';
    const resolvedPath = path.resolve(process.cwd(), artifactsPath);

    after(() => {
      fs.rmSync(resolvedPath, {recursive: true, force: true});
    });

    it('-G gathers, quits, and doesn\'t run audits', async () => {
      const opts = {resolvedConfig: await generateConfig({gatherMode: artifactsPath}), driverMock};
      return runGatherAndAudit(createGatherFn(url), opts).then(_ => {
        expect(loadArtifactsSpy).not.toHaveBeenCalled();
        expect(saveArtifactsSpy).toHaveBeenCalled();

        const saveArtifactArg = saveArtifactsSpy.mock.calls[0][0];
        assert.ok(saveArtifactArg.ViewportDimensions);
        assert.ok(saveArtifactArg.devtoolsLogs.defaultPass.length > 100);

        expect(gatherRunnerRunSpy).toHaveBeenCalled();
        expect(runAuditSpy).not.toHaveBeenCalled();
        expect(saveLhrSpy).not.toHaveBeenCalled();

        assert.ok(fs.existsSync(resolvedPath));
        assert.ok(fs.existsSync(`${resolvedPath}/artifacts.json`));
      });
    });

    // uses the files on disk from the -G test. ;)
    it('-A audits from saved artifacts and doesn\'t gather', async () => {
      const opts = {
        resolvedConfig: await generateConfig({auditMode: artifactsPath}),
        driverMock,
        computedCache: new Map(),
      };
      return runGatherAndAudit(createGatherFn(), opts).then(_ => {
        expect(loadArtifactsSpy).toHaveBeenCalled();
        expect(gatherRunnerRunSpy).not.toHaveBeenCalled();
        expect(saveArtifactsSpy).not.toHaveBeenCalled();
        expect(saveLhrSpy).toHaveBeenCalled();
        expect(runAuditSpy).toHaveBeenCalled();
      });
    });

    it('-A throws if the settings change', async () => {
      // Change throttlingMethod from its default of 'simulate'
      const settings = {auditMode: artifactsPath, throttlingMethod: 'provided'};
      const opts = {resolvedConfig: await generateConfig(settings), driverMock,
        computedCache: new Map()};
      try {
        await runGatherAndAudit(createGatherFn(), opts);
        assert.fail('should have thrown');
      } catch (err) {
        assert.ok(/Cannot change settings/.test(err.message), 'should have prevented run');
      }
    });

    it('does not include a top-level runtimeError when gatherers were successful', async () => {
      const resolvedConfig = await LegacyResolvedConfig.fromJson({
        settings: {
          auditMode: moduleDir + '/fixtures/artifacts/perflog/',
        },
        audits: [
          'content-width',
        ],
      });

      const {lhr} = await runGatherAndAudit(undefined, {resolvedConfig, computedCache: new Map()});
      assert.strictEqual(lhr.runtimeError, undefined);
    });

    it('-GA is a normal run but it saves artifacts and LHR to disk', async () => {
      const settings = {auditMode: artifactsPath, gatherMode: artifactsPath};
      const opts = {resolvedConfig: await generateConfig(settings), driverMock,
        computedCache: new Map()};
      return runGatherAndAudit(createGatherFn(url), opts).then(_ => {
        expect(loadArtifactsSpy).not.toHaveBeenCalled();
        expect(gatherRunnerRunSpy).toHaveBeenCalled();
        expect(saveArtifactsSpy).toHaveBeenCalled();
        expect(saveLhrSpy).toHaveBeenCalled();
        expect(runAuditSpy).toHaveBeenCalled();
      });
    });

    it('non -G/-A run doesn\'t save artifacts to disk', async () => {
      const opts = {resolvedConfig: await generateConfig(), driverMock, computedCache: new Map()};
      return runGatherAndAudit(createGatherFn(url), opts).then(_ => {
        expect(loadArtifactsSpy).not.toHaveBeenCalled();
        expect(gatherRunnerRunSpy).toHaveBeenCalled();
        expect(saveArtifactsSpy).not.toHaveBeenCalled();
        expect(saveLhrSpy).not.toHaveBeenCalled();
        expect(runAuditSpy).toHaveBeenCalled();
      });
    });

    it('serializes IcuMessages in gatherMode and is able to use them in auditMode', async () => {
      // Can use this to access shared UIStrings in i18n.js.
      // For future changes: exact messages aren't important, just choose ones with replacements.
      const str_ = i18n.createIcuMessageFn(import.meta.url, {});

      // A gatherer that produces an IcuMessage runWarning and LighthouseError artifact.
      class WarningAndErrorGatherer extends Gatherer {
        afterPass(passContext) {
          const warning = str_(i18n.UIStrings.displayValueByteSavings, {wastedBytes: 2222});
          passContext.LighthouseRunWarnings.push(warning);
          throw new LighthouseError(
            LighthouseError.errors.UNSUPPORTED_OLD_CHROME, {featureName: 'VRML'});
        }
      }
      const gatherConfig = await LegacyResolvedConfig.fromJson({
        settings: {gatherMode: artifactsPath},
        passes: [{gatherers: [WarningAndErrorGatherer]}],
      });
      await runGatherAndAudit(createGatherFn(url),
        {resolvedConfig: gatherConfig, driverMock, computedCache: new Map()});

      // Artifacts are still localizable.
      const artifacts = assetSaver.loadArtifacts(resolvedPath);
      expect(artifacts.LighthouseRunWarnings[0]).not.toBe('string');
      expect(artifacts.LighthouseRunWarnings[0]).toBeDisplayString('Potential savings of 2 KiB');
      expect(artifacts.WarningAndErrorGatherer).toMatchObject({
        name: 'LighthouseError',
        code: 'UNSUPPORTED_OLD_CHROME',
        // eslint-disable-next-line max-len
        friendlyMessage: expect.toBeDisplayString(`This version of Chrome is too old to support 'VRML'. Use a newer version to see full results.`),
      });

      // Now run auditMode using errored artifacts to ensure the errors come through.
      class DummyAudit extends Audit {
        static get meta() {
          return {
            id: 'dummy-audit',
            title: 'Dummy',
            failureTitle: 'Dummy',
            description: 'Will fail because required artifact is an error',
            requiredArtifacts: ['WarningAndErrorGatherer'],
          };
        }
        static audit() {}
      }
      const auditConfig = await LegacyResolvedConfig.fromJson({
        settings: {auditMode: artifactsPath},
        audits: [{implementation: DummyAudit}],
      });
      const {lhr} = await runGatherAndAudit(createGatherFn(url),
        {resolvedConfig: auditConfig, computedCache: new Map()});

      // Messages are now localized and formatted.
      expect(lhr.runWarnings[0]).toBe('Potential savings of 2 KiB');
      expect(lhr.audits['dummy-audit']).toMatchObject({
        scoreDisplayMode: 'error',
        // eslint-disable-next-line max-len
        errorMessage: 'Required WarningAndErrorGatherer gatherer encountered an error: UNSUPPORTED_OLD_CHROME',
      });
    });
  });

  it('expands gatherers', async () => {
    const url = 'https://example.com';
    const resolvedConfig = await LegacyResolvedConfig.fromJson({
      passes: [{
        gatherers: ['viewport-dimensions'],
      }],
      audits: [
        'content-width',
      ],
    });

    return runGatherAndAudit(createGatherFn(url),
        {resolvedConfig, driverMock, computedCache: new Map()}).then(_ => {
      expect(gatherRunnerRunSpy).toHaveBeenCalled();
      assert.ok(typeof resolvedConfig.passes[0].gatherers[0] === 'object');
    });
  });

  it('rejects when given neither passes nor artifacts', async () => {
    const url = 'https://example.com';
    const resolvedConfig = await LegacyResolvedConfig.fromJson({
      audits: [
        'content-width',
      ],
    });

    return runGatherAndAudit(createGatherFn(url), {resolvedConfig, driverMock})
      .then(_ => {
        assert.ok(false);
      }, err => {
        assert.ok(/No browser artifacts are either/.test(err.message));
      });
  });

  it('accepts audit options', async () => {
    const url = 'https://example.com/';

    const calls = [];
    class EavesdropAudit extends Audit {
      static get meta() {
        return {
          id: 'eavesdrop-audit',
          title: 'It eavesdrops',
          failureTitle: 'It does not',
          description: 'Helpful when eavesdropping',
          requiredArtifacts: [],
        };
      }
      static audit(artifacts, context) {
        calls.push(context.options);
        return {score: 1};
      }
    }

    const resolvedConfig = await LegacyResolvedConfig.fromJson({
      settings: {
        auditMode: moduleDir + '/fixtures/artifacts/empty-artifacts/',
      },
      audits: [
        {implementation: EavesdropAudit, options: {x: 1}},
        {implementation: EavesdropAudit, options: {x: 2}},
      ],
    });

    return runGatherAndAudit({}, {url, resolvedConfig}).then(results => {
      assert.equal(results.lhr.requestedUrl, url);
      assert.equal(results.lhr.audits['eavesdrop-audit'].score, 1);
      // assert that the options we received matched expectations
      assert.deepEqual(calls, [{x: 1}, {x: 2}]);
    });
  });

  it('accepts trace artifacts as paths and outputs appropriate data', async () => {
    const resolvedConfig = await LegacyResolvedConfig.fromJson({
      settings: {
        auditMode: moduleDir + '/fixtures/artifacts/perflog/',
      },
      audits: [
        'user-timings',
      ],
    });

    return runGatherAndAudit({}, {resolvedConfig, computedCache: new Map()}).then(results => {
      const audits = results.lhr.audits;
      assert.equal(audits['user-timings'].displayValue, '2 user timings');
      assert.deepStrictEqual(audits['user-timings'].details.items.map(i => i.startTime),
        [0.002, 1000.954]);
    });
  });

  it('rejects when given an invalid trace artifact', async () => {
    const url = 'https://example.com';
    const resolvedConfig = await LegacyResolvedConfig.fromJson({
      passes: [{
        recordTrace: true,
        gatherers: [],
      }],
    });

    // Arrange for driver to return bad trace.
    const badTraceDriver = Object.assign({}, driverMock, {
      endTrace() {
        return Promise.resolve({
          traceEvents: 'not an array',
        });
      },
    });

    return runGatherAndAudit({}, {url, resolvedConfig, driverMock: badTraceDriver})
      .then(_ => {
        assert.ok(false);
      }, _ => {
        assert.ok(true);
      });
  });

  it('finds correct timings for multiple gather/audit pairs run separately', async () => {
    const resolvedConfig = await LegacyResolvedConfig.fromJson({
      passes: [{
        gatherers: ['viewport-dimensions'],
      }],
      audits: [
        'content-width',
      ],
    });
    const options1 = {resolvedConfig, driverMock, computedCache: new Map()};
    const options2 = {resolvedConfig, driverMock, computedCache: new Map()};

    const artifacts1 = await Runner.gather(createGatherFn('https://example.com'), options1);
    const artifacts2 = await Runner.gather(createGatherFn('https://google.com'), options2);

    const result1 = await Runner.audit(artifacts1, options1);
    const result2 = await Runner.audit(artifacts2, options2);

    // Ensure the timings of the first run do not pollute the timings of the second run.
    const gatherTiming1 = result1.lhr.timing.entries.find(t => t.name === 'lh:runner:gather');
    const gatherTiming2 = result2.lhr.timing.entries.find(t => t.name === 'lh:runner:gather');
    expect(gatherTiming1.startTime).not.toEqual(gatherTiming2.startTime);

    const auditTiming1 = result1.lhr.timing.entries.find(t => t.name === 'lh:runner:audit');
    const auditTiming2 = result2.lhr.timing.entries.find(t => t.name === 'lh:runner:audit');
    expect(auditTiming1.startTime).not.toEqual(auditTiming2.startTime);
  });

  describe('Bad required artifact handling', () => {
    it('outputs an error audit result when trace required but not provided', async () => {
      const resolvedConfig = await LegacyResolvedConfig.fromJson({
        settings: {
          auditMode: moduleDir + '/fixtures/artifacts/empty-artifacts/',
        },
        audits: [
          // requires traces[Audit.DEFAULT_PASS]
          'user-timings',
        ],
      });

      const results = await runGatherAndAudit({}, {resolvedConfig});
      const auditResult = results.lhr.audits['user-timings'];
      assert.strictEqual(auditResult.score, null);
      assert.strictEqual(auditResult.scoreDisplayMode, 'error');
      assert.ok(auditResult.errorMessage.includes('traces'));
    });

    it('outputs an error audit result when devtoolsLog required but not provided', async () => {
      const resolvedConfig = await LegacyResolvedConfig.fromJson({
        settings: {
          auditMode: moduleDir + '/fixtures/artifacts/empty-artifacts/',
        },
        audits: [
          // requires devtoolsLogs[Audit.DEFAULT_PASS]
          'is-on-https',
        ],
      });

      const results = await runGatherAndAudit({}, {resolvedConfig});
      const auditResult = results.lhr.audits['is-on-https'];
      assert.strictEqual(auditResult.score, null);
      assert.strictEqual(auditResult.scoreDisplayMode, 'error');
      assert.strictEqual(auditResult.errorMessage, 'Required devtoolsLogs gatherer did not run.');
    });

    it('outputs an error audit result when missing a required artifact', async () => {
      const resolvedConfig = await LegacyResolvedConfig.fromJson({
        settings: {
          auditMode: moduleDir + '/fixtures/artifacts/empty-artifacts/',
        },
        audits: [
          // requires the ViewportDimensions artifact
          'content-width',
        ],
      });

      return runGatherAndAudit({}, {resolvedConfig}).then(results => {
        const auditResult = results.lhr.audits['content-width'];
        assert.strictEqual(auditResult.score, null);
        assert.strictEqual(auditResult.scoreDisplayMode, 'error');
        assert.ok(auditResult.errorMessage.includes('ViewportDimensions'));
      });
    });

    it('outputs an error audit result when required artifact was an Error', async () => {
      // Start with empty-artifacts.
      const baseArtifacts = assetSaver.loadArtifacts(moduleDir +
          '/fixtures/artifacts/empty-artifacts/');

      // Add error and save artifacts using assetSaver to serialize Error object.
      const errorMessage = 'blurst of times';
      const artifacts = {
        ...baseArtifacts,
        ViewportDimensions: new Error(errorMessage),
      };
      const artifactsPath = '.tmp/test_artifacts';
      const resolvedPath = path.resolve(process.cwd(), artifactsPath);
      await assetSaver.saveArtifacts(artifacts, resolvedPath);

      // Load artifacts via auditMode.
      const resolvedConfig = await LegacyResolvedConfig.fromJson({
        settings: {
          auditMode: resolvedPath,
        },
        audits: [
          // requires ViewportDimensions artifact
          'content-width',
        ],
      });

      const results = await runGatherAndAudit({}, {resolvedConfig});
      const auditResult = results.lhr.audits['content-width'];
      assert.strictEqual(auditResult.score, null);
      assert.strictEqual(auditResult.scoreDisplayMode, 'error');
      assert.ok(auditResult.errorMessage.includes(errorMessage));

      fs.rmSync(resolvedPath, {recursive: true});
    });

    it('only passes the requested artifacts to the audit (no optional artifacts)', async () => {
      class SimpleAudit extends Audit {
        static get meta() {
          return {
            id: 'simple',
            title: 'Requires some artifacts',
            failureTitle: 'Artifacts',
            description: 'Test for always throwing',
            requiredArtifacts: ['ArtifactA', 'ArtifactC'],
          };
        }
      }

      const auditMockFn = SimpleAudit.audit = jestMock.fn().mockReturnValue({score: 1});
      const resolvedConfig = await LegacyResolvedConfig.fromJson({
        settings: {
          auditMode: moduleDir + '/fixtures/artifacts/alphabet-artifacts/',
        },
        audits: [
          SimpleAudit,
        ],
      });

      const results = await runGatherAndAudit({}, {resolvedConfig});
      expect(results.lhr).toMatchObject({audits: {simple: {score: 1}}});
      expect(auditMockFn).toHaveBeenCalled();
      expect(auditMockFn.mock.calls[0][0]).toEqual({
        ArtifactA: 'apple',
        ArtifactC: 'cherry',
      });
    });

    it('only passes the requested artifacts to the audit (w/ optional artifacts)', async () => {
      class SimpleAudit extends Audit {
        static get meta() {
          return {
            id: 'simple',
            title: 'Requires some artifacts',
            failureTitle: 'Artifacts',
            description: 'Test for always throwing',
            requiredArtifacts: ['ArtifactA', 'ArtifactC'],
            __internalOptionalArtifacts: ['ArtifactD'],
          };
        }
      }

      const auditMockFn = SimpleAudit.audit = jestMock.fn().mockReturnValue({score: 1});
      const resolvedConfig = await LegacyResolvedConfig.fromJson({
        settings: {
          auditMode: moduleDir + '/fixtures/artifacts/alphabet-artifacts/',
        },
        audits: [
          SimpleAudit,
        ],
      });

      const results = await runGatherAndAudit({}, {resolvedConfig});
      expect(results.lhr).toMatchObject({audits: {simple: {score: 1}}});
      expect(auditMockFn).toHaveBeenCalled();
      expect(auditMockFn.mock.calls[0][0]).toEqual({
        ArtifactA: 'apple',
        ArtifactC: 'cherry',
        ArtifactD: 'date',
      });
    });
  });

  describe('Bad audit behavior handling', () => {
    const testAuditMeta = {
      id: 'throwy-audit',
      title: 'Always throws',
      failureTitle: 'Always throws is failing, natch',
      description: 'Test for always throwing',
      requiredArtifacts: [],
    };

    it('produces an error audit result when an audit throws an Error', async () => {
      const errorMessage = 'Audit yourself';
      const resolvedConfig = await LegacyResolvedConfig.fromJson({
        settings: {
          auditMode: moduleDir + '/fixtures/artifacts/empty-artifacts/',
        },
        audits: [
          class ThrowyAudit extends Audit {
            static get meta() {
              return testAuditMeta;
            }
            static audit() {
              throw new Error(errorMessage);
            }
          },
        ],
      });

      return runGatherAndAudit({}, {resolvedConfig}).then(results => {
        const auditResult = results.lhr.audits['throwy-audit'];
        assert.strictEqual(auditResult.score, null);
        assert.strictEqual(auditResult.scoreDisplayMode, 'error');
        assert.ok(auditResult.errorMessage.includes(errorMessage));
      });
    });
  });

  it('accepts devtoolsLog in artifacts', async () => {
    const resolvedConfig = await LegacyResolvedConfig.fromJson({
      settings: {
        auditMode: moduleDir + '/fixtures/artifacts/perflog/',
      },
      audits: [
        'critical-request-chains',
      ],
    });

    return runGatherAndAudit({}, {resolvedConfig, computedCache: new Map()}).then(results => {
      const audits = results.lhr.audits;
      assert.equal(audits['critical-request-chains'].displayValue, '5 chains found');
      assert.equal(audits['critical-request-chains'].details.longestChain.transferSize, 2468);
    });
  });

  it('rejects when not given audits to run (and not -G)', async () => {
    const url = 'https://example.com';
    const resolvedConfig = await LegacyResolvedConfig.fromJson({
      passes: [{
        gatherers: ['viewport-dimensions'],
      }],
    });

    return runGatherAndAudit(createGatherFn(url), {resolvedConfig, driverMock})
      .then(_ => {
        assert.ok(false);
      }, err => {
        assert.ok(/No audits to evaluate/.test(err.message));
      });
  });

  it('returns data even if no config categories are provided', async () => {
    const url = 'https://example.com/';
    const resolvedConfig = await LegacyResolvedConfig.fromJson({
      passes: [{
        gatherers: ['viewport-dimensions'],
      }],
      audits: [
        'content-width',
      ],
    });

    return runGatherAndAudit(createGatherFn(url),
        {resolvedConfig, driverMock, computedCache: new Map()}).then(results => {
      assert.ok(results.lhr.lighthouseVersion);
      assert.ok(results.lhr.fetchTime);
      assert.equal(results.lhr.requestedUrl, url);
      assert.equal(results.lhr.audits['content-width'].id, 'content-width');
      expect(gatherRunnerRunSpy).toHaveBeenCalled();
    });
  });

  it('returns categories', async () => {
    const url = 'https://example.com/';
    const resolvedConfig = await LegacyResolvedConfig.fromJson({
      passes: [{
        gatherers: ['viewport-dimensions'],
      }],
      audits: [
        'content-width',
      ],
      categories: {
        category: {
          title: 'Category',
          description: '',
          auditRefs: [
            {id: 'content-width', weight: 1},
          ],
        },
      },
    });

    return runGatherAndAudit(createGatherFn(url),
        {resolvedConfig, driverMock, computedCache: new Map()}).then(results => {
      expect(gatherRunnerRunSpy).toHaveBeenCalled();
      assert.ok(results.lhr.lighthouseVersion);
      assert.ok(results.lhr.fetchTime);
      assert.equal(results.lhr.requestedUrl, url);
      assert.equal(results.lhr.audits['content-width'].id, 'content-width');
      assert.equal(results.lhr.audits['content-width'].score, 1);
      assert.equal(results.lhr.categories.category.score, 1);
      assert.equal(results.lhr.categories.category.auditRefs[0].id, 'content-width');
    });
  });

  it('only supports core audits with ids matching their filename', async () => {
    const coreAudits = Runner.getAuditList();
    for (const auditFilename of coreAudits) {
      const auditPath = '../audits/' + auditFilename;
      const auditExpectedName = path.basename(auditFilename, '.js');
      const {default: AuditClass} = await import(auditPath);
      assert.strictEqual(AuditClass.meta.id, auditExpectedName);
    }
  });

  it('results include artifacts when given artifacts and audits', async () => {
    const resolvedConfig = await LegacyResolvedConfig.fromJson({
      settings: {
        auditMode: moduleDir + '/fixtures/artifacts/perflog/',
      },
      audits: [
        'content-width',
      ],
    });

    return runGatherAndAudit({}, {resolvedConfig, computedCache: new Map()}).then(results => {
      assert.strictEqual(results.artifacts.ViewportDimensions.innerWidth, 412);
      assert.strictEqual(results.artifacts.ViewportDimensions.innerHeight, 660);
    });
  });

  it('results include artifacts when given passes and audits', async () => {
    const url = 'https://example.com';
    const resolvedConfig = await LegacyResolvedConfig.fromJson({
      passes: [{
        passName: 'firstPass',
        gatherers: ['meta-elements', 'viewport-dimensions'],
      }],

      audits: [
        'content-width',
      ],
    });

    return runGatherAndAudit(createGatherFn(url), {resolvedConfig, driverMock}).then(results => {
      // User-specified artifact.
      assert.ok(results.artifacts.ViewportDimensions);

      // Default artifact.
      const artifacts = results.artifacts;
      const devtoolsLogs = artifacts.devtoolsLogs['firstPass'];
      assert.equal(Array.isArray(devtoolsLogs), true, 'devtoolsLogs is not an array');
    });
  });

  it('includes any LighthouseRunWarnings from artifacts in output', async () => {
    const resolvedConfig = await LegacyResolvedConfig.fromJson({
      settings: {
        auditMode: moduleDir + '/fixtures/artifacts/perflog/',
      },
      audits: [],
    });

    return runGatherAndAudit(createGatherFn(),
        {resolvedConfig, driverMock, computedCache: new Map()}).then(results => {
      assert.deepStrictEqual(results.lhr.runWarnings, [
        'I\'m a warning!',
        'Also a warning',
      ]);
    });
  });

  it('includes any LighthouseRunWarnings from audits in LHR', async () => {
    const warningString = 'Really important audit warning!';

    const resolvedConfig = await LegacyResolvedConfig.fromJson({
      settings: {
        auditMode: moduleDir + '/fixtures/artifacts/empty-artifacts/',
      },
      audits: [
        class WarningAudit extends Audit {
          static get meta() {
            return basicAuditMeta;
          }
          static audit() {
            return {
              numericValue: 5,
              score: 1,
              runWarnings: [warningString],
            };
          }
        },
      ],
    });

    return runGatherAndAudit(createGatherFn(), {resolvedConfig, driverMock}).then(results => {
      assert.deepStrictEqual(results.lhr.runWarnings, [warningString]);
    });
  });

  describe('lhr.runtimeError', () => {
    const NO_FCP = LighthouseError.errors.NO_FCP;
    class RuntimeErrorGatherer extends Gatherer {
      afterPass() {
        throw new LighthouseError(NO_FCP);
      }
    }
    class RuntimeError2Gatherer extends Gatherer {
      afterPass() {
        throw new LighthouseError(LighthouseError.errors.NO_SCREENSHOTS);
      }
    }
    class WarningAudit extends Audit {
      static get meta() {
        return {
          id: 'test-audit',
          title: 'A test audit',
          failureTitle: 'A test audit',
          description: 'An audit for testing',
          requiredArtifacts: ['RuntimeErrorGatherer'],
        };
      }
      static audit() {
        throw new Error('Should not get here');
      }
    }

    const config = {
      passes: [
        {gatherers: [RuntimeErrorGatherer]},
        {gatherers: [RuntimeError2Gatherer], passName: 'second'},
      ],
      audits: [WarningAudit],
    };

    it('includes a top-level runtimeError when a gatherer throws one', async () => {
<<<<<<< HEAD
      const resolvedConfig = await LegacyResolvedConfig.fromJson(configJson);
      const {lhr} = await runGatherAndAudit(createGatherFn('https://example.com/'),
        {resolvedConfig, driverMock, computedCache: new Map()});
=======
      const resolvedConfig = await LegacyResolvedConfig.fromJson(config);
      const {lhr} = await runGatherAndAudit(createGatherFn('https://example.com/'), {resolvedConfig, driverMock});
>>>>>>> 46e461e9

      // Audit error included the runtimeError
      expect(lhr.audits['test-audit'].scoreDisplayMode).toEqual('error');
      expect(lhr.audits['test-audit'].errorMessage).toEqual(expect.stringContaining(NO_FCP.code));

      // And it bubbled up to the runtimeError.
      expect(lhr.runtimeError.code).toEqual(NO_FCP.code);
      expect(lhr.runtimeError.message).toMatch(/did not paint any content.*\(NO_FCP\)/);
    });

    it('includes a pageLoadError runtimeError over any gatherer runtimeErrors', async () => {
      const url = 'https://www.reddit.com/r/nba';
      let firstLoad = true;
      const errorDriverMock = Object.assign({}, driverMock, {
        online: true,
        // Loads the page successfully in the first pass, fails with PAGE_HUNG in the second.
      });

      const {gotoURL} = await importMock('../gather/driver/navigation.js', import.meta);
      gotoURL.mockImplementation((_, url) => {
        if (url.includes('blank')) return {mainDocumentUrl: '', warnings: []};
        if (firstLoad) {
          firstLoad = false;
          return {mainDocumentUrl: url, warnings: []};
        } else {
          throw new LighthouseError(LighthouseError.errors.PAGE_HUNG);
        }
      });

      const resolvedConfig = await LegacyResolvedConfig.fromJson(config);
      const {lhr} = await runGatherAndAudit(
        createGatherFn(url),
        {resolvedConfig, driverMock: errorDriverMock, computedCache: new Map()}
      );

      // Audit error still includes the gatherer runtimeError.
      expect(lhr.audits['test-audit'].scoreDisplayMode).toEqual('error');
      expect(lhr.audits['test-audit'].errorMessage).toEqual(expect.stringContaining(NO_FCP.code));

      // But top-level runtimeError is the pageLoadError.
      expect(lhr.runtimeError.code).toEqual(LighthouseError.errors.PAGE_HUNG.code);
      expect(lhr.runtimeError.message).toMatch(/because the page stopped responding/);
    });
  });

  it('localized errors thrown from driver', async () => {
    const erroringDriver = {...driverMock,
      async connect() {
        const err = new LighthouseError(
          LighthouseError.errors.PROTOCOL_TIMEOUT,
          {protocolMethod: 'Method.Failure'}
        );
        throw err;
      },
    };

    try {
      await runGatherAndAudit(createGatherFn('https://example.com/'), {driverMock: erroringDriver, resolvedConfig: await LegacyResolvedConfig.fromJson()});
      assert.fail('should have thrown');
    } catch (err) {
      assert.equal(err.code, LighthouseError.errors.PROTOCOL_TIMEOUT.code);
      assert.ok(/^Waiting for DevTools protocol.*Method: Method.Failure/.test(err.friendlyMessage),
        'did not localize error message');
    }
  });

  it('can handle array of outputs', async () => {
    const url = 'https://example.com';
    const resolvedConfig = await LegacyResolvedConfig.fromJson({
      extends: 'lighthouse:default',
      settings: {
        onlyCategories: ['performance'],
        output: ['json', 'html'],
      },
    });

    const results = await runGatherAndAudit(createGatherFn(url),
      {resolvedConfig, driverMock, computedCache: new Map()});
    assert.ok(Array.isArray(results.report) && results.report.length === 2,
      'did not return multiple reports');
    assert.ok(JSON.parse(results.report[0]), 'did not return json output');
    assert.ok(/<!doctype/.test(results.report[1]), 'did not return html output');
  });
});<|MERGE_RESOLUTION|>--- conflicted
+++ resolved
@@ -813,14 +813,9 @@
     };
 
     it('includes a top-level runtimeError when a gatherer throws one', async () => {
-<<<<<<< HEAD
-      const resolvedConfig = await LegacyResolvedConfig.fromJson(configJson);
+      const resolvedConfig = await LegacyResolvedConfig.fromJson(config);
       const {lhr} = await runGatherAndAudit(createGatherFn('https://example.com/'),
         {resolvedConfig, driverMock, computedCache: new Map()});
-=======
-      const resolvedConfig = await LegacyResolvedConfig.fromJson(config);
-      const {lhr} = await runGatherAndAudit(createGatherFn('https://example.com/'), {resolvedConfig, driverMock});
->>>>>>> 46e461e9
 
       // Audit error included the runtimeError
       expect(lhr.audits['test-audit'].scoreDisplayMode).toEqual('error');
