--- conflicted
+++ resolved
@@ -640,153 +640,117 @@
           "6913DB840A4B952A23AAEB21C42F130A": {
             "request": {
               "url": "http://localhost:10200/dobetterweb/dbw_tester.html",
-<<<<<<< HEAD
-              "startTime": 8696702.394,
-              "endTime": 8697360.242999999,
-              "responseReceivedTime": 8697272.590000002,
-=======
-              "startTime": 8696.703416,
+              "startTime": 8696.702394,
               "endTime": 8697.360243,
               "responseReceivedTime": 8697.272590000002,
->>>>>>> 26e03fd4
               "transferSize": 17609
             },
             "children": {
               "31161.2": {
                 "request": {
                   "url": "http://localhost:10200/dobetterweb/dbw_tester.css?delay=100",
-<<<<<<< HEAD
-                  "startTime": 8697304.738,
-                  "endTime": 8697877.161,
-                  "responseReceivedTime": 8697876.691,
-=======
-                  "startTime": 8697.305899,
+                  "startTime": 8697.304738,
                   "endTime": 8697.877161,
                   "responseReceivedTime": 8697.876691,
->>>>>>> 26e03fd4
                   "transferSize": 903
                 }
               },
               "31161.3": {
                 "request": {
                   "url": "http://localhost:10200/dobetterweb/unknown404.css?delay=200",
-<<<<<<< HEAD
-                  "startTime": 8697305.797,
-                  "endTime": 8697887.146,
-                  "responseReceivedTime": 8697885.266,
-=======
-                  "startTime": 8697.306911,
+                  "startTime": 8697.305797,
                   "endTime": 8697.887146,
                   "responseReceivedTime": 8697.885266000001,
->>>>>>> 26e03fd4
                   "transferSize": 209
                 }
               },
               "31161.4": {
                 "request": {
                   "url": "http://localhost:10200/dobetterweb/dbw_tester.css?delay=2200",
-                  "startTime": 8697306.837,
-                  "endTime": 8699513.723,
-                  "responseReceivedTime": 8699513.451000001,
+                  "startTime": 8697.306837,
+                  "endTime": 8699.513723,
+                  "responseReceivedTime": 8699.513451,
                   "transferSize": 903
                 }
               },
               "31161.5": {
                 "request": {
                   "url": "http://localhost:10200/dobetterweb/dbw_disabled.css?delay=200&isdisabled",
-                  "startTime": 8697308.203,
-                  "endTime": 8697893.143,
-                  "responseReceivedTime": 8697892.82,
+                  "startTime": 8697.308203,
+                  "endTime": 8697.893143,
+                  "responseReceivedTime": 8697.892820000001,
                   "transferSize": 1190
                 }
               },
               "31161.6": {
                 "request": {
                   "url": "http://localhost:10200/dobetterweb/dbw_tester.css?delay=3000&capped",
-<<<<<<< HEAD
-                  "startTime": 8697309.518,
-                  "endTime": 8700316.333999999,
-                  "responseReceivedTime": 8700316.068000002,
-=======
-                  "startTime": 8697.310132,
+                  "startTime": 8697.309518,
                   "endTime": 8700.316334,
                   "responseReceivedTime": 8700.316068000002,
->>>>>>> 26e03fd4
                   "transferSize": 903
                 }
               },
               "31161.8": {
                 "request": {
                   "url": "http://localhost:10200/dobetterweb/dbw_tester.css?delay=3000&async=true",
-                  "startTime": 8697311.519000001,
-                  "endTime": 8700880.996,
-                  "responseReceivedTime": 8700880.510000002,
+                  "startTime": 8697.311519,
+                  "endTime": 8700.880996,
+                  "responseReceivedTime": 8700.88051,
                   "transferSize": 903
                 }
               },
               "31161.18": {
                 "request": {
                   "url": "http://localhost:10200/dobetterweb/fcp-delayer.js?delay=5000",
-                  "startTime": 8697361.52,
-                  "endTime": 8703466.927,
-                  "responseReceivedTime": 8703463.442,
+                  "startTime": 8697.36152,
+                  "endTime": 8703.466927,
+                  "responseReceivedTime": 8703.463442,
                   "transferSize": 223
                 }
               },
               "31161.25": {
                 "request": {
                   "url": "http://localhost:10200/dobetterweb/third_party/aggressive-promise-polyfill.js",
-<<<<<<< HEAD
-                  "startTime": 8697366.467,
-                  "endTime": 8702335.333,
-                  "responseReceivedTime": 8701453.183,
-=======
-                  "startTime": 8700.884093,
+                  "startTime": 8697.366467,
                   "endTime": 8702.335333,
                   "responseReceivedTime": 8701.453183,
->>>>>>> 26e03fd4
                   "transferSize": 166550
                 }
               },
               "31161.26": {
                 "request": {
                   "url": "http://ajax.googleapis.com/ajax/libs/jquery/2.1.1/jquery.min.js",
-                  "startTime": 8697366.91,
-                  "endTime": 8703083.26,
-                  "responseReceivedTime": 8702922.942,
+                  "startTime": 8697.36691,
+                  "endTime": 8703.08326,
+                  "responseReceivedTime": 8702.922942,
                   "transferSize": 30346
                 }
               },
               "31161.43": {
                 "request": {
                   "url": "http://localhost:10200/dobetterweb/dbw_tester.css?scriptActivated&delay=200",
-<<<<<<< HEAD
-                  "startTime": 8703568.711,
-                  "endTime": 8704393.508,
-                  "responseReceivedTime": 8704393.047,
-=======
-                  "startTime": 8703.56974,
+                  "startTime": 8703.568711,
                   "endTime": 8704.393508,
                   "responseReceivedTime": 8704.393047,
->>>>>>> 26e03fd4
                   "transferSize": 903
                 }
               },
               "31161.9": {
                 "request": {
                   "url": "http://localhost:10200/dobetterweb/dbw_tester.js",
-                  "startTime": 8697312.914,
-                  "endTime": 8698456.98,
-                  "responseReceivedTime": 8698456.458999999,
+                  "startTime": 8697.312914,
+                  "endTime": 8698.45698,
+                  "responseReceivedTime": 8698.456458999999,
                   "transferSize": 1052
                 }
               },
               "31161.10": {
                 "request": {
                   "url": "http://localhost:10200/dobetterweb/empty_module.js?delay=500",
-                  "startTime": 8697313.844,
-                  "endTime": 8698465.845,
-                  "responseReceivedTime": 8698465.576000001,
+                  "startTime": 8697.313844,
+                  "endTime": 8698.465845,
+                  "responseReceivedTime": 8698.465576,
                   "transferSize": 221
                 }
               }
@@ -794,7 +758,7 @@
           }
         },
         "longestChain": {
-          "duration": 7691.11400000006,
+          "duration": 7691.113999999288,
           "length": 2,
           "transferSize": 903
         }
@@ -1350,16 +1314,11 @@
           {
             "url": "http://localhost:10200/dobetterweb/dbw_tester.html",
             "protocol": "http/1.1",
-<<<<<<< HEAD
             "rendererStartTime": 0,
             "networkRequestTime": 1.0220000017434359,
             "responseHeadersEndTime": 570.1960000023246,
             "networkEndTime": 657.8489999994636,
             "rendererEndTime": 657.8489999994636,
-=======
-            "startTime": 0,
-            "endTime": 656.8269999977201,
->>>>>>> 26e03fd4
             "finished": true,
             "transferSize": 17609,
             "resourceSize": 17393,
@@ -1372,16 +1331,11 @@
           {
             "url": "http://localhost:10200/dobetterweb/dbw_tester.css?delay=100",
             "protocol": "http/1.1",
-<<<<<<< HEAD
             "rendererStartTime": 602.3440000005066,
             "networkRequestTime": 603.5050000008196,
             "responseHeadersEndTime": 1174.2970000002533,
             "networkEndTime": 1174.7670000009239,
             "rendererEndTime": 1174.7670000009239,
-=======
-            "startTime": 602.4829999990761,
-            "endTime": 1173.7449999991804,
->>>>>>> 26e03fd4
             "finished": true,
             "transferSize": 903,
             "resourceSize": 689,
@@ -1394,16 +1348,11 @@
           {
             "url": "http://localhost:10200/dobetterweb/unknown404.css?delay=200",
             "protocol": "http/1.1",
-<<<<<<< HEAD
             "rendererStartTime": 603.4030000008643,
             "networkRequestTime": 604.5170000009239,
             "responseHeadersEndTime": 1182.872000001371,
             "networkEndTime": 1184.7520000003278,
             "rendererEndTime": 1184.7520000003278,
-=======
-            "startTime": 603.4949999991804,
-            "endTime": 1183.7299999985844,
->>>>>>> 26e03fd4
             "finished": true,
             "transferSize": 209,
             "resourceSize": 0,
@@ -1416,16 +1365,11 @@
           {
             "url": "http://localhost:10200/dobetterweb/dbw_tester.css?delay=2200",
             "protocol": "http/1.1",
-<<<<<<< HEAD
             "rendererStartTime": 604.4429999999702,
             "networkRequestTime": 605.3250000011176,
             "responseHeadersEndTime": 2811.0570000018924,
             "networkEndTime": 2811.3289999999106,
             "rendererEndTime": 2811.3289999999106,
-=======
-            "startTime": 604.3029999993742,
-            "endTime": 2810.306999998167,
->>>>>>> 26e03fd4
             "finished": true,
             "transferSize": 903,
             "resourceSize": 689,
@@ -1438,16 +1382,11 @@
           {
             "url": "http://localhost:10200/dobetterweb/dbw_disabled.css?delay=200&isdisabled",
             "protocol": "http/1.1",
-<<<<<<< HEAD
             "rendererStartTime": 605.8090000003576,
             "networkRequestTime": 606.7750000003725,
             "responseHeadersEndTime": 1190.426000000909,
             "networkEndTime": 1190.748999999836,
             "rendererEndTime": 1190.748999999836,
-=======
-            "startTime": 605.7529999986291,
-            "endTime": 1189.7269999980927,
->>>>>>> 26e03fd4
             "finished": true,
             "transferSize": 1190,
             "resourceSize": 976,
@@ -1460,16 +1399,11 @@
           {
             "url": "http://localhost:10200/dobetterweb/dbw_tester.css?delay=3000&capped",
             "protocol": "http/1.1",
-<<<<<<< HEAD
             "rendererStartTime": 607.1239999998361,
             "networkRequestTime": 607.7380000017583,
             "responseHeadersEndTime": 3613.674000002444,
             "networkEndTime": 3613.9399999994785,
             "rendererEndTime": 3613.9399999994785,
-=======
-            "startTime": 606.7160000000149,
-            "endTime": 3612.917999997735,
->>>>>>> 26e03fd4
             "finished": true,
             "transferSize": 903,
             "resourceSize": 689,
@@ -1482,16 +1416,11 @@
           {
             "url": "http://localhost:10200/dobetterweb/dbw_tester.css?delay=2000&async=true",
             "protocol": "http/1.1",
-<<<<<<< HEAD
             "rendererStartTime": 608.2609999999404,
             "networkRequestTime": 609.1710000000894,
             "responseHeadersEndTime": 2660.1019999999553,
             "networkEndTime": 2660.3600000012666,
             "rendererEndTime": 2660.3600000012666,
-=======
-            "startTime": 608.148999998346,
-            "endTime": 2659.337999999523,
->>>>>>> 26e03fd4
             "finished": true,
             "transferSize": 903,
             "resourceSize": 689,
@@ -1505,16 +1434,11 @@
           {
             "url": "http://localhost:10200/dobetterweb/dbw_tester.css?delay=3000&async=true",
             "protocol": "http/1.1",
-<<<<<<< HEAD
             "rendererStartTime": 609.1250000018626,
             "networkRequestTime": 609.8880000021309,
             "responseHeadersEndTime": 4178.11600000225,
             "networkEndTime": 4178.601999999955,
             "rendererEndTime": 4178.601999999955,
-=======
-            "startTime": 608.8660000003874,
-            "endTime": 4177.579999998212,
->>>>>>> 26e03fd4
             "finished": true,
             "transferSize": 903,
             "resourceSize": 689,
@@ -1527,16 +1451,11 @@
           {
             "url": "http://localhost:10200/dobetterweb/dbw_tester.js",
             "protocol": "http/1.1",
-<<<<<<< HEAD
             "rendererStartTime": 610.5200000014156,
             "networkRequestTime": 611.1189999990165,
             "responseHeadersEndTime": 1754.0649999994785,
             "networkEndTime": 1754.586000001058,
             "rendererEndTime": 1754.586000001058,
-=======
-            "startTime": 610.0969999972731,
-            "endTime": 1753.5639999993145,
->>>>>>> 26e03fd4
             "finished": true,
             "transferSize": 1052,
             "resourceSize": 824,
@@ -1549,16 +1468,11 @@
           {
             "url": "http://localhost:10200/dobetterweb/empty_module.js?delay=500",
             "protocol": "http/1.1",
-<<<<<<< HEAD
             "rendererStartTime": 611.4500000011176,
             "networkRequestTime": 612.7220000009984,
             "responseHeadersEndTime": 1763.1820000018924,
             "networkEndTime": 1763.4510000012815,
             "rendererEndTime": 1763.4510000012815,
-=======
-            "startTime": 611.6999999992549,
-            "endTime": 1762.428999999538,
->>>>>>> 26e03fd4
             "finished": true,
             "transferSize": 221,
             "resourceSize": 0,
@@ -1571,16 +1485,11 @@
           {
             "url": "http://localhost:10200/dobetterweb/empty.css",
             "protocol": "http/1.1",
-<<<<<<< HEAD
             "rendererStartTime": 620.672000002116,
             "networkRequestTime": 8073.07300000079,
             "responseHeadersEndTime": 8652.80700000003,
             "networkEndTime": 8652.995000001043,
             "rendererEndTime": 8652.995000001043,
-=======
-            "startTime": 8072.050999999046,
-            "endTime": 8651.9729999993,
->>>>>>> 26e03fd4
             "finished": true,
             "transferSize": 207,
             "resourceSize": 0,
@@ -1593,16 +1502,11 @@
           {
             "url": "http://localhost:10200/dobetterweb/fcp-delayer.js?delay=5000",
             "protocol": "http/1.1",
-<<<<<<< HEAD
             "rendererStartTime": 659.1260000001639,
             "networkRequestTime": 660.0280000008643,
             "responseHeadersEndTime": 6761.048000000417,
             "networkEndTime": 6764.532999999821,
             "rendererEndTime": 6764.532999999821,
-=======
-            "startTime": 659.0059999991208,
-            "endTime": 6763.510999998078,
->>>>>>> 26e03fd4
             "finished": true,
             "transferSize": 223,
             "resourceSize": 0,
@@ -1615,16 +1519,11 @@
           {
             "url": "http://localhost:10200/dobetterweb/lighthouse-480x318.jpg?iar1",
             "protocol": "http/1.1",
-<<<<<<< HEAD
             "rendererStartTime": 660.9970000013709,
             "networkRequestTime": 6385.375,
             "responseHeadersEndTime": 6951.505999999121,
             "networkEndTime": 7078.718000000343,
             "rendererEndTime": 7078.718000000343,
-=======
-            "startTime": 6384.352999998257,
-            "endTime": 7077.695999998599,
->>>>>>> 26e03fd4
             "finished": true,
             "transferSize": 24822,
             "resourceSize": 24620,
@@ -1637,16 +1536,11 @@
           {
             "url": "http://localhost:10200/dobetterweb/lighthouse-480x318.jpg?isr1",
             "protocol": "http/1.1",
-<<<<<<< HEAD
             "rendererStartTime": 661.8369999993593,
             "networkRequestTime": 6764.208000000566,
             "responseHeadersEndTime": 7332.896999999881,
             "networkEndTime": 8072.9550000000745,
             "rendererEndTime": 8072.9550000000745,
-=======
-            "startTime": 6763.185999998823,
-            "endTime": 8071.932999998331,
->>>>>>> 26e03fd4
             "finished": true,
             "transferSize": 24822,
             "resourceSize": 24620,
@@ -1659,16 +1553,11 @@
           {
             "url": "http://localhost:10200/dobetterweb/lighthouse-480x318.jpg?isr2",
             "protocol": "http/1.1",
-<<<<<<< HEAD
             "rendererStartTime": 661.945000000298,
             "networkRequestTime": 6766.048000000417,
             "responseHeadersEndTime": 7340.984000001103,
             "networkEndTime": 8080.632999999449,
             "rendererEndTime": 8080.632999999449,
-=======
-            "startTime": 6765.025999998674,
-            "endTime": 8079.610999997705,
->>>>>>> 26e03fd4
             "finished": true,
             "transferSize": 24822,
             "resourceSize": 24620,
@@ -1681,16 +1570,11 @@
           {
             "url": "http://localhost:10200/dobetterweb/lighthouse-480x318.jpg?isr3",
             "protocol": "http/1.1",
-<<<<<<< HEAD
             "rendererStartTime": 662.6960000004619,
             "networkRequestTime": 6766.428999999538,
             "responseHeadersEndTime": 7349.164999999106,
             "networkEndTime": 8088.225999999791,
             "rendererEndTime": 8088.225999999791,
-=======
-            "startTime": 6765.406999997795,
-            "endTime": 8087.203999998048,
->>>>>>> 26e03fd4
             "finished": true,
             "transferSize": 24822,
             "resourceSize": 24620,
@@ -1703,16 +1587,11 @@
           {
             "url": "http://localhost:10200/dobetterweb/lighthouse-480x318.jpg",
             "protocol": "http/1.1",
-<<<<<<< HEAD
             "rendererStartTime": 662.9379999991506,
             "networkRequestTime": 6766.955000001937,
             "responseHeadersEndTime": 7356.837000001222,
             "networkEndTime": 8096.195000000298,
             "rendererEndTime": 8096.195000000298,
-=======
-            "startTime": 6765.933000000194,
-            "endTime": 8095.172999998555,
->>>>>>> 26e03fd4
             "finished": true,
             "transferSize": 24822,
             "resourceSize": 24620,
@@ -1725,16 +1604,11 @@
           {
             "url": "http://localhost:10200/dobetterweb/lighthouse-rotating.gif",
             "protocol": "http/1.1",
-<<<<<<< HEAD
             "rendererStartTime": 663.3130000010133,
             "networkRequestTime": 6767.415000000969,
             "responseHeadersEndTime": 7364.878000000492,
             "networkEndTime": 13063.79600000009,
             "rendererEndTime": 13063.79600000009,
-=======
-            "startTime": 6766.392999999225,
-            "endTime": 13062.773999998346,
->>>>>>> 26e03fd4
             "finished": true,
             "transferSize": 934487,
             "resourceSize": 934285,
@@ -1747,16 +1621,11 @@
           {
             "url": "http://localhost:10200/dobetterweb/third_party/aggressive-promise-polyfill.js",
             "protocol": "http/1.1",
-<<<<<<< HEAD
             "rendererStartTime": 664.0730000007898,
             "networkRequestTime": 4181.699000000954,
             "responseHeadersEndTime": 4750.789000000805,
             "networkEndTime": 5632.939000001177,
             "rendererEndTime": 5632.939000001177,
-=======
-            "startTime": 4180.67699999921,
-            "endTime": 5631.916999999434,
->>>>>>> 26e03fd4
             "finished": true,
             "transferSize": 166550,
             "resourceSize": 166320,
@@ -1769,16 +1638,11 @@
           {
             "url": "http://ajax.googleapis.com/ajax/libs/jquery/2.1.1/jquery.min.js",
             "protocol": "http/1.1",
-<<<<<<< HEAD
             "rendererStartTime": 664.51600000076,
             "networkRequestTime": 5635.895999999717,
             "responseHeadersEndTime": 6220.548000000417,
             "networkEndTime": 6380.866000000387,
             "rendererEndTime": 6380.866000000387,
-=======
-            "startTime": 5634.873999997973,
-            "endTime": 6379.843999998644,
->>>>>>> 26e03fd4
             "finished": true,
             "transferSize": 30346,
             "resourceSize": 84245,
@@ -1791,16 +1655,11 @@
           {
             "url": "http://localhost:10200/dobetterweb/lighthouse-480x318.jpg?iar2",
             "protocol": "http/1.1",
-<<<<<<< HEAD
             "rendererStartTime": 6841.868000000715,
             "networkRequestTime": 8009.196000002325,
             "responseHeadersEndTime": 8588.525000002235,
             "networkEndTime": 8851.022000001743,
             "rendererEndTime": 8851.022000001743,
-=======
-            "startTime": 8008.174000000581,
-            "endTime": 8850,
->>>>>>> 26e03fd4
             "finished": true,
             "transferSize": 24822,
             "resourceSize": 24620,
@@ -1813,16 +1672,11 @@
           {
             "url": "http://localhost:10200/dobetterweb/dbw_tester.css?scriptActivated&delay=200",
             "protocol": "http/1.1",
-<<<<<<< HEAD
             "rendererStartTime": 6866.316999999806,
             "networkRequestTime": 6867.3460000008345,
             "responseHeadersEndTime": 7690.653000000864,
             "networkEndTime": 7691.11400000006,
             "rendererEndTime": 7691.11400000006,
-=======
-            "startTime": 6866.323999999091,
-            "endTime": 7690.091999998316,
->>>>>>> 26e03fd4
             "finished": true,
             "transferSize": 903,
             "resourceSize": 689,
@@ -1835,16 +1689,11 @@
           {
             "url": "http://localhost:10200/dobetterweb/dbw_tester.html",
             "protocol": "http/1.1",
-<<<<<<< HEAD
             "rendererStartTime": 6868.923000000417,
             "networkRequestTime": 6870.570000002161,
             "responseHeadersEndTime": 7475.977000001818,
             "networkEndTime": 8011.22500000149,
             "rendererEndTime": 8011.22500000149,
-=======
-            "startTime": 6869.548000000417,
-            "endTime": 8010.202999999747,
->>>>>>> 26e03fd4
             "finished": true,
             "transferSize": 17609,
             "resourceSize": 17393,
@@ -1857,16 +1706,11 @@
           {
             "url": "blob:http://localhost:10200/3f2bc9df-684b-4541-837c-1590152ef65d",
             "protocol": "blob",
-<<<<<<< HEAD
             "rendererStartTime": 8017.373000001535,
             "networkRequestTime": 8017.373000001535,
             "responseHeadersEndTime": 8200.365000000224,
             "networkEndTime": 8216.004000000656,
             "rendererEndTime": 8216.004000000656,
-=======
-            "startTime": 8016.350999999791,
-            "endTime": 8214.981999998912,
->>>>>>> 26e03fd4
             "finished": true,
             "transferSize": 0,
             "resourceSize": 4,
@@ -1879,16 +1723,11 @@
           {
             "url": "filesystem:http://localhost:10200/temporary/empty-0.43448333410631723.png",
             "protocol": "filesystem",
-<<<<<<< HEAD
             "rendererStartTime": 8339.742000000551,
             "networkRequestTime": 8339.742000000551,
             "responseHeadersEndTime": 8340.998999999836,
             "networkEndTime": 8341.66800000146,
             "rendererEndTime": 8341.66800000146,
-=======
-            "startTime": 8338.719999998808,
-            "endTime": 8340.645999999717,
->>>>>>> 26e03fd4
             "finished": true,
             "transferSize": 0,
             "resourceSize": 0,
@@ -1901,16 +1740,11 @@
           {
             "url": "http://localhost:10200/favicon.ico",
             "protocol": "http/1.1",
-<<<<<<< HEAD
             "rendererStartTime": 13105.274000000209,
             "networkRequestTime": 13106.621999999508,
             "responseHeadersEndTime": 13674.783999999985,
             "networkEndTime": 13675.213000001386,
             "rendererEndTime": 13675.213000001386,
-=======
-            "startTime": 13105.599999997765,
-            "endTime": 13674.190999999642,
->>>>>>> 26e03fd4
             "finished": true,
             "transferSize": 255,
             "resourceSize": 34,
@@ -1923,11 +1757,7 @@
         ],
         "debugData": {
           "type": "debugdata",
-<<<<<<< HEAD
           "networkStartTimeTs": 8696702394
-=======
-          "networkStartTimeTs": 8696703416.000002
->>>>>>> 26e03fd4
         }
       }
     },
