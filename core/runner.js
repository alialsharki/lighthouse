--- conflicted
+++ resolved
@@ -113,12 +113,7 @@
         categories,
         categoryGroups: resolvedConfig.groups || undefined,
         stackPacks: stackPacks.getStackPacks(artifacts.Stacks),
-<<<<<<< HEAD
-        entityClassification: await getEntityClassification(artifacts,
-          {options: {}, computedCache, settings}),
-=======
         entities: await Runner.getEntityClassification(artifacts, {computedCache}),
->>>>>>> 97ab394d
         fullPageScreenshot: resolvedConfig.settings.disableFullPageScreenshot ?
           undefined : artifacts.FullPageScreenshot,
         timing: this._getTiming(artifacts),
