/**
 * @license Copyright 2019 The Lighthouse Authors. All Rights Reserved.
 * Licensed under the Apache License, Version 2.0 (the "License"); you may not use this file except in compliance with the License. You may obtain a copy of the License at http://www.apache.org/licenses/LICENSE-2.0
 * Unless required by applicable law or agreed to in writing, software distributed under the License is distributed on an "AS IS" BASIS, WITHOUT WARRANTIES OR CONDITIONS OF ANY KIND, either express or implied. See the License for the specific language governing permissions and limitations under the License.
 */

import {EntityClassification} from './entity-classification.js';
import {makeComputedArtifact} from './computed-artifact.js';
import {NetworkRecords} from './network-records.js';
import {NetworkRequest} from '../lib/network-request.js';
import {Budget} from '../config/budget.js';
import {Util} from '../util.cjs';

/** @typedef {{count: number, resourceSize: number, transferSize: number}} ResourceEntry */

class ResourceSummary {
  /**
   * @param {LH.Artifacts.NetworkRequest} record
   * @return {LH.Budget.ResourceType}
   */
  static determineResourceType(record) {
    if (!record.resourceType) return 'other';
    /** @type {Partial<Record<LH.Crdp.Network.ResourceType, LH.Budget.ResourceType>>} */
    const requestToResourceType = {
      'Stylesheet': 'stylesheet',
      'Image': 'image',
      'Media': 'media',
      'Font': 'font',
      'Script': 'script',
      'Document': 'document',
    };
    return requestToResourceType[record.resourceType] || 'other';
  }

  /**
   * @param {Array<LH.Artifacts.NetworkRequest>} networkRecords
   * @param {LH.Artifacts.URL} URLArtifact
<<<<<<< HEAD
   * @param {ImmutableObject<LH.Budget[]|null>} budgets
   * @param {LH.Artifacts.ClassifiedEntities} classifiedEntities
=======
   * @param {LH.Util.ImmutableObject<LH.Budget[]|null>} budgets
>>>>>>> 1a741feb
   * @return {Record<LH.Budget.ResourceType, ResourceEntry>}
   */
  static summarize(networkRecords, URLArtifact, budgets, classifiedEntities) {
    /** @type {Record<LH.Budget.ResourceType, ResourceEntry>} */
    const resourceSummary = {
      'stylesheet': {count: 0, resourceSize: 0, transferSize: 0},
      'image': {count: 0, resourceSize: 0, transferSize: 0},
      'media': {count: 0, resourceSize: 0, transferSize: 0},
      'font': {count: 0, resourceSize: 0, transferSize: 0},
      'script': {count: 0, resourceSize: 0, transferSize: 0},
      'document': {count: 0, resourceSize: 0, transferSize: 0},
      'other': {count: 0, resourceSize: 0, transferSize: 0},
      'total': {count: 0, resourceSize: 0, transferSize: 0},
      'third-party': {count: 0, resourceSize: 0, transferSize: 0},
    };
    const budget = Budget.getMatchingBudget(budgets, URLArtifact.mainDocumentUrl);
    /** @type {ReadonlyArray<string>} */
    let firstPartyHosts = [];
    if (budget?.options?.firstPartyHostnames) {
      firstPartyHosts = budget.options.firstPartyHostnames;
    } else {
      const rootDomain = Util.getRootDomain(URLArtifact.finalDisplayedUrl);
      firstPartyHosts = [`*.${rootDomain}`];
    }

    networkRecords.filter(record => {
      // Ignore favicon.co
      // Headless Chrome does not request /favicon.ico, so don't consider this request.
      // Makes resource summary consistent across LR / other channels.
      const type = this.determineResourceType(record);
      if (type === 'other' && record.url.endsWith('/favicon.ico')) {
        return false;
      }
      // Ignore non-network protocols
      if (NetworkRequest.isNonNetworkRequest(record)) return false;
      return true;
    }).forEach((record) => {
      const type = this.determineResourceType(record);
      resourceSummary[type].count++;
      resourceSummary[type].resourceSize += record.resourceSize;
      resourceSummary[type].transferSize += record.transferSize;

      resourceSummary.total.count++;
      resourceSummary.total.resourceSize += record.resourceSize;
      resourceSummary.total.transferSize += record.transferSize;

      const isFirstParty = classifiedEntities.firstParty ?
        classifiedEntities.firstParty === classifiedEntities.byURL.get(record.url) :
        firstPartyHosts.some((hostExp) => {
          const url = new URL(record.url);
          if (hostExp.startsWith('*.')) {
            return url.hostname.endsWith(hostExp.slice(2));
          }
          return url.hostname === hostExp;
        });

      if (!isFirstParty) {
        resourceSummary['third-party'].count++;
        resourceSummary['third-party'].resourceSize += record.resourceSize;
        resourceSummary['third-party'].transferSize += record.transferSize;
      }
    });
    return resourceSummary;
  }

  /**
   * @param {{URL: LH.Artifacts['URL'], devtoolsLog: LH.DevtoolsLog, budgets: LH.Util.ImmutableObject<LH.Budget[]|null>}} data
   * @param {LH.Artifacts.ComputedContext} context
   * @return {Promise<Record<LH.Budget.ResourceType,ResourceEntry>>}
   */
  static async compute_(data, context) {
    const networkRecords = await NetworkRecords.request(data.devtoolsLog, context);
    const classifiedEntities = await EntityClassification.request(data, context);
    return ResourceSummary.summarize(networkRecords, data.URL, data.budgets, classifiedEntities);
  }
}

const ResourceSummaryComputed =
  makeComputedArtifact(ResourceSummary, ['URL', 'devtoolsLog', 'budgets']);
export {ResourceSummaryComputed as ResourceSummary};<|MERGE_RESOLUTION|>--- conflicted
+++ resolved
@@ -35,12 +35,8 @@
   /**
    * @param {Array<LH.Artifacts.NetworkRequest>} networkRecords
    * @param {LH.Artifacts.URL} URLArtifact
-<<<<<<< HEAD
-   * @param {ImmutableObject<LH.Budget[]|null>} budgets
+   * @param {LH.Util.ImmutableObject<LH.Budget[]|null>} budgets
    * @param {LH.Artifacts.ClassifiedEntities} classifiedEntities
-=======
-   * @param {LH.Util.ImmutableObject<LH.Budget[]|null>} budgets
->>>>>>> 1a741feb
    * @return {Record<LH.Budget.ResourceType, ResourceEntry>}
    */
   static summarize(networkRecords, URLArtifact, budgets, classifiedEntities) {
