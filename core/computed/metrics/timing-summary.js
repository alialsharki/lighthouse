--- conflicted
+++ resolved
@@ -55,21 +55,18 @@
     const largestContentfulPaint = await requestOrUndefined(LargestContentfulPaint, metricComputationData);
     const largestContentfulPaintAllFrames = await requestOrUndefined(LargestContentfulPaintAllFrames, metricComputationData);
     const interactive = await requestOrUndefined(Interactive, metricComputationData);
-    const cumulativeLayoutShift = await requestOrUndefined(CumulativeLayoutShift, trace);
+    const cumulativeLayoutShiftValues = await requestOrUndefined(CumulativeLayoutShift, trace);
     const maxPotentialFID = await requestOrUndefined(MaxPotentialFID, metricComputationData);
     const speedIndex = await requestOrUndefined(SpeedIndex, metricComputationData);
     const totalBlockingTime = await requestOrUndefined(TotalBlockingTime, metricComputationData);
     const lcpBreakdown = await requestOrUndefined(LCPBreakdown, metricComputationData);
     const ttfb = await requestOrUndefined(TimeToFirstByte, metricComputationData);
 
-<<<<<<< HEAD
-=======
     const {
       cumulativeLayoutShift,
       cumulativeLayoutShiftMainFrame,
     } = cumulativeLayoutShiftValues || {};
 
->>>>>>> 6d9b11eb
     /** @type {LH.Artifacts.TimingSummary} */
     const metrics = {
       // Include the simulated/observed performance metrics
@@ -90,10 +87,7 @@
       totalBlockingTime: totalBlockingTime?.timing,
       maxPotentialFID: maxPotentialFID?.timing,
       cumulativeLayoutShift,
-<<<<<<< HEAD
-=======
       cumulativeLayoutShiftMainFrame,
->>>>>>> 6d9b11eb
 
       lcpLoadStart: lcpBreakdown?.loadStart,
       lcpLoadEnd: lcpBreakdown?.loadEnd,
@@ -126,10 +120,7 @@
       observedDomContentLoaded: processedNavigation?.timings.domContentLoaded,
       observedDomContentLoadedTs: processedNavigation?.timestamps.domContentLoaded,
       observedCumulativeLayoutShift: cumulativeLayoutShift,
-<<<<<<< HEAD
-=======
       observedCumulativeLayoutShiftMainFrame: cumulativeLayoutShiftMainFrame,
->>>>>>> 6d9b11eb
 
       // Include some visual metrics from speedline
       observedFirstVisualChange: speedline.first,
