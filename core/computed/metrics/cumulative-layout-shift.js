/**
 * @license Copyright 2019 The Lighthouse Authors. All Rights Reserved.
 * Licensed under the Apache License, Version 2.0 (the "License"); you may not use this file except in compliance with the License. You may obtain a copy of the License at http://www.apache.org/licenses/LICENSE-2.0
 * Unless required by applicable law or agreed to in writing, software distributed under the License is distributed on an "AS IS" BASIS, WITHOUT WARRANTIES OR CONDITIONS OF ANY KIND, either express or implied. See the License for the specific language governing permissions and limitations under the License.
 */

import log from 'lighthouse-logger';

import SDK from '../../lib/cdt/SDK.js';
import {makeComputedArtifact} from '../computed-artifact.js';
import {ProcessedTrace} from '../processed-trace.js';

/** @typedef {{ts: number, isMainFrame: boolean, weightedScore: number, impactedNodes?: LH.Artifacts.TraceImpactedNode[]}} LayoutShiftEvent */

const RECENT_INPUT_WINDOW = 500;

class CumulativeLayoutShift {
  /**
   * Returns all LayoutShift events that had no recent input.
   * Only a `weightedScore` per event is returned. For non-main-frame events, this is
   * the only score that matters. For main-frame events, `weighted_score_delta === score`.
   * @see https://source.chromium.org/chromium/chromium/src/+/main:third_party/blink/renderer/core/layout/layout_shift_tracker.cc;l=492-495;drc=de3b3a8a8839269c6b44403fa38a13a1ed12fed5
   * @param {LH.Artifacts.ProcessedTrace} processedTrace
   * @return {Array<LayoutShiftEvent>}
   */
  static getLayoutShiftEvents(processedTrace) {
    const layoutShiftEvents = [];

    // Chromium will set `had_recent_input` if there was recent user input, which
    // skips shift events from contributing to CLS. This flag is also set when
    // Lighthouse changes the emulation size. This results in the first few shift
    // events having `had_recent_input` set, so ignore it for those events.
    // See https://bugs.chromium.org/p/chromium/issues/detail?id=1094974.
    let mustRespectHadRecentInput = false;

    // Even if emulation was applied before navigating, Chrome will issue a viewport
    // change event after a navigation starts which is treated as an interaction when
    // deciding the `had_recent_input` flag. Anything within 500ms of this event should
    // always be counted for CLS regardless of the `had_recent_input` flag.
    // See https://bugs.chromium.org/p/chromium/issues/detail?id=1302667
    let viewportChangeTs = processedTrace.timestamps.timeOrigin;
    const firstViewportEvent = processedTrace.frameEvents.find(event => event.name === 'viewport');
    if (firstViewportEvent) {
      viewportChangeTs = firstViewportEvent.ts;
    }

    for (const event of processedTrace.frameTreeEvents) {
      if (event.name !== 'LayoutShift' ||
          !event.args.data ||
          event.args.data.is_main_frame === undefined) {
        continue;
      }

      // For all-frames CLS calculation, we rely on `weighted_score_delta`
      // All layout shift events should have this since M90: https://crbug.com/1173139
      if (event.args.data.weighted_score_delta === undefined) {
        throw new Error('CLS missing weighted_score_delta');
      }

      if (event.args.data.had_recent_input) {
        const timing = (event.ts - viewportChangeTs) / 1000;
        if (timing > RECENT_INPUT_WINDOW || mustRespectHadRecentInput) continue;
      } else {
        mustRespectHadRecentInput = true;
      }

      layoutShiftEvents.push({
        ts: event.ts,
        isMainFrame: event.args.data.is_main_frame,
        weightedScore: event.args.data.weighted_score_delta,
        impactedNodes: event.args.data.impacted_nodes,
      });
    }

    return layoutShiftEvents;
  }

  /**
   * Calculates cumulative layout shifts per cluster (session) of LayoutShift
   * events -- where a new cluster is created when there's a gap of more than
   * 1000ms since the last LayoutShift event or the cluster is greater than
   * 5000ms long -- and returns the max LayoutShift score found.
   * @param {Array<LayoutShiftEvent>} layoutShiftEvents
   * @return {number}
   */
  static calculate(layoutShiftEvents) {
    const gapMicroseconds = 1_000_000;
    const limitMicroseconds = 5_000_000;
    let maxScore = 0;
    let currentClusterScore = 0;
    let firstTs = Number.NEGATIVE_INFINITY;
    let prevTs = Number.NEGATIVE_INFINITY;

    for (const event of layoutShiftEvents) {
      if (event.ts - firstTs > limitMicroseconds || event.ts - prevTs > gapMicroseconds) {
        firstTs = event.ts;
        currentClusterScore = 0;
      }
      prevTs = event.ts;
      currentClusterScore += event.weightedScore;
      maxScore = Math.max(maxScore, currentClusterScore);
    }

    return maxScore;
  }

  /**
   * @param {LH.Trace} trace
   * @param {LH.Artifacts.ComputedContext} context
<<<<<<< HEAD
   * @return {Promise<{cumulativeLayoutShift: number}>}
   */
  static async compute_(trace, context) {
    try {
      const processor = new SDK.TraceProcessor.TraceProcessor({
        LayoutShifts: SDK.TraceHandlers.LayoutShiftsHandler,
      });
      await processor.parse(trace.traceEvents);
      const data = processor.data;
      return {
        cumulativeLayoutShift: data.LayoutShifts.sessionMaxScore,
      };
    } catch (e) {
      log.error('Error running SDK.TraceProcessor', e);
    }

    const processedTrace = await ProcessedTrace.request(trace, context);
    const allFrameShiftEvents =
        CumulativeLayoutShift.getLayoutShiftEvents(processedTrace);
    return {
      cumulativeLayoutShift: CumulativeLayoutShift.calculate(allFrameShiftEvents),
    };
=======
   * @return {Promise<number>}
   */
  static async compute_(trace, context) {
    const processedTrace = await ProcessedTrace.request(trace, context);
    const allFrameShiftEvents = CumulativeLayoutShift.getLayoutShiftEvents(processedTrace);
    return CumulativeLayoutShift.calculate(allFrameShiftEvents);
>>>>>>> eed10130
  }
}

const CumulativeLayoutShiftComputed = makeComputedArtifact(CumulativeLayoutShift, null);
export {CumulativeLayoutShiftComputed as CumulativeLayoutShift};<|MERGE_RESOLUTION|>--- conflicted
+++ resolved
@@ -10,7 +10,7 @@
 import {makeComputedArtifact} from '../computed-artifact.js';
 import {ProcessedTrace} from '../processed-trace.js';
 
-/** @typedef {{ts: number, isMainFrame: boolean, weightedScore: number, impactedNodes?: LH.Artifacts.TraceImpactedNode[]}} LayoutShiftEvent */
+/** @typedef {{ts: number, isMainFrame: boolean, weightedScore: number, impactedNodes?: LH.Artifacts.TraceImpactedNode[], event: LH.TraceEvent}} LayoutShiftEvent */
 
 const RECENT_INPUT_WINDOW = 500;
 
@@ -69,6 +69,7 @@
         isMainFrame: event.args.data.is_main_frame,
         weightedScore: event.args.data.weighted_score_delta,
         impactedNodes: event.args.data.impacted_nodes,
+        event,
       });
     }
 
@@ -107,37 +108,35 @@
   /**
    * @param {LH.Trace} trace
    * @param {LH.Artifacts.ComputedContext} context
-<<<<<<< HEAD
-   * @return {Promise<{cumulativeLayoutShift: number}>}
+   * @return {Promise<number>}
    */
   static async compute_(trace, context) {
+    const processedTrace = await ProcessedTrace.request(trace, context);
+    const filteredShiftEvents =
+        CumulativeLayoutShift.getLayoutShiftEvents(processedTrace);
+
     try {
       const processor = new SDK.TraceProcessor.TraceProcessor({
         LayoutShifts: SDK.TraceHandlers.LayoutShiftsHandler,
       });
-      await processor.parse(trace.traceEvents);
+      // We really want the logic that getLayoutShiftEvents provides for filtering out
+      // some events based on recent input.
+      // Would it make sense to upstream this to CDT?
+      const filteredTrace = processedTrace.frameTreeEvents.filter(event => {
+        if (event.name !== 'LayoutShift') {
+          return true;
+        }
+
+        return filteredShiftEvents.some(lse => lse.event === event);
+      });
+      await processor.parse(filteredTrace);
       const data = processor.data;
-      return {
-        cumulativeLayoutShift: data.LayoutShifts.sessionMaxScore,
-      };
+      return data.LayoutShifts.sessionMaxScore;
     } catch (e) {
       log.error('Error running SDK.TraceProcessor', e);
     }
 
-    const processedTrace = await ProcessedTrace.request(trace, context);
-    const allFrameShiftEvents =
-        CumulativeLayoutShift.getLayoutShiftEvents(processedTrace);
-    return {
-      cumulativeLayoutShift: CumulativeLayoutShift.calculate(allFrameShiftEvents),
-    };
-=======
-   * @return {Promise<number>}
-   */
-  static async compute_(trace, context) {
-    const processedTrace = await ProcessedTrace.request(trace, context);
-    const allFrameShiftEvents = CumulativeLayoutShift.getLayoutShiftEvents(processedTrace);
-    return CumulativeLayoutShift.calculate(allFrameShiftEvents);
->>>>>>> eed10130
+    return CumulativeLayoutShift.calculate(filteredShiftEvents);
   }
 }
 
