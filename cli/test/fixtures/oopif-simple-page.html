--- conflicted
+++ resolved
@@ -5,15 +5,7 @@
   <meta http-equiv="X-UA-Compatible" content="IE=edge">
   <meta name="viewport" content="width=device-width, initial-scale=1.0">
   <script src="simple-script.js"></script>
-<<<<<<< HEAD
   <script>
-    new Worker('simple-worker.mjs', { type: 'module' });
-    new Worker('simple-worker.js');
-
-    window.addEventListener('load', () => {
-      fetch('simple-script.js').then(r => r.text()).then(eval);
-    });
-
     // Force some stack frames.
     function fnWrapper1() {
       eval(`
@@ -40,8 +32,6 @@
     }
     fn3();`, 1);
   </script>
-=======
->>>>>>> d582de60
 </head>
 <body>
   <h1>Just a simple page</h1>
