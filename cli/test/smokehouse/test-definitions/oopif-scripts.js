/**
 * @license
 * Copyright 2022 Google LLC
 * SPDX-License-Identifier: Apache-2.0
 */

/** @type {LH.Config} */
const config = {
  extends: 'lighthouse:default',
  categories: {
    performance: {
      title: 'Performance',
      auditRefs: [
        {id: 'oopif-iframe-test-audit', weight: 0},
      ],
    },
  },
  audits: [
    // Include an audit that *forces* the IFrameElements artifact to be used for our test.
    {path: 'oopif-iframe-test-audit'},
  ],
  settings: {
    // This test runs in CI and hits the outside network of a live site.
    // Be a little more forgiving on how long it takes all network requests of several nested iframes
    // to complete.
    maxWaitForLoad: 180000,
    // CI machines are pretty weak which lead to many more long tasks than normal.
    // Reduce our requirement for CPU quiet.
    cpuQuietThresholdMs: 500,
  },
};

/**
 * @type {Smokehouse.ExpectedRunnerResult}
 * Expected Lighthouse audit values for sites with OOPIFS.
 */
const expectations = {
  lhr: {
    requestedUrl: 'http://localhost:10200/oopif-scripts.html',
    finalDisplayedUrl: 'http://localhost:10200/oopif-scripts.html',
    audits: {
      'network-requests': {
        details: {
          items: {
            _includes: [
              {url: 'http://localhost:10200/oopif-scripts.html', sessionTargetType: 'page'},
              {url: 'http://localhost:10200/oopif-simple-page.html', sessionTargetType: 'page'},
              {url: 'http://localhost:10503/oopif-simple-page.html', sessionTargetType: 'iframe'},

              // From in-process iframe
              {url: 'http://localhost:10200/simple-script.js', resourceType: 'Script', sessionTargetType: 'page'},
              {url: 'http://localhost:10200/simple-script.js', resourceType: 'Fetch', sessionTargetType: 'page'},
              {url: 'http://localhost:10200/simple-worker.js', sessionTargetType: 'page'},
              // This target type can vary depending on if Chrome's field trial config is being used
              {url: 'http://localhost:10200/simple-worker.mjs', sessionTargetType: /(page|worker)/},
              // From in-process iframe -> simple-worker.js
              {url: 'http://localhost:10200/simple-script.js?importScripts', resourceType: 'Other', sessionTargetType: 'worker'},
              // From in-process iframe -> simple-worker.mjs
              {url: 'http://localhost:10200/simple-script.js?esm', resourceType: 'Script', sessionTargetType: 'worker'},

              // From OOPIF
              {url: 'http://localhost:10503/simple-script.js', resourceType: 'Script', sessionTargetType: 'iframe'},
              {url: 'http://localhost:10503/simple-script.js', resourceType: 'Fetch', sessionTargetType: 'iframe'},
              {url: 'http://localhost:10503/simple-worker.js', sessionTargetType: 'iframe'},
              // This target type can vary depending on if Chrome's field trial config is being used
              {url: 'http://localhost:10503/simple-worker.mjs', sessionTargetType: /(iframe|worker)/},
              // From OOPIF -> simple-worker.js
              {url: 'http://localhost:10503/simple-script.js?importScripts', resourceType: 'Other', sessionTargetType: 'worker'},
              // From OOPIF -> simple-worker.mjs
              {url: 'http://localhost:10503/simple-script.js?esm', resourceType: 'Script', sessionTargetType: 'worker'},
            ],
            // Ensure the above is exhaustive (except for favicon, which won't be fetched in devtools/LR).
            _excludes: [
              {url: /^((?!favicon).)*$/s},
            ],
          },
        },
      },
    },
  },
  artifacts: {
    IFrameElements: [
      {
        id: 'iframe-1',
        src: 'http://localhost:10200/oopif-simple-page.html',
        clientRect: {
          width: '>0',
          height: '>0',
        },
        isPositionFixed: true,
      },
      {
        id: 'iframe-2',
        src: 'http://localhost:10503/oopif-simple-page.html',
        clientRect: {
          width: '>0',
          height: '>0',
        },
        isPositionFixed: true,
      },
    ],
<<<<<<< HEAD
    // Only `:10200/oopif-simple-page.html`'s inclusion of `simple-script.js` shows here.
    // All other scripts are filtered out because of our "OOPIF" filter (including anything
    // that is just in another process, like a worker).
    ScriptElements: [
      {
        src: 'http://localhost:10200/simple-script.js',
        source: 'network',
      },
    ],
    // Same here, except we get inline and eval scripts of the iframe.
=======
    // Only `:10200/oopif-simple-page.html`'s inclusion of `simple-script.js` shows here,
    // as well as inline scripts of the iframe.
    // All other scripts are filtered out because of our "OOPIF" filter.
>>>>>>> d582de60
    Scripts: {
      _includes: [
        {
          url: 'http://localhost:10200/simple-script.js',
          content: /🪁/,
        },
        // inline script
        {
          url: 'http://localhost:10200/oopif-simple-page.html',
          content: /new Worker/,
        },
        // fetch('simple-script.js').then(r => r.text()).then(eval);
        {
          name: '<compiled from string in http://localhost:10200/oopif-simple-page.html>',
          url: '',
          content: /🪁/,
          stackTrace: undefined,
        },
        {
          name: 'eval.js',
          url: '',
          content: /hello from _named_ eval world/,
          // It seems chromium will only track a single frame.
          stackTrace: {callFrames: [{functionName: '', lineNumber: 29}]},
        },
        {
          name: '<compiled from string in http://localhost:10200/oopif-simple-page.html>',
          url: '',
          content: /hello from eval world/,
          stackTrace: {callFrames: [{functionName: 'fnWrapper1', lineNumber: 17}]},
        },
        {
          name: '<compiled from string in http://localhost:10200/oopif-simple-page.html>',
          url: '',
          content: /hello from setTimeout world/,
          stackTrace: undefined,
        },
      ],
      _excludes: [{}],
    },
  },
};

export default {
  id: 'oopif-scripts',
  expectations,
  config,
};<|MERGE_RESOLUTION|>--- conflicted
+++ resolved
@@ -99,22 +99,9 @@
         isPositionFixed: true,
       },
     ],
-<<<<<<< HEAD
-    // Only `:10200/oopif-simple-page.html`'s inclusion of `simple-script.js` shows here.
-    // All other scripts are filtered out because of our "OOPIF" filter (including anything
-    // that is just in another process, like a worker).
-    ScriptElements: [
-      {
-        src: 'http://localhost:10200/simple-script.js',
-        source: 'network',
-      },
-    ],
-    // Same here, except we get inline and eval scripts of the iframe.
-=======
     // Only `:10200/oopif-simple-page.html`'s inclusion of `simple-script.js` shows here,
-    // as well as inline scripts of the iframe.
+    // as well as inline and eval scripts of the iframe.
     // All other scripts are filtered out because of our "OOPIF" filter.
->>>>>>> d582de60
     Scripts: {
       _includes: [
         {
