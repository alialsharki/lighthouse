--- conflicted
+++ resolved
@@ -932,11 +932,7 @@
   }
 
   interface EntityClassification {
-<<<<<<< HEAD
-    urlsByEntity: Map<Entity, Array<string>>;
-=======
     urlsByEntity: Map<Entity, Set<string>>;
->>>>>>> 97ab394d
     entityByUrl: Map<string, Entity>;
     firstParty?: Entity;
 
