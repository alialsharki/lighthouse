{
    "audits": {
        "accesskeys": {
            "description": "Access keys let users quickly focus a part of the page. For proper navigation, each access key must be unique. [Learn more](https://web.dev/accesskeys/).",
            "id": "accesskeys",
            "score": null,
            "scoreDisplayMode": "notApplicable",
            "title": "`[accesskey]` values are unique"
        },
        "appcache-manifest": {
            "description": "Application Cache is deprecated. [Learn more](https://web.dev/appcache-manifest).",
            "displayValue": "Found \"clock.appcache\"",
            "id": "appcache-manifest",
            "score": 0.0,
            "scoreDisplayMode": "binary",
            "title": "Uses Application Cache"
        },
        "apple-touch-icon": {
            "description": "For ideal appearance on iOS when users add a progressive web app to the home screen, define an `apple-touch-icon`. It must point to a non-transparent 192px (or 180px) square PNG. [Learn More](https://web.dev/apple-touch-icon/).",
            "id": "apple-touch-icon",
            "score": 0.0,
            "scoreDisplayMode": "binary",
            "title": "Does not provide a valid `apple-touch-icon`",
            "warnings": []
        },
        "aria-allowed-attr": {
            "description": "Each ARIA `role` supports a specific subset of `aria-*` attributes. Mismatching these invalidates the `aria-*` attributes. [Learn more](https://web.dev/aria-allowed-attr/).",
            "id": "aria-allowed-attr",
            "score": null,
            "scoreDisplayMode": "notApplicable",
            "title": "`[aria-*]` attributes match their roles"
        },
        "aria-hidden-body": {
            "description": "Assistive technologies, like screen readers, work inconsistently when `aria-hidden=\"true\"` is set on the document `<body>`. [Learn more](https://web.dev/aria-hidden-body/).",
            "details": {
                "headings": [],
                "items": [],
                "type": "table"
            },
            "id": "aria-hidden-body",
            "score": 1.0,
            "scoreDisplayMode": "binary",
            "title": "`[aria-hidden=\"true\"]` is not present on the document `<body>`"
        },
        "aria-hidden-focus": {
            "description": "Focusable descendents within an `[aria-hidden=\"true\"]` element prevent those interactive elements from being available to users of assistive technologies like screen readers. [Learn more](https://web.dev/aria-hidden-focus/).",
            "details": {
                "headings": [],
                "items": [],
                "type": "table"
            },
            "id": "aria-hidden-focus",
            "score": 1.0,
            "scoreDisplayMode": "binary",
            "title": "`[aria-hidden=\"true\"]` elements do not contain focusable descendents"
        },
        "aria-input-field-name": {
            "description": "When an input field doesn't have an accessible name, screen readers announce it with a generic name, making it unusable for users who rely on screen readers. [Learn more](https://web.dev/aria-input-field-name/).",
            "details": {
                "headings": [],
                "items": [],
                "type": "table"
            },
            "id": "aria-input-field-name",
            "score": 1.0,
            "scoreDisplayMode": "binary",
            "title": "ARIA input fields have accessible names"
        },
        "aria-required-attr": {
            "description": "Some ARIA roles have required attributes that describe the state of the element to screen readers. [Learn more](https://web.dev/aria-required-attr/).",
            "id": "aria-required-attr",
            "score": null,
            "scoreDisplayMode": "notApplicable",
            "title": "`[role]`s have all required `[aria-*]` attributes"
        },
        "aria-required-children": {
            "description": "Some ARIA parent roles must contain specific child roles to perform their intended accessibility functions. [Learn more](https://web.dev/aria-required-children/).",
            "id": "aria-required-children",
            "score": null,
            "scoreDisplayMode": "notApplicable",
            "title": "Elements with an ARIA `[role]` that require children to contain a specific `[role]` have all required children."
        },
        "aria-required-parent": {
            "description": "Some ARIA child roles must be contained by specific parent roles to properly perform their intended accessibility functions. [Learn more](https://web.dev/aria-required-parent/).",
            "id": "aria-required-parent",
            "score": null,
            "scoreDisplayMode": "notApplicable",
            "title": "`[role]`s are contained by their required parent element"
        },
        "aria-roles": {
            "description": "ARIA roles must have valid values in order to perform their intended accessibility functions. [Learn more](https://web.dev/aria-roles/).",
            "id": "aria-roles",
            "score": null,
            "scoreDisplayMode": "notApplicable",
            "title": "`[role]` values are valid"
        },
        "aria-toggle-field-name": {
            "description": "When a toggle field doesn't have an accessible name, screen readers announce it with a generic name, making it unusable for users who rely on screen readers. [Learn more](https://web.dev/aria-toggle-field-label/).",
            "details": {
                "headings": [],
                "items": [],
                "type": "table"
            },
            "id": "aria-toggle-field-name",
            "score": 1.0,
            "scoreDisplayMode": "binary",
            "title": "ARIA toggle fields have accessible names"
        },
        "aria-valid-attr": {
            "description": "Assistive technologies, like screen readers, can't interpret ARIA attributes with invalid names. [Learn more](https://web.dev/aria-valid-attr/).",
            "id": "aria-valid-attr",
            "score": null,
            "scoreDisplayMode": "notApplicable",
            "title": "`[aria-*]` attributes are valid and not misspelled"
        },
        "aria-valid-attr-value": {
            "description": "Assistive technologies, like screen readers, can't interpret ARIA attributes with invalid values. [Learn more](https://web.dev/aria-valid-attr-value/).",
            "id": "aria-valid-attr-value",
            "score": null,
            "scoreDisplayMode": "notApplicable",
            "title": "`[aria-*]` attributes have valid values"
        },
        "audio-caption": {
            "description": "Captions make audio elements usable for deaf or hearing-impaired users, providing critical information such as who is talking, what they're saying, and other non-speech information. [Learn more](https://web.dev/audio-caption/).",
            "id": "audio-caption",
            "score": null,
            "scoreDisplayMode": "notApplicable",
            "title": "`<audio>` elements contain a `<track>` element with `[kind=\"captions\"]`"
        },
        "bootup-time": {
            "description": "Consider reducing the time spent parsing, compiling, and executing JS. You may find delivering smaller JS payloads helps with this. [Learn more](https://web.dev/bootup-time).",
            "details": {
                "headings": [
                    {
                        "itemType": "url",
                        "key": "url",
                        "text": "URL"
                    },
                    {
                        "granularity": 1.0,
                        "itemType": "ms",
                        "key": "total",
                        "text": "Total CPU Time"
                    },
                    {
                        "granularity": 1.0,
                        "itemType": "ms",
                        "key": "scripting",
                        "text": "Script Evaluation"
                    },
                    {
                        "granularity": 1.0,
                        "itemType": "ms",
                        "key": "scriptParseCompile",
                        "text": "Script Parse"
                    }
                ],
                "items": [
                    {
                        "scriptParseCompile": 2.777,
                        "scripting": 957.494,
                        "total": 966.9800000000001,
                        "url": "http://localhost:10200/dobetterweb/dbw_tester.html"
                    },
                    {
                        "scriptParseCompile": 0.092,
                        "scripting": 17.790999999999997,
                        "total": 391.76699999999977,
                        "url": "Other"
                    },
                    {
                        "scriptParseCompile": 1.674,
                        "scripting": 89.50799999999998,
                        "total": 101.21099999999998,
                        "url": "http://localhost:10200/zone.js"
                    },
                    {
                        "scriptParseCompile": 1.205,
                        "scripting": 80.032,
                        "total": 82.741,
                        "url": "http://ajax.googleapis.com/ajax/libs/jquery/2.1.1/jquery.min.js"
                    }
                ],
                "summary": {
                    "wastedMs": 1150.573
                },
                "type": "table"
            },
            "displayValue": "1.2\u00a0s",
            "id": "bootup-time",
            "numericValue": 1150.573,
            "score": 0.92,
            "scoreDisplayMode": "numeric",
            "title": "JavaScript execution time"
        },
        "button-name": {
            "description": "When a button doesn't have an accessible name, screen readers announce it as \"button\", making it unusable for users who rely on screen readers. [Learn more](https://web.dev/button-name/).",
            "details": {
                "headings": [],
                "items": [],
                "type": "table"
            },
            "id": "button-name",
            "score": 1.0,
            "scoreDisplayMode": "binary",
            "title": "Buttons have an accessible name"
        },
        "bypass": {
            "description": "Adding ways to bypass repetitive content lets keyboard users navigate the page more efficiently. [Learn more](https://web.dev/bypass/).",
            "details": {
                "headings": [],
                "items": [],
                "type": "table"
            },
            "id": "bypass",
            "score": 1.0,
            "scoreDisplayMode": "binary",
            "title": "The page contains a heading, skip link, or landmark region"
        },
        "canonical": {
            "description": "Canonical links suggest which URL to show in search results. [Learn more](https://web.dev/canonical).",
            "id": "canonical",
            "score": null,
            "scoreDisplayMode": "notApplicable",
            "title": "Document has a valid `rel=canonical`"
        },
        "color-contrast": {
            "description": "Low-contrast text is difficult or impossible for many users to read. [Learn more](https://web.dev/color-contrast/).",
            "details": {
                "debugData": {
                    "impact": "serious",
                    "tags": [
                        "cat.color",
                        "wcag2aa",
                        "wcag143"
                    ],
                    "type": "debugdata"
                },
                "headings": [
                    {
                        "itemType": "node",
                        "key": "node",
                        "text": "Failing Elements"
                    }
                ],
                "items": [
                    {
                        "node": {
                            "explanation": "Fix any of the following:\n  Element has insufficient color contrast of 1.32 (foreground color: #ffc0cb, background color: #eeeeee, font size: 18.0pt, font weight: bold). Expected contrast ratio of 3:1",
                            "nodeLabel": "Do better web tester page",
                            "path": "3,HTML,1,BODY,5,DIV,0,H2",
                            "selector": "h2",
                            "snippet": "<h2>Do better web tester page</h2>",
                            "type": "node"
                        }
                    },
                    {
                        "node": {
                            "explanation": "Fix any of the following:\n  Element has insufficient color contrast of 1.32 (foreground color: #ffc0cb, background color: #eeeeee, font size: 12.0pt, font weight: normal). Expected contrast ratio of 4.5:1",
                            "nodeLabel": "Hi there!",
                            "path": "3,HTML,1,BODY,5,DIV,1,SPAN",
                            "selector": "span",
                            "snippet": "<span>Hi there!</span>",
                            "type": "node"
                        }
                    }
                ],
                "type": "table"
            },
            "id": "color-contrast",
            "score": 0.0,
            "scoreDisplayMode": "binary",
            "title": "Background and foreground colors do not have a sufficient contrast ratio."
        },
        "content-width": {
            "description": "If the width of your app's content doesn't match the width of the viewport, your app might not be optimized for mobile screens. [Learn more](https://web.dev/content-width).",
            "id": "content-width",
            "score": 1.0,
            "scoreDisplayMode": "binary",
            "title": "Content is sized correctly for the viewport"
        },
        "critical-request-chains": {
            "description": "The Critical Request Chains below show you what resources are loaded with a high priority. Consider reducing the length of chains, reducing the download size of resources, or deferring the download of unnecessary resources to improve page load. [Learn more](https://web.dev/critical-request-chains).",
            "details": {
                "chains": {
                    "75994.33": {
                        "request": {
                            "endTime": 185608.857719,
                            "responseReceivedTime": 185608.85586200003,
                            "startTime": 185608.288594,
                            "transferSize": 221.0,
                            "url": "http://localhost:10200/favicon.ico"
                        }
                    },
                    "F3B687683512E0F003DD41EB23E2091A": {
                        "children": {
                            "75994.10": {
                                "request": {
                                    "endTime": 185605.113307,
                                    "responseReceivedTime": 185605.104776,
                                    "startTime": 185603.965303,
                                    "transferSize": 1703.0,
                                    "url": "http://localhost:10200/dobetterweb/dbw_tester.js"
                                }
                            },
                            "75994.11": {
                                "request": {
                                    "endTime": 185604.557407,
                                    "responseReceivedTime": 185604.556719,
                                    "startTime": 185603.96675,
                                    "transferSize": 144.0,
                                    "url": "http://localhost:10200/dobetterweb/empty_module.js?delay=500"
                                }
                            },
                            "75994.21": {
                                "request": {
                                    "endTime": 185607.28227,
                                    "responseReceivedTime": 185606.742005,
                                    "startTime": 185606.170955,
                                    "transferSize": 71654.0,
                                    "url": "http://localhost:10200/zone.js"
                                }
                            },
                            "75994.22": {
                                "request": {
                                    "endTime": 185608.117509,
                                    "responseReceivedTime": 185607.822806,
                                    "startTime": 185607.195975,
                                    "transferSize": 30174.0,
                                    "url": "http://ajax.googleapis.com/ajax/libs/jquery/2.1.1/jquery.min.js"
                                }
                            },
                            "75994.28": {
                                "request": {
                                    "endTime": 185607.285454,
                                    "responseReceivedTime": 185606.82147599998,
                                    "startTime": 185606.245562,
                                    "transferSize": 821.0,
                                    "url": "http://localhost:10200/dobetterweb/dbw_tester.css?scriptActivated&delay=200"
                                }
                            },
                            "75994.3": {
                                "request": {
                                    "endTime": 185604.52588,
                                    "responseReceivedTime": 185604.52470399998,
                                    "startTime": 185603.956717,
                                    "transferSize": 821.0,
                                    "url": "http://localhost:10200/dobetterweb/dbw_tester.css?delay=100"
                                }
                            },
                            "75994.4": {
                                "request": {
                                    "endTime": 185604.534512,
                                    "responseReceivedTime": 185604.532778,
                                    "startTime": 185603.957861,
                                    "transferSize": 139.0,
                                    "url": "http://localhost:10200/dobetterweb/unknown404.css?delay=200"
                                }
                            },
                            "75994.5": {
                                "request": {
                                    "endTime": 185606.170588,
                                    "responseReceivedTime": 185606.169761,
                                    "startTime": 185603.959225,
                                    "transferSize": 821.0,
                                    "url": "http://localhost:10200/dobetterweb/dbw_tester.css?delay=2200"
                                }
                            },
                            "75994.6": {
                                "request": {
                                    "endTime": 185604.541262,
                                    "responseReceivedTime": 185604.54052399998,
                                    "startTime": 185603.960011,
                                    "transferSize": 1108.0,
                                    "url": "http://localhost:10200/dobetterweb/dbw_disabled.css?delay=200&isdisabled"
                                }
                            },
                            "75994.7": {
                                "request": {
                                    "endTime": 185604.549739,
                                    "responseReceivedTime": 185604.54903999998,
                                    "startTime": 185603.961819,
                                    "transferSize": 736.0,
                                    "url": "http://localhost:10200/dobetterweb/dbw_partial_a.html?delay=200"
                                }
                            },
                            "75994.8": {
                                "request": {
                                    "endTime": 185605.097653,
                                    "responseReceivedTime": 185605.096858,
                                    "startTime": 185603.962566,
                                    "transferSize": 733.0,
                                    "url": "http://localhost:10200/dobetterweb/dbw_partial_b.html?delay=200&isasync"
                                }
                            },
                            "75994.9": {
                                "request": {
                                    "endTime": 185607.537382,
                                    "responseReceivedTime": 185607.53660999998,
                                    "startTime": 185603.964089,
                                    "transferSize": 821.0,
                                    "url": "http://localhost:10200/dobetterweb/dbw_tester.css?delay=3000&async=true"
                                }
                            }
                        },
                        "request": {
                            "endTime": 185603.961376,
                            "responseReceivedTime": 185603.89718499998,
                            "startTime": 185603.321221,
                            "transferSize": 12640.0,
                            "url": "http://localhost:10200/dobetterweb/dbw_tester.html"
                        }
                    }
                },
                "longestChain": {
                    "duration": 5536.498000001302,
                    "length": 1.0,
                    "transferSize": 221.0
                },
                "type": "criticalrequestchain"
            },
            "displayValue": "12 chains found",
            "id": "critical-request-chains",
            "score": null,
            "scoreDisplayMode": "informative",
            "title": "Avoid chaining critical requests"
        },
        "custom-controls-labels": {
            "description": "Custom interactive controls have associated labels, provided by aria-label or aria-labelledby. [Learn more](https://web.dev/custom-controls-labels/).",
            "id": "custom-controls-labels",
            "score": null,
            "scoreDisplayMode": "manual",
            "title": "Custom controls have associated labels"
        },
        "custom-controls-roles": {
            "description": "Custom interactive controls have appropriate ARIA roles. [Learn more](https://web.dev/custom-control-roles/).",
            "id": "custom-controls-roles",
            "score": null,
            "scoreDisplayMode": "manual",
            "title": "Custom controls have ARIA roles"
        },
        "definition-list": {
            "description": "When definition lists are not properly marked up, screen readers may produce confusing or inaccurate output. [Learn more](https://web.dev/definition-list/).",
            "id": "definition-list",
            "score": null,
            "scoreDisplayMode": "notApplicable",
            "title": "`<dl>`'s contain only properly-ordered `<dt>` and `<dd>` groups, `<script>` or `<template>` elements."
        },
        "deprecations": {
            "description": "Deprecated APIs will eventually be removed from the browser. [Learn more](https://web.dev/deprecations).",
            "details": {
                "headings": [
                    {
                        "itemType": "text",
                        "key": "value",
                        "text": "Deprecation / Warning"
                    },
                    {
                        "itemType": "url",
                        "key": "url",
                        "text": "URL"
                    },
                    {
                        "itemType": "text",
                        "key": "lineNumber",
                        "text": "Line"
                    }
                ],
                "items": [
                    {
                        "lineNumber": 322.0,
                        "source": "deprecation",
                        "url": "http://localhost:10200/dobetterweb/dbw_tester.html",
                        "value": "Synchronous XMLHttpRequest on the main thread is deprecated because of its detrimental effects to the end user's experience. For more help, check https://xhr.spec.whatwg.org/."
                    },
                    {
                        "lineNumber": 325.0,
                        "source": "deprecation",
                        "url": "http://localhost:10200/dobetterweb/dbw_tester.html",
                        "value": "'window.webkitStorageInfo' is deprecated. Please use 'navigator.webkitTemporaryStorage' or 'navigator.webkitPersistentStorage' instead."
                    },
                    {
                        "source": "deprecation",
                        "value": "/deep/ combinator is no longer supported in CSS dynamic profile.It is now effectively no-op, acting as if it were a descendant combinator. /deep/ combinator will be removed, and will be invalid at M65. You should remove it. See https://www.chromestatus.com/features/4964279606312960 for more details."
                    }
                ],
                "type": "table"
            },
            "displayValue": "3 warnings found",
            "id": "deprecations",
            "score": 0.0,
            "scoreDisplayMode": "binary",
            "title": "Uses deprecated APIs"
        },
        "diagnostics": {
            "description": "Collection of useful page vitals.",
            "details": {
                "items": [
                    {
                        "mainDocumentTransferSize": 12640.0,
                        "maxRtt": 1.7249999999999943,
                        "maxServerLatency": 572.829,
                        "numFonts": 0.0,
                        "numRequests": 18.0,
                        "numScripts": 4.0,
                        "numStylesheets": 7.0,
                        "numTasks": 107.0,
                        "numTasksOver100ms": 3.0,
                        "numTasksOver10ms": 7.0,
                        "numTasksOver25ms": 5.0,
                        "numTasksOver500ms": 1.0,
                        "numTasksOver50ms": 4.0,
                        "rtt": 0.8639999999999999,
                        "throughput": 1398339.461891128,
                        "totalByteWeight": 160738.0,
                        "totalTaskTime": 1548.5690000000002
                    }
                ],
                "type": "debugdata"
            },
            "id": "diagnostics",
            "score": null,
            "scoreDisplayMode": "informative",
            "title": "Diagnostics"
        },
        "dlitem": {
            "description": "Definition list items (`<dt>` and `<dd>`) must be wrapped in a parent `<dl>` element to ensure that screen readers can properly announce them. [Learn more](https://web.dev/dlitem/).",
            "id": "dlitem",
            "score": null,
            "scoreDisplayMode": "notApplicable",
            "title": "Definition list items are wrapped in `<dl>` elements"
        },
        "doctype": {
            "description": "Specifying a doctype prevents the browser from switching to quirks-mode. [Learn more](https://web.dev/doctype).",
            "id": "doctype",
            "score": 1.0,
            "scoreDisplayMode": "binary",
            "title": "Page has the HTML doctype"
        },
        "document-title": {
            "description": "The title gives screen reader users an overview of the page, and search engine users rely on it heavily to determine if a page is relevant to their search. [Learn more](https://web.dev/document-title/).",
            "details": {
                "headings": [],
                "items": [],
                "type": "table"
            },
            "id": "document-title",
            "score": 1.0,
            "scoreDisplayMode": "binary",
            "title": "Document has a `<title>` element"
        },
        "dom-size": {
            "description": "A large DOM will increase memory usage, cause longer [style calculations](https://developers.google.com/web/fundamentals/performance/rendering/reduce-the-scope-and-complexity-of-style-calculations), and produce costly [layout reflows](https://developers.google.com/speed/articles/reflow). [Learn more](https://web.dev/dom-size).",
            "details": {
                "headings": [
                    {
                        "itemType": "text",
                        "key": "statistic",
                        "text": "Statistic"
                    },
                    {
                        "itemType": "code",
                        "key": "element",
                        "text": "Element"
                    },
                    {
                        "itemType": "numeric",
                        "key": "value",
                        "text": "Value"
                    }
                ],
                "items": [
                    {
                        "statistic": "Total DOM Elements",
                        "value": "31"
                    },
                    {
                        "element": {
                            "type": "code",
                            "value": "<h2>"
                        },
                        "statistic": "Maximum DOM Depth",
                        "value": "3"
                    },
                    {
                        "element": {
                            "type": "code",
                            "value": "<body>"
                        },
                        "statistic": "Maximum Child Elements",
                        "value": "29"
                    }
                ],
                "type": "table"
            },
            "displayValue": "31 elements",
            "id": "dom-size",
            "numericValue": 31.0,
            "score": 1.0,
            "scoreDisplayMode": "numeric",
            "title": "Avoids an excessive DOM size"
        },
        "duplicate-id-active": {
            "description": "All focusable elements must have a unique `id` to ensure that they're visible to assistive technologies. [Learn more](https://web.dev/duplicate-id-active/).",
            "details": {
                "headings": [],
                "items": [],
                "type": "table"
            },
            "id": "duplicate-id-active",
            "score": 1.0,
            "scoreDisplayMode": "binary",
            "title": "`[id]` attributes on active, focusable elements are unique"
        },
        "duplicate-id-aria": {
            "description": "The value of an ARIA ID must be unique to prevent other instances from being overlooked by assistive technologies. [Learn more](https://web.dev/duplicate-id-aria/).",
            "details": {
                "headings": [],
                "items": [],
                "type": "table"
            },
            "id": "duplicate-id-aria",
            "score": 1.0,
            "scoreDisplayMode": "binary",
            "title": "ARIA IDs are unique"
        },
        "efficient-animated-content": {
            "description": "Large GIFs are inefficient for delivering animated content. Consider using MPEG4/WebM videos for animations and PNG/WebP for static images instead of GIF to save network bytes. [Learn more](https://web.dev/efficient-animated-content)",
            "details": {
                "headings": [],
                "items": [],
                "overallSavingsBytes": 0.0,
                "overallSavingsMs": 0.0,
                "type": "opportunity"
            },
            "id": "efficient-animated-content",
            "numericValue": 0.0,
            "score": 1.0,
            "scoreDisplayMode": "numeric",
            "title": "Use video formats for animated content"
        },
        "errors-in-console": {
            "description": "Errors logged to the console indicate unresolved problems. They can come from network request failures and other browser concerns. [Learn more](https://web.dev/errors-in-console)",
            "details": {
                "headings": [
                    {
                        "itemType": "url",
                        "key": "url",
                        "text": "URL"
                    },
                    {
                        "itemType": "code",
                        "key": "description",
                        "text": "Description"
                    }
                ],
                "items": [
                    {
                        "description": "Application Cache Error event: Manifest fetch failed (404) http://localhost:10200/dobetterweb/clock.appcache",
                        "source": "other",
                        "url": "http://localhost:10200/dobetterweb/dbw_tester.html"
                    },
                    {
                        "description": "Error: An error\n    at http://localhost:10200/dobetterweb/dbw_tester.html:42:38",
                        "source": "Runtime.exception",
                        "url": "http://localhost:10200/dobetterweb/dbw_tester.html"
                    },
                    {
                        "description": "Failed to load resource: the server responded with a status of 404 (Not Found)",
                        "source": "network",
                        "url": "http://localhost:10200/dobetterweb/unknown404.css?delay=200"
                    },
                    {
                        "description": "Failed to load resource: the server responded with a status of 404 (Not Found)",
                        "source": "network",
                        "url": "http://localhost:10200/favicon.ico"
                    },
                    {
                        "description": "Failed to load resource: the server responded with a status of 404 (Not Found)",
                        "source": "network",
                        "url": "http://localhost:10200/dobetterweb/unknown404.css?delay=200"
                    }
                ],
                "type": "table"
            },
            "id": "errors-in-console",
            "numericValue": 5.0,
            "score": 0.0,
            "scoreDisplayMode": "binary",
            "title": "Browser errors were logged to the console"
        },
        "estimated-input-latency": {
            "description": "Estimated Input Latency is an estimate of how long your app takes to respond to user input, in milliseconds, during the busiest 5s window of page load. If your latency is higher than 50 ms, users may perceive your app as laggy. [Learn more](https://web.dev/estimated-input-latency).",
            "displayValue": "20\u00a0ms",
            "id": "estimated-input-latency",
            "numericValue": 16.0,
            "score": 1.0,
            "scoreDisplayMode": "numeric",
            "title": "Estimated Input Latency"
        },
        "external-anchors-use-rel-noopener": {
            "description": "Add `rel=\"noopener\"` or `rel=\"noreferrer\"` to any external links to improve performance and prevent security vulnerabilities. [Learn more](https://web.dev/external-anchors-use-rel-noopener).",
            "details": {
                "headings": [
                    {
                        "itemType": "url",
                        "key": "href",
                        "text": "URL"
                    },
                    {
                        "itemType": "text",
                        "key": "target",
                        "text": "Target"
                    },
                    {
                        "itemType": "text",
                        "key": "rel",
                        "text": "Rel"
                    }
                ],
                "items": [
                    {
                        "href": "https://www.google.com/",
                        "outerHTML": "<a href=\"https://www.google.com/\" target=\"blank\">Hello</a>",
                        "target": "_blank"
                    },
                    {
                        "href": "Unknown",
                        "outerHTML": "<a target=\"blank\">Hello</a>",
                        "target": "_blank"
                    },
                    {
                        "href": "https://www.google.com/",
                        "outerHTML": "<a rel=\"nofollow\" href=\"https://www.google.com/\" target=\"blank\">Hello</a>",
                        "rel": "nofollow",
                        "target": "_blank"
                    }
                ],
                "type": "table"
            },
            "id": "external-anchors-use-rel-noopener",
            "score": 0.0,
            "scoreDisplayMode": "binary",
            "title": "Links to cross-origin destinations are unsafe",
            "warnings": [
                "Unable to determine the destination for anchor (<a target=\"blank\">Hello</a>). If not used as a hyperlink, consider removing target=_blank."
            ]
        },
        "final-screenshot": {
            "description": "The last screenshot captured of the pageload.",
            "details": {
                "data": "data:image/jpeg;base64,/9j/4AAQSkZJRgABAQAAAQABAAD/2wBDAAYEBQYFBAYGBQYHBwYIChAKCgkJChQODwwQFxQYGBcUFhYaHSUfGhsjHBYWICwgIyYnKSopGR8tMC0oMCUoKSj/2wBDAQcHBwoIChMKChMoGhYaKCgoKCgoKCgoKCgoKCgoKCgoKCgoKCgoKCgoKCgoKCgoKCgoKCgoKCgoKCgoKCgoKCj/wAARCAECAJEDASIAAhEBAxEB/8QAHQAAAgEFAQEAAAAAAAAAAAAAAAIBAwQFBwgGCf/EAEwQAAEDAgQBBQoKBggHAAAAAAEAAgMEEQUSITEGExRBUXEiMjZUYXSBkrLRBwgjM1ORk6GxwRUYQ1JilBYkY3Jzs+HwFyY1VVZkov/EABsBAQEBAQEBAQEAAAAAAAAAAAABAgMEBQYH/8QALBEAAgECBAUCBwEBAAAAAAAAAAECAxEEE0FREhQhMWFSoQUGIiNCcYHwMv/aAAwDAQACEQMRAD8A6TQhCAEIQgBCEIAQhCAEIQgBCEIAQhCAEIQgBCEIDUCEIQG30nKM/fb9adYuna04pKC0W10so2dIQUk29DJggi41ClYwHm2IhjNI327no1Vc1t2yPZHmjYbE3sT2JcrpPQvErXtcbNcCfIURvbIxr2m4IuFjYXOZX1BjZmNjpe3SlyRhxX8GUQrMV0ZpjKQb3tl8qY1TgXsLAJA3MBfQpcmXLYukLG0tRLzWaTKHG5NyfyT0tQWURkmBIubG+pN0uadFov0K1ZUkyNY5ga57czdd/IqTa9z2ksgcbGxsUuRUpPQv0JXuLYy5rcxAvZWYr705lEegdlIza/grckYSl2L5Ctm1N9XNAZkzkg3slZWX5MuZlZIbNN/xUuMuWxcte13euB7CmWKp3OjrKkxszWvpe3Sr+lnbURZ2i3QR1ImWdNx6rsamQhCpzNvLHQteyvklMT8hvbRZJCjRuM+G63LBlO+arM8rcjR3rTuqTIpIqaeAscXOPckC4PpWUQljSrP/AHgo0kZhp2MO4GqtY2virJ5HRvLXXAsL3WQQljKm7u+piOZS8zOnd5s2XyK5haHtOWm5N2UglwtrboV8hLG5VnLuYylZKKSaIxOBIOp06ErYZZKDkuTc1zDfutLrKoSwzne9vJYUoFmE0xa9o7pxFvqRhjHxiRsjHNJNxcK/QljLqXTW4LGtoyZp2nSMi7eq59yySEsSM3G9ixgpncwcx2kjx09HUFTpI7Nax9MTID3xGn1rJISxrNfXyY6Jr4qmokdG8tdfLYXvqq2GwOhhOcWc43t1K7QliSqNqxqBCEKnM2+hCEAIQhACEIQAhCEAIQhACEIQAhCEAIQhACEIQGoEIQgNvKwEpFNNd0heCbGx0t5VfqgKe0MkefR5JJt1qM6QaXcInfKtaS8nk76nQpKiZ952NFg1mYOB1VVkJbI15dezctrKJafO95Dy0PblIshU43uxRUhrSHtcHAD03RzrQWjcSXZbabofS5iSXkGwAIG1timMLiWF0hJab7J1H0ENqg57W5XanLfqKanzfKZyT3Zt2KGQFryWyODCc2Xy9qqsaW5ruvc322QzJx0GQhCpgEIQgBCEIAQhCAEIQgNQIQhAbdccrSbE2F7Dcrx3D3HtLi+D4fVmhrIqrEJJ20tEA10kjYnEOdvYAAC5JAubC9xf2RNhc7LWmB8FV2CvwKogxWgmqMHfVxxMc0sbPTzvzua83OV4IaQQCO5Isb6AejouOcGr3UzaJ1RM6ppp6mMCKxtC4NlYQbFr2ucAQbbqHcdYQcLhxCnbWVNO+jjxB/IQFzoad/eve3fWx7kXd3J00XnY+BqqiqqCtw3F6BtaDXmrM0Jcxxq3te4sAcCMpYAATqN1HD3BeM8NvoDg/EWHgfo2nw6tE1KXB3I5gyWMZ9HZXEEG4O/kQF3hXHHNeIsdoMafVSwR4vFQ0s7KU8nEJYojGx7gNy95F9TqL2uFkZfhDwSOpMRZiRArXYfygoZcvOAL8nte5tposTW8IYhOcXyYjh/9dxqkxVpeXXa2Dku4Nty7kW6jbMdNEO4RryQefYd4Q/pzvnd7b5rt/i+5F5/3YM9BS8a4XVwQGmZVyVc9RNSsouSyz8pF84C0kABvSSbajXUIoON8Hr6nCYaV07jiT5ooXOjyhssV+Ujfexa8WOhGttLrztFwbW0eORY1DiFCa6DEayrZESeTkhqQ3PE47hwLGkOAO22qr1XAcFVwvJQOxQQYlJijsWNZBYclM+QueGC+gyFzNeu5QGSr/hDwLD6BlZVvqI4eQbVSfJ3MULnFrZHAHvTYkWubAm1lncXxqjwulpZ53F4qpmQU7Y7Xle/vQCSBqATqRsvL4lwxVxcTnE+Hq/Cqenno4qOop6ym5YMEZdkfHZwsQHkWOh0WX4qweHHMEhw2bmVZTB7ecRVg0nYGkbt7x18rg4DQhAUMX48wTCKYT17542tgbUztMfdU8TnFoc9u41DtBc9yTawV1LxbhzaxkMTKqojdUto+cQRZ4mzFuYMJGu1tbZQTYkFeSwzgjFsGq6efDceoKl0lFHR1ZxKAzn5Nzyx8Zzg3AkLbOJuACVluH+HsVwPGK5tLj1I/A6urNc6OSC9S17rF7A8ODcrnC98txcgdBACYTxozG6Ph6t/rmFNr8QmpmQPpxKKgMEoDS8XDO8zXve7SBcarKU/G2Dz1FGxjqgQ1zpI6OpMJ5Kpey5c1hGpNmutcDNY5brzuHcHYjRUOAURxLDZafCcUlrmHK5rpI38r3J1IzWmOu3cjr0qYTwXNQ4fgOFS4hSTYbgNW6ro3aiWSweImP6AG5zdwvmsNBqgM3w3x1g/ENXR09AK1prKd9TTPnpnRNmYxwa/KTuQXNv2r1S11wlwfWYJUcKmfEKCWLBqOppX5MwMvKua7ML7WyDTXcrYPLRfSs9YICohU+Wi+kZ6wRy0X0rPWCA1IhJyjP32/WhAbN4s14WxnzKb2CuBWRjqXfXFfgvjHmc3sFcGNXswqumcK2hDYwqgaAFHQm6F7UcBhZTfqUAadKkKoyMAmGigFMEBI7AmAUCyYehaISG3UhtkAjZMHBUAG69CnKi6kFLgkN61OXyKpT081S4tp4ZZX72jYXH7lUkoa+MaYfWOd0DkXD8QuU8RSg7Skl/TcaU5dYplANJ6FORXEOH17wCaCrBPRyLj+SmooqmmIFRBLCTqBIwtv9aQxNKbtGSb/AGJUZx6yTPPZUJshQsXRo7v4r8FsY8zm9grguxIuBfsC704r8FsZtvzKb2CuCLzNZoy57AvHQk4pneorlQZuokpnODe+BHaCljgmnbfm5ud/93CZzDA20kUw7W/6rvmSMcCAPGW42UCeL9/7lD6prWi0buwsIVHnbY3fMg36wf8AVHWaJll617SNDoqnRfZWUU0Mr/lGRsJ23H32srl1OHaske3yNc0j71pVX+zLporNN9jdPbrKsCyaMi0unlY33quI+Ub8o/uvI234FXNewy1uXFwBcuFu1UxUQE2EzCeq6tpKEgEsncD/AAtP+qo8hI1pPLuNt75vcsOtNaFVOO5mY4S9ocHtsfSryGizC5qqdo/icR+S80xhcNahgPU4kJslQwHk5m262lxHsrLrTZrLge3wYVlDVienqYTl70wTtufQV6mn4tx5jWllRLaxAvyRWnBNVDephP8AeJCZlVWXs3knn+F4K8lbD0K7vVpqT8pHWMpRVoysbpZxVjszQyapeGbWvGLK1xGmGINjdiFeyRzT3GaYEDtFlqmOuxFhvzZrrdbQ5VDjFSHAyYewddg5v4Fc6eCoUnxUoKL8I26smrSdzPfo+m8YpfrQvH/pF3i3/wBlC7Wl6jN47HfHF+nCeNH/ANKf/LcvnrHVhvc6AdQ0X0K4w8Esb8xn/wAty+dgjd0WKxFtdisvGVrmvuZLt6rK4ZiXdGztO1Y1jCc3dNFvInbGzTPbtXRSkZaRkXYgNXCME/3il52ya2djx2PVq0tYfkzayh+WR3dAOPWQreRLIvOUa0EQyvaTvmcPzCpxz5CeUeD2gFUHNaDZrfSCpIJ71pt2q/UOhe87hPeyAu/u7fepZWkuy8qLdRbb81aCC/7IuHlCrtp2CO3Iv9BsPwWryJZF1ztsbgHyAA9IBUTVLW5XtmJB8tlZOpGA3fE2w6CqeSlJtZgH1q8TXclkXs1bcaSFxHQSD+SRlQ62ZryDe1tFbO5s2xGUnqCjlo2/Nxu9AWePdlstjJ85cxhdI5xHVYK3fXRkmzI3g9bLH7lbsnDwbteO0FVGOGU2bp/vyKcSepUt0BrKZmroA4+SRzbKqa+neBlfUR9khNvrVAh5HcxOIU8o4acg63aFOIv8KPKR+NTf79CFS5T+zchZuU+iuN0bsRwavomPDHVNPJCHEXDS5pF/vXM4+LHiw24jof5d/vXR/FhtwrjJG/MpvYK4EZNN9LJ6xVpQctSTlwm7T8WTFejiKg9NO/3qf1ZsXt4RYf8Ayz/etMMmm+kk9Yqs2aX6R/rFd+Xk/wAjnmrY3B+rLjP/AJNQjspne9S74s2MOIvxLRfy7vetRCWU2+Uf6xTiWUH5x/rFVYZv8iZ3g21+rPjAsRxLRAj+wf71V/Vuxy1v6T0X8u73rUIml25R/rFMJpbfOP8AWK1yj9Qz1sbZ/VqxzX/mml+wf70w+LZjdwf6UUn8u/3rUollv84/1imEst/nH+sU5R+oZ62NuO+LVibx8rxLTyHywO96VvxZKod9jdIT/hP961MZZbG0j/WKlk0tvnH+sU5R+r2Gf4NvRfFsq4zduM0HpgcfzV1H8XesYf8Aq2G+ilcPzWmWSyt/aP8AWKkzS3+cf6xTlGvy9iZy2N3H4AK3KAzGaRvZAVB+L/iGWwx+mHWRAb/itKGWT6R/rFAmlP7R/rFa5WXq9iZy2N1s+ADEmCzeI4gBtaEqoPgExA/OY7TP7YnD8CtI8rLb5x/rFHKSkj5R+v8AEU5aXq9hnLY9t/wnn/7hB9m73oWs87/33fWhcsmW/sazFsd38WeCuM+ZTewVwIwLvzizwVxnzKb2CuBWhZw2pqroVGjRVG7BK3ZVG7L3JHnZUGylKFJRIyNa6YDo6FANtUNJJvZaBUb12JUjc6Jc1lIN2hVAYbWOyZo8iiw0U3KpCQNQmGg1SNvfdODbfVAySmAsErSLEHpTXGwVIQR1qTaw6UXCkC42RAwunUhPlQvPY6nePFngtjPmU3sFcDtC744r8FsZ8ym9grgloXmwq6M7VtCowJ9lDNlJ2XsRwYwKm4JUDZT0qmRwApGigJiNEQAC5T20shveqQ03utEGaddBdMCSNlDRcqW9SoBoCY2Jv5EBljdMNkBDT0KSANVKDfoQhAsSnBHQpaOvdSQ3TRVAwt0KcoQvOdTu/ivwWxjzOb2CuCmgjoXevFfgvjHmc3sFcGAmy82E7M7VtB2oIuhuymy9hwJaEwFkrEw3VIxwmG26gItrui7kHB8qZpSehO0LYHabNU7i4UNBITAdCEJvrZTa40QLdSkbIQBtZPfUW0VMGyZvdGyoHvY3Ug31SAG5CDcWsgMShRfyoXn6HU7w4r8FsY8zm9grg1oXeXFfgvjHmc3sFcGNK82E7M7VtBimGygDTVT0L2JHAm1gmAJ26FAFwpVRkYGwT9qTYJ2i4RdwO3UJthdK3ZS3dbIOy9k6QO12TXPUgJ3Q297KBe6a9ihAtoVI01RsEr3tZG4v0t0qXsUdpN1N1EeV4BabghMQOtLh9DDWQpQvOdTvDirwXxjzOb2CuDG2C7z4q8F8Y8zm9grg0AXXDCdmda2hNzZN0apT1pxY2XrOAMOhumGqLDKgDqKqMjNTgXSj0KQTfdUDi46NFUba+ypg30T6HW60iDXAPQpBtuFTtqdUwc46FUDE9SAT1I26EwN9bWUuCWkEd1orPE52S07oWAknpWbwfB5cZqX09PIxkgYXDOTZ2oG47VcVHBOLwHSjebjN3Dg4EL5mK+IUaU8qUkmfQw2E445hgcNkbHCyOQWIG991f5Q7UHRZSm4MxKfKOacmLZrySAJsZwQ4M6FjpmzGRmYll7DyarGG+JUqk1RUk34LiMJwRzEeQyhCawQvZc8ljuvivwWxjzOb2CuCgb2C714q8F8Y8zm9grgtccL2Z0raDlTfRINE4XsOAw71AUDfVTbXRVOxLFRm2yYdiRjes2TAa7oQqDdNbdJ6VIsRY3VTsCo3Syg7qGjQ62QEINfqVZgv9SoNd9arxuJ6UB7P4NYWP4hha6QR8o0sZY7nM3cLdtNgEkwgBET8rHNuOndc6cP4lHhmK09TMHOiBs4NF7DpW4sD4wos0LoMTLY8p7kuzHp61/PPmfD1pYlVIp2tsfewL+zZM9bNgojoWksjBLL7/wAC1J8J9C2KTD3Qua5xjOYAbAL2NdxDRvpY3vxINma0MsX2GxGw8q1djFe/EaymhgEs0MRN5niw1Oq5fL1KpDE5jTsXGL7fCzw9vIULMchH1tQv3fGfJ4TBVHHPFstPLHLxRjr43tLXNdiExDgRqCM2oXj+dVH08vrlCFxo9mdJk86qPp5fXKBV1HjE3rlCF2ME87qfGJvXKOd1PjE3rlCEITzyp8Ym9co55VeMzeuUIVAc9qvGZ/tCp57V+Mz/AGhQhAHPavxmf7Qo57VeMz/aFCEIHParxmf7QqRXVY2qp/tChCAdmI1odcVlSD5JXe9Jz+szX53UX6+UPvQhefEf8nekOzEq4OuK2pB/xXe9XJxnFMjW/pKtyjYcu7T70IXCidKha/pGt8cqftXe9CELoYP/2Q==",
                "timestamp": 185608111383.0,
                "timing": 4791.0,
                "type": "screenshot"
            },
            "id": "final-screenshot",
            "score": null,
            "scoreDisplayMode": "informative",
            "title": "Final Screenshot"
        },
        "first-contentful-paint": {
            "description": "First Contentful Paint marks the time at which the first text or image is painted. [Learn more](https://web.dev/first-contentful-paint).",
            "displayValue": "4.0\u00a0s",
            "id": "first-contentful-paint",
            "numericValue": 3969.135,
            "score": 0.51,
            "scoreDisplayMode": "numeric",
            "title": "First Contentful Paint"
        },
        "first-cpu-idle": {
            "description": "First CPU Idle marks the first time at which the page's main thread is quiet enough to handle input.  [Learn more](https://web.dev/first-cpu-idle).",
            "displayValue": "4.9\u00a0s",
            "id": "first-cpu-idle",
            "numericValue": 4927.278,
            "score": 0.72,
            "scoreDisplayMode": "numeric",
            "title": "First CPU Idle"
        },
        "first-meaningful-paint": {
            "description": "First Meaningful Paint measures when the primary content of a page is visible. [Learn more](https://web.dev/first-meaningful-paint).",
            "displayValue": "4.0\u00a0s",
            "id": "first-meaningful-paint",
            "numericValue": 3969.136,
            "score": 0.51,
            "scoreDisplayMode": "numeric",
            "title": "First Meaningful Paint"
        },
        "focus-traps": {
            "description": "A user can tab into and out of any control or region without accidentally trapping their focus. [Learn more](https://web.dev/focus-traps/).",
            "id": "focus-traps",
            "score": null,
            "scoreDisplayMode": "manual",
            "title": "User focus is not accidentally trapped in a region"
        },
        "focusable-controls": {
            "description": "Custom interactive controls are keyboard focusable and display a focus indicator. [Learn more](https://web.dev/focusable-controls/).",
            "id": "focusable-controls",
            "score": null,
            "scoreDisplayMode": "manual",
            "title": "Interactive controls are keyboard focusable"
        },
        "font-display": {
            "description": "Leverage the font-display CSS feature to ensure text is user-visible while webfonts are loading. [Learn more](https://web.dev/font-display).",
            "details": {
                "headings": [],
                "items": [],
                "type": "table"
            },
            "id": "font-display",
            "score": 1.0,
            "scoreDisplayMode": "binary",
            "title": "All text remains visible during webfont loads",
            "warnings": []
        },
        "font-size": {
            "description": "Font sizes less than 12px are too small to be legible and require mobile visitors to \u201cpinch to zoom\u201d in order to read. Strive to have >60% of page text \u226512px. [Learn more](https://web.dev/font-size).",
            "details": {
                "headings": [
                    {
                        "itemType": "url",
                        "key": "source",
                        "text": "Source"
                    },
                    {
                        "itemType": "code",
                        "key": "selector",
                        "text": "Selector"
                    },
                    {
                        "itemType": "text",
                        "key": "coverage",
                        "text": "% of Page Text"
                    },
                    {
                        "itemType": "text",
                        "key": "fontSize",
                        "text": "Font Size"
                    }
                ],
                "items": [
                    {
                        "coverage": "100.00%",
                        "fontSize": "\u2265 12px",
                        "source": "Legible text"
                    }
                ],
                "type": "table"
            },
            "displayValue": "100% legible text",
            "id": "font-size",
            "score": 1.0,
            "scoreDisplayMode": "binary",
            "title": "Document uses legible font sizes"
        },
        "form-field-multiple-labels": {
            "description": "Form fields with multiple labels can be confusingly announced by assistive technologies like screen readers which use either the first, the last, or all of the labels. [Learn more](https://web.dev/form-field-multiple-labels/).",
            "details": {
                "headings": [],
                "items": [],
                "type": "table"
            },
            "id": "form-field-multiple-labels",
            "score": 1.0,
            "scoreDisplayMode": "binary",
            "title": "No form fields have multiple labels"
        },
        "frame-title": {
            "description": "Screen reader users rely on frame titles to describe the contents of frames. [Learn more](https://web.dev/frame-title/).",
            "id": "frame-title",
            "score": null,
            "scoreDisplayMode": "notApplicable",
            "title": "`<frame>` or `<iframe>` elements have a title"
        },
        "geolocation-on-start": {
            "description": "Users are mistrustful of or confused by sites that request their location without context. Consider tying the request to a user action instead. [Learn more](https://web.dev/geolocation-on-start).",
            "details": {
                "headings": [
                    {
                        "itemType": "url",
                        "key": "url",
                        "text": "URL"
                    },
                    {
                        "itemType": "text",
                        "key": "label",
                        "text": "Location"
                    }
                ],
                "items": [
                    {
                        "label": "line: 277",
                        "url": "http://localhost:10200/dobetterweb/dbw_tester.html"
                    },
                    {
                        "label": "line: 281",
                        "url": "http://localhost:10200/dobetterweb/dbw_tester.html"
                    }
                ],
                "type": "table"
            },
            "id": "geolocation-on-start",
            "score": 0.0,
            "scoreDisplayMode": "binary",
            "title": "Requests the geolocation permission on page load"
        },
        "heading-order": {
            "description": "Properly ordered headings that do not skip levels convey the semantic structure of the page, making it easier to navigate and understand when using assistive technologies. [Learn more](https://web.dev/heading-order/).",
            "details": {
                "headings": [],
                "items": [],
                "type": "table"
            },
            "id": "heading-order",
            "score": 1.0,
            "scoreDisplayMode": "binary",
            "title": "Heading elements appear in a sequentially-descending order"
        },
        "hreflang": {
            "description": "hreflang links tell search engines what version of a page they should list in search results for a given language or region. [Learn more](https://web.dev/hreflang).",
            "details": {
                "headings": [],
                "items": [],
                "type": "table"
            },
            "id": "hreflang",
            "score": 1.0,
            "scoreDisplayMode": "binary",
            "title": "Document has a valid `hreflang`"
        },
        "html-has-lang": {
            "description": "If a page doesn't specify a lang attribute, a screen reader assumes that the page is in the default language that the user chose when setting up the screen reader. If the page isn't actually in the default language, then the screen reader might not announce the page's text correctly. [Learn more](https://web.dev/html-has-lang/).",
            "details": {
                "debugData": {
                    "impact": "serious",
                    "tags": [
                        "cat.language",
                        "wcag2a",
                        "wcag311"
                    ],
                    "type": "debugdata"
                },
                "headings": [
                    {
                        "itemType": "node",
                        "key": "node",
                        "text": "Failing Elements"
                    }
                ],
                "items": [
                    {
                        "node": {
                            "explanation": "Fix any of the following:\n  The <html> element does not have a lang attribute",
                            "nodeLabel": "html",
                            "path": "3,HTML",
                            "selector": "html",
                            "snippet": "<html manifest=\"clock.appcache\">",
                            "type": "node"
                        }
                    }
                ],
                "type": "table"
            },
            "id": "html-has-lang",
            "score": 0.0,
            "scoreDisplayMode": "binary",
            "title": "`<html>` element does not have a `[lang]` attribute"
        },
        "html-lang-valid": {
            "description": "Specifying a valid [BCP 47 language](https://www.w3.org/International/questions/qa-choosing-language-tags#question) helps screen readers announce text properly. [Learn more](https://web.dev/html-lang-valid/).",
            "id": "html-lang-valid",
            "score": null,
            "scoreDisplayMode": "notApplicable",
            "title": "`<html>` element has a valid value for its `[lang]` attribute"
        },
        "http-status-code": {
            "description": "Pages with unsuccessful HTTP status codes may not be indexed properly. [Learn more](https://web.dev/http-status-code).",
            "id": "http-status-code",
            "score": 1.0,
            "scoreDisplayMode": "binary",
            "title": "Page has successful HTTP status code"
        },
        "image-alt": {
            "description": "Informative elements should aim for short, descriptive alternate text. Decorative elements can be ignored with an empty alt attribute. [Learn more](https://web.dev/image-alt/).",
            "details": {
                "debugData": {
                    "impact": "critical",
                    "tags": [
                        "cat.text-alternatives",
                        "wcag2a",
                        "wcag111",
                        "section508",
                        "section508.22.a"
                    ],
                    "type": "debugdata"
                },
                "headings": [
                    {
                        "itemType": "node",
                        "key": "node",
                        "text": "Failing Elements"
                    }
                ],
                "items": [
                    {
                        "node": {
                            "explanation": "Fix any of the following:\n  Element does not have an alt attribute\n  aria-label attribute does not exist or is empty\n  aria-labelledby attribute does not exist, references elements that do not exist or references elements that are empty\n  Element has no title attribute or the title attribute is empty\n  Element's default semantics were not overridden with role=\"presentation\"\n  Element's default semantics were not overridden with role=\"none\"",
                            "nodeLabel": "img",
                            "path": "3,HTML,1,BODY,10,IMG",
                            "selector": "img[height=\"\\35 7\"]",
                            "snippet": "<img src=\"lighthouse-480x318.jpg\" width=\"480\" height=\"57\">",
                            "type": "node"
                        }
                    },
                    {
                        "node": {
                            "explanation": "Fix any of the following:\n  Element does not have an alt attribute\n  aria-label attribute does not exist or is empty\n  aria-labelledby attribute does not exist, references elements that do not exist or references elements that are empty\n  Element has no title attribute or the title attribute is empty\n  Element's default semantics were not overridden with role=\"presentation\"\n  Element's default semantics were not overridden with role=\"none\"",
                            "nodeLabel": "img",
                            "path": "3,HTML,1,BODY,12,IMG",
                            "selector": "img[height=\"\\33 18\"]",
                            "snippet": "<img src=\"lighthouse-480x318.jpg\" width=\"480\" height=\"318\">",
                            "type": "node"
                        }
                    },
                    {
                        "node": {
                            "explanation": "Fix any of the following:\n  Element does not have an alt attribute\n  aria-label attribute does not exist or is empty\n  aria-labelledby attribute does not exist, references elements that do not exist or references elements that are empty\n  Element has no title attribute or the title attribute is empty\n  Element's default semantics were not overridden with role=\"presentation\"\n  Element's default semantics were not overridden with role=\"none\"",
                            "nodeLabel": "img",
                            "path": "3,HTML,1,BODY,14,IMG",
                            "selector": "img[src$=\"lighthouse-rotating\\.gif\"]",
                            "snippet": "<img src=\"lighthouse-rotating.gif\" width=\"811\" height=\"462\">",
                            "type": "node"
                        }
                    },
                    {
                        "node": {
                            "explanation": "Fix any of the following:\n  Element does not have an alt attribute\n  aria-label attribute does not exist or is empty\n  aria-labelledby attribute does not exist, references elements that do not exist or references elements that are empty\n  Element has no title attribute or the title attribute is empty\n  Element's default semantics were not overridden with role=\"presentation\"\n  Element's default semantics were not overridden with role=\"none\"",
                            "nodeLabel": "img",
                            "path": "3,HTML,1,BODY,53,IMG",
                            "selector": "img:nth-child(30)",
                            "snippet": "<img src=\"blob:http://localhost:62824/289254fd-ef1d-4c1a-96a8-ba291caa2140\">",
                            "type": "node"
                        }
                    }
                ],
                "type": "table"
            },
            "id": "image-alt",
            "score": 0.0,
            "scoreDisplayMode": "binary",
            "title": "Image elements do not have `[alt]` attributes"
        },
        "image-aspect-ratio": {
            "description": "Image display dimensions should match natural aspect ratio. [Learn more](https://web.dev/image-aspect-ratio).",
            "details": {
                "headings": [
                    {
                        "itemType": "thumbnail",
                        "key": "url"
                    },
                    {
                        "itemType": "url",
                        "key": "url",
                        "text": "URL"
                    },
                    {
                        "itemType": "text",
                        "key": "displayedAspectRatio",
                        "text": "Aspect Ratio (Displayed)"
                    },
                    {
                        "itemType": "text",
                        "key": "actualAspectRatio",
                        "text": "Aspect Ratio (Actual)"
                    }
                ],
                "items": [
                    {
                        "actualAspectRatio": "480 x 318\n        (1.51)",
                        "displayedAspectRatio": "480 x 57\n        (8.42)",
                        "doRatiosMatch": false,
                        "url": "http://localhost:10200/dobetterweb/lighthouse-480x318.jpg"
                    }
                ],
                "type": "table"
            },
            "id": "image-aspect-ratio",
            "score": 0.0,
            "scoreDisplayMode": "binary",
            "title": "Displays images with incorrect aspect ratio",
            "warnings": []
        },
        "input-image-alt": {
            "description": "When an image is being used as an `<input>` button, providing alternative text can help screen reader users understand the purpose of the button. [Learn more](https://web.dev/input-image-alt/).",
            "id": "input-image-alt",
            "score": null,
            "scoreDisplayMode": "notApplicable",
            "title": "`<input type=\"image\">` elements have `[alt]` text"
        },
        "installable-manifest": {
            "description": "Browsers can proactively prompt users to add your app to their homescreen, which can lead to higher engagement. [Learn more](https://web.dev/installable-manifest).",
            "details": {
                "items": [
                    {
                        "failures": [
                            "No manifest was fetched"
                        ],
                        "isParseFailure": true,
                        "parseFailureReason": "No manifest was fetched"
                    }
                ],
                "type": "debugdata"
            },
            "explanation": "Failures: No manifest was fetched.",
            "id": "installable-manifest",
            "score": 0.0,
            "scoreDisplayMode": "binary",
            "title": "Web app manifest does not meet the installability requirements"
        },
        "interactive": {
            "description": "Time to interactive is the amount of time it takes for the page to become fully interactive. [Learn more](https://web.dev/interactive).",
            "displayValue": "4.9\u00a0s",
            "id": "interactive",
            "numericValue": 4927.278,
            "score": 0.78,
            "scoreDisplayMode": "numeric",
            "title": "Time to Interactive"
        },
        "interactive-element-affordance": {
            "description": "Interactive elements, such as links and buttons, should indicate their state and be distinguishable from non-interactive elements. [Learn more](https://web.dev/interactive-element-affordance/).",
            "id": "interactive-element-affordance",
            "score": null,
            "scoreDisplayMode": "manual",
            "title": "Interactive elements indicate their purpose and state"
        },
        "is-crawlable": {
            "description": "Search engines are unable to include your pages in search results if they don't have permission to crawl them. [Learn more](https://web.dev/is-crawable).",
            "details": {
                "headings": [],
                "items": [],
                "type": "table"
            },
            "id": "is-crawlable",
            "score": 1.0,
            "scoreDisplayMode": "binary",
            "title": "Page isn\u2019t blocked from indexing"
        },
        "is-on-https": {
            "description": "All sites should be protected with HTTPS, even ones that don't handle sensitive data. HTTPS prevents intruders from tampering with or passively listening in on the communications between your app and your users, and is a prerequisite for HTTP/2 and many new web platform APIs. [Learn more](https://web.dev/is-on-https).",
            "details": {
                "headings": [
                    {
                        "itemType": "url",
                        "key": "url",
                        "text": "Insecure URL"
                    }
                ],
                "items": [
                    {
                        "url": "http://ajax.googleapis.com/ajax/libs/jquery/2.1.1/jquery.min.js"
                    }
                ],
                "type": "table"
            },
            "displayValue": "1 insecure request found",
            "id": "is-on-https",
            "score": 0.0,
            "scoreDisplayMode": "binary",
            "title": "Does not use HTTPS"
        },
        "js-libraries": {
            "description": "All front-end JavaScript libraries detected on the page. [Learn more](https://web.dev/js-libraries).",
            "details": {
                "headings": [
                    {
                        "itemType": "text",
                        "key": "name",
                        "text": "Name"
                    },
                    {
                        "itemType": "text",
                        "key": "version",
                        "text": "Version"
                    }
                ],
                "items": [
                    {
                        "name": "jQuery",
                        "npm": "jquery",
                        "version": "2.1.1"
                    },
                    {
                        "name": "jQuery (Fast path)",
                        "npm": "jquery"
                    },
                    {
                        "name": "WordPress"
                    }
                ],
                "summary": {},
                "type": "table"
            },
            "id": "js-libraries",
            "score": 1.0,
            "scoreDisplayMode": "binary",
            "title": "Detected JavaScript libraries"
        },
        "label": {
            "description": "Labels ensure that form controls are announced properly by assistive technologies, like screen readers. [Learn more](https://web.dev/label/).",
            "details": {
                "debugData": {
                    "impact": "critical",
                    "tags": [
                        "cat.forms",
                        "wcag2a",
                        "wcag332",
                        "wcag131",
                        "section508",
                        "section508.22.n"
                    ],
                    "type": "debugdata"
                },
                "headings": [
                    {
                        "itemType": "node",
                        "key": "node",
                        "text": "Failing Elements"
                    }
                ],
                "items": [
                    {
                        "node": {
                            "explanation": "Fix any of the following:\n  aria-label attribute does not exist or is empty\n  aria-labelledby attribute does not exist, references elements that do not exist or references elements that are empty\n  Form element does not have an implicit (wrapped) <label>\n  Form element does not have an explicit <label>\n  Element has no title attribute or the title attribute is empty",
                            "nodeLabel": "input",
                            "path": "3,HTML,1,BODY,48,INPUT",
                            "selector": "input[onpaste=\"event\\.preventDefault\\(\\)\\;\"]",
                            "snippet": "<input type=\"password\" onpaste=\"event.preventDefault();\">",
                            "type": "node"
                        }
                    },
                    {
                        "node": {
                            "explanation": "Fix any of the following:\n  aria-label attribute does not exist or is empty\n  aria-labelledby attribute does not exist, references elements that do not exist or references elements that are empty\n  Form element does not have an implicit (wrapped) <label>\n  Form element does not have an explicit <label>\n  Element has no title attribute or the title attribute is empty",
                            "nodeLabel": "input",
                            "path": "3,HTML,1,BODY,50,INPUT",
                            "selector": "input:nth-child(28)",
                            "snippet": "<input type=\"password\">",
                            "type": "node"
                        }
                    },
                    {
                        "node": {
                            "explanation": "Fix any of the following:\n  aria-label attribute does not exist or is empty\n  aria-labelledby attribute does not exist, references elements that do not exist or references elements that are empty\n  Form element does not have an implicit (wrapped) <label>\n  Form element does not have an explicit <label>\n  Element has no title attribute or the title attribute is empty",
                            "nodeLabel": "input",
                            "path": "3,HTML,1,BODY,52,INPUT",
                            "selector": "input[onpaste=\"return\\ false\\;\"]",
                            "snippet": "<input type=\"password\" onpaste=\"return false;\">",
                            "type": "node"
                        }
                    }
                ],
                "type": "table"
            },
            "id": "label",
            "score": 0.0,
            "scoreDisplayMode": "binary",
            "title": "Form elements do not have associated labels"
        },
        "layout-stability": {
            "description": "The more the page's layout changes during its load, the higher the instability. Perfectly solid == 0%. Unpleasant experience >= 50%",
            "errorMessage": "Something went wrong with recording the trace over your page load. Please run Lighthouse again. (NO_LAYOUT_JANK)",
            "id": "layout-stability",
            "score": null,
            "scoreDisplayMode": "error",
            "title": "Layout Instability"
        },
        "layout-table": {
            "description": "A table being used for layout purposes should not include data elements, such as the th or caption elements or the summary attribute, because this can create a confusing experience for screen reader users. [Learn more](https://web.dev/layout-table/).",
            "id": "layout-table",
            "score": null,
            "scoreDisplayMode": "notApplicable",
            "title": "Presentational `<table>` elements avoid using `<th>`, `<caption>` or the `[summary]` attribute."
        },
        "link-name": {
            "description": "Link text (and alternate text for images, when used as links) that is discernible, unique, and focusable improves the navigation experience for screen reader users. [Learn more](https://web.dev/link-name/).",
            "details": {
                "debugData": {
                    "impact": "serious",
                    "tags": [
                        "cat.name-role-value",
                        "wcag2a",
                        "wcag412",
                        "wcag244",
                        "section508",
                        "section508.22.a"
                    ],
                    "type": "debugdata"
                },
                "headings": [
                    {
                        "itemType": "node",
                        "key": "node",
                        "text": "Failing Elements"
                    }
                ],
                "items": [
                    {
                        "node": {
                            "explanation": "Fix all of the following:\n  Element is in tab order and does not have accessible text\n\nFix any of the following:\n  Element does not have text that is visible to screen readers\n  aria-label attribute does not exist or is empty\n  aria-labelledby attribute does not exist, references elements that do not exist or references elements that are empty\n  Element's default semantics were not overridden with role=\"presentation\"\n  Element's default semantics were not overridden with role=\"none\"",
                            "nodeLabel": "a",
                            "path": "3,HTML,1,BODY,44,A",
                            "selector": "a[href=\"javascript\\:void\\(0\\)\"]",
                            "snippet": "<a href=\"javascript:void(0)\" target=\"_blank\"></a>",
                            "type": "node"
                        }
                    },
                    {
                        "node": {
                            "explanation": "Fix all of the following:\n  Element is in tab order and does not have accessible text\n\nFix any of the following:\n  Element does not have text that is visible to screen readers\n  aria-label attribute does not exist or is empty\n  aria-labelledby attribute does not exist, references elements that do not exist or references elements that are empty\n  Element's default semantics were not overridden with role=\"presentation\"\n  Element's default semantics were not overridden with role=\"none\"",
                            "nodeLabel": "a",
                            "path": "3,HTML,1,BODY,46,A",
                            "selector": "a[href$=\"mailto\\:inbox\\@email\\.com\"]",
                            "snippet": "<a href=\"mailto:inbox@email.com\" target=\"_blank\"></a>",
                            "type": "node"
                        }
                    }
                ],
                "type": "table"
            },
            "id": "link-name",
            "score": 0.0,
            "scoreDisplayMode": "binary",
            "title": "Links do not have a discernible name"
        },
        "link-text": {
            "description": "Descriptive link text helps search engines understand your content. [Learn more](https://web.dev/link-text).",
            "details": {
                "headings": [],
                "items": [],
                "summary": {},
                "type": "table"
            },
            "id": "link-text",
            "score": 1.0,
            "scoreDisplayMode": "binary",
            "title": "Links have descriptive text"
        },
        "list": {
            "description": "Screen readers have a specific way of announcing lists. Ensuring proper list structure aids screen reader output. [Learn more](https://web.dev/list/).",
            "id": "list",
            "score": null,
            "scoreDisplayMode": "notApplicable",
            "title": "Lists contain only `<li>` elements and script supporting elements (`<script>` and `<template>`)."
        },
        "listitem": {
            "description": "Screen readers require list items (`<li>`) to be contained within a parent `<ul>` or `<ol>` to be announced properly. [Learn more](https://web.dev/listitem/).",
            "id": "listitem",
            "score": null,
            "scoreDisplayMode": "notApplicable",
            "title": "List items (`<li>`) are contained within `<ul>` or `<ol>` parent elements"
        },
        "load-fast-enough-for-pwa": {
            "description": "A fast page load over a cellular network ensures a good mobile user experience. [Learn more](https://web.dev/load-fast-enough-for-pwa).",
            "id": "load-fast-enough-for-pwa",
            "numericValue": 4927.278,
            "score": 1.0,
            "scoreDisplayMode": "binary",
            "title": "Page load is fast enough on mobile networks"
        },
        "logical-tab-order": {
            "description": "Tabbing through the page follows the visual layout. Users cannot focus elements that are offscreen. [Learn more](https://web.dev/logical-tab-order/).",
            "id": "logical-tab-order",
            "score": null,
            "scoreDisplayMode": "manual",
            "title": "The page has a logical tab order"
        },
        "main-thread-tasks": {
            "description": "Lists the toplevel main thread tasks that executed during page load.",
            "details": {
                "headings": [
                    {
                        "granularity": 1.0,
                        "itemType": "ms",
                        "key": "startTime",
                        "text": "Start Time"
                    },
                    {
                        "granularity": 1.0,
                        "itemType": "ms",
                        "key": "duration",
                        "text": "End Time"
                    }
                ],
                "items": [
                    {
                        "duration": 5.272,
                        "startTime": 598.738
                    },
                    {
                        "duration": 26.926,
                        "startTime": 604.035
                    },
                    {
                        "duration": 6.681,
                        "startTime": 630.994
                    },
                    {
                        "duration": 19.718,
                        "startTime": 637.706
                    },
                    {
                        "duration": 7.812,
                        "startTime": 666.147
                    },
                    {
                        "duration": 10.087,
                        "startTime": 2639.59
                    },
                    {
                        "duration": 983.081,
                        "startTime": 2854.095
                    },
                    {
                        "duration": 123.752,
                        "startTime": 3839.839
                    },
                    {
                        "duration": 5.338,
                        "startTime": 3980.383
                    },
                    {
                        "duration": 6.574,
                        "startTime": 3986.1
                    },
                    {
                        "duration": 96.198,
                        "startTime": 3996.134
                    },
                    {
                        "duration": 9.23,
                        "startTime": 4098.379
                    },
                    {
                        "duration": 5.463,
                        "startTime": 4784.783
                    },
                    {
                        "duration": 127.282,
                        "startTime": 4808.602
                    },
                    {
                        "duration": 6.885,
                        "startTime": 8603.411
                    },
                    {
                        "duration": 7.258,
                        "startTime": 10219.292
                    }
                ],
                "type": "table"
            },
            "id": "main-thread-tasks",
            "numericValue": 16.0,
            "score": null,
            "scoreDisplayMode": "informative",
            "title": "Tasks"
        },
        "mainthread-work-breakdown": {
            "description": "Consider reducing the time spent parsing, compiling and executing JS. You may find delivering smaller JS payloads helps with this. [Learn more](https://web.dev/mainthread-work-breakdown)",
            "details": {
                "headings": [
                    {
                        "itemType": "text",
                        "key": "groupLabel",
                        "text": "Category"
                    },
                    {
                        "granularity": 1.0,
                        "itemType": "ms",
                        "key": "duration",
                        "text": "Time Spent"
                    }
                ],
                "items": [
                    {
                        "duration": 1148.6240000000003,
                        "group": "scriptEvaluation",
                        "groupLabel": "Script Evaluation"
                    },
                    {
                        "duration": 177.20099999999977,
                        "group": "other",
                        "groupLabel": "Other"
                    },
                    {
                        "duration": 121.584,
                        "group": "styleLayout",
                        "groupLabel": "Style & Layout"
                    },
                    {
                        "duration": 53.65500000000001,
                        "group": "parseHTML",
                        "groupLabel": "Parse HTML & CSS"
                    },
                    {
                        "duration": 26.198999999999998,
                        "group": "garbageCollection",
                        "groupLabel": "Garbage Collection"
                    },
                    {
                        "duration": 13.486999999999998,
                        "group": "paintCompositeRender",
                        "groupLabel": "Rendering"
                    },
                    {
                        "duration": 7.818999999999999,
                        "group": "scriptParseCompile",
                        "groupLabel": "Script Parsing & Compilation"
                    }
                ],
                "type": "table"
            },
            "displayValue": "1.5\u00a0s",
            "id": "mainthread-work-breakdown",
            "numericValue": 1548.5690000000002,
            "score": 0.96,
            "scoreDisplayMode": "numeric",
            "title": "Minimizes main-thread work"
        },
        "managed-focus": {
            "description": "If new content, such as a dialog, is added to the page, the user's focus is directed to it. [Learn more](https://web.dev/managed-focus/).",
            "id": "managed-focus",
            "score": null,
            "scoreDisplayMode": "manual",
            "title": "The user's focus is directed to new content added to the page"
        },
        "max-potential-fid": {
            "description": "The maximum potential First Input Delay that your users could experience is the duration, in milliseconds, of the longest task. [Learn more](https://web.dev/lighthouse-max-potential-fid).",
            "displayValue": "120\u00a0ms",
            "id": "max-potential-fid",
            "numericValue": 122.537,
            "score": 0.92,
            "scoreDisplayMode": "numeric",
            "title": "Max Potential First Input Delay"
        },
        "meta-description": {
            "description": "Meta descriptions may be included in search results to concisely summarize page content. [Learn more](https://web.dev/meta-description).",
            "id": "meta-description",
            "score": 0.0,
            "scoreDisplayMode": "binary",
            "title": "Document does not have a meta description"
        },
        "meta-refresh": {
            "description": "Users do not expect a page to refresh automatically, and doing so will move focus back to the top of the page. This may create a frustrating or confusing experience. [Learn more](https://web.dev/meta-refresh/).",
            "id": "meta-refresh",
            "score": null,
            "scoreDisplayMode": "notApplicable",
            "title": "The document does not use `<meta http-equiv=\"refresh\">`"
        },
        "meta-viewport": {
            "description": "Disabling zooming is problematic for users with low vision who rely on screen magnification to properly see the contents of a web page. [Learn more](https://web.dev/meta-viewport/).",
            "details": {
                "headings": [],
                "items": [],
                "type": "table"
            },
            "id": "meta-viewport",
            "score": 1.0,
            "scoreDisplayMode": "binary",
            "title": "`[user-scalable=\"no\"]` is not used in the `<meta name=\"viewport\">` element and the `[maximum-scale]` attribute is not less than 5."
        },
        "metrics": {
            "description": "Collects all available metrics.",
<<<<<<< HEAD
            "errorMessage": "Something went wrong with recording the trace over your page load. Please run Lighthouse again. (NO_LAYOUT_JANK)",
            "id": "metrics",
=======
            "details": {
                "items": [
                    {
                        "estimatedInputLatency": 16.0,
                        "firstCPUIdle": 4927.0,
                        "firstCPUIdleTs": 185608247190.0,
                        "firstContentfulPaint": 3969.0,
                        "firstContentfulPaintTs": 185607289047.0,
                        "firstMeaningfulPaint": 3969.0,
                        "firstMeaningfulPaintTs": 185607289048.0,
                        "interactive": 4927.0,
                        "interactiveTs": 185608247190.0,
                        "maxPotentialFID": 123.0,
                        "observedDomContentLoaded": 4901.0,
                        "observedDomContentLoadedTs": 185608220734.0,
                        "observedFirstContentfulPaint": 3969.0,
                        "observedFirstContentfulPaintTs": 185607289047.0,
                        "observedFirstMeaningfulPaint": 3969.0,
                        "observedFirstMeaningfulPaintTs": 185607289048.0,
                        "observedFirstPaint": 3969.0,
                        "observedFirstPaintTs": 185607289043.0,
                        "observedFirstVisualChange": 3969.0,
                        "observedFirstVisualChangeTs": 185607288912.0,
                        "observedLastVisualChange": 4791.0,
                        "observedLastVisualChangeTs": 185608110912.0,
                        "observedLoad": 4924.0,
                        "observedLoadTs": 185608244374.0,
                        "observedNavigationStart": 0.0,
                        "observedNavigationStartTs": 185603319912.0,
                        "observedSpeedIndex": 4417.0,
                        "observedSpeedIndexTs": 185607736763.0,
                        "observedTraceEnd": 10281.0,
                        "observedTraceEndTs": 185613601189.0,
                        "speedIndex": 4417.0,
                        "speedIndexTs": 185607736912.0,
                        "totalBlockingTime": 117.0
                    },
                    {
                        "lcpInvalidated": false
                    }
                ],
                "type": "debugdata"
            },
            "id": "metrics",
            "numericValue": 4927.0,
>>>>>>> 91531d68
            "score": null,
            "scoreDisplayMode": "error",
            "title": "Metrics"
        },
        "network-requests": {
            "description": "Lists the network requests that were made during page load.",
            "details": {
                "headings": [
                    {
                        "itemType": "url",
                        "key": "url",
                        "text": "URL"
                    },
                    {
                        "granularity": 1.0,
                        "itemType": "ms",
                        "key": "startTime",
                        "text": "Start Time"
                    },
                    {
                        "granularity": 1.0,
                        "itemType": "ms",
                        "key": "endTime",
                        "text": "End Time"
                    },
                    {
                        "displayUnit": "kb",
                        "granularity": 1.0,
                        "itemType": "bytes",
                        "key": "transferSize",
                        "text": "Transfer Size"
                    },
                    {
                        "displayUnit": "kb",
                        "granularity": 1.0,
                        "itemType": "bytes",
                        "key": "resourceSize",
                        "text": "Resource Size"
                    },
                    {
                        "itemType": "text",
                        "key": "statusCode",
                        "text": "Status Code"
                    },
                    {
                        "itemType": "text",
                        "key": "mimeType",
                        "text": "MIME Type"
                    },
                    {
                        "itemType": "text",
                        "key": "resourceType",
                        "text": "Resource Type"
                    }
                ],
                "items": [
                    {
                        "endTime": 640.1550000009593,
                        "mimeType": "text/html",
                        "resourceSize": 12519.0,
                        "resourceType": "Document",
                        "startTime": 0.0,
                        "statusCode": 200.0,
                        "transferSize": 12640.0,
                        "url": "http://localhost:10200/dobetterweb/dbw_tester.html"
                    },
                    {
                        "endTime": 2635.035000013886,
                        "mimeType": "text/css",
                        "resourceSize": 677.0,
                        "resourceType": "Stylesheet",
                        "startTime": 630.2950000099372,
                        "statusCode": 200.0,
                        "transferSize": 821.0,
                        "url": "http://localhost:10200/dobetterweb/dbw_tester.css?delay=2000&async=true"
                    },
                    {
                        "endTime": 1204.6590000099968,
                        "mimeType": "text/css",
                        "resourceSize": 677.0,
                        "resourceType": "Stylesheet",
                        "startTime": 635.496000002604,
                        "statusCode": 200.0,
                        "transferSize": 821.0,
                        "url": "http://localhost:10200/dobetterweb/dbw_tester.css?delay=100"
                    },
                    {
                        "endTime": 1213.2910000218544,
                        "mimeType": "text/css",
                        "resourceSize": 0.0,
                        "resourceType": "Stylesheet",
                        "startTime": 636.6400000115391,
                        "statusCode": 404.0,
                        "transferSize": 139.0,
                        "url": "http://localhost:10200/dobetterweb/unknown404.css?delay=200"
                    },
                    {
                        "endTime": 2849.3670000170823,
                        "mimeType": "text/css",
                        "resourceSize": 677.0,
                        "resourceType": "Stylesheet",
                        "startTime": 638.0040000076406,
                        "statusCode": 200.0,
                        "transferSize": 821.0,
                        "url": "http://localhost:10200/dobetterweb/dbw_tester.css?delay=2200"
                    },
                    {
                        "endTime": 1220.04100002232,
                        "mimeType": "text/css",
                        "resourceSize": 964.0,
                        "resourceType": "Stylesheet",
                        "startTime": 638.7899999972433,
                        "statusCode": 200.0,
                        "transferSize": 1108.0,
                        "url": "http://localhost:10200/dobetterweb/dbw_disabled.css?delay=200&isdisabled"
                    },
                    {
                        "endTime": 1228.5180000180844,
                        "mimeType": "text/html",
                        "resourceSize": 616.0,
                        "resourceType": "Document",
                        "startTime": 640.5979999981355,
                        "statusCode": 200.0,
                        "transferSize": 736.0,
                        "url": "http://localhost:10200/dobetterweb/dbw_partial_a.html?delay=200"
                    },
                    {
                        "endTime": 1776.4320000133011,
                        "mimeType": "text/html",
                        "resourceSize": 613.0,
                        "resourceType": "Document",
                        "startTime": 641.3450000109151,
                        "statusCode": 200.0,
                        "transferSize": 733.0,
                        "url": "http://localhost:10200/dobetterweb/dbw_partial_b.html?delay=200&isasync"
                    },
                    {
                        "endTime": 4216.161000018474,
                        "mimeType": "text/css",
                        "resourceSize": 677.0,
                        "resourceType": "Stylesheet",
                        "startTime": 642.8679999953602,
                        "statusCode": 200.0,
                        "transferSize": 821.0,
                        "url": "http://localhost:10200/dobetterweb/dbw_tester.css?delay=3000&async=true"
                    },
                    {
                        "endTime": 1792.0860000012908,
                        "mimeType": "text/javascript",
                        "resourceSize": 1552.0,
                        "resourceType": "Script",
                        "startTime": 644.0820000134408,
                        "statusCode": 200.0,
                        "transferSize": 1703.0,
                        "url": "http://localhost:10200/dobetterweb/dbw_tester.js"
                    },
                    {
                        "endTime": 1236.1859999946319,
                        "mimeType": "text/javascript",
                        "resourceSize": 0.0,
                        "resourceType": "Script",
                        "startTime": 645.529000001261,
                        "statusCode": 200.0,
                        "transferSize": 144.0,
                        "url": "http://localhost:10200/dobetterweb/empty_module.js?delay=500"
                    },
                    {
                        "endTime": 4779.641000000993,
                        "mimeType": "image/jpeg",
                        "resourceSize": 24620.0,
                        "resourceType": "Image",
                        "startTime": 3951.6250000160653,
                        "statusCode": 200.0,
                        "transferSize": 24741.0,
                        "url": "http://localhost:10200/dobetterweb/lighthouse-480x318.jpg"
                    },
                    {
                        "endTime": 3961.049000005005,
                        "mimeType": "text/javascript",
                        "resourceSize": 71501.0,
                        "resourceType": "Script",
                        "startTime": 2849.7340000176337,
                        "statusCode": 200.0,
                        "transferSize": 71654.0,
                        "url": "http://localhost:10200/zone.js"
                    },
                    {
                        "endTime": 4796.288000012282,
                        "mimeType": "text/javascript",
                        "resourceSize": 84245.0,
                        "resourceType": "Script",
                        "startTime": 3874.7540000185836,
                        "statusCode": 200.0,
                        "transferSize": 30174.0,
                        "url": "http://ajax.googleapis.com/ajax/libs/jquery/2.1.1/jquery.min.js"
                    },
                    {
                        "endTime": 3964.233000006061,
                        "mimeType": "text/css",
                        "resourceSize": 677.0,
                        "resourceType": "Stylesheet",
                        "startTime": 2924.34100000537,
                        "statusCode": 200.0,
                        "transferSize": 821.0,
                        "url": "http://localhost:10200/dobetterweb/dbw_tester.css?scriptActivated&delay=200"
                    },
                    {
                        "endTime": 3772.7560000203084,
                        "mimeType": "text/html",
                        "resourceSize": 12519.0,
                        "resourceType": "XHR",
                        "startTime": 3066.252999997232,
                        "statusCode": 200.0,
                        "transferSize": 12640.0,
                        "url": "http://localhost:10200/dobetterweb/dbw_tester.html"
                    },
                    {
                        "endTime": 3968.59800000675,
                        "mimeType": "text/plain",
                        "resourceSize": 4.0,
                        "resourceType": "Image",
                        "startTime": 3829.6360000094865,
                        "statusCode": 200.0,
                        "transferSize": 0.0,
                        "url": "blob:http://localhost:10200/ae0eac03-ab9b-4a6a-b299-f5212153e277"
                    },
                    {
                        "endTime": 5536.498000001302,
                        "mimeType": "text/plain",
                        "resourceSize": 95.0,
                        "resourceType": "Other",
                        "startTime": 4967.373000021325,
                        "statusCode": 404.0,
                        "transferSize": 221.0,
                        "url": "http://localhost:10200/favicon.ico"
                    }
                ],
                "type": "table"
            },
            "id": "network-requests",
            "numericValue": 18.0,
            "score": null,
            "scoreDisplayMode": "informative",
            "title": "Network Requests"
        },
        "network-rtt": {
            "description": "Network round trip times (RTT) have a large impact on performance. If the RTT to an origin is high, it's an indication that servers closer to the user could improve performance. [Learn more](https://hpbn.co/primer-on-latency-and-bandwidth/).",
            "details": {
                "headings": [
                    {
                        "itemType": "text",
                        "key": "origin",
                        "text": "URL"
                    },
                    {
                        "granularity": 1.0,
                        "itemType": "ms",
                        "key": "rtt",
                        "text": "Time Spent"
                    }
                ],
                "items": [
                    {
                        "origin": "http://ajax.googleapis.com",
                        "rtt": 1.7249999999999943
                    },
                    {
                        "origin": "http://localhost:10200",
                        "rtt": 0.8639999999999999
                    }
                ],
                "type": "table"
            },
            "displayValue": "0\u00a0ms",
            "id": "network-rtt",
            "numericValue": 1.7249999999999943,
            "score": null,
            "scoreDisplayMode": "informative",
            "title": "Network Round Trip Times"
        },
        "network-server-latency": {
            "description": "Server latencies can impact web performance. If the server latency of an origin is high, it's an indication the server is overloaded or has poor backend performance. [Learn more](https://hpbn.co/primer-on-web-performance/#analyzing-the-resource-waterfall).",
            "details": {
                "headings": [
                    {
                        "itemType": "text",
                        "key": "origin",
                        "text": "URL"
                    },
                    {
                        "granularity": 1.0,
                        "itemType": "ms",
                        "key": "serverResponseTime",
                        "text": "Time Spent"
                    }
                ],
                "items": [
                    {
                        "origin": "http://localhost:10200",
                        "serverResponseTime": 572.829
                    },
                    {
                        "origin": "http://ajax.googleapis.com",
                        "serverResponseTime": 562.398
                    }
                ],
                "type": "table"
            },
            "displayValue": "570\u00a0ms",
            "id": "network-server-latency",
            "numericValue": 572.829,
            "score": null,
            "scoreDisplayMode": "informative",
            "title": "Server Backend Latencies"
        },
        "no-document-write": {
            "description": "For users on slow connections, external scripts dynamically injected via `document.write()` can delay page load by tens of seconds. [Learn more](https://web.dev/no-document-write).",
            "details": {
                "headings": [
                    {
                        "itemType": "url",
                        "key": "url",
                        "text": "URL"
                    },
                    {
                        "itemType": "text",
                        "key": "label",
                        "text": "Location"
                    }
                ],
                "items": [
                    {
                        "label": "line: 178",
                        "url": "http://localhost:10200/dobetterweb/dbw_tester.html"
                    },
                    {
                        "label": "line: 179",
                        "url": "http://localhost:10200/dobetterweb/dbw_tester.html"
                    },
                    {
                        "label": "line: 180",
                        "url": "http://localhost:10200/dobetterweb/dbw_tester.html"
                    }
                ],
                "type": "table"
            },
            "id": "no-document-write",
            "score": 0.0,
            "scoreDisplayMode": "binary",
            "title": "Uses `document.write()`"
        },
        "no-vulnerable-libraries": {
            "description": "Some third-party scripts may contain known security vulnerabilities that are easily identified and exploited by attackers. [Learn more](https://web.dev/no-vulnerable-libraries).",
            "details": {
                "headings": [
                    {
                        "itemType": "link",
                        "key": "detectedLib",
                        "text": "Library Version"
                    },
                    {
                        "itemType": "text",
                        "key": "vulnCount",
                        "text": "Vulnerability Count"
                    },
                    {
                        "itemType": "text",
                        "key": "highestSeverity",
                        "text": "Highest Severity"
                    }
                ],
                "items": [
                    {
                        "detectedLib": {
                            "text": "jQuery@2.1.1",
                            "type": "link",
                            "url": "https://snyk.io/vuln/npm:jquery?lh=2.1.1&utm_source=lighthouse&utm_medium=ref&utm_campaign=audit"
                        },
                        "highestSeverity": "Medium",
                        "vulnCount": 2.0
                    }
                ],
                "summary": {},
                "type": "table"
            },
            "displayValue": "2 vulnerabilities detected",
            "id": "no-vulnerable-libraries",
            "score": 0.0,
            "scoreDisplayMode": "binary",
            "title": "Includes front-end JavaScript libraries with known security vulnerabilities"
        },
        "notification-on-start": {
            "description": "Users are mistrustful of or confused by sites that request to send notifications without context. Consider tying the request to user gestures instead. [Learn more](https://web.dev/notification-on-start).",
            "details": {
                "headings": [
                    {
                        "itemType": "url",
                        "key": "url",
                        "text": "URL"
                    },
                    {
                        "itemType": "text",
                        "key": "label",
                        "text": "Location"
                    }
                ],
                "items": [
                    {
                        "label": "line: 287",
                        "url": "http://localhost:10200/dobetterweb/dbw_tester.html"
                    }
                ],
                "type": "table"
            },
            "id": "notification-on-start",
            "score": 0.0,
            "scoreDisplayMode": "binary",
            "title": "Requests the notification permission on page load"
        },
        "object-alt": {
            "description": "Screen readers cannot translate non-text content. Adding alt text to `<object>` elements helps screen readers convey meaning to users. [Learn more](https://web.dev/object-alt/).",
            "details": {
                "debugData": {
                    "impact": "serious",
                    "tags": [
                        "cat.text-alternatives",
                        "wcag2a",
                        "wcag111",
                        "section508",
                        "section508.22.a"
                    ],
                    "type": "debugdata"
                },
                "headings": [
                    {
                        "itemType": "node",
                        "key": "node",
                        "text": "Failing Elements"
                    }
                ],
                "items": [
                    {
                        "node": {
                            "explanation": "Fix any of the following:\n  Element does not have text that is visible to screen readers\n  aria-label attribute does not exist or is empty\n  aria-labelledby attribute does not exist, references elements that do not exist or references elements that are empty\n  Element has no title attribute or the title attribute is empty\n  Element's default semantics were not overridden with role=\"presentation\"\n  Element's default semantics were not overridden with role=\"none\"",
                            "nodeLabel": "object",
                            "path": "3,HTML,1,BODY,2,OBJECT",
                            "selector": "#\\35 934a",
                            "snippet": "<object id=\"5934a\"></object>",
                            "type": "node"
                        }
                    },
                    {
                        "node": {
                            "explanation": "Fix any of the following:\n  Element does not have text that is visible to screen readers\n  aria-label attribute does not exist or is empty\n  aria-labelledby attribute does not exist, references elements that do not exist or references elements that are empty\n  Element has no title attribute or the title attribute is empty\n  Element's default semantics were not overridden with role=\"presentation\"\n  Element's default semantics were not overridden with role=\"none\"",
                            "nodeLabel": "object",
                            "path": "3,HTML,1,BODY,3,OBJECT",
                            "selector": "#\\35 934b",
                            "snippet": "<object id=\"5934b\"></object>",
                            "type": "node"
                        }
                    }
                ],
                "type": "table"
            },
            "id": "object-alt",
            "score": 0.0,
            "scoreDisplayMode": "binary",
            "title": "`<object>` elements do not have `[alt]` text"
        },
        "offline-start-url": {
            "description": "A service worker enables your web app to be reliable in unpredictable network conditions. [Learn more](https://web.dev/offline-start-url).",
            "explanation": "No usable web app manifest found on page.",
            "id": "offline-start-url",
            "score": 0.0,
            "scoreDisplayMode": "binary",
            "title": "`start_url` does not respond with a 200 when offline",
            "warnings": []
        },
        "offscreen-content-hidden": {
            "description": "Offscreen content is hidden with display: none or aria-hidden=true. [Learn more](https://web.dev/offscreen-content-hidden/).",
            "id": "offscreen-content-hidden",
            "score": null,
            "scoreDisplayMode": "manual",
            "title": "Offscreen content is hidden from assistive technology"
        },
        "offscreen-images": {
            "description": "Consider lazy-loading offscreen and hidden images after all critical resources have finished loading to lower time to interactive. [Learn more](https://web.dev/offscreen-images).",
            "details": {
                "headings": [],
                "items": [],
                "overallSavingsBytes": 0.0,
                "overallSavingsMs": 0.0,
                "type": "opportunity"
            },
            "id": "offscreen-images",
            "numericValue": 0.0,
            "score": 1.0,
            "scoreDisplayMode": "numeric",
            "title": "Defer offscreen images",
            "warnings": []
        },
        "password-inputs-can-be-pasted-into": {
            "description": "Preventing password pasting undermines good security policy. [Learn more](https://web.dev/password-inputs-can-be-pasted-into).",
            "details": {
                "headings": [
                    {
                        "itemType": "node",
                        "key": "node",
                        "text": "Failing Elements"
                    }
                ],
                "items": [
                    {
                        "node": {
                            "snippet": "<input type=\"password\" onpaste=\"event.preventDefault();\">",
                            "type": "node"
                        }
                    },
                    {
                        "node": {
                            "snippet": "<input type=\"password\" onpaste=\"return false;\">",
                            "type": "node"
                        }
                    }
                ],
                "type": "table"
            },
            "id": "password-inputs-can-be-pasted-into",
            "score": 0.0,
            "scoreDisplayMode": "binary",
            "title": "Prevents users to paste into password fields"
        },
        "performance-budget": {
            "description": "Keep the quantity and size of network requests under the targets set by the provided performance budget. [Learn more](https://developers.google.com/web/tools/lighthouse/audits/budgets).",
            "details": {
                "headings": [
                    {
                        "itemType": "text",
                        "key": "label",
                        "text": "Resource Type"
                    },
                    {
                        "itemType": "numeric",
                        "key": "requestCount",
                        "text": "Requests"
                    },
                    {
                        "itemType": "bytes",
                        "key": "size",
                        "text": "Transfer Size"
                    },
                    {
                        "itemType": "text",
                        "key": "countOverBudget"
                    },
                    {
                        "itemType": "bytes",
                        "key": "sizeOverBudget",
                        "text": "Over Budget"
                    }
                ],
                "items": [
                    {
                        "countOverBudget": "2 requests",
                        "label": "Script",
                        "requestCount": 4.0,
                        "resourceType": "script",
                        "size": 103675.0,
                        "sizeOverBudget": 72955.0
                    },
                    {
                        "countOverBudget": "8 requests",
                        "label": "Total",
                        "requestCount": 18.0,
                        "resourceType": "total",
                        "size": 160738.0,
                        "sizeOverBudget": 58338.0
                    },
                    {
                        "label": "Other",
                        "requestCount": 2.0,
                        "resourceType": "other",
                        "size": 12861.0,
                        "sizeOverBudget": 7741.0
                    },
                    {
                        "countOverBudget": "1 request",
                        "label": "Third-party",
                        "requestCount": 2.0,
                        "resourceType": "third-party",
                        "size": 30174.0,
                        "sizeOverBudget": 4574.0
                    },
                    {
                        "countOverBudget": "5 requests",
                        "label": "Stylesheet",
                        "requestCount": 7.0,
                        "resourceType": "stylesheet",
                        "size": 5352.0,
                        "sizeOverBudget": 232.0
                    },
                    {
                        "label": "Image",
                        "requestCount": 2.0,
                        "resourceType": "image",
                        "size": 24741.0
                    },
                    {
                        "label": "Media",
                        "requestCount": 0.0,
                        "resourceType": "media",
                        "size": 0.0
                    },
                    {
                        "label": "Font",
                        "requestCount": 0.0,
                        "resourceType": "font",
                        "size": 0.0
                    },
                    {
                        "countOverBudget": "2 requests",
                        "label": "Document",
                        "requestCount": 3.0,
                        "resourceType": "document",
                        "size": 14109.0
                    }
                ],
                "type": "table"
            },
            "id": "performance-budget",
            "score": null,
            "scoreDisplayMode": "informative",
            "title": "Performance budget"
        },
        "plugins": {
            "description": "Search engines can't index plugin content, and many devices restrict plugins or don't support them. [Learn more](https://web.dev/plugins).",
            "details": {
                "headings": [],
                "items": [],
                "type": "table"
            },
            "id": "plugins",
            "score": 1.0,
            "scoreDisplayMode": "binary",
            "title": "Document avoids plugins"
        },
        "pwa-cross-browser": {
            "description": "To reach the most number of users, sites should work across every major browser. [Learn more](https://web.dev/pwa-cross-browser).",
            "id": "pwa-cross-browser",
            "score": null,
            "scoreDisplayMode": "manual",
            "title": "Site works cross-browser"
        },
        "pwa-each-page-has-url": {
            "description": "Ensure individual pages are deep linkable via URL and that URLs are unique for the purpose of shareability on social media. [Learn more](https://web.dev/pwa-each-page-has-url).",
            "id": "pwa-each-page-has-url",
            "score": null,
            "scoreDisplayMode": "manual",
            "title": "Each page has a URL"
        },
        "pwa-page-transitions": {
            "description": "Transitions should feel snappy as you tap around, even on a slow network. This experience is key to a user's perception of performance. [Learn more](https://web.dev/pwa-page-transitions).",
            "id": "pwa-page-transitions",
            "score": null,
            "scoreDisplayMode": "manual",
            "title": "Page transitions don't feel like they block on the network"
        },
        "redirects": {
            "description": "Redirects introduce additional delays before the page can be loaded. [Learn more](https://web.dev/redirects).",
            "details": {
                "headings": [],
                "items": [],
                "overallSavingsMs": 0.0,
                "type": "opportunity"
            },
            "id": "redirects",
            "numericValue": 0.0,
            "score": 1.0,
            "scoreDisplayMode": "numeric",
            "title": "Avoid multiple page redirects"
        },
        "redirects-http": {
            "description": "If you've already set up HTTPS, make sure that you redirect all HTTP traffic to HTTPS in order to enable secure web features for all your users. [Learn more](https://web.dev/redirects-http).",
            "id": "redirects-http",
            "score": 0.0,
            "scoreDisplayMode": "binary",
            "title": "Does not redirect HTTP traffic to HTTPS"
        },
        "render-blocking-resources": {
            "description": "Resources are blocking the first paint of your page. Consider delivering critical JS/CSS inline and deferring all non-critical JS/styles. [Learn more](https://web.dev/render-blocking-resources).",
            "details": {
                "headings": [
                    {
                        "key": "url",
                        "label": "URL",
                        "valueType": "url"
                    },
                    {
                        "key": "totalBytes",
                        "label": "Size",
                        "valueType": "bytes"
                    },
                    {
                        "key": "wastedMs",
                        "label": "Potential Savings",
                        "valueType": "timespanMs"
                    }
                ],
                "items": [
                    {
                        "totalBytes": 821.0,
                        "url": "http://localhost:10200/dobetterweb/dbw_tester.css?delay=100",
                        "wastedMs": 873.0
                    },
                    {
                        "totalBytes": 139.0,
                        "url": "http://localhost:10200/dobetterweb/unknown404.css?delay=200",
                        "wastedMs": 873.0
                    },
                    {
                        "totalBytes": 821.0,
                        "url": "http://localhost:10200/dobetterweb/dbw_tester.css?delay=2200",
                        "wastedMs": 873.0
                    },
                    {
                        "totalBytes": 736.0,
                        "url": "http://localhost:10200/dobetterweb/dbw_partial_a.html?delay=200",
                        "wastedMs": 873.0
                    },
                    {
                        "totalBytes": 1703.0,
                        "url": "http://localhost:10200/dobetterweb/dbw_tester.js",
                        "wastedMs": 723.0
                    }
                ],
                "overallSavingsMs": 1129.0,
                "type": "opportunity"
            },
            "displayValue": "Potential savings of 1,130\u00a0ms",
            "id": "render-blocking-resources",
            "numericValue": 1129.0,
            "score": 0.46,
            "scoreDisplayMode": "numeric",
            "title": "Eliminate render-blocking resources"
        },
        "resource-summary": {
            "description": "To set budgets for the quantity and size of page resources, add a budget.json file. [Learn more](https://developers.google.com/web/tools/lighthouse/audits/budgets).",
            "details": {
                "headings": [
                    {
                        "itemType": "text",
                        "key": "label",
                        "text": "Resource Type"
                    },
                    {
                        "itemType": "numeric",
                        "key": "requestCount",
                        "text": "Requests"
                    },
                    {
                        "itemType": "bytes",
                        "key": "size",
                        "text": "Transfer Size"
                    }
                ],
                "items": [
                    {
                        "label": "Total",
                        "requestCount": 18.0,
                        "resourceType": "total",
                        "size": 160738.0
                    },
                    {
                        "label": "Script",
                        "requestCount": 4.0,
                        "resourceType": "script",
                        "size": 103675.0
                    },
                    {
                        "label": "Image",
                        "requestCount": 2.0,
                        "resourceType": "image",
                        "size": 24741.0
                    },
                    {
                        "label": "Document",
                        "requestCount": 3.0,
                        "resourceType": "document",
                        "size": 14109.0
                    },
                    {
                        "label": "Other",
                        "requestCount": 2.0,
                        "resourceType": "other",
                        "size": 12861.0
                    },
                    {
                        "label": "Stylesheet",
                        "requestCount": 7.0,
                        "resourceType": "stylesheet",
                        "size": 5352.0
                    },
                    {
                        "label": "Media",
                        "requestCount": 0.0,
                        "resourceType": "media",
                        "size": 0.0
                    },
                    {
                        "label": "Font",
                        "requestCount": 0.0,
                        "resourceType": "font",
                        "size": 0.0
                    },
                    {
                        "label": "Third-party",
                        "requestCount": 2.0,
                        "resourceType": "third-party",
                        "size": 30174.0
                    }
                ],
                "type": "table"
            },
            "displayValue": "18 requests \u2022 157 KB",
            "id": "resource-summary",
            "score": null,
            "scoreDisplayMode": "informative",
            "title": "Keep request counts low and transfer sizes small"
        },
        "robots-txt": {
            "description": "If your robots.txt file is malformed, crawlers may not be able to understand how you want your website to be crawled or indexed. [Learn more](https://web.dev/robots-txt).",
            "id": "robots-txt",
            "score": null,
            "scoreDisplayMode": "notApplicable",
            "title": "robots.txt is valid"
        },
        "screenshot-thumbnails": {
            "description": "This is what the load of your site looked like.",
            "details": {
                "items": [
                    {
                        "data": "data:image/jpeg;base64,/9j/4AAQSkZJRgABAQAAAQABAAD/2wCEAAMCAgMCAgMDAwMEAwMEBQgFBQQEBQoHBwYIDAoMDAsKCwsNDhIQDQ4RDgsLEBYQERMUFRUVDA8XGBYUGBIUFRQBAwQEBQQFCQUFCRQNCw0UFBQUFBQUFBQUFBQUFBQUFBQUFBQUFBQUFBQUFBQUFBQUFBQUFBQUFBQUFBQUFBQUFP/AABEIANUAeAMBEQACEQEDEQH/xAGiAAABBQEBAQEBAQAAAAAAAAAAAQIDBAUGBwgJCgsQAAIBAwMCBAMFBQQEAAABfQECAwAEEQUSITFBBhNRYQcicRQygZGhCCNCscEVUtHwJDNicoIJChYXGBkaJSYnKCkqNDU2Nzg5OkNERUZHSElKU1RVVldYWVpjZGVmZ2hpanN0dXZ3eHl6g4SFhoeIiYqSk5SVlpeYmZqio6Slpqeoqaqys7S1tre4ubrCw8TFxsfIycrS09TV1tfY2drh4uPk5ebn6Onq8fLz9PX29/j5+gEAAwEBAQEBAQEBAQAAAAAAAAECAwQFBgcICQoLEQACAQIEBAMEBwUEBAABAncAAQIDEQQFITEGEkFRB2FxEyIygQgUQpGhscEJIzNS8BVictEKFiQ04SXxFxgZGiYnKCkqNTY3ODk6Q0RFRkdISUpTVFVWV1hZWmNkZWZnaGlqc3R1dnd4eXqCg4SFhoeIiYqSk5SVlpeYmZqio6Slpqeoqaqys7S1tre4ubrCw8TFxsfIycrS09TV1tfY2dri4+Tl5ufo6ery8/T19vf4+fr/2gAMAwEAAhEDEQA/AP1ToAKACgAoAKACgAoAKACgAoAKACgAoAKACgAoAKACgAoAKACgAoAKACgAoAKACgAoAKACgAoAKACgAoAKACgAoAKACgAoAKACgAoAKACgAoAKACgAoAKACgAoAKACgAoAKACgAoAKACgAoAKACgAoAKACgAoAKACgAoAKACgAoAKACgAoAKACgAoAKACgAoAKACgAoAKACgAoAKACgAoAKACgAoAKACgAoAKACgAoAKACgAoAKACgAoAKACgAoAKACgAoAKACgAoAKACgAoAKACgAoAKACgAoAKACgAoAKACgAoAKACgAoAKACgAoAKACgAoAKACgAoAKACgAoAKACgAoAKACgAoAKACgAoAKACgAoAKACgAoAKACgAoAKACgAoAKACgAoAKACgAoAKACgAoAKACgAoAKACgAoAKACgAoAKACgAoAKACgAoAKACgAoAKACgAoAKACgAoAKACgAoAKACgAoAKACgAoAKACgAoAKACgAoAKACgAoAKACgAoAKACgAoAKACgAoAKACgAoAKACgAoAKACgAoAKACgAoAKACgAoAKACgAoAKACgAoAKACgAoAKACgAoAKACgAoAKACgAoAKACgAoAKACgAoAKACgAoAKACgAoAKACgAoAKACgAoAKACgAoAKACgAoAKACgAoAKACgAoAKACgAoAKACgAoAKACgAoAKACgAoAKACgAoAKACgAoAKACgAoAKACgAoAKACgAoAKACgAoAKACgAoAKACgAoAKACgAoAKACgAoAKACgAoAKACgAoAKACgAoAKACgAoAKACgAoAKACgAoAKACgAoAKACgAoAKACgAoAKACgAoAKACgAoAKACgAoAKACgAoAKACgAoAKACgAoAKACgAoAKACgAoAKACgAoAKACgAoAKACgAoAKACgAoAKACgAoAKACgAoAKACgAoAKACgD//Z",
                        "timestamp": 185603812639.80002,
                        "timing": 493.0
                    },
                    {
                        "data": "data:image/jpeg;base64,/9j/4AAQSkZJRgABAQAAAQABAAD/2wCEAAMCAgMCAgMDAwMEAwMEBQgFBQQEBQoHBwYIDAoMDAsKCwsNDhIQDQ4RDgsLEBYQERMUFRUVDA8XGBYUGBIUFRQBAwQEBQQFCQUFCRQNCw0UFBQUFBQUFBQUFBQUFBQUFBQUFBQUFBQUFBQUFBQUFBQUFBQUFBQUFBQUFBQUFBQUFP/AABEIANUAeAMBEQACEQEDEQH/xAGiAAABBQEBAQEBAQAAAAAAAAAAAQIDBAUGBwgJCgsQAAIBAwMCBAMFBQQEAAABfQECAwAEEQUSITFBBhNRYQcicRQygZGhCCNCscEVUtHwJDNicoIJChYXGBkaJSYnKCkqNDU2Nzg5OkNERUZHSElKU1RVVldYWVpjZGVmZ2hpanN0dXZ3eHl6g4SFhoeIiYqSk5SVlpeYmZqio6Slpqeoqaqys7S1tre4ubrCw8TFxsfIycrS09TV1tfY2drh4uPk5ebn6Onq8fLz9PX29/j5+gEAAwEBAQEBAQEBAQAAAAAAAAECAwQFBgcICQoLEQACAQIEBAMEBwUEBAABAncAAQIDEQQFITEGEkFRB2FxEyIygQgUQpGhscEJIzNS8BVictEKFiQ04SXxFxgZGiYnKCkqNTY3ODk6Q0RFRkdISUpTVFVWV1hZWmNkZWZnaGlqc3R1dnd4eXqCg4SFhoeIiYqSk5SVlpeYmZqio6Slpqeoqaqys7S1tre4ubrCw8TFxsfIycrS09TV1tfY2dri4+Tl5ufo6ery8/T19vf4+fr/2gAMAwEAAhEDEQA/AP1ToAKACgAoAKACgAoAKACgAoAKACgAoAKACgAoAKACgAoAKACgAoAKACgAoAKACgAoAKACgAoAKACgAoAKACgAoAKACgAoAKACgAoAKACgAoAKACgAoAKACgAoAKACgAoAKACgAoAKACgAoAKACgAoAKACgAoAKACgAoAKACgAoAKACgAoAKACgAoAKACgAoAKACgAoAKACgAoAKACgAoAKACgAoAKACgAoAKACgAoAKACgAoAKACgAoAKACgAoAKACgAoAKACgAoAKACgAoAKACgAoAKACgAoAKACgAoAKACgAoAKACgAoAKACgAoAKACgAoAKACgAoAKACgAoAKACgAoAKACgAoAKACgAoAKACgAoAKACgAoAKACgAoAKACgAoAKACgAoAKACgAoAKACgAoAKACgAoAKACgAoAKACgAoAKACgAoAKACgAoAKACgAoAKACgAoAKACgAoAKACgAoAKACgAoAKACgAoAKACgAoAKACgAoAKACgAoAKACgAoAKACgAoAKACgAoAKACgAoAKACgAoAKACgAoAKACgAoAKACgAoAKACgAoAKACgAoAKACgAoAKACgAoAKACgAoAKACgAoAKACgAoAKACgAoAKACgAoAKACgAoAKACgAoAKACgAoAKACgAoAKACgAoAKACgAoAKACgAoAKACgAoAKACgAoAKACgAoAKACgAoAKACgAoAKACgAoAKACgAoAKACgAoAKACgAoAKACgAoAKACgAoAKACgAoAKACgAoAKACgAoAKACgAoAKACgAoAKACgAoAKACgAoAKACgAoAKACgAoAKACgAoAKACgAoAKACgAoAKACgAoAKACgAoAKACgAoAKACgAoAKACgAoAKACgAoAKACgAoAKACgAoAKACgAoAKACgAoAKACgAoAKACgAoAKACgAoAKACgAoAKACgAoAKACgD//Z",
                        "timestamp": 185604305367.6,
                        "timing": 985.0
                    },
                    {
                        "data": "data:image/jpeg;base64,/9j/4AAQSkZJRgABAQAAAQABAAD/2wCEAAMCAgMCAgMDAwMEAwMEBQgFBQQEBQoHBwYIDAoMDAsKCwsNDhIQDQ4RDgsLEBYQERMUFRUVDA8XGBYUGBIUFRQBAwQEBQQFCQUFCRQNCw0UFBQUFBQUFBQUFBQUFBQUFBQUFBQUFBQUFBQUFBQUFBQUFBQUFBQUFBQUFBQUFBQUFP/AABEIANUAeAMBEQACEQEDEQH/xAGiAAABBQEBAQEBAQAAAAAAAAAAAQIDBAUGBwgJCgsQAAIBAwMCBAMFBQQEAAABfQECAwAEEQUSITFBBhNRYQcicRQygZGhCCNCscEVUtHwJDNicoIJChYXGBkaJSYnKCkqNDU2Nzg5OkNERUZHSElKU1RVVldYWVpjZGVmZ2hpanN0dXZ3eHl6g4SFhoeIiYqSk5SVlpeYmZqio6Slpqeoqaqys7S1tre4ubrCw8TFxsfIycrS09TV1tfY2drh4uPk5ebn6Onq8fLz9PX29/j5+gEAAwEBAQEBAQEBAQAAAAAAAAECAwQFBgcICQoLEQACAQIEBAMEBwUEBAABAncAAQIDEQQFITEGEkFRB2FxEyIygQgUQpGhscEJIzNS8BVictEKFiQ04SXxFxgZGiYnKCkqNTY3ODk6Q0RFRkdISUpTVFVWV1hZWmNkZWZnaGlqc3R1dnd4eXqCg4SFhoeIiYqSk5SVlpeYmZqio6Slpqeoqaqys7S1tre4ubrCw8TFxsfIycrS09TV1tfY2dri4+Tl5ufo6ery8/T19vf4+fr/2gAMAwEAAhEDEQA/AP1ToAKACgAoAKACgAoAKACgAoAKACgAoAKACgAoAKACgAoAKACgAoAKACgAoAKACgAoAKACgAoAKACgAoAKACgAoAKACgAoAKACgAoAKACgAoAKACgAoAKACgAoAKACgAoAKACgAoAKACgAoAKACgAoAKACgAoAKACgAoAKACgAoAKACgAoAKACgAoAKACgAoAKACgAoAKACgAoAKACgAoAKACgAoAKACgAoAKACgAoAKACgAoAKACgAoAKACgAoAKACgAoAKACgAoAKACgAoAKACgAoAKACgAoAKACgAoAKACgAoAKACgAoAKACgAoAKACgAoAKACgAoAKACgAoAKACgAoAKACgAoAKACgAoAKACgAoAKACgAoAKACgAoAKACgAoAKACgAoAKACgAoAKACgAoAKACgAoAKACgAoAKACgAoAKACgAoAKACgAoAKACgAoAKACgAoAKACgAoAKACgAoAKACgAoAKACgAoAKACgAoAKACgAoAKACgAoAKACgAoAKACgAoAKACgAoAKACgAoAKACgAoAKACgAoAKACgAoAKACgAoAKACgAoAKACgAoAKACgAoAKACgAoAKACgAoAKACgAoAKACgAoAKACgAoAKACgAoAKACgAoAKACgAoAKACgAoAKACgAoAKACgAoAKACgAoAKACgAoAKACgAoAKACgAoAKACgAoAKACgAoAKACgAoAKACgAoAKACgAoAKACgAoAKACgAoAKACgAoAKACgAoAKACgAoAKACgAoAKACgAoAKACgAoAKACgAoAKACgAoAKACgAoAKACgAoAKACgAoAKACgAoAKACgAoAKACgAoAKACgAoAKACgAoAKACgAoAKACgAoAKACgAoAKACgAoAKACgAoAKACgAoAKACgAoAKACgAoAKACgAoAKACgAoAKACgAoAKACgAoAKACgAoAKACgD//Z",
                        "timestamp": 185604798095.4,
                        "timing": 1478.0
                    },
                    {
                        "data": "data:image/jpeg;base64,/9j/4AAQSkZJRgABAQAAAQABAAD/2wCEAAMCAgMCAgMDAwMEAwMEBQgFBQQEBQoHBwYIDAoMDAsKCwsNDhIQDQ4RDgsLEBYQERMUFRUVDA8XGBYUGBIUFRQBAwQEBQQFCQUFCRQNCw0UFBQUFBQUFBQUFBQUFBQUFBQUFBQUFBQUFBQUFBQUFBQUFBQUFBQUFBQUFBQUFBQUFP/AABEIANUAeAMBEQACEQEDEQH/xAGiAAABBQEBAQEBAQAAAAAAAAAAAQIDBAUGBwgJCgsQAAIBAwMCBAMFBQQEAAABfQECAwAEEQUSITFBBhNRYQcicRQygZGhCCNCscEVUtHwJDNicoIJChYXGBkaJSYnKCkqNDU2Nzg5OkNERUZHSElKU1RVVldYWVpjZGVmZ2hpanN0dXZ3eHl6g4SFhoeIiYqSk5SVlpeYmZqio6Slpqeoqaqys7S1tre4ubrCw8TFxsfIycrS09TV1tfY2drh4uPk5ebn6Onq8fLz9PX29/j5+gEAAwEBAQEBAQEBAQAAAAAAAAECAwQFBgcICQoLEQACAQIEBAMEBwUEBAABAncAAQIDEQQFITEGEkFRB2FxEyIygQgUQpGhscEJIzNS8BVictEKFiQ04SXxFxgZGiYnKCkqNTY3ODk6Q0RFRkdISUpTVFVWV1hZWmNkZWZnaGlqc3R1dnd4eXqCg4SFhoeIiYqSk5SVlpeYmZqio6Slpqeoqaqys7S1tre4ubrCw8TFxsfIycrS09TV1tfY2dri4+Tl5ufo6ery8/T19vf4+fr/2gAMAwEAAhEDEQA/AP1ToAKACgAoAKACgAoAKACgAoAKACgAoAKACgAoAKACgAoAKACgAoAKACgAoAKACgAoAKACgAoAKACgAoAKACgAoAKACgAoAKACgAoAKACgAoAKACgAoAKACgAoAKACgAoAKACgAoAKACgAoAKACgAoAKACgAoAKACgAoAKACgAoAKACgAoAKACgAoAKACgAoAKACgAoAKACgAoAKACgAoAKACgAoAKACgAoAKACgAoAKACgAoAKACgAoAKACgAoAKACgAoAKACgAoAKACgAoAKACgAoAKACgAoAKACgAoAKACgAoAKACgAoAKACgAoAKACgAoAKACgAoAKACgAoAKACgAoAKACgAoAKACgAoAKACgAoAKACgAoAKACgAoAKACgAoAKACgAoAKACgAoAKACgAoAKACgAoAKACgAoAKACgAoAKACgAoAKACgAoAKACgAoAKACgAoAKACgAoAKACgAoAKACgAoAKACgAoAKACgAoAKACgAoAKACgAoAKACgAoAKACgAoAKACgAoAKACgAoAKACgAoAKACgAoAKACgAoAKACgAoAKACgAoAKACgAoAKACgAoAKACgAoAKACgAoAKACgAoAKACgAoAKACgAoAKACgAoAKACgAoAKACgAoAKACgAoAKACgAoAKACgAoAKACgAoAKACgAoAKACgAoAKACgAoAKACgAoAKACgAoAKACgAoAKACgAoAKACgAoAKACgAoAKACgAoAKACgAoAKACgAoAKACgAoAKACgAoAKACgAoAKACgAoAKACgAoAKACgAoAKACgAoAKACgAoAKACgAoAKACgAoAKACgAoAKACgAoAKACgAoAKACgAoAKACgAoAKACgAoAKACgAoAKACgAoAKACgAoAKACgAoAKACgAoAKACgAoAKACgAoAKACgAoAKACgAoAKACgAoAKACgAoAKACgD//Z",
                        "timestamp": 185605290823.19998,
                        "timing": 1971.0
                    },
                    {
                        "data": "data:image/jpeg;base64,/9j/4AAQSkZJRgABAQAAAQABAAD/2wCEAAMCAgMCAgMDAwMEAwMEBQgFBQQEBQoHBwYIDAoMDAsKCwsNDhIQDQ4RDgsLEBYQERMUFRUVDA8XGBYUGBIUFRQBAwQEBQQFCQUFCRQNCw0UFBQUFBQUFBQUFBQUFBQUFBQUFBQUFBQUFBQUFBQUFBQUFBQUFBQUFBQUFBQUFBQUFP/AABEIANUAeAMBEQACEQEDEQH/xAGiAAABBQEBAQEBAQAAAAAAAAAAAQIDBAUGBwgJCgsQAAIBAwMCBAMFBQQEAAABfQECAwAEEQUSITFBBhNRYQcicRQygZGhCCNCscEVUtHwJDNicoIJChYXGBkaJSYnKCkqNDU2Nzg5OkNERUZHSElKU1RVVldYWVpjZGVmZ2hpanN0dXZ3eHl6g4SFhoeIiYqSk5SVlpeYmZqio6Slpqeoqaqys7S1tre4ubrCw8TFxsfIycrS09TV1tfY2drh4uPk5ebn6Onq8fLz9PX29/j5+gEAAwEBAQEBAQEBAQAAAAAAAAECAwQFBgcICQoLEQACAQIEBAMEBwUEBAABAncAAQIDEQQFITEGEkFRB2FxEyIygQgUQpGhscEJIzNS8BVictEKFiQ04SXxFxgZGiYnKCkqNTY3ODk6Q0RFRkdISUpTVFVWV1hZWmNkZWZnaGlqc3R1dnd4eXqCg4SFhoeIiYqSk5SVlpeYmZqio6Slpqeoqaqys7S1tre4ubrCw8TFxsfIycrS09TV1tfY2dri4+Tl5ufo6ery8/T19vf4+fr/2gAMAwEAAhEDEQA/AP1ToAKACgAoAKACgAoAKACgAoAKACgAoAKACgAoAKACgAoAKACgAoAKACgAoAKACgAoAKACgAoAKACgAoAKACgAoAKACgAoAKACgAoAKACgAoAKACgAoAKACgAoAKACgAoAKACgAoAKACgAoAKACgAoAKACgAoAKACgAoAKACgAoAKACgAoAKACgAoAKACgAoAKACgAoAKACgAoAKACgAoAKACgAoAKACgAoAKACgAoAKACgAoAKACgAoAKACgAoAKACgAoAKACgAoAKACgAoAKACgAoAKACgAoAKACgAoAKACgAoAKACgAoAKACgAoAKACgAoAKACgAoAKACgAoAKACgAoAKACgAoAKACgAoAKACgAoAKACgAoAKACgAoAKACgAoAKACgAoAKACgAoAKACgAoAKACgAoAKACgAoAKACgAoAKACgAoAKACgAoAKACgAoAKACgAoAKACgAoAKACgAoAKACgAoAKACgAoAKACgAoAKACgAoAKACgAoAKACgAoAKACgAoAKACgAoAKACgAoAKACgAoAKACgAoAKACgAoAKACgAoAKACgAoAKACgAoAKACgAoAKACgAoAKACgAoAKACgAoAKACgAoAKACgAoAKACgAoAKACgAoAKACgAoAKACgAoAKACgAoAKACgAoAKACgAoAKACgAoAKACgAoAKACgAoAKACgAoAKACgAoAKACgAoAKACgAoAKACgAoAKACgAoAKACgAoAKACgAoAKACgAoAKACgAoAKACgAoAKACgAoAKACgAoAKACgAoAKACgAoAKACgAoAKACgAoAKACgAoAKACgAoAKACgAoAKACgAoAKACgAoAKACgAoAKACgAoAKACgAoAKACgAoAKACgAoAKACgAoAKACgAoAKACgAoAKACgAoAKACgAoAKACgAoAKACgAoAKACgAoAKACgAoAKACgD//Z",
                        "timestamp": 185605783551.0,
                        "timing": 2464.0
                    },
                    {
                        "data": "data:image/jpeg;base64,/9j/4AAQSkZJRgABAQAAAQABAAD/2wCEAAMCAgMCAgMDAwMEAwMEBQgFBQQEBQoHBwYIDAoMDAsKCwsNDhIQDQ4RDgsLEBYQERMUFRUVDA8XGBYUGBIUFRQBAwQEBQQFCQUFCRQNCw0UFBQUFBQUFBQUFBQUFBQUFBQUFBQUFBQUFBQUFBQUFBQUFBQUFBQUFBQUFBQUFBQUFP/AABEIANUAeAMBEQACEQEDEQH/xAGiAAABBQEBAQEBAQAAAAAAAAAAAQIDBAUGBwgJCgsQAAIBAwMCBAMFBQQEAAABfQECAwAEEQUSITFBBhNRYQcicRQygZGhCCNCscEVUtHwJDNicoIJChYXGBkaJSYnKCkqNDU2Nzg5OkNERUZHSElKU1RVVldYWVpjZGVmZ2hpanN0dXZ3eHl6g4SFhoeIiYqSk5SVlpeYmZqio6Slpqeoqaqys7S1tre4ubrCw8TFxsfIycrS09TV1tfY2drh4uPk5ebn6Onq8fLz9PX29/j5+gEAAwEBAQEBAQEBAQAAAAAAAAECAwQFBgcICQoLEQACAQIEBAMEBwUEBAABAncAAQIDEQQFITEGEkFRB2FxEyIygQgUQpGhscEJIzNS8BVictEKFiQ04SXxFxgZGiYnKCkqNTY3ODk6Q0RFRkdISUpTVFVWV1hZWmNkZWZnaGlqc3R1dnd4eXqCg4SFhoeIiYqSk5SVlpeYmZqio6Slpqeoqaqys7S1tre4ubrCw8TFxsfIycrS09TV1tfY2dri4+Tl5ufo6ery8/T19vf4+fr/2gAMAwEAAhEDEQA/AP1ToAKACgAoAKACgAoAKACgAoAKACgAoAKACgAoAKACgAoAKACgAoAKACgAoAKACgAoAKACgAoAKACgAoAKACgAoAKACgAoAKACgAoAKACgAoAKACgAoAKACgAoAKACgAoAKACgAoAKACgAoAKACgAoAKACgAoAKACgAoAKACgAoAKACgAoAKACgAoAKACgAoAKACgAoAKACgAoAKACgAoAKACgAoAKACgAoAKACgAoAKACgAoAKACgAoAKACgAoAKACgAoAKACgAoAKACgAoAKACgAoAKACgAoAKACgAoAKACgAoAKACgAoAKACgAoAKACgAoAKACgAoAKACgAoAKACgAoAKACgAoAKACgAoAKACgAoAKACgAoAKACgAoAKACgAoAKACgAoAKACgAoAKACgAoAKACgAoAKACgAoAKACgAoAKACgAoAKACgAoAKACgAoAKACgAoAKACgAoAKACgAoAKACgAoAKACgAoAKACgAoAKACgAoAKACgAoAKACgAoAKACgAoAKACgAoAKACgAoAKACgAoAKACgAoAKACgAoAKACgAoAKACgAoAKACgAoAKACgAoAKACgAoAKACgAoAKACgAoAKACgAoAKACgAoAKACgAoAKACgAoAKACgAoAKACgAoAKACgAoAKACgAoAKACgAoAKACgAoAKACgAoAKACgAoAKACgAoAKACgAoAKACgAoAKACgAoAKACgAoAKACgAoAKACgAoAKACgAoAKACgAoAKACgAoAKACgAoAKACgAoAKACgAoAKACgAoAKACgAoAKACgAoAKACgAoAKACgAoAKACgAoAKACgAoAKACgAoAKACgAoAKACgAoAKACgAoAKACgAoAKACgAoAKACgAoAKACgAoAKACgAoAKACgAoAKACgAoAKACgAoAKACgAoAKACgAoAKACgAoAKACgAoAKACgD//Z",
                        "timestamp": 185606276278.80002,
                        "timing": 2956.0
                    },
                    {
                        "data": "data:image/jpeg;base64,/9j/4AAQSkZJRgABAQAAAQABAAD/2wCEAAMCAgMCAgMDAwMEAwMEBQgFBQQEBQoHBwYIDAoMDAsKCwsNDhIQDQ4RDgsLEBYQERMUFRUVDA8XGBYUGBIUFRQBAwQEBQQFCQUFCRQNCw0UFBQUFBQUFBQUFBQUFBQUFBQUFBQUFBQUFBQUFBQUFBQUFBQUFBQUFBQUFBQUFBQUFP/AABEIANUAeAMBEQACEQEDEQH/xAGiAAABBQEBAQEBAQAAAAAAAAAAAQIDBAUGBwgJCgsQAAIBAwMCBAMFBQQEAAABfQECAwAEEQUSITFBBhNRYQcicRQygZGhCCNCscEVUtHwJDNicoIJChYXGBkaJSYnKCkqNDU2Nzg5OkNERUZHSElKU1RVVldYWVpjZGVmZ2hpanN0dXZ3eHl6g4SFhoeIiYqSk5SVlpeYmZqio6Slpqeoqaqys7S1tre4ubrCw8TFxsfIycrS09TV1tfY2drh4uPk5ebn6Onq8fLz9PX29/j5+gEAAwEBAQEBAQEBAQAAAAAAAAECAwQFBgcICQoLEQACAQIEBAMEBwUEBAABAncAAQIDEQQFITEGEkFRB2FxEyIygQgUQpGhscEJIzNS8BVictEKFiQ04SXxFxgZGiYnKCkqNTY3ODk6Q0RFRkdISUpTVFVWV1hZWmNkZWZnaGlqc3R1dnd4eXqCg4SFhoeIiYqSk5SVlpeYmZqio6Slpqeoqaqys7S1tre4ubrCw8TFxsfIycrS09TV1tfY2dri4+Tl5ufo6ery8/T19vf4+fr/2gAMAwEAAhEDEQA/AP1ToAKACgAoAKACgAoAKACgAoAKACgAoAKACgAoAKACgAoAKACgAoAKACgAoAKACgAoAKACgAoAKACgAoAKACgAoAKACgAoAKACgAoAKACgAoAKACgAoAKACgAoAKACgAoAKACgAoAKACgAoAKACgAoAKACgAoAKACgAoAKACgAoAKACgAoAKACgAoAKACgAoAKACgAoAKACgAoAKACgAoAKACgAoAKACgAoAKACgAoAKACgAoAKACgAoAKACgAoAKACgAoAKACgAoAKACgAoAKACgAoAKACgAoAKACgAoAKACgAoAKACgAoAKACgAoAKACgAoAKACgAoAKACgAoAKACgAoAKACgAoAKACgAoAKACgAoAKACgAoAKACgAoAKACgAoAKACgAoAKACgAoAKACgAoAKACgAoAKACgAoAKACgAoAKACgAoAKACgAoAKACgAoAKACgAoAKACgAoAKACgAoAKACgAoAKACgAoAKACgAoAKACgAoAKACgAoAKACgAoAKACgAoAKACgAoAKACgAoAKACgAoAKACgAoAKACgAoAKACgAoAKACgAoAKACgAoAKACgAoAKACgAoAKACgAoAKACgAoAKACgAoAKACgAoAKACgAoAKACgAoAKACgAoAKACgAoAKACgAoAKACgAoAKACgAoAKACgAoAKACgAoAKACgAoAKACgAoAKACgAoAKACgAoAKACgAoAKACgAoAKACgAoAKACgAoAKACgAoAKACgAoAKACgAoAKACgAoAKACgAoAKACgAoAKACgAoAKACgAoAKACgAoAKACgAoAKACgAoAKACgAoAKACgAoAKACgAoAKACgAoAKACgAoAKACgAoAKACgAoAKACgAoAKACgAoAKACgAoAKACgAoAKACgAoAKACgAoAKACgAoAKACgAoAKACgAoAKACgAoAKACgAoAKACgD//Z",
                        "timestamp": 185606769006.6,
                        "timing": 3449.0
                    },
                    {
                        "data": "data:image/jpeg;base64,/9j/4AAQSkZJRgABAQAAAQABAAD/2wCEAAMCAgMCAgMDAwMEAwMEBQgFBQQEBQoHBwYIDAoMDAsKCwsNDhIQDQ4RDgsLEBYQERMUFRUVDA8XGBYUGBIUFRQBAwQEBQQFCQUFCRQNCw0UFBQUFBQUFBQUFBQUFBQUFBQUFBQUFBQUFBQUFBQUFBQUFBQUFBQUFBQUFBQUFBQUFP/AABEIANUAeAMBEQACEQEDEQH/xAGiAAABBQEBAQEBAQAAAAAAAAAAAQIDBAUGBwgJCgsQAAIBAwMCBAMFBQQEAAABfQECAwAEEQUSITFBBhNRYQcicRQygZGhCCNCscEVUtHwJDNicoIJChYXGBkaJSYnKCkqNDU2Nzg5OkNERUZHSElKU1RVVldYWVpjZGVmZ2hpanN0dXZ3eHl6g4SFhoeIiYqSk5SVlpeYmZqio6Slpqeoqaqys7S1tre4ubrCw8TFxsfIycrS09TV1tfY2drh4uPk5ebn6Onq8fLz9PX29/j5+gEAAwEBAQEBAQEBAQAAAAAAAAECAwQFBgcICQoLEQACAQIEBAMEBwUEBAABAncAAQIDEQQFITEGEkFRB2FxEyIygQgUQpGhscEJIzNS8BVictEKFiQ04SXxFxgZGiYnKCkqNTY3ODk6Q0RFRkdISUpTVFVWV1hZWmNkZWZnaGlqc3R1dnd4eXqCg4SFhoeIiYqSk5SVlpeYmZqio6Slpqeoqaqys7S1tre4ubrCw8TFxsfIycrS09TV1tfY2dri4+Tl5ufo6ery8/T19vf4+fr/2gAMAwEAAhEDEQA/AP1ToAKACgAoAKACgAoAKACgAoAKACgAoAKACgAoAKACgAoAKACgAoAKACgAoAKACgAoAKACgAoAKACgAoAKACgAoAKACgAoAKACgAoAKACgAoAKACgAoAKACgAoAKACgAoAKACgAoAKACgAoAKACgAoAKACgAoAKACgAoAKACgAoAKACgAoAKACgAoAKACgAoAKACgAoAKACgAoAKACgAoAKACgAoAKACgAoAKACgAoAKACgAoAKACgAoAKACgAoAKACgAoAKACgAoAKACgAoAKACgAoAKACgAoAKACgAoAKACgAoAKACgAoAKACgAoAKACgAoAKACgAoAKACgAoAKACgAoAKACgAoAKACgAoAKACgAoAKACgAoAKACgAoAKACgAoAKACgAoAKACgAoAKACgAoAKACgAoAKACgAoAKACgAoAKACgAoAKACgAoAKACgAoAKACgAoAKACgAoAKACgAoAKACgAoAKACgAoAKACgAoAKACgAoAKACgAoAKACgAoAKACgAoAKACgAoAKACgAoAKACgAoAKACgAoAKACgAoAKACgAoAKACgAoAKACgAoAKACgAoAKACgAoAKACgAoAKACgAoAKACgAoAKACgAoAKACgAoAKACgAoAKACgAoAKACgAoAKACgAoAKACgAoAKACgAoAKACgAoAKACgAoAKACgAoAKACgAoAKACgAoAKACgAoAKACgAoAKACgAoAKACgAoAKACgAoAKACgAoAKACgAoAKACgAoAKACgAoAKACgAoAKACgAoAKACgAoAKACgAoAKACgAoAKACgAoAKACgAoAKACgAoAKACgAoAKACgAoAKACgAoAKACgAoAKACgAoAKACgAoAKACgAoAKACgAoAKACgAoAKACgAoAKACgAoAKACgAoAKACgAoAKACgAoAKACgAoAKACgAoAKACgAoAKACgD//Z",
                        "timestamp": 185607261734.4,
                        "timing": 3942.0
                    },
                    {
                        "data": "data:image/jpeg;base64,/9j/4AAQSkZJRgABAQAAAQABAAD/2wCEAAMCAgMCAgMDAwMEAwMEBQgFBQQEBQoHBwYIDAoMDAsKCwsNDhIQDQ4RDgsLEBYQERMUFRUVDA8XGBYUGBIUFRQBAwQEBQQFCQUFCRQNCw0UFBQUFBQUFBQUFBQUFBQUFBQUFBQUFBQUFBQUFBQUFBQUFBQUFBQUFBQUFBQUFBQUFP/AABEIANUAeAMBEQACEQEDEQH/xAGiAAABBQEBAQEBAQAAAAAAAAAAAQIDBAUGBwgJCgsQAAIBAwMCBAMFBQQEAAABfQECAwAEEQUSITFBBhNRYQcicRQygZGhCCNCscEVUtHwJDNicoIJChYXGBkaJSYnKCkqNDU2Nzg5OkNERUZHSElKU1RVVldYWVpjZGVmZ2hpanN0dXZ3eHl6g4SFhoeIiYqSk5SVlpeYmZqio6Slpqeoqaqys7S1tre4ubrCw8TFxsfIycrS09TV1tfY2drh4uPk5ebn6Onq8fLz9PX29/j5+gEAAwEBAQEBAQEBAQAAAAAAAAECAwQFBgcICQoLEQACAQIEBAMEBwUEBAABAncAAQIDEQQFITEGEkFRB2FxEyIygQgUQpGhscEJIzNS8BVictEKFiQ04SXxFxgZGiYnKCkqNTY3ODk6Q0RFRkdISUpTVFVWV1hZWmNkZWZnaGlqc3R1dnd4eXqCg4SFhoeIiYqSk5SVlpeYmZqio6Slpqeoqaqys7S1tre4ubrCw8TFxsfIycrS09TV1tfY2dri4+Tl5ufo6ery8/T19vf4+fr/2gAMAwEAAhEDEQA/AP0loAKACgAoAKACgAoAKACgAoAKACgAoAKACgAp2DpcKQk7hQMKBpXAc0C62CgAoFcMigLhmgYUCuGadirBSBqwUCFoFcTNOxVhDnBx1pNl01zT5GZVtrM11a3E0dsn7gkMPNJyB17VnfU7p0Iwsi5p+oRalbCaIkDoVbgiquc0qT6Fk/d4Gc9PQ/Si5i4unHmZnHV9msCxMWFxkyBvbPSi50xo80PaGhuHXd8v94njFFzlu+xBf30VhbiVznJCqPU0XLhF1HYbNqMMF1Bbkgyy9v7oxnmi5botFpgUba3ykZyCeaLmTTg7CEgfxA/Q0XKSb6DseuBVXM0mwYbfY/lSbK5ZR1Y3cvXcMHoc9aVxXfYz7rWDa6pDaeVlZcYk3YIyfSpvqdfsuajzLc0QNwJyDxnrmtEzhUZReojEAMSQBjqahm8dK6/rsc3o9zFDp+oF5APnOFz146D61n1PUrOLrQf9dDMSwuLSC1edGS3llBKnjAHTP5nvVG0XTbkuxt6KGXWdRC5EG7OVxy1Bw4z2bop9dCveCI+KG8zbsEZJ39OVoNKdT/ZrLzMmMzQWVq7bhbrOSCwyOMdR6UHfNUUvdLd/AsOnE+es0f2gNlF+QZBPB7jigxpSTctNkya5eD/hILNxt8sxjBxjLcjpQJybhzdf+CVoEa4e7WWZbedZlfLKS56420E1mqUYtLVotadYW9/rGopKquqsSoB9+1AV63saPPBK+m50GpWgu9OngC7nZCE9c44p3PMpy5Z2ZzcU11KNNuVj3AE2y57kcc/r+RpXPZ5qbTRZv4jBq6Qlo4rdrfZG0oJX3PUc0GFCcKibktinJbpDfaXE0iyqEwXPQjc1IIVI3NPwumHv9vNv537vA9znFO5y4uUZG4eRgjI9DWzR57dnzES2kCkbYYxzn7orO2o5VnKLl2JXQSKUcB1PVW5H5VViPbSSi+4kUSRKFRFRR2UYosVO9RuPYa9tFJnfEj5OTuUGixVObXuDmhRo9jIpT+6VGKLD9pIabaAw+V5SeVxhNowPwosJ1ZJpR66A1vE7IWjjOz7uVHy9+PSiwuep7XkBreJ5RK0aGQdHIGaLD9rKTcZdAW2hjbcsaK3qFGTRYbqOouRkme/Q0WM5P3xqxIoACqADkADofWixpKcoyElgiuP9bGsgznDqCAfxosJTdPRdQa2hdcNEjDAGCo6CixXM0OjjWJQqKqKOyjFFjOTch1MQUAFABQAUAFABQAUAFABQAUAFABQAUAFACO4jRmY4VRkn2oGlcg/tC3xE3mfLKcIcHB5xU3NfZS3JYZknjDodyk46EU7mTTTsJHcRyu6q4JQ7WHof8mmtRuLjuSAgkjI49+tMVmBIAyTx61Nx8rGxyLKispypGRRckdTAKACgAoAKACgAoAKAGSjMTA55UjjrSZrT0ephWsE6W2mM/mlllyU2AbBg+g+nWo6nc5x5C2RPP4fkVg7SfNxghuvtTMY8l7sjzNDdXEkKSqWmG3Knldh55HTOPzod+hvJ02x9vJcNBH5jzlmdFZTGVK8/NzS1I/djrKS4+1ETNNsDMu0x/KV/hOaYTdO2hoWyCO3iABChAACMEU0cMmnsSVRAUAFABQAUAFABQAUAUtZ1mx8P6Teanql5Dp+nWcL3Fxd3DbI4Y1BZmZuwABJPtQO5laN8R/DPiHS9D1Ky1uye11uFZ9PV7hVkuFIzhVPO4ZAIGcHg4PSbBdmpp+uadqhi+x6hZ3zTFjF9mnVxIFIDbcHJwTgnHBOPq7BdmNd/EXRIBY3K6jp82h3Kz51YX8f2eNkZAELZAOdx5yMFcHqKd0gRqXXibRrGaOG61WyikfbsR7lFZ9wyuATk5GCOORT1Ym2Rv4w8P22lwX82u6bHZXMnl29y15GIpjxwrZwx56Ln8TxU2FbzHf8ACWaJ9qe2Ot6d9pjnW2kjN2mUlPRGGchj/dxnqOaLBYuwanZ3wnWzuY55LeTyJlRlcxS4yUYA/K2P4Tz9eDTGUz4r0QxX8ia1ppTT22Xjfa0It2yRhyM7ORj5sfQ0AWLnWbCxura1ub+2hubgMYYnlCvKFwSVU4JAU5J6d+xoA5Xw78UbHxtc6Rd+Gfsus+Fr+G+b+247xFAltplhKJGeZFLeYfMU7QEH99TQB0Ft4t0K808Xtvrmm3FqZjALiK8iaIuOSofdgnGePYntigDUhniuYY5oZUmikUMkkbBldT0YEdiORQA6gAoAwfH/AIfn8WeBfEeiWzxx3Wpabc2UTy52K0kTIpbHOASOlAHiHwf+APi/wPpfinS9Zk0O6ttf0/RYGktb2Yvaz2tlDZSspaBdy7LcTRv8uJCykKMSUAcnq/7Knj7V7XX9KGo6DY6dcweMEtL+K9uGmB1e7gu7dnhNvgBTAY5B5hBEhK+hAPdLfw74p1H7Rd6npHhzTru4F0Xh0y8kkVmaBY42eV4UMjMVALbAFVR941Ljd3KR5R8IP2avFvw/8NTWGq3OiXExg8Hwq9pcTOpGlGD7TndApAbySYxjn5d23rWilymbOs8AfCTxf4L8X67fvFoGpaZqeo+IL1rdrqcSbb2a1ltlx5JHWCQSjkAOrAt2kosw/s6Q2fxG0TxHBqDeRa+GDo12TlZZrqJfJtbvgFdwhmvlbLfxx4yASACL9m34O618KNFsrbXNL8K2up2ek2+kSaxoMk011qIgYiJ5mkjj8sBMfIPMG6RyCBjIB58f2UvFeg6joGpaDd6TPZadqUGqP4O1PVbr+zIpXhvYLxbWXyDJbxsLmKRFKsqsHGFBBcA634e/BXxh8PvH95cW2neCm8I6rFpcr2kQmSTRJbRDGYbOIxFJE2BQjl4yrMzFDnZQBy2jfs1ePdG8N6Bp4n8OvPpGh+KNNjLXc5jlfUbhZrVyBbj5RtAkGeAfl30AdX47+Bvijxl8XtE8YIuhWUNrqeg3lygupWldbFdSMuP3OC2+/UKDjKxkkqTtoA7/AOAHgTUvhf8ABXwb4S1h7STU9G06OymewkaSBig27kJVTg46FQR0oA7+gAoAKACgAoAKACgAoAKACgAoAKACgAoAKACgAoAKACgAoAKACgAoAKACgAoAKACgAoAKACgAoAKACgAoAKACgAoAKACgAoAKACgAoAKACgAoAKACgAoAKACgAoAKACgAoAKACgAoAKACgAoAKACgAoAKACgAoAKACgAoAKACgAoAKACgAoAKACgAoAKACgAoAKACgAoAKACgAoAKACgAoAKACgAoAKACgAoAKACgAoAKACgAoAKACgAoAKACgAoAKACgAoAKACgAoAKACgAoAKACgAoAKACgAoAKACgAoAKACgAoAKACgAoAKACgAoAKACgAoAKACgAoAKACgAoAKACgAoAKACgAoAKACgAoAKACgAoAKACgAoAKACgAoAKACgAoAKACgAoAKACgAoAKACgAoAKACgAoAKACgAoAKACgAoAKACgAoAKACgAoAKACgAoAKACgAoAKACgAoAKACgAoAKACgAoAKACgAoAKACgAoAKACgAoAKACgAoAKACgAoAKACgAoAKACgAoAKACgAoAKACgAoAKACgAoAKACgAoAKACgAoAKACgAoAKACgAoAKACgAoAKACgAoAKACgAoA//9k=",
                        "timestamp": 185607754462.19998,
                        "timing": 4435.0
                    },
                    {
                        "data": "data:image/jpeg;base64,/9j/4AAQSkZJRgABAQAAAQABAAD/2wCEAAMCAgMCAgMDAwMEAwMEBQgFBQQEBQoHBwYIDAoMDAsKCwsNDhIQDQ4RDgsLEBYQERMUFRUVDA8XGBYUGBIUFRQBAwQEBQQFCQUFCRQNCw0UFBQUFBQUFBQUFBQUFBQUFBQUFBQUFBQUFBQUFBQUFBQUFBQUFBQUFBQUFBQUFBQUFP/AABEIANUAeAMBEQACEQEDEQH/xAGiAAABBQEBAQEBAQAAAAAAAAAAAQIDBAUGBwgJCgsQAAIBAwMCBAMFBQQEAAABfQECAwAEEQUSITFBBhNRYQcicRQygZGhCCNCscEVUtHwJDNicoIJChYXGBkaJSYnKCkqNDU2Nzg5OkNERUZHSElKU1RVVldYWVpjZGVmZ2hpanN0dXZ3eHl6g4SFhoeIiYqSk5SVlpeYmZqio6Slpqeoqaqys7S1tre4ubrCw8TFxsfIycrS09TV1tfY2drh4uPk5ebn6Onq8fLz9PX29/j5+gEAAwEBAQEBAQEBAQAAAAAAAAECAwQFBgcICQoLEQACAQIEBAMEBwUEBAABAncAAQIDEQQFITEGEkFRB2FxEyIygQgUQpGhscEJIzNS8BVictEKFiQ04SXxFxgZGiYnKCkqNTY3ODk6Q0RFRkdISUpTVFVWV1hZWmNkZWZnaGlqc3R1dnd4eXqCg4SFhoeIiYqSk5SVlpeYmZqio6Slpqeoqaqys7S1tre4ubrCw8TFxsfIycrS09TV1tfY2dri4+Tl5ufo6ery8/T19vf4+fr/2gAMAwEAAhEDEQA/AP0loAKACgAoAKACgAoAKACgAoAKACgAoAKACgAp2DpcKQk7hQMKBpXAc0C62CgAoFcMigLhmgYUCuGadirBSBqwUCFoFcTNOxVhDnBx1pNl01zT5GZVtrM11a3E0dsn7gkMPNJyB17VnfU7p0Iwsi5p+oRalbCaIkDoVbgiquc0qT6Fk/d4Gc9PQ/Si5i4unHmZnHV9msCxMWFxkyBvbPSi50xo80PaGhuHXd8v94njFFzlu+xBf30VhbiVznJCqPU0XLhF1HYbNqMMF1Bbkgyy9v7oxnmi5botFpgUba3ykZyCeaLmTTg7CEgfxA/Q0XKSb6DseuBVXM0mwYbfY/lSbK5ZR1Y3cvXcMHoc9aVxXfYz7rWDa6pDaeVlZcYk3YIyfSpvqdfsuajzLc0QNwJyDxnrmtEzhUZReojEAMSQBjqahm8dK6/rsc3o9zFDp+oF5APnOFz146D61n1PUrOLrQf9dDMSwuLSC1edGS3llBKnjAHTP5nvVG0XTbkuxt6KGXWdRC5EG7OVxy1Bw4z2bop9dCveCI+KG8zbsEZJ39OVoNKdT/ZrLzMmMzQWVq7bhbrOSCwyOMdR6UHfNUUvdLd/AsOnE+es0f2gNlF+QZBPB7jigxpSTctNkya5eD/hILNxt8sxjBxjLcjpQJybhzdf+CVoEa4e7WWZbedZlfLKS56420E1mqUYtLVotadYW9/rGopKquqsSoB9+1AV63saPPBK+m50GpWgu9OngC7nZCE9c44p3PMpy5Z2ZzcU11KNNuVj3AE2y57kcc/r+RpXPZ5qbTRZv4jBq6Qlo4rdrfZG0oJX3PUc0GFCcKibktinJbpDfaXE0iyqEwXPQjc1IIVI3NPwumHv9vNv537vA9znFO5y4uUZG4eRgjI9DWzR57dnzES2kCkbYYxzn7orO2o5VnKLl2JXQSKUcB1PVW5H5VViPbSSi+4kUSRKFRFRR2UYosVO9RuPYa9tFJnfEj5OTuUGixVObXuDmhRo9jIpT+6VGKLD9pIabaAw+V5SeVxhNowPwosJ1ZJpR66A1vE7IWjjOz7uVHy9+PSiwuep7XkBreJ5RK0aGQdHIGaLD9rKTcZdAW2hjbcsaK3qFGTRYbqOouRkme/Q0WM5P3xqxIoACqADkADofWixpKcoyElgiuP9bGsgznDqCAfxosJTdPRdQa2hdcNEjDAGCo6CixXM0OjjWJQqKqKOyjFFjOTch1MQUAFABQAUAFABQAUAFABQAUAFABQAUAFACO4jRmY4VRkn2oGlcg/tC3xE3mfLKcIcHB5xU3NfZS3JYZknjDodyk46EU7mTTTsJHcRyu6q4JQ7WHof8mmtRuLjuSAgkjI49+tMVmBIAyTx61Nx8rGxyLKispypGRRckdTAKACgAoAKACgAoAKAGSjMTA55UjjrSZrT0ephWsE6W2mM/mlllyU2AbBg+g+nWo6nc5x5C2RPP4fkVg7SfNxghuvtTMY8l7sjzNDdXEkKSqWmG3Knldh55HTOPzod+hvJ02x9vJcNBH5jzlmdFZTGVK8/NzS1I/djrKS4+1ETNNsDMu0x/KV/hOaYTdO2hoWyCO3iABChAACMEU0cMmnsSVRAUAFABQAUAFABQAUAUtZ1mx8P6Teanql5Dp+nWcL3Fxd3DbI4Y1BZmZuwABJPtQO5laN8R/DPiHS9D1Ky1uye11uFZ9PV7hVkuFIzhVPO4ZAIGcHg4PSbBdmpp+uadqhi+x6hZ3zTFjF9mnVxIFIDbcHJwTgnHBOPq7BdmNd/EXRIBY3K6jp82h3Kz51YX8f2eNkZAELZwc7jzkYK4PUVMpcqYI1LrxNo1lNHDdatZQyPt2I9ygZywyoAJycjBHHIraStt3t+Am2Rv4w8P22lwX82u6bHZXMnl29y15GIpjxwrZwx56Ln8TxWdhW8x3/CWaJ9qe2Ot6d9pjnW2kjN2mUlPRGGchj/AHcZ6jmiwWLsGp2d8J1s7mOeS3k8iZUZXMUuMlGAPytj+E8/Xg0xlM+K9EMV/ImtaaU09tl432tCLdskYcjOzkY+bH0NAFi51mwsbq2tbm/tobm4DGGJ5QryhcElVOCQFOSenfsaAOV8O/FGx8bXOkXfhn7LrPha/hvm/tuO8RQJbaZYSiRnmRS3mHzFO0BB/fU0AdBbeLdCvNPF7b65ptxamYwC4ivImiLjkqH3YJxnj2J7YoA1IZ4rmGOaGVJopFDJJGwZXU9GBHYjkUAOoAKAOf8AiFokvifwF4j0eGSKGfUtNubKKWbIRWkiZFLY52gkE4oA8J+EHwT8SeCNL8VaXrN94cubbX9P0WBpbXUJS9rPa2UFlKVLQruXZbiaN/lxIWQhRiSgDk9X/Zm8Z6vba/pS634astOubfxelpfxahM0wbV7uC7t2eEwYAUwmOQeYQRISvoQD3a10zX9SNxd6nZ+FtOu7j7UXh0y/eRWZoFjjZ5XhQyMxUAttAVVH3jWNSN03/W5SPJvhD+z14j+H3hubT9U1Lw7cymDwfCr2l9IykaUYPtOd8CkBvKYxjHPy7tvWuycrX9V+SM2dZ4A+G/ifwX4v12/d/DOpaZqeo+IL1rdr+USbb2a1ltlx5JHWCQSjkAMrAt2xKLMHwGsLT4j6J4ji1iMQWvhg6NdkygSzXUS+Ta3fy/LuEM18rZb+OPGQCQARfs2/C3UPhRotla63ZeEbfU7PSbfSJNY0G4kludREDERPM0iJ5YCY+QeYN0jkEDGQDz0/sxeI9B1HQNS0HUtEnstO1GDVJPB2qa1cf2ZFK8N7BeLay+QZLdGFzFIilWRWDjCgguAdd8PPhL4n+H3j+9uLa38CnwjqsWlyvaRSyJJoktohjMNnEYmSRNgUI5eMqzMxQ52UAcxo37PPjLRvDegWA1Dwu8+kaH4o02MtfzGOV9RuFmtXIEA+UbQJBngH5fMoA6zx18Hdd8Z/F7RPGCXHhyyitdT0G8uUF7I0rrYrqRlx+4wW336hQcZWMklSdtAHf8AwB8JXHwv+Cvg3wlq99p0mp6Np0dlO9hOZIGKDbuQsqnBx0KgjpQB33261/5+Yf8Avsf40AH2+1/5+of++x/jQB4t+2yPN/Zb+IY6/wDEvHH/AG1jrqw2tQyqfwz8VoLReMpivqFHVM8Tqy2lugPSuhAWItoyMVTIluSFuPlqkSTKlICQDt/SqjuJkqJn0/AVoSTLHk4oAesIU8UAOWEZP+FXcCRIefSmuV/G7FJN7Ow4IpJAIz35pc0fsy/Ijlqxd0yRYvmxkD2zTU2/cctPkOUq0tLjvJXJGQTntV3pU95fkEadTrL+vuP1v/bSB/4Ze+IJ9bEf+jY6+Awi/eH0dTSFj8XFcKeeK+t0sjxmrNkqNuOQD+VUnYkliOCcqR9RTvclocGBPpVpomzLCPQ7LqTclRwPb60lLUV7kocY6/kavmQWJFmx0/WjmQiQTnOAM07odhRNnof1oenUnXsWIommOAykepqfbumm4x5vIap+1fK9D1fwt8F9I8UaUl4njvSrCZlyYLxCpUj6tz19K/PMw4uxOBlaGCqy/wAMb/ofRYfKqU1dzS/r1N2D9l63jEsk/wATfDUmMFUjBz0zxg814j8QcU9Hl9Zesf8AgHb/AGLQa0qL+vmcb44+G1p4X+yLYa/Br0szMjLBEyCIjHOSxGD+HSvs8o4kePjeph5R9dOnoeRisqjTfuy/r7z9MP22G8v9ln4gk9BYA/8AkWOuGheNQ7KmqPxX+0wEJvJRzwMtgZr25VXojg5PeLMKbzhFck9WTOB+a8/hS52aciHi1kQsZZflx3Qj+lWqrSIlTuV2eSJ8LqEUcfYuCB+ZFQ67RPsizbTvKSqXFvKAcMRJj+laL3NUwdNE09zdQYxYT7f7yhWB/I5rX63Laxn7FSH2mpmY7RaXAc/3oj/hR9al2H9Wj3JLjULi3JxZPIMdQh4/EgCsp4mbeiKWHj3MtfEVzuy3yR/3WhXI/HfXM8XNdDVYeHc17fxnFawJuswdo5ZhgH8waTrzZryQNFfi1YRxiOTRrGeNhhl+zK+R9VYEVhKd/jvbyE4R6GhD8ZdCBAGmeUApXZFcyxqPTAzWscRGHwRY3Q9orKVi/a/GXQ43VvsLF+PvXchH14Oaf1mtU92Tsv68hQwzpO/MdfZ/tA6X5cUaw6TBnGWlWVmb2bK81xVaMZO/P/X3nS6ttD9KP2438n9k74kyE426euDwcfvo/WuenJp3Y2rn4fLq8LxBysbunZgAT+I4r0FWi9W9TFwXQuwa/bTQ5lggRgegVcn8RVqtEhxZM11pjDIYwk9Qhcgj/vqm6sRJSIHNhdKBbzLGc9W3g/zqHKDHaRNa31xpqO1u8V0W7RyOVX/gJBFNVEg5Szb649wv74RB/RvLH8wK0jWXUhwHrq6Wr5EcUh9VeMflg1p7WJPIy3/wkJQAuzRKeeWA/UGmqsSXBjZ9RMYDCUNE3ykid2/k1P3JByyIZPEJswFidY16AJKxwf8AgQrPnpdEX7OfcbHq0rn96rSk/MP37YqeaPYahKO7Jr3UrQRbZyvHVVdGI/BhWV4rZFcknszKabS53yLyOFPV7RWI/wC+aL825pyStqyTydNZVNtc6bO3+2JIT+PzUe72QezZ+1P7doLfsjfEwZx/xLl/9Hx15aVzdn4RC2KgsVUjGS2a1UGQtGT/AGJWCE7GBGcDrWigwcixDBDDgpIWY9jyBWns7kcw+UxzsBt2n1jO3+VHsw5hzwhZeCz+rbs5rT2RPMBsjOcNCdvsoOaapBzFiDRSSP3Mqj0ySD+HSq9mHMStojuhVvNRCf75UflVKmS5FU2tiR5TXEirn7plJwaly5RcwjpYQsMSNJu6qrZrLniiveHx6mlvxHDNjGMhc0niIroHJKehZLRXMysYt7Hr5in/AApqtF9C1CURJbXzGYJZ+Z2wF4/Wk53d0NqTIxCIlCf2Z2xn5anmYuWR+9H7TWi+GvEvwI8Yad4v1qfw74cubNUvtSt4mlaBPMQ7gihiecdAfyrjpuo2bPQ/M2P9nf8AZNPT9oDWiPT+xZf/AIxXeoVbXRj7SN7MmT9nT9lXd8v7QGtAe2iSf/GKTp4l/wDDj56Yr/s3fsrv1/aB17H+zo8o/wDaFCo4j+mS6tOIo/Zq/ZWZVUfH3XmAPfSZs/8Aoiq+r4h/8OL21MUfs1fssjay/HzWwR3XRpR/7Qp/VcT/AEy/a0iST9m39l2dcSfH7XSOozpMp/8AaFH1XE/0w9rSGp+zN+yyucfH3XcEf9AiX/4xR9VxP9MPa0i3B+zb+ytGPn+OuuTntu0qYD8vIq1hcV0in8/+CL21NE8H7On7KS5P/C59Qc+raLL/APGKr6ri/wDn2vw/zD29Mv2XwM/Zeg+aD42apF/u6NJ/8YpLCYv/AJ9r8P8AMj2lM1Lb4U/szWzZ/wCF2apL/vaRKP5QCrWHxa/5dr8P8xOpTF/4VT+zIXLf8Lp1bd040yfj84av2GM/59r8P8yfaUyIfBv9l7du/wCF06zk/e/4l9wM/lDT9ji1/wAu1+H+Ye0pk0Xwq/Zih4Pxm1SQdvO0uaT+cNHssX/z7X4f5h7SmfZn7bmT+yr8Qx/1Dx/6NjrzKDfPZnVUd43R+J1vHjHT8q+lpppI8eV5NmhCvbj8q6E5GRdhG4dsUSlK+hLsTqQOg4+lbRnIXujg+D0yPYVtzyIJlbd6dPSjnkBIqnYOP0p88mBKFyccDAp8z6sNOokKMOMUcz7/AJC0JUAXheKpy83+AWJEByehqU3ff8iboUIzNjirv5v8AuP2heDgn2pX8/yC4oQfKSueecCnr3/ILn64/ttL/wAYr/EP/sHj/wBGx18DQ/iI+ln/AAz8UoV5Ar6iOyPI7l5B8wroSMmWogVBFElqZslztFUkIkTHJPbvWgD4iGzg4+lICZdpOOcn3q0BKBuBIHSqZLJFwp5yTSELG4JPB9KCmSqcDP6U0ZE6x7GPcetMBMAn39aXUBSCygZ6VoB+t/7bAP8Awy18Qx/1Dx/6Njr4HDa1NT6af8M/FWNCMV9Ulax4ybuy6iYwe9bpksnjYVW5myQ4bApiJBFkcnNJNgSLxxVrUTHxRYIY1Qrk6YAOehPamInBRs4U0ALCnIyeO9AClApJ680CZJsDL8pwKLkgFBYc80wLMYCjGc1oB+tf7a5z+y58Qv8ArwX/ANGx18Lhbe0Ppqn8M/FmIcivqraI8VbsucYH0qkJhCRzyKszaJhgkYxmgROtSgJAn7zpWqEywVJ4HAqySREOR6igCVchiM/jQA5YwmTnP40ASEKcdKBMUA4IA5oJHwxfMN6genFNATmNAR8pznnFWB+s/wC2mM/su/EEf9OA/wDRsdfB4P8AiH01T+Gfi4qFMcjFfXdEeJ1ZP2FUARqAetNAWEAH1pmbJscVEhEqsMnGTW8dgJFbkf1qgLMbHJPtQSxwO9Tng0CHAnJ44oIJNoBBz+FNATqcBvemA5X4HqKAHpJv5PWgD9aP20v+TXviCf8ApwH/AKNjr4XB/wAQ+mqfwz8XQvINfXbJHidWTKQaL3Acq/NxVpibsShguCfWqM2WAwPNZyAkQcnt7it47CJkTB65qguTpt38+lAmTgAEelAhNxA6k0EC7wRxRewxdxBxVLULExZC69Qe9MLCsqvjB6Uh2P1u/bSP/GL3xB/68B/6Njr4XB/xD6Sp/DPxeVuK+t6I8TqyQDmqSAlTuKpqxEtx6jC8jP1qkSP6AE1nICwoO72reOwmWN2MVRJLGFU5J5PrQBNuUdxQA1WBOKCB6KMEDrmkND8hnAyBn16Ur2KFVTnIAPzYovcq2lx5DYGQc+1FzNux+t37aAz+y98Qv+vAf+jY6+Jwf8Q+lqfwz8Xo8KfU19d0R4nVkytlulF2A5H2y49aLtkS3Js7jitESSKA/XnFFgJvmAz29KpMTJY2DjnIIq0SWNowD1psB6uM85AoAQsUPHNPQVhUl2nODzxUtX62GkSzTQWcZkmfjsBXLWnGmr8x0UcPUnLXYx/D16WvJ/NdvLeXMZxxivPoYuE6vLKp8tP8z0KmDkoe6dM0Ak5Vsj1r1FKLfu6nl+ycH+8P1n/bP4/Zf+IOeB9gH/o2OvjsJ/EPfqfwz8Xk2huOpr62+iPE6smiwrEHn6UASKEB/CgiW45QOzYrVJkkyNxxj8KAHo7Dqc0XEyxG2VOcjdWkSRQASMMeKpgSrI4+QkYpXQDlO0jCg1FwJVAJweMnpnAJ9KmUoxi3JXKj8SPRdP8A2bde8QaLa6rb3VlLDJbpOFklkjkUEAngqV6uO9fjOP4yoYTEeynTf3ry/wAz9NwmCTpX/rqWbL9l/wATyZjkWzLFgpla4YjHBzhUPYiuKtxrl0Y86pPm9V/mbU8OnNxZQ8WfDSX4f21gbi7iuXuvMBEO7auwgYG7rnPpX2XDGdPNeaUItLzt2bPls6oRpNWf9XP04/bU5/Zd+IQHX7AP/Rsdd2F/iHNU/hn4tREhgW49K+qXQ8TqydTzkVoBInU54oJauCnDc8VtGVibFmF/lxuH5VAiZDu7g0gJkK4Azz6VpF2AcGXccHmnJ3JYrMGbI5qRD48s47DNAGlZqquCTjn7wwcD19PzrGq7R3sXCLlJWPvH9nQ+HdU+GtitxN/Z0qW4hbzHwhUCMdTxnI7V/GnFscSsxunp8u0T9WwbmqNk/wCtT2KPTvC9hBI39pwP8youxlbrFGe3418m+eUFeev/AATSHMpNs+QP2lrjRtSg0C3024V7i3mu0lZGyC3yELx75r+hvD6Xs6T9pO2q/wDST5fOIqq1/XU+2P20W/4xj+IKeth1+kiH+lfoWHly1DzZr3bH4tbsdq+h+sWtoeZ7LV6kkb5zxVfWfIPZeZOo3c0fWfIXsvMeeetL6z5B7LzJYpRHxsBz61f1nyI9j5k0TjONoo+s+Qex8yVSScj5cUfWfIPY+ZIrYYE/NTWJt0JdHzG7sHpT+tf3Rex8xVcrgdRR9a/uh7HzNKyff2xgZ+tY1asayUZJ/J/8AqNJxaaZ6Z4K+MOtfDjRvsxWLVLGZiVgf93sOQeoznp6V+YZ3wphMfP2rk19z6Ly8j7HC5jKnHl5b/M9CsP2sNRaFkXQYFFwoUj7RwPkCZwEHYCvi6fBOHjUv7VtX/lR6X9oe58H4/8AAOM12O48X31lqtzOsFtHMxjsYI9qjkHls5PSv0fKspoZfDlg7/cunofP4qr7Z3tY/wD/2Q==",
                        "timestamp": 185608247190.0,
                        "timing": 4927.0
                    }
                ],
                "scale": 4927.278,
                "type": "filmstrip"
            },
            "id": "screenshot-thumbnails",
            "score": null,
            "scoreDisplayMode": "informative",
            "title": "Screenshot Thumbnails"
        },
        "service-worker": {
            "description": "The service worker is the technology that enables your app to use many Progressive Web App features, such as offline, add to homescreen, and push notifications. [Learn more](https://web.dev/service-worker).",
            "id": "service-worker",
            "score": 0.0,
            "scoreDisplayMode": "binary",
            "title": "Does not register a service worker that controls page and `start_url`"
        },
        "speed-index": {
            "description": "Speed Index shows how quickly the contents of a page are visibly populated. [Learn more](https://web.dev/speed-index).",
            "displayValue": "4.4\u00a0s",
            "id": "speed-index",
            "numericValue": 4417.0,
            "score": 0.74,
            "scoreDisplayMode": "numeric",
            "title": "Speed Index"
        },
        "splash-screen": {
            "description": "A themed splash screen ensures a high-quality experience when users launch your app from their homescreens. [Learn more](https://web.dev/splash-screen).",
            "details": {
                "items": [
                    {
                        "failures": [
                            "No manifest was fetched"
                        ],
                        "isParseFailure": true,
                        "parseFailureReason": "No manifest was fetched"
                    }
                ],
                "type": "debugdata"
            },
            "explanation": "Failures: No manifest was fetched.",
            "id": "splash-screen",
            "score": 0.0,
            "scoreDisplayMode": "binary",
            "title": "Is not configured for a custom splash screen"
        },
        "structured-data": {
            "description": "Run the [Structured Data Testing Tool](https://search.google.com/structured-data/testing-tool/) and the [Structured Data Linter](http://linter.structured-data.org/) to validate structured data. [Learn more](https://web.dev/structured-data).",
            "id": "structured-data",
            "score": null,
            "scoreDisplayMode": "manual",
            "title": "Structured data is valid"
        },
        "tabindex": {
            "description": "A value greater than 0 implies an explicit navigation ordering. Although technically valid, this often creates frustrating experiences for users who rely on assistive technologies. [Learn more](https://web.dev/tabindex/).",
            "id": "tabindex",
            "score": null,
            "scoreDisplayMode": "notApplicable",
            "title": "No element has a `[tabindex]` value greater than 0"
        },
        "tap-targets": {
            "description": "Interactive elements like buttons and links should be large enough (48x48px), and have enough space around them, to be easy enough to tap without overlapping onto other elements. [Learn more](https://web.dev/tap-targets).",
            "details": {
                "headings": [
                    {
                        "itemType": "node",
                        "key": "tapTarget",
                        "text": "Tap Target"
                    },
                    {
                        "itemType": "text",
                        "key": "size",
                        "text": "Size"
                    },
                    {
                        "itemType": "node",
                        "key": "overlappingTarget",
                        "text": "Overlapping Target"
                    }
                ],
                "items": [
                    {
                        "height": 18.0,
                        "overlapScoreRatio": 0.8333333333333334,
                        "overlappingTarget": {
                            "nodeLabel": "Do something else",
                            "path": "3,HTML,1,BODY,18,BUTTON",
                            "selector": "body > button.small-button",
                            "snippet": "<button class=\"small-button\">Do something else</button>",
                            "type": "node"
                        },
                        "overlappingTargetScore": 720.0,
                        "size": "200x18",
                        "tapTarget": {
                            "nodeLabel": "Do something",
                            "path": "3,HTML,1,BODY,17,BUTTON",
                            "selector": "body > button.small-button",
                            "snippet": "<button class=\"small-button\">Do something</button>",
                            "type": "node"
                        },
                        "tapTargetScore": 864.0,
                        "width": 200.0
                    }
                ],
                "type": "table"
            },
            "displayValue": "0% appropriately sized tap targets",
            "id": "tap-targets",
            "score": 0.0,
            "scoreDisplayMode": "binary",
            "title": "Tap targets are not sized appropriately"
        },
        "td-headers-attr": {
            "description": "Screen readers have features to make navigating tables easier. Ensuring `<td>` cells using the `[headers]` attribute only refer to other cells in the same table may improve the experience for screen reader users. [Learn more](https://web.dev/td-headers-attr/).",
            "id": "td-headers-attr",
            "score": null,
            "scoreDisplayMode": "notApplicable",
            "title": "Cells in a `<table>` element that use the `[headers]` attribute refer to table cells within the same table."
        },
        "th-has-data-cells": {
            "description": "Screen readers have features to make navigating tables easier. Ensuring table headers always refer to some set of cells may improve the experience for screen reader users. [Learn more](https://web.dev/th-has-data-cells/).",
            "id": "th-has-data-cells",
            "score": null,
            "scoreDisplayMode": "notApplicable",
            "title": "`<th>` elements and elements with `[role=\"columnheader\"/\"rowheader\"]` have data cells they describe."
        },
        "themed-omnibox": {
            "description": "The browser address bar can be themed to match your site. [Learn more](https://web.dev/themed-omnibox).",
            "details": {
                "items": [
                    {
                        "failures": [
                            "No manifest was fetched",
                            "No `<meta name=\"theme-color\">` tag found"
                        ],
                        "isParseFailure": true,
                        "parseFailureReason": "No manifest was fetched",
                        "themeColor": null
                    }
                ],
                "type": "debugdata"
            },
            "explanation": "Failures: No manifest was fetched,\nNo `<meta name=\"theme-color\">` tag found.",
            "id": "themed-omnibox",
            "score": 0.0,
            "scoreDisplayMode": "binary",
            "title": "Does not set a theme color for the address bar."
        },
        "third-party-summary": {
            "description": "Third-party code can significantly impact load performance. Limit the number of redundant third-party providers and try to load third-party code after your page has primarily finished loading. [Learn more](https://developers.google.com/web/fundamentals/performance/optimizing-content-efficiency/loading-third-party-javascript/).",
            "details": {
                "headings": [
                    {
                        "itemType": "link",
                        "key": "entity",
                        "text": "Third-Party"
                    },
                    {
                        "granularity": 1.0,
                        "itemType": "bytes",
                        "key": "transferSize",
                        "text": "Size"
                    },
                    {
                        "granularity": 1.0,
                        "itemType": "ms",
                        "key": "blockingTime",
                        "text": "Main-Thread Blocking Time"
                    }
                ],
                "items": [
                    {
                        "blockingTime": 22.918000000000006,
                        "entity": {
                            "text": "Google CDN",
                            "type": "link",
                            "url": "https://developers.google.com/speed/libraries/"
                        },
                        "mainThreadTime": 82.74100000000001,
                        "transferSize": 30174.0
                    }
                ],
                "summary": {
                    "wastedBytes": 30174.0,
                    "wastedMs": 22.918000000000006
                },
                "type": "table"
            },
            "displayValue": "Third-party code blocked the main thread for 20\u00a0ms",
            "id": "third-party-summary",
            "score": 1.0,
            "scoreDisplayMode": "binary",
            "title": "Minimize third-party usage"
        },
        "time-to-first-byte": {
            "description": "Time To First Byte identifies the time at which your server sends a response. [Learn more](https://web.dev/time-to-first-byte).",
            "details": {
                "headings": [],
                "items": [],
                "overallSavingsMs": -29.436999999999898,
                "type": "opportunity"
            },
            "displayValue": "Root document took 570\u00a0ms",
            "id": "time-to-first-byte",
            "numericValue": 570.5630000000001,
            "score": 1.0,
            "scoreDisplayMode": "binary",
            "title": "Server response times are low (TTFB)"
        },
        "total-blocking-time": {
            "description": "Sum of all time periods between FCP and Time to Interactive, when task length exceeded 50ms, expressed in milliseconds. [Learn more](https://web.dev/lighthouse-total-blocking-time).",
            "displayValue": "120\u00a0ms",
            "id": "total-blocking-time",
            "numericValue": 116.79800000000023,
            "score": 1.0,
            "scoreDisplayMode": "numeric",
            "title": "Total Blocking Time"
        },
        "total-byte-weight": {
            "description": "Large network payloads cost users real money and are highly correlated with long load times. [Learn more](https://web.dev/total-byte-weight).",
            "details": {
                "headings": [
                    {
                        "itemType": "url",
                        "key": "url",
                        "text": "URL"
                    },
                    {
                        "itemType": "bytes",
                        "key": "totalBytes",
                        "text": "Size"
                    }
                ],
                "items": [
                    {
                        "totalBytes": 71654.0,
                        "url": "http://localhost:10200/zone.js"
                    },
                    {
                        "totalBytes": 30174.0,
                        "url": "http://ajax.googleapis.com/ajax/libs/jquery/2.1.1/jquery.min.js"
                    },
                    {
                        "totalBytes": 24741.0,
                        "url": "http://localhost:10200/dobetterweb/lighthouse-480x318.jpg"
                    },
                    {
                        "totalBytes": 12640.0,
                        "url": "http://localhost:10200/dobetterweb/dbw_tester.html"
                    },
                    {
                        "totalBytes": 12640.0,
                        "url": "http://localhost:10200/dobetterweb/dbw_tester.html"
                    },
                    {
                        "totalBytes": 1703.0,
                        "url": "http://localhost:10200/dobetterweb/dbw_tester.js"
                    },
                    {
                        "totalBytes": 1108.0,
                        "url": "http://localhost:10200/dobetterweb/dbw_disabled.css?delay=200&isdisabled"
                    },
                    {
                        "totalBytes": 821.0,
                        "url": "http://localhost:10200/dobetterweb/dbw_tester.css?delay=100"
                    },
                    {
                        "totalBytes": 821.0,
                        "url": "http://localhost:10200/dobetterweb/dbw_tester.css?delay=2000&async=true"
                    },
                    {
                        "totalBytes": 821.0,
                        "url": "http://localhost:10200/dobetterweb/dbw_tester.css?delay=2200"
                    }
                ],
                "type": "table"
            },
            "displayValue": "Total size was 157\u00a0KB",
            "id": "total-byte-weight",
            "numericValue": 160738.0,
            "score": 1.0,
            "scoreDisplayMode": "numeric",
            "title": "Avoids enormous network payloads"
        },
        "unminified-css": {
            "description": "Minifying CSS files can reduce network payload sizes. [Learn more](https://web.dev/unminified-css).",
            "details": {
                "headings": [],
                "items": [],
                "overallSavingsBytes": 0.0,
                "overallSavingsMs": 0.0,
                "type": "opportunity"
            },
            "id": "unminified-css",
            "numericValue": 0.0,
            "score": 1.0,
            "scoreDisplayMode": "numeric",
            "title": "Minify CSS"
        },
        "unminified-javascript": {
            "description": "Minifying JavaScript files can reduce payload sizes and script parse time. [Learn more](https://web.dev/unminified-javascript).",
            "details": {
                "headings": [
                    {
                        "key": "url",
                        "label": "URL",
                        "valueType": "url"
                    },
                    {
                        "key": "totalBytes",
                        "label": "Size",
                        "valueType": "bytes"
                    },
                    {
                        "key": "wastedBytes",
                        "label": "Potential Savings",
                        "valueType": "bytes"
                    }
                ],
                "items": [
                    {
                        "totalBytes": 71654.0,
                        "url": "http://localhost:10200/zone.js",
                        "wastedBytes": 30470.0,
                        "wastedPercent": 42.52388078488413
                    }
                ],
                "overallSavingsBytes": 30470.0,
                "overallSavingsMs": 150.0,
                "type": "opportunity"
            },
            "displayValue": "Potential savings of 30\u00a0KB",
            "id": "unminified-javascript",
            "numericValue": 150.0,
            "score": 0.88,
            "scoreDisplayMode": "numeric",
            "title": "Minify JavaScript",
            "warnings": []
        },
        "unused-css-rules": {
            "description": "Remove dead rules from stylesheets and defer the loading of CSS not used for above-the-fold content to reduce unnecessary bytes consumed by network activity. [Learn more](https://web.dev/unused-css-rules).",
            "details": {
                "headings": [],
                "items": [],
                "overallSavingsBytes": 0.0,
                "overallSavingsMs": 0.0,
                "type": "opportunity"
            },
            "id": "unused-css-rules",
            "numericValue": 0.0,
            "score": 1.0,
            "scoreDisplayMode": "numeric",
            "title": "Remove unused CSS"
        },
        "unused-javascript": {
            "description": "Remove unused JavaScript to reduce bytes consumed by network activity. [Learn more](https://developers.google.com/web/fundamentals/performance/optimizing-javascript/code-splitting).",
            "details": {
                "headings": [],
                "items": [],
                "overallSavingsBytes": 0.0,
                "overallSavingsMs": 0.0,
                "type": "opportunity"
            },
            "id": "unused-javascript",
            "numericValue": 0.0,
            "score": 1.0,
            "scoreDisplayMode": "numeric",
            "title": "Remove unused JavaScript"
        },
        "use-landmarks": {
            "description": "Landmark elements (<main>, <nav>, etc.) are used to improve the keyboard navigation of the page for assistive technology. [Learn more](https://web.dev/use-landmarks/).",
            "id": "use-landmarks",
            "score": null,
            "scoreDisplayMode": "manual",
            "title": "HTML5 landmark elements are used to improve navigation"
        },
        "user-timings": {
            "description": "Consider instrumenting your app with the User Timing API to measure your app's real-world performance during key user experiences. [Learn more](https://web.dev/user-timings).",
            "details": {
                "headings": [],
                "items": [],
                "type": "table"
            },
            "id": "user-timings",
            "score": null,
            "scoreDisplayMode": "notApplicable",
            "title": "User Timing marks and measures"
        },
        "uses-http2": {
            "description": "HTTP/2 offers many benefits over HTTP/1.1, including binary headers, multiplexing, and server push. [Learn more](https://web.dev/uses-http2).",
            "details": {
                "headings": [
                    {
                        "itemType": "url",
                        "key": "url",
                        "text": "URL"
                    },
                    {
                        "itemType": "text",
                        "key": "protocol",
                        "text": "Protocol"
                    }
                ],
                "items": [
                    {
                        "protocol": "http/1.1",
                        "url": "http://localhost:10200/dobetterweb/dbw_tester.html"
                    },
                    {
                        "protocol": "http/1.1",
                        "url": "http://localhost:10200/dobetterweb/dbw_tester.css?delay=2000&async=true"
                    },
                    {
                        "protocol": "http/1.1",
                        "url": "http://localhost:10200/dobetterweb/dbw_tester.css?delay=100"
                    },
                    {
                        "protocol": "http/1.1",
                        "url": "http://localhost:10200/dobetterweb/unknown404.css?delay=200"
                    },
                    {
                        "protocol": "http/1.1",
                        "url": "http://localhost:10200/dobetterweb/dbw_tester.css?delay=2200"
                    },
                    {
                        "protocol": "http/1.1",
                        "url": "http://localhost:10200/dobetterweb/dbw_disabled.css?delay=200&isdisabled"
                    },
                    {
                        "protocol": "http/1.1",
                        "url": "http://localhost:10200/dobetterweb/dbw_partial_a.html?delay=200"
                    },
                    {
                        "protocol": "http/1.1",
                        "url": "http://localhost:10200/dobetterweb/dbw_partial_b.html?delay=200&isasync"
                    },
                    {
                        "protocol": "http/1.1",
                        "url": "http://localhost:10200/dobetterweb/dbw_tester.css?delay=3000&async=true"
                    },
                    {
                        "protocol": "http/1.1",
                        "url": "http://localhost:10200/dobetterweb/dbw_tester.js"
                    },
                    {
                        "protocol": "http/1.1",
                        "url": "http://localhost:10200/dobetterweb/empty_module.js?delay=500"
                    },
                    {
                        "protocol": "http/1.1",
                        "url": "http://localhost:10200/dobetterweb/lighthouse-480x318.jpg"
                    },
                    {
                        "protocol": "http/1.1",
                        "url": "http://localhost:10200/zone.js"
                    },
                    {
                        "protocol": "http/1.1",
                        "url": "http://localhost:10200/dobetterweb/dbw_tester.css?scriptActivated&delay=200"
                    },
                    {
                        "protocol": "http/1.1",
                        "url": "http://localhost:10200/favicon.ico"
                    }
                ],
                "type": "table"
            },
            "displayValue": "15 requests not served via HTTP/2",
            "id": "uses-http2",
            "score": 0.0,
            "scoreDisplayMode": "binary",
            "title": "Does not use HTTP/2 for all of its resources"
        },
        "uses-long-cache-ttl": {
            "description": "A long cache lifetime can speed up repeat visits to your page. [Learn more](https://web.dev/uses-long-cache-ttl).",
            "details": {
                "headings": [
                    {
                        "itemType": "url",
                        "key": "url",
                        "text": "URL"
                    },
                    {
                        "displayUnit": "duration",
                        "itemType": "ms",
                        "key": "cacheLifetimeMs",
                        "text": "Cache TTL"
                    },
                    {
                        "displayUnit": "kb",
                        "granularity": 1.0,
                        "itemType": "bytes",
                        "key": "totalBytes",
                        "text": "Size"
                    }
                ],
                "items": [
                    {
                        "cacheHitProbability": 0.0,
                        "cacheLifetimeMs": 0.0,
                        "totalBytes": 71654.0,
                        "url": "http://localhost:10200/zone.js",
                        "wastedBytes": 71654.0
                    },
                    {
                        "cacheHitProbability": 0.0,
                        "cacheLifetimeMs": 0.0,
                        "totalBytes": 24741.0,
                        "url": "http://localhost:10200/dobetterweb/lighthouse-480x318.jpg",
                        "wastedBytes": 24741.0
                    },
                    {
                        "cacheHitProbability": 0.0,
                        "cacheLifetimeMs": 0.0,
                        "totalBytes": 1703.0,
                        "url": "http://localhost:10200/dobetterweb/dbw_tester.js",
                        "wastedBytes": 1703.0
                    },
                    {
                        "cacheHitProbability": 0.0,
                        "cacheLifetimeMs": 0.0,
                        "totalBytes": 1108.0,
                        "url": "http://localhost:10200/dobetterweb/dbw_disabled.css?delay=200&isdisabled",
                        "wastedBytes": 1108.0
                    },
                    {
                        "cacheHitProbability": 0.0,
                        "cacheLifetimeMs": 0.0,
                        "totalBytes": 821.0,
                        "url": "http://localhost:10200/dobetterweb/dbw_tester.css?delay=100",
                        "wastedBytes": 821.0
                    },
                    {
                        "cacheHitProbability": 0.0,
                        "cacheLifetimeMs": 0.0,
                        "totalBytes": 821.0,
                        "url": "http://localhost:10200/dobetterweb/dbw_tester.css?delay=2000&async=true",
                        "wastedBytes": 821.0
                    },
                    {
                        "cacheHitProbability": 0.0,
                        "cacheLifetimeMs": 0.0,
                        "totalBytes": 821.0,
                        "url": "http://localhost:10200/dobetterweb/dbw_tester.css?delay=2200",
                        "wastedBytes": 821.0
                    },
                    {
                        "cacheHitProbability": 0.0,
                        "cacheLifetimeMs": 0.0,
                        "totalBytes": 821.0,
                        "url": "http://localhost:10200/dobetterweb/dbw_tester.css?delay=3000&async=true",
                        "wastedBytes": 821.0
                    },
                    {
                        "cacheHitProbability": 0.0,
                        "cacheLifetimeMs": 0.0,
                        "totalBytes": 821.0,
                        "url": "http://localhost:10200/dobetterweb/dbw_tester.css?scriptActivated&delay=200",
                        "wastedBytes": 821.0
                    },
                    {
                        "cacheHitProbability": 0.0,
                        "cacheLifetimeMs": 0.0,
                        "totalBytes": 144.0,
                        "url": "http://localhost:10200/dobetterweb/empty_module.js?delay=500",
                        "wastedBytes": 144.0
                    }
                ],
                "summary": {
                    "wastedBytes": 103455.0
                },
                "type": "table"
            },
            "displayValue": "10 resources found",
            "id": "uses-long-cache-ttl",
            "numericValue": 103455.0,
            "score": 0.58,
            "scoreDisplayMode": "numeric",
            "title": "Serve static assets with an efficient cache policy"
        },
        "uses-optimized-images": {
            "description": "Optimized images load faster and consume less cellular data. [Learn more](https://web.dev/uses-optimized-images).",
            "details": {
                "headings": [],
                "items": [],
                "overallSavingsBytes": 0.0,
                "overallSavingsMs": 0.0,
                "type": "opportunity"
            },
            "id": "uses-optimized-images",
            "numericValue": 0.0,
            "score": 1.0,
            "scoreDisplayMode": "numeric",
            "title": "Efficiently encode images",
            "warnings": []
        },
        "uses-passive-event-listeners": {
            "description": "Consider marking your touch and wheel event listeners as `passive` to improve your page's scroll performance. [Learn more](https://web.dev/uses-passive-event-listeners).",
            "details": {
                "headings": [
                    {
                        "itemType": "url",
                        "key": "url",
                        "text": "URL"
                    },
                    {
                        "itemType": "text",
                        "key": "label",
                        "text": "Location"
                    }
                ],
                "items": [
                    {
                        "label": "line: 26",
                        "url": "http://localhost:10200/dobetterweb/dbw_tester.js"
                    },
                    {
                        "label": "line: 222",
                        "url": "http://localhost:10200/dobetterweb/dbw_tester.html"
                    },
                    {
                        "label": "line: 248",
                        "url": "http://localhost:10200/dobetterweb/dbw_tester.html"
                    }
                ],
                "type": "table"
            },
            "id": "uses-passive-event-listeners",
            "score": 0.0,
            "scoreDisplayMode": "binary",
            "title": "Does not use passive listeners to improve scrolling performance"
        },
        "uses-rel-preconnect": {
            "description": "Consider adding `preconnect` or `dns-prefetch` resource hints to establish early connections to important third-party origins. [Learn more](https://web.dev/uses-rel-preconnect).",
            "details": {
                "headings": [],
                "items": [],
                "overallSavingsMs": 0.0,
                "type": "opportunity"
            },
            "id": "uses-rel-preconnect",
            "numericValue": 0.0,
            "score": 1.0,
            "scoreDisplayMode": "numeric",
            "title": "Preconnect to required origins",
            "warnings": []
        },
        "uses-rel-preload": {
            "description": "Consider using `<link rel=preload>` to prioritize fetching resources that are currently requested later in page load. [Learn more](https://web.dev/uses-rel-preload).",
            "details": {
                "headings": [],
                "items": [],
                "overallSavingsMs": 0.0,
                "type": "opportunity"
            },
            "id": "uses-rel-preload",
            "numericValue": 0.0,
            "score": 1.0,
            "scoreDisplayMode": "numeric",
            "title": "Preload key requests"
        },
        "uses-responsive-images": {
            "description": "Serve images that are appropriately-sized to save cellular data and improve load time. [Learn more](https://web.dev/uses-responsive-images).",
            "details": {
                "headings": [],
                "items": [],
                "overallSavingsBytes": 0.0,
                "overallSavingsMs": 0.0,
                "type": "opportunity"
            },
            "id": "uses-responsive-images",
            "numericValue": 0.0,
            "score": 1.0,
            "scoreDisplayMode": "numeric",
            "title": "Properly size images",
            "warnings": []
        },
        "uses-text-compression": {
            "description": "Text-based resources should be served with compression (gzip, deflate or brotli) to minimize total network bytes. [Learn more](https://web.dev/uses-text-compression).",
            "details": {
                "headings": [
                    {
                        "key": "url",
                        "label": "URL",
                        "valueType": "url"
                    },
                    {
                        "key": "totalBytes",
                        "label": "Size",
                        "valueType": "bytes"
                    },
                    {
                        "key": "wastedBytes",
                        "label": "Potential Savings",
                        "valueType": "bytes"
                    }
                ],
                "items": [
                    {
                        "totalBytes": 71501.0,
                        "url": "http://localhost:10200/zone.js",
                        "wastedBytes": 56204.0
                    },
                    {
                        "totalBytes": 12519.0,
                        "url": "http://localhost:10200/dobetterweb/dbw_tester.html",
                        "wastedBytes": 8442.0
                    }
                ],
                "overallSavingsBytes": 64646.0,
                "overallSavingsMs": 300.0,
                "type": "opportunity"
            },
            "displayValue": "Potential savings of 63\u00a0KB",
            "id": "uses-text-compression",
            "numericValue": 300.0,
            "score": 0.75,
            "scoreDisplayMode": "numeric",
            "title": "Enable text compression"
        },
        "uses-webp-images": {
            "description": "Image formats like JPEG 2000, JPEG XR, and WebP often provide better compression than PNG or JPEG, which means faster downloads and less data consumption. [Learn more](https://web.dev/uses-webp-images).",
            "details": {
                "headings": [
                    {
                        "key": "url",
                        "valueType": "thumbnail"
                    },
                    {
                        "key": "url",
                        "label": "URL",
                        "valueType": "url"
                    },
                    {
                        "key": "totalBytes",
                        "label": "Size",
                        "valueType": "bytes"
                    },
                    {
                        "key": "wastedBytes",
                        "label": "Potential Savings",
                        "valueType": "bytes"
                    }
                ],
                "items": [
                    {
                        "fromProtocol": true,
                        "isCrossOrigin": true,
                        "totalBytes": 24620.0,
                        "url": "http://localhost:54819/dobetterweb/lighthouse-480x318.jpg",
                        "wastedBytes": 9028.0
                    }
                ],
                "overallSavingsBytes": 9028.0,
                "overallSavingsMs": 0.0,
                "type": "opportunity"
            },
            "displayValue": "Potential savings of 9\u00a0KB",
            "id": "uses-webp-images",
            "numericValue": 0.0,
            "score": 1.0,
            "scoreDisplayMode": "numeric",
            "title": "Serve images in next-gen formats",
            "warnings": []
        },
        "valid-lang": {
            "description": "Specifying a valid [BCP 47 language](https://www.w3.org/International/questions/qa-choosing-language-tags#question) on elements helps ensure that text is pronounced correctly by a screen reader. [Learn more](https://web.dev/valid-lang/).",
            "id": "valid-lang",
            "score": null,
            "scoreDisplayMode": "notApplicable",
            "title": "`[lang]` attributes have a valid value"
        },
        "video-caption": {
            "description": "When a video provides a caption it is easier for deaf and hearing impaired users to access its information. [Learn more](https://web.dev/video-caption/).",
            "id": "video-caption",
            "score": null,
            "scoreDisplayMode": "notApplicable",
            "title": "`<video>` elements contain a `<track>` element with `[kind=\"captions\"]`"
        },
        "video-description": {
            "description": "Audio descriptions provide relevant information for videos that dialogue cannot, such as facial expressions and scenes. [Learn more](https://web.dev/video-description/).",
            "id": "video-description",
            "score": null,
            "scoreDisplayMode": "notApplicable",
            "title": "`<video>` elements contain a `<track>` element with `[kind=\"description\"]`"
        },
        "viewport": {
            "description": "Add a `<meta name=\"viewport\">` tag to optimize your app for mobile screens. [Learn more](https://web.dev/viewport).",
            "id": "viewport",
            "score": 1.0,
            "scoreDisplayMode": "binary",
            "title": "Has a `<meta name=\"viewport\">` tag with `width` or `initial-scale`",
            "warnings": []
        },
        "visual-order-follows-dom": {
            "description": "DOM order matches the visual order, improving navigation for assistive technology. [Learn more](https://web.dev/visual-order-follows-dom/).",
            "id": "visual-order-follows-dom",
            "score": null,
            "scoreDisplayMode": "manual",
            "title": "Visual order on the page follows DOM order"
        },
        "without-javascript": {
            "description": "Your app should display some content when JavaScript is disabled, even if it's just a warning to the user that JavaScript is required to use the app. [Learn more](https://web.dev/without-javascript).",
            "id": "without-javascript",
            "score": 1.0,
            "scoreDisplayMode": "binary",
            "title": "Contains some content when JavaScript is not available"
        },
        "works-offline": {
            "description": "If you're building a Progressive Web App, consider using a service worker so that your app can work offline. [Learn more](https://web.dev/works-offline).",
            "id": "works-offline",
            "score": 0.0,
            "scoreDisplayMode": "binary",
            "title": "Current page does not respond with a 200 when offline",
            "warnings": []
        }
    },
    "categories": {
        "accessibility": {
            "auditRefs": [
                {
                    "group": "a11y-navigation",
                    "id": "accesskeys",
                    "weight": 0.0
                },
                {
                    "group": "a11y-aria",
                    "id": "aria-allowed-attr",
                    "weight": 0.0
                },
                {
                    "group": "a11y-aria",
                    "id": "aria-hidden-body",
                    "weight": 10.0
                },
                {
                    "group": "a11y-aria",
                    "id": "aria-hidden-focus",
                    "weight": 3.0
                },
                {
                    "group": "a11y-aria",
                    "id": "aria-input-field-name",
                    "weight": 3.0
                },
                {
                    "group": "a11y-aria",
                    "id": "aria-required-attr",
                    "weight": 0.0
                },
                {
                    "group": "a11y-aria",
                    "id": "aria-required-children",
                    "weight": 0.0
                },
                {
                    "group": "a11y-aria",
                    "id": "aria-required-parent",
                    "weight": 0.0
                },
                {
                    "group": "a11y-aria",
                    "id": "aria-roles",
                    "weight": 0.0
                },
                {
                    "group": "a11y-aria",
                    "id": "aria-toggle-field-name",
                    "weight": 3.0
                },
                {
                    "group": "a11y-aria",
                    "id": "aria-valid-attr-value",
                    "weight": 0.0
                },
                {
                    "group": "a11y-aria",
                    "id": "aria-valid-attr",
                    "weight": 0.0
                },
                {
                    "group": "a11y-audio-video",
                    "id": "audio-caption",
                    "weight": 0.0
                },
                {
                    "group": "a11y-names-labels",
                    "id": "button-name",
                    "weight": 10.0
                },
                {
                    "group": "a11y-navigation",
                    "id": "bypass",
                    "weight": 3.0
                },
                {
                    "group": "a11y-color-contrast",
                    "id": "color-contrast",
                    "weight": 3.0
                },
                {
                    "group": "a11y-tables-lists",
                    "id": "definition-list",
                    "weight": 0.0
                },
                {
                    "group": "a11y-tables-lists",
                    "id": "dlitem",
                    "weight": 0.0
                },
                {
                    "group": "a11y-names-labels",
                    "id": "document-title",
                    "weight": 3.0
                },
                {
                    "group": "a11y-navigation",
                    "id": "duplicate-id-active",
                    "weight": 3.0
                },
                {
                    "group": "a11y-aria",
                    "id": "duplicate-id-aria",
                    "weight": 10.0
                },
                {
                    "group": "a11y-names-labels",
                    "id": "form-field-multiple-labels",
                    "weight": 2.0
                },
                {
                    "group": "a11y-names-labels",
                    "id": "frame-title",
                    "weight": 0.0
                },
                {
                    "group": "a11y-navigation",
                    "id": "heading-order",
                    "weight": 2.0
                },
                {
                    "group": "a11y-language",
                    "id": "html-has-lang",
                    "weight": 3.0
                },
                {
                    "group": "a11y-language",
                    "id": "html-lang-valid",
                    "weight": 0.0
                },
                {
                    "group": "a11y-names-labels",
                    "id": "image-alt",
                    "weight": 10.0
                },
                {
                    "group": "a11y-names-labels",
                    "id": "input-image-alt",
                    "weight": 0.0
                },
                {
                    "group": "a11y-names-labels",
                    "id": "label",
                    "weight": 10.0
                },
                {
                    "group": "a11y-tables-lists",
                    "id": "layout-table",
                    "weight": 0.0
                },
                {
                    "group": "a11y-names-labels",
                    "id": "link-name",
                    "weight": 3.0
                },
                {
                    "group": "a11y-tables-lists",
                    "id": "list",
                    "weight": 0.0
                },
                {
                    "group": "a11y-tables-lists",
                    "id": "listitem",
                    "weight": 0.0
                },
                {
                    "group": "a11y-best-practices",
                    "id": "meta-refresh",
                    "weight": 0.0
                },
                {
                    "group": "a11y-best-practices",
                    "id": "meta-viewport",
                    "weight": 10.0
                },
                {
                    "group": "a11y-names-labels",
                    "id": "object-alt",
                    "weight": 3.0
                },
                {
                    "group": "a11y-navigation",
                    "id": "tabindex",
                    "weight": 0.0
                },
                {
                    "group": "a11y-tables-lists",
                    "id": "td-headers-attr",
                    "weight": 0.0
                },
                {
                    "group": "a11y-tables-lists",
                    "id": "th-has-data-cells",
                    "weight": 0.0
                },
                {
                    "group": "a11y-language",
                    "id": "valid-lang",
                    "weight": 0.0
                },
                {
                    "group": "a11y-audio-video",
                    "id": "video-caption",
                    "weight": 0.0
                },
                {
                    "group": "a11y-audio-video",
                    "id": "video-description",
                    "weight": 0.0
                },
                {
                    "id": "logical-tab-order",
                    "weight": 0.0
                },
                {
                    "id": "focusable-controls",
                    "weight": 0.0
                },
                {
                    "id": "interactive-element-affordance",
                    "weight": 0.0
                },
                {
                    "id": "managed-focus",
                    "weight": 0.0
                },
                {
                    "id": "focus-traps",
                    "weight": 0.0
                },
                {
                    "id": "custom-controls-labels",
                    "weight": 0.0
                },
                {
                    "id": "custom-controls-roles",
                    "weight": 0.0
                },
                {
                    "id": "visual-order-follows-dom",
                    "weight": 0.0
                },
                {
                    "id": "offscreen-content-hidden",
                    "weight": 0.0
                },
                {
                    "id": "use-landmarks",
                    "weight": 0.0
                }
            ],
            "description": "These checks highlight opportunities to [improve the accessibility of your web app](https://developers.google.com/web/fundamentals/accessibility). Only a subset of accessibility issues can be automatically detected so manual testing is also encouraged.",
            "id": "accessibility",
            "manualDescription": "These items address areas which an automated testing tool cannot cover. Learn more in our guide on [conducting an accessibility review](https://developers.google.com/web/fundamentals/accessibility/how-to-review).",
            "score": 0.66,
            "title": "Accessibility"
        },
        "best-practices": {
            "auditRefs": [
                {
                    "id": "appcache-manifest",
                    "weight": 1.0
                },
                {
                    "id": "is-on-https",
                    "weight": 1.0
                },
                {
                    "id": "uses-http2",
                    "weight": 1.0
                },
                {
                    "id": "uses-passive-event-listeners",
                    "weight": 1.0
                },
                {
                    "id": "no-document-write",
                    "weight": 1.0
                },
                {
                    "id": "external-anchors-use-rel-noopener",
                    "weight": 1.0
                },
                {
                    "id": "geolocation-on-start",
                    "weight": 1.0
                },
                {
                    "id": "doctype",
                    "weight": 1.0
                },
                {
                    "id": "no-vulnerable-libraries",
                    "weight": 1.0
                },
                {
                    "id": "js-libraries",
                    "weight": 0.0
                },
                {
                    "id": "notification-on-start",
                    "weight": 1.0
                },
                {
                    "id": "deprecations",
                    "weight": 1.0
                },
                {
                    "id": "password-inputs-can-be-pasted-into",
                    "weight": 1.0
                },
                {
                    "id": "errors-in-console",
                    "weight": 1.0
                },
                {
                    "id": "image-aspect-ratio",
                    "weight": 1.0
                }
            ],
            "id": "best-practices",
            "score": 0.07,
            "title": "Best Practices"
        },
        "performance": {
            "auditRefs": [
                {
                    "group": "metrics",
                    "id": "first-contentful-paint",
                    "weight": 3.0
                },
                {
                    "group": "metrics",
                    "id": "first-meaningful-paint",
                    "weight": 1.0
                },
                {
                    "group": "metrics",
                    "id": "speed-index",
                    "weight": 4.0
                },
                {
                    "group": "metrics",
                    "id": "interactive",
                    "weight": 5.0
                },
                {
                    "group": "metrics",
                    "id": "first-cpu-idle",
                    "weight": 2.0
                },
                {
                    "group": "metrics",
                    "id": "max-potential-fid",
                    "weight": 0.0
                },
                {
                    "id": "layout-stability",
                    "weight": 0.0
                },
                {
                    "id": "estimated-input-latency",
                    "weight": 0.0
                },
                {
                    "id": "total-blocking-time",
                    "weight": 0.0
                },
                {
                    "group": "load-opportunities",
                    "id": "render-blocking-resources",
                    "weight": 0.0
                },
                {
                    "group": "load-opportunities",
                    "id": "uses-responsive-images",
                    "weight": 0.0
                },
                {
                    "group": "load-opportunities",
                    "id": "offscreen-images",
                    "weight": 0.0
                },
                {
                    "group": "load-opportunities",
                    "id": "unminified-css",
                    "weight": 0.0
                },
                {
                    "group": "load-opportunities",
                    "id": "unminified-javascript",
                    "weight": 0.0
                },
                {
                    "group": "load-opportunities",
                    "id": "unused-css-rules",
                    "weight": 0.0
                },
                {
                    "group": "load-opportunities",
                    "id": "unused-javascript",
                    "weight": 0.0
                },
                {
                    "group": "load-opportunities",
                    "id": "uses-optimized-images",
                    "weight": 0.0
                },
                {
                    "group": "load-opportunities",
                    "id": "uses-webp-images",
                    "weight": 0.0
                },
                {
                    "group": "load-opportunities",
                    "id": "uses-text-compression",
                    "weight": 0.0
                },
                {
                    "group": "load-opportunities",
                    "id": "uses-rel-preconnect",
                    "weight": 0.0
                },
                {
                    "group": "load-opportunities",
                    "id": "time-to-first-byte",
                    "weight": 0.0
                },
                {
                    "group": "load-opportunities",
                    "id": "redirects",
                    "weight": 0.0
                },
                {
                    "group": "load-opportunities",
                    "id": "uses-rel-preload",
                    "weight": 0.0
                },
                {
                    "group": "load-opportunities",
                    "id": "efficient-animated-content",
                    "weight": 0.0
                },
                {
                    "group": "diagnostics",
                    "id": "total-byte-weight",
                    "weight": 0.0
                },
                {
                    "group": "diagnostics",
                    "id": "uses-long-cache-ttl",
                    "weight": 0.0
                },
                {
                    "group": "diagnostics",
                    "id": "dom-size",
                    "weight": 0.0
                },
                {
                    "group": "diagnostics",
                    "id": "critical-request-chains",
                    "weight": 0.0
                },
                {
                    "group": "diagnostics",
                    "id": "user-timings",
                    "weight": 0.0
                },
                {
                    "group": "diagnostics",
                    "id": "bootup-time",
                    "weight": 0.0
                },
                {
                    "group": "diagnostics",
                    "id": "mainthread-work-breakdown",
                    "weight": 0.0
                },
                {
                    "group": "diagnostics",
                    "id": "font-display",
                    "weight": 0.0
                },
                {
                    "group": "budgets",
                    "id": "performance-budget",
                    "weight": 0.0
                },
                {
                    "group": "diagnostics",
                    "id": "resource-summary",
                    "weight": 0.0
                },
                {
                    "group": "diagnostics",
                    "id": "third-party-summary",
                    "weight": 0.0
                },
                {
                    "id": "network-requests",
                    "weight": 0.0
                },
                {
                    "id": "network-rtt",
                    "weight": 0.0
                },
                {
                    "id": "network-server-latency",
                    "weight": 0.0
                },
                {
                    "id": "main-thread-tasks",
                    "weight": 0.0
                },
                {
                    "id": "diagnostics",
                    "weight": 0.0
                },
                {
                    "id": "metrics",
                    "weight": 0.0
                },
                {
                    "id": "screenshot-thumbnails",
                    "weight": 0.0
                },
                {
                    "id": "final-screenshot",
                    "weight": 0.0
                }
            ],
            "id": "performance",
            "score": 0.69,
            "title": "Performance"
        },
        "pwa": {
            "auditRefs": [
                {
                    "group": "pwa-fast-reliable",
                    "id": "load-fast-enough-for-pwa",
                    "weight": 7.0
                },
                {
                    "group": "pwa-fast-reliable",
                    "id": "works-offline",
                    "weight": 5.0
                },
                {
                    "group": "pwa-fast-reliable",
                    "id": "offline-start-url",
                    "weight": 1.0
                },
                {
                    "group": "pwa-installable",
                    "id": "is-on-https",
                    "weight": 2.0
                },
                {
                    "group": "pwa-installable",
                    "id": "service-worker",
                    "weight": 1.0
                },
                {
                    "group": "pwa-installable",
                    "id": "installable-manifest",
                    "weight": 2.0
                },
                {
                    "group": "pwa-optimized",
                    "id": "redirects-http",
                    "weight": 2.0
                },
                {
                    "group": "pwa-optimized",
                    "id": "splash-screen",
                    "weight": 1.0
                },
                {
                    "group": "pwa-optimized",
                    "id": "themed-omnibox",
                    "weight": 1.0
                },
                {
                    "group": "pwa-optimized",
                    "id": "content-width",
                    "weight": 1.0
                },
                {
                    "group": "pwa-optimized",
                    "id": "viewport",
                    "weight": 2.0
                },
                {
                    "group": "pwa-optimized",
                    "id": "without-javascript",
                    "weight": 1.0
                },
                {
                    "group": "pwa-optimized",
                    "id": "apple-touch-icon",
                    "weight": 1.0
                },
                {
                    "id": "pwa-cross-browser",
                    "weight": 0.0
                },
                {
                    "id": "pwa-page-transitions",
                    "weight": 0.0
                },
                {
                    "id": "pwa-each-page-has-url",
                    "weight": 0.0
                }
            ],
            "description": "These checks validate the aspects of a Progressive Web App. [Learn more](https://developers.google.com/web/progressive-web-apps/checklist).",
            "id": "pwa",
            "manualDescription": "These checks are required by the baseline [PWA Checklist](https://developers.google.com/web/progressive-web-apps/checklist) but are not automatically checked by Lighthouse. They do not affect your score but it's important that you verify them manually.",
            "score": 0.41,
            "title": "Progressive Web App"
        },
        "seo": {
            "auditRefs": [
                {
                    "group": "seo-mobile",
                    "id": "viewport",
                    "weight": 1.0
                },
                {
                    "group": "seo-content",
                    "id": "document-title",
                    "weight": 1.0
                },
                {
                    "group": "seo-content",
                    "id": "meta-description",
                    "weight": 1.0
                },
                {
                    "group": "seo-crawl",
                    "id": "http-status-code",
                    "weight": 1.0
                },
                {
                    "group": "seo-content",
                    "id": "link-text",
                    "weight": 1.0
                },
                {
                    "group": "seo-crawl",
                    "id": "is-crawlable",
                    "weight": 1.0
                },
                {
                    "group": "seo-crawl",
                    "id": "robots-txt",
                    "weight": 0.0
                },
                {
                    "group": "seo-content",
                    "id": "image-alt",
                    "weight": 1.0
                },
                {
                    "group": "seo-content",
                    "id": "hreflang",
                    "weight": 1.0
                },
                {
                    "group": "seo-content",
                    "id": "canonical",
                    "weight": 0.0
                },
                {
                    "group": "seo-mobile",
                    "id": "font-size",
                    "weight": 1.0
                },
                {
                    "group": "seo-content",
                    "id": "plugins",
                    "weight": 1.0
                },
                {
                    "group": "seo-mobile",
                    "id": "tap-targets",
                    "weight": 1.0
                },
                {
                    "id": "structured-data",
                    "weight": 0.0
                }
            ],
            "description": "These checks ensure that your page is optimized for search engine results ranking. There are additional factors Lighthouse does not check that may affect your search ranking. [Learn more](https://support.google.com/webmasters/answer/35769).",
            "id": "seo",
            "manualDescription": "Run these additional validators on your site to check additional SEO best practices.",
            "score": 0.73,
            "title": "SEO"
        }
    },
    "categoryGroups": {
        "a11y-aria": {
            "description": "These are opportunities to improve the usage of ARIA in your application which may enhance the experience for users of assistive technology, like a screen reader.",
            "title": "ARIA"
        },
        "a11y-audio-video": {
            "description": "These are opportunities to provide alternative content for audio and video. This may improve the experience for users with hearing or vision impairments.",
            "title": "Audio and video"
        },
        "a11y-best-practices": {
            "description": "These items highlight common accessibility best practices.",
            "title": "Best practices"
        },
        "a11y-color-contrast": {
            "description": "These are opportunities to improve the legibility of your content.",
            "title": "Contrast"
        },
        "a11y-language": {
            "description": "These are opportunities to improve the interpretation of your content by users in different locales.",
            "title": "Internationalization and localization"
        },
        "a11y-names-labels": {
            "description": "These are opportunities to improve the semantics of the controls in your application. This may enhance the experience for users of assistive technology, like a screen reader.",
            "title": "Names and labels"
        },
        "a11y-navigation": {
            "description": "These are opportunities to improve keyboard navigation in your application.",
            "title": "Navigation"
        },
        "a11y-tables-lists": {
            "description": "These are opportunities to to improve the experience of reading tabular or list data using assistive technology, like a screen reader.",
            "title": "Tables and lists"
        },
        "budgets": {
            "description": "Performance budgets set standards for the performance of your site.",
            "title": "Budgets"
        },
        "diagnostics": {
            "description": "More information about the performance of your application. These numbers don't [directly affect](https://github.com/GoogleChrome/lighthouse/blob/d2ec9ffbb21de9ad1a0f86ed24575eda32c796f0/docs/scoring.md#how-are-the-scores-weighted) the Performance score.",
            "title": "Diagnostics"
        },
        "load-opportunities": {
            "description": "These suggestions can help your page load faster. They don't [directly affect](https://github.com/GoogleChrome/lighthouse/blob/d2ec9ffbb21de9ad1a0f86ed24575eda32c796f0/docs/scoring.md#how-are-the-scores-weighted) the Performance score.",
            "title": "Opportunities"
        },
        "metrics": {
            "title": "Metrics"
        },
        "pwa-fast-reliable": {
            "title": "Fast and reliable"
        },
        "pwa-installable": {
            "title": "Installable"
        },
        "pwa-optimized": {
            "title": "PWA Optimized"
        },
        "seo-content": {
            "description": "Format your HTML in a way that enables crawlers to better understand your app\u2019s content.",
            "title": "Content Best Practices"
        },
        "seo-crawl": {
            "description": "To appear in search results, crawlers need access to your app.",
            "title": "Crawling and Indexing"
        },
        "seo-mobile": {
            "description": "Make sure your pages are mobile friendly so users don\u2019t have to pinch or zoom in order to read the content pages. [Learn more](https://developers.google.com/search/mobile-sites/).",
            "title": "Mobile Friendly"
        }
    },
    "configSettings": {
        "channel": "cli",
        "emulatedFormFactor": "mobile",
        "locale": "en-US",
        "onlyCategories": null
    },
    "environment": {
        "benchmarkIndex": 1000.0,
        "hostUserAgent": "Mozilla/5.0 (Macintosh; Intel Mac OS X 10_13_3) AppleWebKit/537.36 (KHTML, like Gecko) Chrome/66.0.3358.0 Safari/537.36",
        "networkUserAgent": "Mozilla/5.0 (Linux; Android 6.0.1; Nexus 5 Build/MRA58N) AppleWebKit/537.36(KHTML, like Gecko) Chrome/66.0.3359.30 Mobile Safari/537.36"
    },
    "fetchTime": "2018-03-13T00:55:45.840Z",
    "finalUrl": "http://localhost:10200/dobetterweb/dbw_tester.html",
    "i18n": {
        "rendererFormattedStrings": {
            "auditGroupExpandTooltip": "Show audits",
            "crcInitialNavigation": "Initial Navigation",
            "crcLongestDurationLabel": "Maximum critical path latency:",
            "errorLabel": "Error!",
            "errorMissingAuditInfo": "Report error: no audit information",
            "labDataTitle": "Lab Data",
            "lsPerformanceCategoryDescription": "[Lighthouse](https://developers.google.com/web/tools/lighthouse/) analysis of the current page on an emulated mobile network. Values are estimated and may vary.",
            "manualAuditsGroupTitle": "Additional items to manually check",
            "notApplicableAuditsGroupTitle": "Not applicable",
            "opportunityResourceColumnLabel": "Opportunity",
            "opportunitySavingsColumnLabel": "Estimated Savings",
            "passedAuditsGroupTitle": "Passed audits",
            "snippetCollapseButtonLabel": "Collapse snippet",
            "snippetExpandButtonLabel": "Expand snippet",
            "thirdPartyResourcesLabel": "Show 3rd-party resources",
            "toplevelWarningsMessage": "There were issues affecting this run of Lighthouse:",
            "varianceDisclaimer": "Values are estimated and may vary. The performance score is [based only on these metrics](https://github.com/GoogleChrome/lighthouse/blob/d2ec9ffbb21de9ad1a0f86ed24575eda32c796f0/docs/scoring.md#how-are-the-scores-weighted).",
            "warningAuditsGroupTitle": "Passed audits but with warnings",
            "warningHeader": "Warnings: "
        }
    },
    "lighthouseVersion": "5.6.0",
    "requestedUrl": "http://localhost:10200/dobetterweb/dbw_tester.html",
    "runWarnings": [],
    "stackPacks": [
        {
            "descriptions": {
                "efficient-animated-content": "Consider uploading your GIF to a service which will make it available to embed as an HTML5 video.",
                "offscreen-images": "Install a [lazy-load WordPress plugin](https://wordpress.org/plugins/search/lazy+load/) that provides the ability to defer any offscreen images, or switch to a theme that provides that functionality. Also consider using [the AMP plugin](https://wordpress.org/plugins/amp/).",
                "render-blocking-resources": "There are a number of WordPress plugins that can help you [inline critical assets](https://wordpress.org/plugins/search/critical+css/) or [defer less important resources](https://wordpress.org/plugins/search/defer+css+javascript/). Beware that optimizations provided by these plugins may break features of your theme or plugins, so you will likely need to make code changes.",
                "time-to-first-byte": "Themes, plugins, and server specifications all contribute to server response time. Consider finding a more optimized theme, carefully selecting an optimization plugin, and/or upgrading your server.",
                "total-byte-weight": "Consider showing excerpts in your post lists (e.g. via the more tag), reducing the number of posts shown on a given page, breaking your long posts into multiple pages, or using a plugin to lazy-load comments.",
                "unminified-css": "A number of [WordPress plugins](https://wordpress.org/plugins/search/minify+css/) can speed up your site by concatenating, minifying, and compressing your styles. You may also want to use a build process to do this minification up-front if possible.",
                "unminified-javascript": "A number of [WordPress plugins](https://wordpress.org/plugins/search/minify+javascript/) can speed up your site by concatenating, minifying, and compressing your scripts. You may also want to use a build process to do this minification up front if possible.",
                "unused-css-rules": "Consider reducing, or switching, the number of [WordPress plugins](https://wordpress.org/plugins/) loading unused CSS in your page. To identify plugins that are adding extraneous CSS, try running [code coverage](https://developers.google.com/web/updates/2017/04/devtools-release-notes#coverage) in Chrome DevTools. You can identify the theme/plugin responsible from the URL of the stylesheet. Look out for plugins that have many stylesheets in the list which have a lot of red in code coverage. A plugin should only enqueue a stylesheet if it is actually used on the page.",
                "unused-javascript": "Consider reducing, or switching, the number of [WordPress plugins](https://wordpress.org/plugins/) loading unused JavaScript in your page. To identify plugins that are adding extraneous JS, try running [code coverage](https://developers.google.com/web/updates/2017/04/devtools-release-notes#coverage) in Chrome DevTools. You can identify the theme/plugin responsible from the URL of the script. Look out for plugins that have many scripts in the list which have a lot of red in code coverage. A plugin should only enqueue a script if it is actually used on the page.",
                "uses-long-cache-ttl": "Read about [Browser Caching in WordPress](https://codex.wordpress.org/WordPress_Optimization#Browser_Caching).",
                "uses-optimized-images": "Consider using an [image optimization WordPress plugin](https://wordpress.org/plugins/search/optimize+images/) that compresses your images while retaining quality.",
                "uses-responsive-images": "Upload images directly through the [media library](https://codex.wordpress.org/Media_Library_Screen) to ensure that the required image sizes are available, and then insert them from the media library or use the image widget to ensure the optimal image sizes are used (including those for the responsive breakpoints). Avoid using `Full Size` images unless the dimensions are adequate for their usage. [Learn More](https://codex.wordpress.org/Inserting_Images_into_Posts_and_Pages#Image_Size).",
                "uses-text-compression": "You can enable text compression in your web server configuration.",
                "uses-webp-images": "Consider using a [plugin](https://wordpress.org/plugins/search/convert+webp/) or service that will automatically convert your uploaded images to the optimal formats."
            },
            "iconDataURL": "data:image/svg+xml,%3Csvg viewBox='0 0 122.5 122.5' xmlns='http://www.w3.org/2000/svg'%3E%3Cg fill='%232f3439'%3E%3Cpath d='M8.7 61.3c0 20.8 12.1 38.7 29.6 47.3l-25-68.7c-3 6.5-4.6 13.7-4.6 21.4zM96.7 58.6c0-6.5-2.3-11-4.3-14.5-2.7-4.3-5.2-8-5.2-12.3 0-4.8 3.7-9.3 8.9-9.3h.7a52.4 52.4 0 0 0-79.4 9.9h3.3c5.5 0 14-.6 14-.6 2.9-.2 3.2 4 .4 4.3 0 0-2.9.4-6 .5l19.1 57L59.7 59l-8.2-22.5c-2.8-.1-5.5-.5-5.5-.5-2.8-.1-2.5-4.5.3-4.3 0 0 8.7.7 13.9.7 5.5 0 14-.7 14-.7 2.8-.2 3.2 4 .3 4.3 0 0-2.8.4-6 .5l19 56.5 5.2-17.5c2.3-7.3 4-12.5 4-17z'/%3E%3Cpath d='M62.2 65.9l-15.8 45.8a52.6 52.6 0 0 0 32.3-.9l-.4-.7zM107.4 36a49.6 49.6 0 0 1-3.6 24.2l-16.1 46.5A52.5 52.5 0 0 0 107.4 36z'/%3E%3Cpath d='M61.3 0a61.3 61.3 0 1 0 .1 122.7A61.3 61.3 0 0 0 61.3 0zm0 119.7a58.5 58.5 0 1 1 .1-117 58.5 58.5 0 0 1-.1 117z'/%3E%3C/g%3E%3C/svg%3E",
            "id": "wordpress",
            "title": "WordPress"
        }
    ],
    "timing": {
        "entries": [
            {
                "duration": 100.0,
                "entryType": "measure",
                "name": "lh:init:config",
                "startTime": 0.0
            },
            {
                "duration": 100.0,
                "entryType": "measure",
                "name": "lh:config:requireGatherers",
                "startTime": 0.0
            },
            {
                "duration": 100.0,
                "entryType": "measure",
                "name": "lh:config:requireAudits",
                "startTime": 0.0
            },
            {
                "duration": 100.0,
                "entryType": "measure",
                "name": "lh:runner:run",
                "startTime": 0.0
            },
            {
                "duration": 100.0,
                "entryType": "measure",
                "name": "lh:runner:auditing",
                "startTime": 0.0
            },
            {
                "duration": 100.0,
                "entryType": "measure",
                "name": "lh:audit:is-on-https",
                "startTime": 0.0
            },
            {
                "duration": 100.0,
                "entryType": "measure",
                "name": "lh:computed:NetworkRecords",
                "startTime": 0.0
            },
            {
                "duration": 100.0,
                "entryType": "measure",
                "name": "lh:audit:redirects-http",
                "startTime": 0.0
            },
            {
                "duration": 100.0,
                "entryType": "measure",
                "name": "lh:audit:service-worker",
                "startTime": 0.0
            },
            {
                "duration": 100.0,
                "entryType": "measure",
                "name": "lh:audit:works-offline",
                "startTime": 0.0
            },
            {
                "duration": 100.0,
                "entryType": "measure",
                "name": "lh:audit:viewport",
                "startTime": 0.0
            },
            {
                "duration": 100.0,
                "entryType": "measure",
                "name": "lh:computed:ViewportMeta",
                "startTime": 0.0
            },
            {
                "duration": 100.0,
                "entryType": "measure",
                "name": "lh:audit:without-javascript",
                "startTime": 0.0
            },
            {
                "duration": 100.0,
                "entryType": "measure",
                "name": "lh:audit:first-contentful-paint",
                "startTime": 0.0
            },
            {
                "duration": 100.0,
                "entryType": "measure",
                "name": "lh:computed:FirstContentfulPaint",
                "startTime": 0.0
            },
            {
                "duration": 100.0,
                "entryType": "measure",
                "name": "lh:computed:TraceOfTab",
                "startTime": 0.0
            },
            {
                "duration": 100.0,
                "entryType": "measure",
                "name": "lh:audit:first-meaningful-paint",
                "startTime": 0.0
            },
            {
                "duration": 100.0,
                "entryType": "measure",
                "name": "lh:computed:FirstMeaningfulPaint",
                "startTime": 0.0
            },
            {
                "duration": 100.0,
                "entryType": "measure",
                "name": "lh:audit:load-fast-enough-for-pwa",
                "startTime": 0.0
            },
            {
                "duration": 100.0,
                "entryType": "measure",
                "name": "lh:computed:Interactive",
                "startTime": 0.0
            },
            {
                "duration": 100.0,
                "entryType": "measure",
                "name": "lh:audit:speed-index",
                "startTime": 0.0
            },
            {
                "duration": 100.0,
                "entryType": "measure",
                "name": "lh:computed:SpeedIndex",
                "startTime": 0.0
            },
            {
                "duration": 100.0,
                "entryType": "measure",
                "name": "lh:computed:Speedline",
                "startTime": 0.0
            },
            {
                "duration": 100.0,
                "entryType": "measure",
                "name": "lh:audit:screenshot-thumbnails",
                "startTime": 0.0
            },
            {
                "duration": 100.0,
                "entryType": "measure",
                "name": "lh:audit:final-screenshot",
                "startTime": 0.0
            },
            {
                "duration": 100.0,
                "entryType": "measure",
                "name": "lh:computed:Screenshots",
                "startTime": 0.0
            },
            {
                "duration": 100.0,
                "entryType": "measure",
                "name": "lh:audit:estimated-input-latency",
                "startTime": 0.0
            },
            {
                "duration": 100.0,
                "entryType": "measure",
                "name": "lh:computed:EstimatedInputLatency",
                "startTime": 0.0
            },
            {
                "duration": 100.0,
                "entryType": "measure",
                "name": "lh:audit:total-blocking-time",
                "startTime": 0.0
            },
            {
                "duration": 100.0,
                "entryType": "measure",
                "name": "lh:computed:TotalBlockingTime",
                "startTime": 0.0
            },
            {
                "duration": 100.0,
                "entryType": "measure",
                "name": "lh:computed:Interactive",
                "startTime": 0.0
            },
            {
                "duration": 100.0,
                "entryType": "measure",
                "name": "lh:audit:max-potential-fid",
                "startTime": 0.0
            },
            {
                "duration": 100.0,
                "entryType": "measure",
                "name": "lh:computed:MaxPotentialFID",
                "startTime": 0.0
            },
            {
                "duration": 100.0,
                "entryType": "measure",
                "name": "lh:audit:layout-stability",
                "startTime": 0.0
            },
            {
                "duration": 100.0,
                "entryType": "measure",
                "name": "lh:computed:LayoutStability",
                "startTime": 0.0
            },
            {
                "duration": 100.0,
                "entryType": "measure",
                "name": "lh:audit:errors-in-console",
                "startTime": 0.0
            },
            {
                "duration": 100.0,
                "entryType": "measure",
                "name": "lh:audit:time-to-first-byte",
                "startTime": 0.0
            },
            {
                "duration": 100.0,
                "entryType": "measure",
                "name": "lh:computed:MainResource",
                "startTime": 0.0
            },
            {
                "duration": 100.0,
                "entryType": "measure",
                "name": "lh:audit:first-cpu-idle",
                "startTime": 0.0
            },
            {
                "duration": 100.0,
                "entryType": "measure",
                "name": "lh:computed:FirstCPUIdle",
                "startTime": 0.0
            },
            {
                "duration": 100.0,
                "entryType": "measure",
                "name": "lh:audit:interactive",
                "startTime": 0.0
            },
            {
                "duration": 100.0,
                "entryType": "measure",
                "name": "lh:audit:user-timings",
                "startTime": 0.0
            },
            {
                "duration": 100.0,
                "entryType": "measure",
                "name": "lh:computed:UserTimings",
                "startTime": 0.0
            },
            {
                "duration": 100.0,
                "entryType": "measure",
                "name": "lh:audit:critical-request-chains",
                "startTime": 0.0
            },
            {
                "duration": 100.0,
                "entryType": "measure",
                "name": "lh:computed:CriticalRequestChains",
                "startTime": 0.0
            },
            {
                "duration": 100.0,
                "entryType": "measure",
                "name": "lh:audit:redirects",
                "startTime": 0.0
            },
            {
                "duration": 100.0,
                "entryType": "measure",
                "name": "lh:computed:LanternInteractive",
                "startTime": 0.0
            },
            {
                "duration": 100.0,
                "entryType": "measure",
                "name": "lh:computed:LanternFirstMeaningfulPaint",
                "startTime": 0.0
            },
            {
                "duration": 100.0,
                "entryType": "measure",
                "name": "lh:computed:LanternFirstContentfulPaint",
                "startTime": 0.0
            },
            {
                "duration": 100.0,
                "entryType": "measure",
                "name": "lh:computed:PageDependencyGraph",
                "startTime": 0.0
            },
            {
                "duration": 100.0,
                "entryType": "measure",
                "name": "lh:computed:LoadSimulator",
                "startTime": 0.0
            },
            {
                "duration": 100.0,
                "entryType": "measure",
                "name": "lh:computed:NetworkAnalysis",
                "startTime": 0.0
            },
            {
                "duration": 100.0,
                "entryType": "measure",
                "name": "lh:audit:installable-manifest",
                "startTime": 0.0
            },
            {
                "duration": 100.0,
                "entryType": "measure",
                "name": "lh:computed:ManifestValues",
                "startTime": 0.0
            },
            {
                "duration": 100.0,
                "entryType": "measure",
                "name": "lh:audit:apple-touch-icon",
                "startTime": 0.0
            },
            {
                "duration": 100.0,
                "entryType": "measure",
                "name": "lh:audit:splash-screen",
                "startTime": 0.0
            },
            {
                "duration": 100.0,
                "entryType": "measure",
                "name": "lh:audit:themed-omnibox",
                "startTime": 0.0
            },
            {
                "duration": 100.0,
                "entryType": "measure",
                "name": "lh:audit:content-width",
                "startTime": 0.0
            },
            {
                "duration": 100.0,
                "entryType": "measure",
                "name": "lh:audit:image-aspect-ratio",
                "startTime": 0.0
            },
            {
                "duration": 100.0,
                "entryType": "measure",
                "name": "lh:audit:deprecations",
                "startTime": 0.0
            },
            {
                "duration": 100.0,
                "entryType": "measure",
                "name": "lh:audit:mainthread-work-breakdown",
                "startTime": 0.0
            },
            {
                "duration": 100.0,
                "entryType": "measure",
                "name": "lh:computed:MainThreadTasks",
                "startTime": 0.0
            },
            {
                "duration": 100.0,
                "entryType": "measure",
                "name": "lh:audit:bootup-time",
                "startTime": 0.0
            },
            {
                "duration": 100.0,
                "entryType": "measure",
                "name": "lh:audit:uses-rel-preload",
                "startTime": 0.0
            },
            {
                "duration": 100.0,
                "entryType": "measure",
                "name": "lh:computed:LoadSimulator",
                "startTime": 0.0
            },
            {
                "duration": 100.0,
                "entryType": "measure",
                "name": "lh:audit:uses-rel-preconnect",
                "startTime": 0.0
            },
            {
                "duration": 100.0,
                "entryType": "measure",
                "name": "lh:audit:font-display",
                "startTime": 0.0
            },
            {
                "duration": 100.0,
                "entryType": "measure",
                "name": "lh:audit:diagnostics",
                "startTime": 0.0
            },
            {
                "duration": 100.0,
                "entryType": "measure",
                "name": "lh:audit:network-requests",
                "startTime": 0.0
            },
            {
                "duration": 100.0,
                "entryType": "measure",
                "name": "lh:audit:network-rtt",
                "startTime": 0.0
            },
            {
                "duration": 100.0,
                "entryType": "measure",
                "name": "lh:audit:network-server-latency",
                "startTime": 0.0
            },
            {
                "duration": 100.0,
                "entryType": "measure",
                "name": "lh:audit:main-thread-tasks",
                "startTime": 0.0
            },
            {
                "duration": 100.0,
                "entryType": "measure",
                "name": "lh:audit:metrics",
                "startTime": 0.0
            },
            {
                "duration": 100.0,
                "entryType": "measure",
                "name": "lh:computed:TimingSummary",
                "startTime": 0.0
            },
            {
                "duration": 100.0,
                "entryType": "measure",
                "name": "lh:computed:LargestContentfulPaint",
                "startTime": 0.0
            },
            {
                "duration": 100.0,
                "entryType": "measure",
                "name": "lh:audit:offline-start-url",
                "startTime": 0.0
            },
            {
                "duration": 100.0,
                "entryType": "measure",
                "name": "lh:audit:performance-budget",
                "startTime": 0.0
            },
            {
                "duration": 100.0,
                "entryType": "measure",
                "name": "lh:computed:ResourceSummary",
                "startTime": 0.0
            },
            {
                "duration": 100.0,
                "entryType": "measure",
                "name": "lh:audit:resource-summary",
                "startTime": 0.0
            },
            {
                "duration": 100.0,
                "entryType": "measure",
                "name": "lh:audit:third-party-summary",
                "startTime": 0.0
            },
            {
                "duration": 100.0,
                "entryType": "measure",
                "name": "lh:audit:pwa-cross-browser",
                "startTime": 0.0
            },
            {
                "duration": 100.0,
                "entryType": "measure",
                "name": "lh:audit:pwa-page-transitions",
                "startTime": 0.0
            },
            {
                "duration": 100.0,
                "entryType": "measure",
                "name": "lh:audit:pwa-each-page-has-url",
                "startTime": 0.0
            },
            {
                "duration": 100.0,
                "entryType": "measure",
                "name": "lh:audit:accesskeys",
                "startTime": 0.0
            },
            {
                "duration": 100.0,
                "entryType": "measure",
                "name": "lh:audit:aria-allowed-attr",
                "startTime": 0.0
            },
            {
                "duration": 100.0,
                "entryType": "measure",
                "name": "lh:audit:aria-hidden-body",
                "startTime": 0.0
            },
            {
                "duration": 100.0,
                "entryType": "measure",
                "name": "lh:audit:aria-hidden-focus",
                "startTime": 0.0
            },
            {
                "duration": 100.0,
                "entryType": "measure",
                "name": "lh:audit:aria-input-field-name",
                "startTime": 0.0
            },
            {
                "duration": 100.0,
                "entryType": "measure",
                "name": "lh:audit:aria-required-attr",
                "startTime": 0.0
            },
            {
                "duration": 100.0,
                "entryType": "measure",
                "name": "lh:audit:aria-required-children",
                "startTime": 0.0
            },
            {
                "duration": 100.0,
                "entryType": "measure",
                "name": "lh:audit:aria-required-parent",
                "startTime": 0.0
            },
            {
                "duration": 100.0,
                "entryType": "measure",
                "name": "lh:audit:aria-roles",
                "startTime": 0.0
            },
            {
                "duration": 100.0,
                "entryType": "measure",
                "name": "lh:audit:aria-toggle-field-name",
                "startTime": 0.0
            },
            {
                "duration": 100.0,
                "entryType": "measure",
                "name": "lh:audit:aria-valid-attr-value",
                "startTime": 0.0
            },
            {
                "duration": 100.0,
                "entryType": "measure",
                "name": "lh:audit:aria-valid-attr",
                "startTime": 0.0
            },
            {
                "duration": 100.0,
                "entryType": "measure",
                "name": "lh:audit:audio-caption",
                "startTime": 0.0
            },
            {
                "duration": 100.0,
                "entryType": "measure",
                "name": "lh:audit:button-name",
                "startTime": 0.0
            },
            {
                "duration": 100.0,
                "entryType": "measure",
                "name": "lh:audit:bypass",
                "startTime": 0.0
            },
            {
                "duration": 100.0,
                "entryType": "measure",
                "name": "lh:audit:color-contrast",
                "startTime": 0.0
            },
            {
                "duration": 100.0,
                "entryType": "measure",
                "name": "lh:audit:definition-list",
                "startTime": 0.0
            },
            {
                "duration": 100.0,
                "entryType": "measure",
                "name": "lh:audit:dlitem",
                "startTime": 0.0
            },
            {
                "duration": 100.0,
                "entryType": "measure",
                "name": "lh:audit:document-title",
                "startTime": 0.0
            },
            {
                "duration": 100.0,
                "entryType": "measure",
                "name": "lh:audit:duplicate-id-active",
                "startTime": 0.0
            },
            {
                "duration": 100.0,
                "entryType": "measure",
                "name": "lh:audit:duplicate-id-aria",
                "startTime": 0.0
            },
            {
                "duration": 100.0,
                "entryType": "measure",
                "name": "lh:audit:form-field-multiple-labels",
                "startTime": 0.0
            },
            {
                "duration": 100.0,
                "entryType": "measure",
                "name": "lh:audit:frame-title",
                "startTime": 0.0
            },
            {
                "duration": 100.0,
                "entryType": "measure",
                "name": "lh:audit:heading-order",
                "startTime": 0.0
            },
            {
                "duration": 100.0,
                "entryType": "measure",
                "name": "lh:audit:html-has-lang",
                "startTime": 0.0
            },
            {
                "duration": 100.0,
                "entryType": "measure",
                "name": "lh:audit:html-lang-valid",
                "startTime": 0.0
            },
            {
                "duration": 100.0,
                "entryType": "measure",
                "name": "lh:audit:image-alt",
                "startTime": 0.0
            },
            {
                "duration": 100.0,
                "entryType": "measure",
                "name": "lh:audit:input-image-alt",
                "startTime": 0.0
            },
            {
                "duration": 100.0,
                "entryType": "measure",
                "name": "lh:audit:label",
                "startTime": 0.0
            },
            {
                "duration": 100.0,
                "entryType": "measure",
                "name": "lh:audit:layout-table",
                "startTime": 0.0
            },
            {
                "duration": 100.0,
                "entryType": "measure",
                "name": "lh:audit:link-name",
                "startTime": 0.0
            },
            {
                "duration": 100.0,
                "entryType": "measure",
                "name": "lh:audit:list",
                "startTime": 0.0
            },
            {
                "duration": 100.0,
                "entryType": "measure",
                "name": "lh:audit:listitem",
                "startTime": 0.0
            },
            {
                "duration": 100.0,
                "entryType": "measure",
                "name": "lh:audit:meta-refresh",
                "startTime": 0.0
            },
            {
                "duration": 100.0,
                "entryType": "measure",
                "name": "lh:audit:meta-viewport",
                "startTime": 0.0
            },
            {
                "duration": 100.0,
                "entryType": "measure",
                "name": "lh:audit:object-alt",
                "startTime": 0.0
            },
            {
                "duration": 100.0,
                "entryType": "measure",
                "name": "lh:audit:tabindex",
                "startTime": 0.0
            },
            {
                "duration": 100.0,
                "entryType": "measure",
                "name": "lh:audit:td-headers-attr",
                "startTime": 0.0
            },
            {
                "duration": 100.0,
                "entryType": "measure",
                "name": "lh:audit:th-has-data-cells",
                "startTime": 0.0
            },
            {
                "duration": 100.0,
                "entryType": "measure",
                "name": "lh:audit:valid-lang",
                "startTime": 0.0
            },
            {
                "duration": 100.0,
                "entryType": "measure",
                "name": "lh:audit:video-caption",
                "startTime": 0.0
            },
            {
                "duration": 100.0,
                "entryType": "measure",
                "name": "lh:audit:video-description",
                "startTime": 0.0
            },
            {
                "duration": 100.0,
                "entryType": "measure",
                "name": "lh:audit:custom-controls-labels",
                "startTime": 0.0
            },
            {
                "duration": 100.0,
                "entryType": "measure",
                "name": "lh:audit:custom-controls-roles",
                "startTime": 0.0
            },
            {
                "duration": 100.0,
                "entryType": "measure",
                "name": "lh:audit:focus-traps",
                "startTime": 0.0
            },
            {
                "duration": 100.0,
                "entryType": "measure",
                "name": "lh:audit:focusable-controls",
                "startTime": 0.0
            },
            {
                "duration": 100.0,
                "entryType": "measure",
                "name": "lh:audit:interactive-element-affordance",
                "startTime": 0.0
            },
            {
                "duration": 100.0,
                "entryType": "measure",
                "name": "lh:audit:logical-tab-order",
                "startTime": 0.0
            },
            {
                "duration": 100.0,
                "entryType": "measure",
                "name": "lh:audit:managed-focus",
                "startTime": 0.0
            },
            {
                "duration": 100.0,
                "entryType": "measure",
                "name": "lh:audit:offscreen-content-hidden",
                "startTime": 0.0
            },
            {
                "duration": 100.0,
                "entryType": "measure",
                "name": "lh:audit:use-landmarks",
                "startTime": 0.0
            },
            {
                "duration": 100.0,
                "entryType": "measure",
                "name": "lh:audit:visual-order-follows-dom",
                "startTime": 0.0
            },
            {
                "duration": 100.0,
                "entryType": "measure",
                "name": "lh:audit:uses-long-cache-ttl",
                "startTime": 0.0
            },
            {
                "duration": 100.0,
                "entryType": "measure",
                "name": "lh:audit:total-byte-weight",
                "startTime": 0.0
            },
            {
                "duration": 100.0,
                "entryType": "measure",
                "name": "lh:audit:offscreen-images",
                "startTime": 0.0
            },
            {
                "duration": 100.0,
                "entryType": "measure",
                "name": "lh:audit:render-blocking-resources",
                "startTime": 0.0
            },
            {
                "duration": 100.0,
                "entryType": "measure",
                "name": "lh:computed:FirstContentfulPaint",
                "startTime": 0.0
            },
            {
                "duration": 100.0,
                "entryType": "measure",
                "name": "lh:computed:LanternFirstContentfulPaint",
                "startTime": 0.0
            },
            {
                "duration": 100.0,
                "entryType": "measure",
                "name": "lh:audit:unminified-css",
                "startTime": 0.0
            },
            {
                "duration": 100.0,
                "entryType": "measure",
                "name": "lh:audit:unminified-javascript",
                "startTime": 0.0
            },
            {
                "duration": 100.0,
                "entryType": "measure",
                "name": "lh:audit:unused-css-rules",
                "startTime": 0.0
            },
            {
                "duration": 100.0,
                "entryType": "measure",
                "name": "lh:audit:unused-javascript",
                "startTime": 0.0
            },
            {
                "duration": 100.0,
                "entryType": "measure",
                "name": "lh:audit:uses-webp-images",
                "startTime": 0.0
            },
            {
                "duration": 100.0,
                "entryType": "measure",
                "name": "lh:audit:uses-optimized-images",
                "startTime": 0.0
            },
            {
                "duration": 100.0,
                "entryType": "measure",
                "name": "lh:audit:uses-text-compression",
                "startTime": 0.0
            },
            {
                "duration": 100.0,
                "entryType": "measure",
                "name": "lh:audit:uses-responsive-images",
                "startTime": 0.0
            },
            {
                "duration": 100.0,
                "entryType": "measure",
                "name": "lh:audit:efficient-animated-content",
                "startTime": 0.0
            },
            {
                "duration": 100.0,
                "entryType": "measure",
                "name": "lh:audit:appcache-manifest",
                "startTime": 0.0
            },
            {
                "duration": 100.0,
                "entryType": "measure",
                "name": "lh:audit:doctype",
                "startTime": 0.0
            },
            {
                "duration": 100.0,
                "entryType": "measure",
                "name": "lh:audit:dom-size",
                "startTime": 0.0
            },
            {
                "duration": 100.0,
                "entryType": "measure",
                "name": "lh:audit:external-anchors-use-rel-noopener",
                "startTime": 0.0
            },
            {
                "duration": 100.0,
                "entryType": "measure",
                "name": "lh:audit:geolocation-on-start",
                "startTime": 0.0
            },
            {
                "duration": 100.0,
                "entryType": "measure",
                "name": "lh:audit:no-document-write",
                "startTime": 0.0
            },
            {
                "duration": 100.0,
                "entryType": "measure",
                "name": "lh:audit:no-vulnerable-libraries",
                "startTime": 0.0
            },
            {
                "duration": 100.0,
                "entryType": "measure",
                "name": "lh:audit:js-libraries",
                "startTime": 0.0
            },
            {
                "duration": 100.0,
                "entryType": "measure",
                "name": "lh:audit:notification-on-start",
                "startTime": 0.0
            },
            {
                "duration": 100.0,
                "entryType": "measure",
                "name": "lh:audit:password-inputs-can-be-pasted-into",
                "startTime": 0.0
            },
            {
                "duration": 100.0,
                "entryType": "measure",
                "name": "lh:audit:uses-http2",
                "startTime": 0.0
            },
            {
                "duration": 100.0,
                "entryType": "measure",
                "name": "lh:audit:uses-passive-event-listeners",
                "startTime": 0.0
            },
            {
                "duration": 100.0,
                "entryType": "measure",
                "name": "lh:audit:meta-description",
                "startTime": 0.0
            },
            {
                "duration": 100.0,
                "entryType": "measure",
                "name": "lh:audit:http-status-code",
                "startTime": 0.0
            },
            {
                "duration": 100.0,
                "entryType": "measure",
                "name": "lh:audit:font-size",
                "startTime": 0.0
            },
            {
                "duration": 100.0,
                "entryType": "measure",
                "name": "lh:audit:link-text",
                "startTime": 0.0
            },
            {
                "duration": 100.0,
                "entryType": "measure",
                "name": "lh:audit:is-crawlable",
                "startTime": 0.0
            },
            {
                "duration": 100.0,
                "entryType": "measure",
                "name": "lh:audit:robots-txt",
                "startTime": 0.0
            },
            {
                "duration": 100.0,
                "entryType": "measure",
                "name": "lh:audit:tap-targets",
                "startTime": 0.0
            },
            {
                "duration": 100.0,
                "entryType": "measure",
                "name": "lh:audit:hreflang",
                "startTime": 0.0
            },
            {
                "duration": 100.0,
                "entryType": "measure",
                "name": "lh:audit:plugins",
                "startTime": 0.0
            },
            {
                "duration": 100.0,
                "entryType": "measure",
                "name": "lh:audit:canonical",
                "startTime": 0.0
            },
            {
                "duration": 100.0,
                "entryType": "measure",
                "name": "lh:audit:structured-data",
                "startTime": 0.0
            },
            {
                "duration": 100.0,
                "entryType": "measure",
                "name": "lh:runner:generate",
                "startTime": 0.0
            }
        ],
        "total": 12345.6789
    },
    "userAgent": "Mozilla/5.0 (Macintosh; Intel Mac OS X 10_13_3) AppleWebKit/537.36 (KHTML, like Gecko) Chrome/66.0.3358.0 Safari/537.36"
}<|MERGE_RESOLUTION|>--- conflicted
+++ resolved
@@ -1571,56 +1571,8 @@
         },
         "metrics": {
             "description": "Collects all available metrics.",
-<<<<<<< HEAD
             "errorMessage": "Something went wrong with recording the trace over your page load. Please run Lighthouse again. (NO_LAYOUT_JANK)",
             "id": "metrics",
-=======
-            "details": {
-                "items": [
-                    {
-                        "estimatedInputLatency": 16.0,
-                        "firstCPUIdle": 4927.0,
-                        "firstCPUIdleTs": 185608247190.0,
-                        "firstContentfulPaint": 3969.0,
-                        "firstContentfulPaintTs": 185607289047.0,
-                        "firstMeaningfulPaint": 3969.0,
-                        "firstMeaningfulPaintTs": 185607289048.0,
-                        "interactive": 4927.0,
-                        "interactiveTs": 185608247190.0,
-                        "maxPotentialFID": 123.0,
-                        "observedDomContentLoaded": 4901.0,
-                        "observedDomContentLoadedTs": 185608220734.0,
-                        "observedFirstContentfulPaint": 3969.0,
-                        "observedFirstContentfulPaintTs": 185607289047.0,
-                        "observedFirstMeaningfulPaint": 3969.0,
-                        "observedFirstMeaningfulPaintTs": 185607289048.0,
-                        "observedFirstPaint": 3969.0,
-                        "observedFirstPaintTs": 185607289043.0,
-                        "observedFirstVisualChange": 3969.0,
-                        "observedFirstVisualChangeTs": 185607288912.0,
-                        "observedLastVisualChange": 4791.0,
-                        "observedLastVisualChangeTs": 185608110912.0,
-                        "observedLoad": 4924.0,
-                        "observedLoadTs": 185608244374.0,
-                        "observedNavigationStart": 0.0,
-                        "observedNavigationStartTs": 185603319912.0,
-                        "observedSpeedIndex": 4417.0,
-                        "observedSpeedIndexTs": 185607736763.0,
-                        "observedTraceEnd": 10281.0,
-                        "observedTraceEndTs": 185613601189.0,
-                        "speedIndex": 4417.0,
-                        "speedIndexTs": 185607736912.0,
-                        "totalBlockingTime": 117.0
-                    },
-                    {
-                        "lcpInvalidated": false
-                    }
-                ],
-                "type": "debugdata"
-            },
-            "id": "metrics",
-            "numericValue": 4927.0,
->>>>>>> 91531d68
             "score": null,
             "scoreDisplayMode": "error",
             "title": "Metrics"
@@ -3687,6 +3639,7 @@
                     "weight": 0.0
                 },
                 {
+                    "group": "metrics",
                     "id": "layout-stability",
                     "weight": 0.0
                 },
@@ -3695,6 +3648,7 @@
                     "weight": 0.0
                 },
                 {
+                    "group": "metrics",
                     "id": "total-blocking-time",
                     "weight": 0.0
                 },
